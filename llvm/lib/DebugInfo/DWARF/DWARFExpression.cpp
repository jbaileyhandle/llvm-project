//===-- DWARFExpression.cpp -----------------------------------------------===//
//
// Part of the LLVM Project, under the Apache License v2.0 with LLVM Exceptions.
// See https://llvm.org/LICENSE.txt for license information.
// SPDX-License-Identifier: Apache-2.0 WITH LLVM-exception
// Modifications Copyright (c) 2022 Advanced Micro Devices, Inc. All rights reserved.
// Notified per clause 4(b) of the license.
//
//===----------------------------------------------------------------------===//

#include "llvm/DebugInfo/DWARF/DWARFExpression.h"
#include "llvm/DebugInfo/DWARF/DWARFUnit.h"
#include "llvm/Support/Format.h"
#include <cassert>
#include <cstdint>
#include <vector>

using namespace llvm;
using namespace dwarf;

namespace llvm {

typedef std::vector<DWARFExpression::Operation::Description> DescVector;

static DescVector getDescriptions() {
  DescVector Descriptions;
  typedef DWARFExpression::Operation Op;
  typedef Op::Description Desc;

  Descriptions.resize(0xff);
  Descriptions[DW_OP_addr] = Desc(Op::Dwarf2, Op::SizeAddr);
  Descriptions[DW_OP_deref] = Desc(Op::Dwarf2);
  Descriptions[DW_OP_const1u] = Desc(Op::Dwarf2, Op::Size1);
  Descriptions[DW_OP_const1s] = Desc(Op::Dwarf2, Op::SignedSize1);
  Descriptions[DW_OP_const2u] = Desc(Op::Dwarf2, Op::Size2);
  Descriptions[DW_OP_const2s] = Desc(Op::Dwarf2, Op::SignedSize2);
  Descriptions[DW_OP_const4u] = Desc(Op::Dwarf2, Op::Size4);
  Descriptions[DW_OP_const4s] = Desc(Op::Dwarf2, Op::SignedSize4);
  Descriptions[DW_OP_const8u] = Desc(Op::Dwarf2, Op::Size8);
  Descriptions[DW_OP_const8s] = Desc(Op::Dwarf2, Op::SignedSize8);
  Descriptions[DW_OP_constu] = Desc(Op::Dwarf2, Op::SizeLEB);
  Descriptions[DW_OP_consts] = Desc(Op::Dwarf2, Op::SignedSizeLEB);
  Descriptions[DW_OP_dup] = Desc(Op::Dwarf2);
  Descriptions[DW_OP_drop] = Desc(Op::Dwarf2);
  Descriptions[DW_OP_over] = Desc(Op::Dwarf2);
  Descriptions[DW_OP_pick] = Desc(Op::Dwarf2, Op::Size1);
  Descriptions[DW_OP_swap] = Desc(Op::Dwarf2);
  Descriptions[DW_OP_rot] = Desc(Op::Dwarf2);
  Descriptions[DW_OP_xderef] = Desc(Op::Dwarf2);
  Descriptions[DW_OP_abs] = Desc(Op::Dwarf2);
  Descriptions[DW_OP_and] = Desc(Op::Dwarf2);
  Descriptions[DW_OP_div] = Desc(Op::Dwarf2);
  Descriptions[DW_OP_minus] = Desc(Op::Dwarf2);
  Descriptions[DW_OP_mod] = Desc(Op::Dwarf2);
  Descriptions[DW_OP_mul] = Desc(Op::Dwarf2);
  Descriptions[DW_OP_neg] = Desc(Op::Dwarf2);
  Descriptions[DW_OP_not] = Desc(Op::Dwarf2);
  Descriptions[DW_OP_or] = Desc(Op::Dwarf2);
  Descriptions[DW_OP_plus] = Desc(Op::Dwarf2);
  Descriptions[DW_OP_plus_uconst] = Desc(Op::Dwarf2, Op::SizeLEB);
  Descriptions[DW_OP_shl] = Desc(Op::Dwarf2);
  Descriptions[DW_OP_shr] = Desc(Op::Dwarf2);
  Descriptions[DW_OP_shra] = Desc(Op::Dwarf2);
  Descriptions[DW_OP_xor] = Desc(Op::Dwarf2);
  Descriptions[DW_OP_skip] = Desc(Op::Dwarf2, Op::SignedSize2);
  Descriptions[DW_OP_bra] = Desc(Op::Dwarf2, Op::SignedSize2);
  Descriptions[DW_OP_eq] = Desc(Op::Dwarf2);
  Descriptions[DW_OP_ge] = Desc(Op::Dwarf2);
  Descriptions[DW_OP_gt] = Desc(Op::Dwarf2);
  Descriptions[DW_OP_le] = Desc(Op::Dwarf2);
  Descriptions[DW_OP_lt] = Desc(Op::Dwarf2);
  Descriptions[DW_OP_ne] = Desc(Op::Dwarf2);
  for (uint16_t LA = DW_OP_lit0; LA <= DW_OP_lit31; ++LA)
    Descriptions[LA] = Desc(Op::Dwarf2);
  for (uint16_t LA = DW_OP_reg0; LA <= DW_OP_reg31; ++LA)
    Descriptions[LA] = Desc(Op::Dwarf2);
  for (uint16_t LA = DW_OP_breg0; LA <= DW_OP_breg31; ++LA)
    Descriptions[LA] = Desc(Op::Dwarf2, Op::SignedSizeLEB);
  Descriptions[DW_OP_regx] = Desc(Op::Dwarf2, Op::SizeLEB);
  Descriptions[DW_OP_fbreg] = Desc(Op::Dwarf2, Op::SignedSizeLEB);
  Descriptions[DW_OP_bregx] = Desc(Op::Dwarf2, Op::SizeLEB, Op::SignedSizeLEB);
  Descriptions[DW_OP_piece] = Desc(Op::Dwarf2, Op::SizeLEB);
  Descriptions[DW_OP_deref_size] = Desc(Op::Dwarf2, Op::Size1);
  Descriptions[DW_OP_xderef_size] = Desc(Op::Dwarf2, Op::Size1);
  Descriptions[DW_OP_nop] = Desc(Op::Dwarf2);
  Descriptions[DW_OP_push_object_address] = Desc(Op::Dwarf3);
  Descriptions[DW_OP_call2] = Desc(Op::Dwarf3, Op::Size2);
  Descriptions[DW_OP_call4] = Desc(Op::Dwarf3, Op::Size4);
  Descriptions[DW_OP_call_ref] = Desc(Op::Dwarf3, Op::SizeRefAddr);
  Descriptions[DW_OP_form_tls_address] = Desc(Op::Dwarf3);
  Descriptions[DW_OP_call_frame_cfa] = Desc(Op::Dwarf3);
  Descriptions[DW_OP_bit_piece] = Desc(Op::Dwarf3, Op::SizeLEB, Op::SizeLEB);
  Descriptions[DW_OP_implicit_value] =
      Desc(Op::Dwarf3, Op::SizeLEB, Op::SizeBlock);
  Descriptions[DW_OP_stack_value] = Desc(Op::Dwarf3);
  Descriptions[DW_OP_WASM_location] =
      Desc(Op::Dwarf4, Op::SizeLEB, Op::WasmLocationArg);
  Descriptions[DW_OP_GNU_push_tls_address] = Desc(Op::Dwarf3);
  Descriptions[DW_OP_addrx] = Desc(Op::Dwarf4, Op::SizeLEB);
  Descriptions[DW_OP_GNU_addr_index] = Desc(Op::Dwarf4, Op::SizeLEB);
  Descriptions[DW_OP_GNU_const_index] = Desc(Op::Dwarf4, Op::SizeLEB);
  Descriptions[DW_OP_GNU_entry_value] = Desc(Op::Dwarf4, Op::SizeLEB);
  Descriptions[DW_OP_LLVM_form_aspace_address] = Desc(Op::Dwarf4);
  Descriptions[DW_OP_LLVM_push_lane] = Desc(Op::Dwarf4);
  Descriptions[DW_OP_LLVM_offset] = Desc(Op::Dwarf4);
  Descriptions[DW_OP_LLVM_offset_uconst] = Desc(Op::Dwarf4, Op::SizeLEB);
  Descriptions[DW_OP_LLVM_bit_offset] = Desc(Op::Dwarf4);
  Descriptions[DW_OP_LLVM_call_frame_entry_reg] = Desc(Op::Dwarf4, Op::SizeLEB);
  Descriptions[DW_OP_LLVM_undefined] = Desc(Op::Dwarf4);
  Descriptions[DW_OP_LLVM_aspace_bregx] =
      Desc(Op::Dwarf4, Op::SizeLEB, Op::SizeLEB);
  Descriptions[DW_OP_LLVM_aspace_implicit_pointer] =
      Desc(Op::Dwarf4, Op::SizeRefAddr, Op::SignedSizeLEB);
  Descriptions[DW_OP_LLVM_piece_end] = Desc(Op::Dwarf4);
  Descriptions[DW_OP_LLVM_extend] = Desc(Op::Dwarf4, Op::SizeLEB, Op::SizeLEB);
  Descriptions[DW_OP_LLVM_select_bit_piece] =
      Desc(Op::Dwarf4, Op::SizeLEB, Op::SizeLEB);

  Descriptions[DW_OP_convert] = Desc(Op::Dwarf5, Op::BaseTypeRef);
  Descriptions[DW_OP_entry_value] = Desc(Op::Dwarf5, Op::SizeLEB);
  Descriptions[DW_OP_regval_type] =
      Desc(Op::Dwarf5, Op::SizeLEB, Op::BaseTypeRef);

  return Descriptions;
}

static DWARFExpression::Operation::Description getOpDesc(unsigned OpCode) {
  // FIXME: Make this constexpr once all compilers are smart enough to do it.
  static DescVector Descriptions = getDescriptions();
  // Handle possible corrupted or unsupported operation.
  if (OpCode >= Descriptions.size())
    return {};
  return Descriptions[OpCode];
}

bool DWARFExpression::Operation::extract(DataExtractor Data,
                                         uint8_t AddressSize, uint64_t Offset,
                                         std::optional<DwarfFormat> Format) {
  EndOffset = Offset;
  Opcode = Data.getU8(&Offset);

  Desc = getOpDesc(Opcode);
  if (Desc.Version == Operation::DwarfNA)
    return false;

  for (unsigned Operand = 0; Operand < 2; ++Operand) {
    unsigned Size = Desc.Op[Operand];
    unsigned Signed = Size & Operation::SignBit;

    if (Size == Operation::SizeNA)
      break;

    switch (Size & ~Operation::SignBit) {
    case Operation::Size1:
      Operands[Operand] = Data.getU8(&Offset);
      if (Signed)
        Operands[Operand] = (int8_t)Operands[Operand];
      break;
    case Operation::Size2:
      Operands[Operand] = Data.getU16(&Offset);
      if (Signed)
        Operands[Operand] = (int16_t)Operands[Operand];
      break;
    case Operation::Size4:
      Operands[Operand] = Data.getU32(&Offset);
      if (Signed)
        Operands[Operand] = (int32_t)Operands[Operand];
      break;
    case Operation::Size8:
      Operands[Operand] = Data.getU64(&Offset);
      break;
    case Operation::SizeAddr:
      Operands[Operand] = Data.getUnsigned(&Offset, AddressSize);
      break;
    case Operation::SizeRefAddr:
      if (!Format)
        return false;
      Operands[Operand] =
          Data.getUnsigned(&Offset, dwarf::getDwarfOffsetByteSize(*Format));
      break;
    case Operation::SizeLEB:
      if (Signed)
        Operands[Operand] = Data.getSLEB128(&Offset);
      else
        Operands[Operand] = Data.getULEB128(&Offset);
      break;
    case Operation::BaseTypeRef:
      Operands[Operand] = Data.getULEB128(&Offset);
      break;
    case Operation::WasmLocationArg:
      assert(Operand == 1);
      switch (Operands[0]) {
      case 0:
      case 1:
      case 2:
      case 4:
        Operands[Operand] = Data.getULEB128(&Offset);
        break;
      case 3: // global as uint32
         Operands[Operand] = Data.getU32(&Offset);
         break;
      default:
        return false; // Unknown Wasm location
      }
      break;
    case Operation::SizeBlock:
      // We need a size, so this cannot be the first operand
      if (Operand == 0)
        return false;
      // Store the offset of the block as the value.
      Operands[Operand] = Offset;
      Offset += Operands[Operand - 1];
      break;
    default:
      llvm_unreachable("Unknown DWARFExpression Op size");
    }

    OperandEndOffsets[Operand] = Offset;
  }

  EndOffset = Offset;
  return true;
}

static void prettyPrintBaseTypeRef(DWARFUnit *U, raw_ostream &OS,
                                   DIDumpOptions DumpOpts,
                                   const uint64_t Operands[2],
                                   unsigned Operand) {
  assert(Operand < 2 && "operand out of bounds");
  auto Die = U->getDIEForOffset(U->getOffset() + Operands[Operand]);
  if (Die && Die.getTag() == dwarf::DW_TAG_base_type) {
    OS << " (";
    if (DumpOpts.Verbose)
      OS << format("0x%08" PRIx64 " -> ", Operands[Operand]);
    OS << format("0x%08" PRIx64 ")", U->getOffset() + Operands[Operand]);
    if (auto Name = dwarf::toString(Die.find(dwarf::DW_AT_name)))
      OS << " \"" << *Name << "\"";
  } else {
    OS << format(" <invalid base_type ref: 0x%" PRIx64 ">",
                 Operands[Operand]);
  }
}

bool DWARFExpression::prettyPrintRegisterOp(DWARFUnit *U, raw_ostream &OS,
                                            DIDumpOptions DumpOpts,
                                            uint8_t Opcode,
                                            const uint64_t Operands[2]) {
  if (!DumpOpts.GetNameForDWARFReg)
    return false;

  uint64_t DwarfRegNum;
  unsigned OpNum = 0;

  if (Opcode == DW_OP_bregx || Opcode == DW_OP_regx ||
      Opcode == DW_OP_regval_type || Opcode == DW_OP_LLVM_aspace_bregx)
    DwarfRegNum = Operands[OpNum++];
  else if (Opcode == DW_OP_LLVM_call_frame_entry_reg)
    DwarfRegNum = Operands[OpNum];
  else if (Opcode >= DW_OP_breg0 && Opcode < DW_OP_bregx)
    DwarfRegNum = Opcode - DW_OP_breg0;
  else
    DwarfRegNum = Opcode - DW_OP_reg0;

<<<<<<< HEAD
  if (std::optional<unsigned> LLVMRegNum =
          MRI->getLLVMRegNum(DwarfRegNum, isEH)) {
    if (const char *RegName = MRI->getName(*LLVMRegNum)) {
      if ((Opcode >= DW_OP_breg0 && Opcode <= DW_OP_breg31) ||
          Opcode == DW_OP_bregx || Opcode == DW_OP_LLVM_aspace_bregx)
        OS << format(" %s%+" PRId64, RegName, Operands[OpNum]);
      else
        OS << ' ' << RegName;

      if (Opcode == DW_OP_regval_type)
        prettyPrintBaseTypeRef(U, OS, DumpOpts, Operands, 1);
      return true;
    }
=======
  auto RegName = DumpOpts.GetNameForDWARFReg(DwarfRegNum, DumpOpts.IsEH);
  if (!RegName.empty()) {
    if ((Opcode >= DW_OP_breg0 && Opcode <= DW_OP_breg31) ||
        Opcode == DW_OP_bregx)
      OS << ' ' << RegName << format("%+" PRId64, Operands[OpNum]);
    else
      OS << ' ' << RegName.data();

    if (Opcode == DW_OP_regval_type)
      prettyPrintBaseTypeRef(U, OS, DumpOpts, Operands, 1);
    return true;
>>>>>>> ea4741df
  }

  return false;
}

bool DWARFExpression::Operation::print(raw_ostream &OS, DIDumpOptions DumpOpts,
                                       const DWARFExpression *Expr,
                                       DWARFUnit *U) const {
  if (Error) {
    OS << "<decoding error>";
    return false;
  }

  StringRef Name = OperationEncodingString(Opcode);
  assert(!Name.empty() && "DW_OP has no name!");
  OS << Name;

  if ((Opcode >= DW_OP_breg0 && Opcode <= DW_OP_breg31) ||
      (Opcode >= DW_OP_reg0 && Opcode <= DW_OP_reg31) ||
      Opcode == DW_OP_bregx || Opcode == DW_OP_regx ||
<<<<<<< HEAD
      Opcode == DW_OP_regval_type ||
      Opcode == DW_OP_LLVM_call_frame_entry_reg ||
      Opcode == DW_OP_LLVM_aspace_bregx)
    if (prettyPrintRegisterOp(U, OS, DumpOpts, Opcode, Operands, RegInfo, isEH))
=======
      Opcode == DW_OP_regval_type)
    if (prettyPrintRegisterOp(U, OS, DumpOpts, Opcode, Operands))
>>>>>>> ea4741df
      return true;

  for (unsigned Operand = 0; Operand < 2; ++Operand) {
    unsigned Size = Desc.Op[Operand];
    unsigned Signed = Size & Operation::SignBit;

    if (Size == Operation::SizeNA)
      break;

    if (Size == Operation::BaseTypeRef && U) {
      // For DW_OP_convert the operand may be 0 to indicate that conversion to
      // the generic type should be done. The same holds for DW_OP_reinterpret,
      // which is currently not supported.
      if (Opcode == DW_OP_convert && Operands[Operand] == 0)
        OS << " 0x0";
      else
        prettyPrintBaseTypeRef(U, OS, DumpOpts, Operands, Operand);
    } else if (Size == Operation::WasmLocationArg) {
      assert(Operand == 1);
      switch (Operands[0]) {
      case 0:
      case 1:
      case 2:
      case 3: // global as uint32
      case 4:
        OS << format(" 0x%" PRIx64, Operands[Operand]);
        break;
      default: assert(false);
      }
    } else if (Size == Operation::SizeBlock) {
      uint64_t Offset = Operands[Operand];
      for (unsigned i = 0; i < Operands[Operand - 1]; ++i)
        OS << format(" 0x%02x", Expr->Data.getU8(&Offset));
    } else {
      if (Signed)
        OS << format(" %+" PRId64, (int64_t)Operands[Operand]);
      else if (Opcode != DW_OP_entry_value &&
               Opcode != DW_OP_GNU_entry_value)
        OS << format(" 0x%" PRIx64, Operands[Operand]);
    }
  }
  return true;
}

void DWARFExpression::print(raw_ostream &OS, DIDumpOptions DumpOpts,
                            DWARFUnit *U, bool IsEH) const {
  uint32_t EntryValExprSize = 0;
  uint64_t EntryValStartOffset = 0;
  if (Data.getData().empty())
    OS << "<empty>";

  for (auto &Op : *this) {
    DumpOpts.IsEH = IsEH;
    if (!Op.print(OS, DumpOpts, this, U)) {
      uint64_t FailOffset = Op.getEndOffset();
      while (FailOffset < Data.getData().size())
        OS << format(" %02x", Data.getU8(&FailOffset));
      return;
    }

    if (Op.getCode() == DW_OP_entry_value ||
        Op.getCode() == DW_OP_GNU_entry_value) {
      OS << "(";
      EntryValExprSize = Op.getRawOperand(0);
      EntryValStartOffset = Op.getEndOffset();
      continue;
    }

    if (EntryValExprSize) {
      EntryValExprSize -= Op.getEndOffset() - EntryValStartOffset;
      if (EntryValExprSize == 0)
        OS << ")";
    }

    if (Op.getEndOffset() < Data.getData().size())
      OS << ", ";
  }
}

bool DWARFExpression::Operation::verify(const Operation &Op, DWARFUnit *U) {
  for (unsigned Operand = 0; Operand < 2; ++Operand) {
    unsigned Size = Op.Desc.Op[Operand];

    if (Size == Operation::SizeNA)
      break;

    if (Size == Operation::BaseTypeRef) {
      // For DW_OP_convert the operand may be 0 to indicate that conversion to
      // the generic type should be done, so don't look up a base type in that
      // case. The same holds for DW_OP_reinterpret, which is currently not
      // supported.
      if (Op.Opcode == DW_OP_convert && Op.Operands[Operand] == 0)
        continue;
      auto Die = U->getDIEForOffset(U->getOffset() + Op.Operands[Operand]);
      if (!Die || Die.getTag() != dwarf::DW_TAG_base_type)
        return false;
    }
  }

  return true;
}

bool DWARFExpression::verify(DWARFUnit *U) {
  for (auto &Op : *this)
    if (!Operation::verify(Op, U))
      return false;

  return true;
}

/// A user-facing string representation of a DWARF expression. This might be an
/// Address expression, in which case it will be implicitly dereferenced, or a
/// Value expression.
struct PrintedExpr {
  enum ExprKind {
    Address,
    Value,
  };
  ExprKind Kind;
  SmallString<16> String;

  PrintedExpr(ExprKind K = Address) : Kind(K) {}
};

static bool printCompactDWARFExpr(
    raw_ostream &OS, DWARFExpression::iterator I,
    const DWARFExpression::iterator E,
    std::function<StringRef(uint64_t RegNum, bool IsEH)> GetNameForDWARFReg =
        nullptr) {
  SmallVector<PrintedExpr, 4> Stack;

  while (I != E) {
    const DWARFExpression::Operation &Op = *I;
    uint8_t Opcode = Op.getCode();
    switch (Opcode) {
    case dwarf::DW_OP_regx: {
      // DW_OP_regx: A register, with the register num given as an operand.
      // Printed as the plain register name.
      uint64_t DwarfRegNum = Op.getRawOperand(0);
      auto RegName = GetNameForDWARFReg(DwarfRegNum, false);
      if (RegName.empty())
        return false;
      raw_svector_ostream S(Stack.emplace_back(PrintedExpr::Value).String);
      S << RegName;
      break;
    }
    case dwarf::DW_OP_bregx: {
      int DwarfRegNum = Op.getRawOperand(0);
      int64_t Offset = Op.getRawOperand(1);
      auto RegName = GetNameForDWARFReg(DwarfRegNum, false);
      if (RegName.empty())
        return false;
      raw_svector_ostream S(Stack.emplace_back().String);
      S << RegName;
      if (Offset)
        S << format("%+" PRId64, Offset);
      break;
    }
    case dwarf::DW_OP_entry_value:
    case dwarf::DW_OP_GNU_entry_value: {
      // DW_OP_entry_value contains a sub-expression which must be rendered
      // separately.
      uint64_t SubExprLength = Op.getRawOperand(0);
      DWARFExpression::iterator SubExprEnd = I.skipBytes(SubExprLength);
      ++I;
      raw_svector_ostream S(Stack.emplace_back().String);
      S << "entry(";
      printCompactDWARFExpr(S, I, SubExprEnd, GetNameForDWARFReg);
      S << ")";
      I = SubExprEnd;
      continue;
    }
    case dwarf::DW_OP_stack_value: {
      // The top stack entry should be treated as the actual value of tne
      // variable, rather than the address of the variable in memory.
      assert(!Stack.empty());
      Stack.back().Kind = PrintedExpr::Value;
      break;
    }
    default:
      if (Opcode >= dwarf::DW_OP_reg0 && Opcode <= dwarf::DW_OP_reg31) {
        // DW_OP_reg<N>: A register, with the register num implied by the
        // opcode. Printed as the plain register name.
        uint64_t DwarfRegNum = Opcode - dwarf::DW_OP_reg0;
        auto RegName = GetNameForDWARFReg(DwarfRegNum, false);
        if (RegName.empty())
          return false;
        raw_svector_ostream S(Stack.emplace_back(PrintedExpr::Value).String);
        S << RegName;
      } else if (Opcode >= dwarf::DW_OP_breg0 &&
                 Opcode <= dwarf::DW_OP_breg31) {
        int DwarfRegNum = Opcode - dwarf::DW_OP_breg0;
        int64_t Offset = Op.getRawOperand(0);
        auto RegName = GetNameForDWARFReg(DwarfRegNum, false);
        if (RegName.empty())
          return false;
        raw_svector_ostream S(Stack.emplace_back().String);
        S << RegName;
        if (Offset)
          S << format("%+" PRId64, Offset);
      } else {
        // If we hit an unknown operand, we don't know its effect on the stack,
        // so bail out on the whole expression.
        OS << "<unknown op " << dwarf::OperationEncodingString(Opcode) << " ("
           << (int)Opcode << ")>";
        return false;
      }
      break;
    }
    ++I;
  }

  assert(Stack.size() == 1 && "expected one value on stack");

  if (Stack.front().Kind == PrintedExpr::Address)
    OS << "[" << Stack.front().String << "]";
  else
    OS << Stack.front().String;

  return true;
}

bool DWARFExpression::printCompact(
    raw_ostream &OS,
    std::function<StringRef(uint64_t RegNum, bool IsEH)> GetNameForDWARFReg) {
  return printCompactDWARFExpr(OS, begin(), end(), GetNameForDWARFReg);
}

bool DWARFExpression::operator==(const DWARFExpression &RHS) const {
  if (AddressSize != RHS.AddressSize || Format != RHS.Format)
    return false;
  return Data.getData() == RHS.Data.getData();
}

} // namespace llvm<|MERGE_RESOLUTION|>--- conflicted
+++ resolved
@@ -261,21 +261,6 @@
   else
     DwarfRegNum = Opcode - DW_OP_reg0;
 
-<<<<<<< HEAD
-  if (std::optional<unsigned> LLVMRegNum =
-          MRI->getLLVMRegNum(DwarfRegNum, isEH)) {
-    if (const char *RegName = MRI->getName(*LLVMRegNum)) {
-      if ((Opcode >= DW_OP_breg0 && Opcode <= DW_OP_breg31) ||
-          Opcode == DW_OP_bregx || Opcode == DW_OP_LLVM_aspace_bregx)
-        OS << format(" %s%+" PRId64, RegName, Operands[OpNum]);
-      else
-        OS << ' ' << RegName;
-
-      if (Opcode == DW_OP_regval_type)
-        prettyPrintBaseTypeRef(U, OS, DumpOpts, Operands, 1);
-      return true;
-    }
-=======
   auto RegName = DumpOpts.GetNameForDWARFReg(DwarfRegNum, DumpOpts.IsEH);
   if (!RegName.empty()) {
     if ((Opcode >= DW_OP_breg0 && Opcode <= DW_OP_breg31) ||
@@ -287,7 +272,6 @@
     if (Opcode == DW_OP_regval_type)
       prettyPrintBaseTypeRef(U, OS, DumpOpts, Operands, 1);
     return true;
->>>>>>> ea4741df
   }
 
   return false;
@@ -308,15 +292,10 @@
   if ((Opcode >= DW_OP_breg0 && Opcode <= DW_OP_breg31) ||
       (Opcode >= DW_OP_reg0 && Opcode <= DW_OP_reg31) ||
       Opcode == DW_OP_bregx || Opcode == DW_OP_regx ||
-<<<<<<< HEAD
       Opcode == DW_OP_regval_type ||
       Opcode == DW_OP_LLVM_call_frame_entry_reg ||
       Opcode == DW_OP_LLVM_aspace_bregx)
-    if (prettyPrintRegisterOp(U, OS, DumpOpts, Opcode, Operands, RegInfo, isEH))
-=======
-      Opcode == DW_OP_regval_type)
     if (prettyPrintRegisterOp(U, OS, DumpOpts, Opcode, Operands))
->>>>>>> ea4741df
       return true;
 
   for (unsigned Operand = 0; Operand < 2; ++Operand) {
