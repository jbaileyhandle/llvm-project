//===----RTLs/hsa/src/rtl.cpp - Target RTLs Implementation -------- C++ -*-===//
//
// Part of the LLVM Project, under the Apache License v2.0 with LLVM Exceptions.
// See https://llvm.org/LICENSE.txt for license information.
// SPDX-License-Identifier: Apache-2.0 WITH LLVM-exception
//
//===----------------------------------------------------------------------===//
//
// RTL for hsa machine
//
//===----------------------------------------------------------------------===//

#include <algorithm>
#include <assert.h>
#include <cstdio>
#include <cstdlib>
#include <cstring>
#include <dlfcn.h>
#include <elf.h>
#include <ffi.h>
#include <fstream>
#include <iostream>
#include <libelf.h>
#include <list>
#include <memory>
#include <mutex>
#include <shared_mutex>
#include <thread>
#include <unordered_map>
#include <vector>

// Header from ATMI interface
#include "atmi_interop_hsa.h"
#include "atmi_runtime.h"

#include "internal.h"
#include "Debug.h"
#include "get_elf_mach_gfx_name.h"
#include "omptargetplugin.h"

#include "trace.h"

#include "llvm/Frontend/OpenMP/OMPGridValues.h"

#ifndef TARGET_NAME
#define TARGET_NAME AMDHSA
#endif
#define DEBUG_PREFIX "Target " GETNAME(TARGET_NAME) " RTL"

// hostrpc interface, FIXME: consider moving to its own include these are
// statically linked into amdgpu/plugin if present from hostrpc_services.a,
// linked as --whole-archive to override the weak symbols that are used to
// implement a fallback for toolchains that do not yet have a hostrpc library.
extern "C" {
unsigned long hostrpc_assign_buffer(hsa_agent_t agent, hsa_queue_t *this_Q,
                                    uint32_t device_id);
hsa_status_t hostrpc_init();
hsa_status_t hostrpc_terminate();

__attribute__((weak)) hsa_status_t hostrpc_init() { return HSA_STATUS_SUCCESS; }
__attribute__((weak)) hsa_status_t hostrpc_terminate() {
  return HSA_STATUS_SUCCESS;
}
__attribute__((weak)) unsigned long
hostrpc_assign_buffer(hsa_agent_t, hsa_queue_t *, uint32_t device_id) {
  DP("Warning: Attempting to assign hostrpc to device %u, but hostrpc library "
     "missing\n",
     device_id);
  return 0;
}
}

int print_kernel_trace;

// Size of the target call stack struture
uint32_t TgtStackItemSize = 0;

#undef check // Drop definition from internal.h
#ifdef OMPTARGET_DEBUG
#define check(msg, status)                                                     \
  if (status != ATMI_STATUS_SUCCESS) {                                         \
    /* fprintf(stderr, "[%s:%d] %s failed.\n", __FILE__, __LINE__, #msg);*/    \
    DP(#msg " failed\n");                                                      \
    /*assert(0);*/                                                             \
  } else {                                                                     \
    /* fprintf(stderr, "[%s:%d] %s succeeded.\n", __FILE__, __LINE__, #msg);   \
     */                                                                        \
    DP(#msg " succeeded\n");                                                   \
  }
#else
#define check(msg, status)                                                     \
  {}
#endif

#include "../../common/elf_common.c"

<<<<<<< HEAD

=======
>>>>>>> 9168a0f5
/// Keep entries table per device
struct FuncOrGblEntryTy {
  __tgt_target_table Table;
  std::vector<__tgt_offload_entry> Entries;
};

enum ExecutionModeType {
  SPMD,    // constructors, destructors,
           // combined constructs (`teams distribute parallel for [simd]`)
  GENERIC, // everything else
  NONE
};

struct KernelArgPool {
private:
  static pthread_mutex_t mutex;

public:
  uint32_t kernarg_segment_size;
  void *kernarg_region = nullptr;
  std::queue<int> free_kernarg_segments;

  uint32_t kernarg_size_including_implicit() {
    return kernarg_segment_size + sizeof(atmi_implicit_args_t);
  }

  ~KernelArgPool() {
    if (kernarg_region) {
      auto r = hsa_amd_memory_pool_free(kernarg_region);
      assert(r == HSA_STATUS_SUCCESS);
      ErrorCheck(Memory pool free, r);
    }
  }

  // Can't really copy or move a mutex
  KernelArgPool() = default;
  KernelArgPool(const KernelArgPool &) = delete;
  KernelArgPool(KernelArgPool &&) = delete;

  KernelArgPool(uint32_t kernarg_segment_size)
      : kernarg_segment_size(kernarg_segment_size) {

    // atmi uses one pool per kernel for all gpus, with a fixed upper size
    // preserving that exact scheme here, including the queue<int>
    {
      hsa_status_t err = hsa_amd_memory_pool_allocate(
          atl_gpu_kernarg_pools[0],
          kernarg_size_including_implicit() * MAX_NUM_KERNELS, 0,
          &kernarg_region);
      ErrorCheck(Allocating memory for the executable-kernel, err);
      core::allow_access_to_all_gpu_agents(kernarg_region);

      for (int i = 0; i < MAX_NUM_KERNELS; i++) {
        free_kernarg_segments.push(i);
      }
    }
  }

  void *allocate(uint64_t arg_num) {
    assert((arg_num * sizeof(void *)) == kernarg_segment_size);
    lock l(&mutex);
    void *res = nullptr;
    if (!free_kernarg_segments.empty()) {

      int free_idx = free_kernarg_segments.front();
      res = static_cast<void *>(static_cast<char *>(kernarg_region) +
                                (free_idx * kernarg_size_including_implicit()));
      assert(free_idx == pointer_to_index(res));
      free_kernarg_segments.pop();
    }
    return res;
  }

  void deallocate(void *ptr) {
    lock l(&mutex);
    int idx = pointer_to_index(ptr);
    free_kernarg_segments.push(idx);
  }

private:
  int pointer_to_index(void *ptr) {
    ptrdiff_t bytes =
        static_cast<char *>(ptr) - static_cast<char *>(kernarg_region);
    assert(bytes >= 0);
    assert(bytes % kernarg_size_including_implicit() == 0);
    return bytes / kernarg_size_including_implicit();
  }
  struct lock {
    lock(pthread_mutex_t *m) : m(m) { pthread_mutex_lock(m); }
    ~lock() { pthread_mutex_unlock(m); }
    pthread_mutex_t *m;
  };
};
pthread_mutex_t KernelArgPool::mutex = PTHREAD_MUTEX_INITIALIZER;

std::unordered_map<std::string /*kernel*/, std::unique_ptr<KernelArgPool>>
    KernelArgPoolMap;

/// Use a single entity to encode a kernel and a set of flags
struct KernelTy {
  // execution mode of kernel
  // 0 - SPMD mode (without master warp)
  // 1 - Generic mode (with master warp)
  int8_t ExecutionMode;
  int16_t ConstWGSize;
  int32_t device_id;
  void *CallStackAddr = nullptr;
  const char *Name;

  KernelTy(int8_t _ExecutionMode, int16_t _ConstWGSize, int32_t _device_id,
           void *_CallStackAddr, const char *_Name,
           uint32_t _kernarg_segment_size)
      : ExecutionMode(_ExecutionMode), ConstWGSize(_ConstWGSize),
        device_id(_device_id), CallStackAddr(_CallStackAddr), Name(_Name) {
    DP("Construct kernelinfo: ExecMode %d\n", ExecutionMode);

    std::string N(_Name);
    if (KernelArgPoolMap.find(N) == KernelArgPoolMap.end()) {
      KernelArgPoolMap.insert(
          std::make_pair(N, std::unique_ptr<KernelArgPool>(
                                new KernelArgPool(_kernarg_segment_size))));
    }
  }
};

/// List that contains all the kernels.
/// FIXME: we may need this to be per device and per library.
std::list<KernelTy> KernelsList;

// ATMI API to get gpu and gpu memory place
static atmi_place_t get_gpu_place(int device_id) {
  return ATMI_PLACE_GPU(0, device_id);
}
static atmi_mem_place_t get_gpu_mem_place(int device_id) {
  return ATMI_MEM_PLACE_GPU_MEM(0, device_id, 0);
}

static std::vector<hsa_agent_t> find_gpu_agents() {
  std::vector<hsa_agent_t> res;

  hsa_status_t err = hsa_iterate_agents(
      [](hsa_agent_t agent, void *data) -> hsa_status_t {
        std::vector<hsa_agent_t> *res =
            static_cast<std::vector<hsa_agent_t> *>(data);

        hsa_device_type_t device_type;
        // get_info fails iff HSA runtime not yet initialized
        hsa_status_t err =
            hsa_agent_get_info(agent, HSA_AGENT_INFO_DEVICE, &device_type);
        if (print_kernel_trace > 0 && err != HSA_STATUS_SUCCESS)
          printf("rtl.cpp: err %d\n", err);
        assert(err == HSA_STATUS_SUCCESS);

        if (device_type == HSA_DEVICE_TYPE_GPU) {
          res->push_back(agent);
        }
        return HSA_STATUS_SUCCESS;
      },
      &res);

  // iterate_agents fails iff HSA runtime not yet initialized
  if (print_kernel_trace > 0 && err != HSA_STATUS_SUCCESS)
    printf("rtl.cpp: err %d\n", err);
  assert(err == HSA_STATUS_SUCCESS);
  return res;
}

static void callbackQueue(hsa_status_t status, hsa_queue_t *source,
                          void *data) {
  if (status != HSA_STATUS_SUCCESS) {
    const char *status_string;
    if (hsa_status_string(status, &status_string) != HSA_STATUS_SUCCESS) {
      status_string = "unavailable";
    }
    fprintf(stderr, "[%s:%d] GPU error in queue %p %d (%s)\n", __FILE__,
            __LINE__, source, status, status_string);
    abort();
  }
}

namespace core {
void packet_store_release(uint32_t *packet, uint16_t header, uint16_t rest) {
  __atomic_store_n(packet, header | (rest << 16), __ATOMIC_RELEASE);
}

uint16_t create_header(hsa_packet_type_t type, int barrier,
                       atmi_task_fence_scope_t acq_fence,
                       atmi_task_fence_scope_t rel_fence) {
  uint16_t header = type << HSA_PACKET_HEADER_TYPE;
  header |= barrier << HSA_PACKET_HEADER_BARRIER;
  header |= (hsa_fence_scope_t) static_cast<int>(
      acq_fence << HSA_PACKET_HEADER_ACQUIRE_FENCE_SCOPE);
  header |= (hsa_fence_scope_t) static_cast<int>(
      rel_fence << HSA_PACKET_HEADER_RELEASE_FENCE_SCOPE);
  return header;
}
} // namespace core

/// Class containing all the device information
class RTLDeviceInfoTy {
  std::vector<std::list<FuncOrGblEntryTy>> FuncGblEntries;

public:
  // load binary populates symbol tables and mutates various global state
  // run uses those symbol tables
  std::shared_timed_mutex load_run_lock;

  int NumberOfDevices;

  // GPU devices
  std::vector<hsa_agent_t> HSAAgents;
  std::vector<hsa_queue_t *> HSAQueues; // one per gpu

  // Device properties
  std::vector<int> ComputeUnits;
  std::vector<int> GroupsPerDevice;
  std::vector<int> ThreadsPerGroup;
  std::vector<int> WarpSize;
<<<<<<< HEAD
  std::vector<int> USMCapable; // XNack field. TBD
=======
>>>>>>> 9168a0f5
  std::vector<std::string> GPUName;

  // OpenMP properties
  std::vector<int> NumTeams;
  std::vector<int> NumThreads;

  // OpenMP Environment properties
  int EnvNumTeams;
  int EnvTeamLimit;
  int EnvMaxTeamsDefault;

  // OpenMP Requires Flags
  int64_t RequiresFlags;

  // Resource pools
  SignalPoolT FreeSignalPool;

  struct atmiFreePtrDeletor {
    void operator()(void *p) {
      atmi_free(p); // ignore failure to free
    }
  };

  // device_State shared across loaded binaries, error if inconsistent size
  std::vector<std::pair<std::unique_ptr<void, atmiFreePtrDeletor>, uint64_t>>
      deviceStateStore;

  static const unsigned HardTeamLimit =
      (1 << 16) - 1; // 64K needed to fit in uint16
  static const int DefaultNumTeams = 128;
  static const int Max_Teams =
      llvm::omp::AMDGPUGpuGridValues[llvm::omp::GVIDX::GV_Max_Teams];
  static const int Warp_Size =
      llvm::omp::AMDGPUGpuGridValues[llvm::omp::GVIDX::GV_Warp_Size];
  static const int Max_WG_Size =
      llvm::omp::AMDGPUGpuGridValues[llvm::omp::GVIDX::GV_Max_WG_Size];
  static const int Default_WG_Size =
      llvm::omp::AMDGPUGpuGridValues[llvm::omp::GVIDX::GV_Default_WG_Size];

  using MemcpyFunc = atmi_status_t (*)(hsa_signal_t, void *, const void *,
                                       size_t size, hsa_agent_t);
  atmi_status_t freesignalpool_memcpy(void *dest, const void *src, size_t size,
                                      MemcpyFunc Func, int32_t deviceId) {
    hsa_agent_t agent = HSAAgents[deviceId];
    hsa_signal_t s = FreeSignalPool.pop();
    if (s.handle == 0) {
      return ATMI_STATUS_ERROR;
    }
    atmi_status_t r = Func(s, dest, src, size, agent);
    FreeSignalPool.push(s);
    return r;
  }

  atmi_status_t freesignalpool_memcpy_d2h(void *dest, const void *src,
                                          size_t size, int32_t deviceId) {
    return freesignalpool_memcpy(dest, src, size, atmi_memcpy_d2h, deviceId);
  }

  atmi_status_t freesignalpool_memcpy_h2d(void *dest, const void *src,
                                          size_t size, int32_t deviceId) {
    return freesignalpool_memcpy(dest, src, size, atmi_memcpy_h2d, deviceId);
  }

  // Record entry point associated with device
  void addOffloadEntry(int32_t device_id, __tgt_offload_entry entry) {
    assert(device_id < (int32_t)FuncGblEntries.size() &&
           "Unexpected device id!");
    FuncOrGblEntryTy &E = FuncGblEntries[device_id].back();

    E.Entries.push_back(entry);
  }

  // Return true if the entry is associated with device
  bool findOffloadEntry(int32_t device_id, void *addr) {
    assert(device_id < (int32_t)FuncGblEntries.size() &&
           "Unexpected device id!");
    FuncOrGblEntryTy &E = FuncGblEntries[device_id].back();

    for (auto &it : E.Entries) {
      if (it.addr == addr)
        return true;
    }

    return false;
  }

  // Return the pointer to the target entries table
  __tgt_target_table *getOffloadEntriesTable(int32_t device_id) {
    assert(device_id < (int32_t)FuncGblEntries.size() &&
           "Unexpected device id!");
    FuncOrGblEntryTy &E = FuncGblEntries[device_id].back();

    int32_t size = E.Entries.size();

    // Table is empty
    if (!size)
      return 0;

    __tgt_offload_entry *begin = &E.Entries[0];
    __tgt_offload_entry *end = &E.Entries[size - 1];

    // Update table info according to the entries and return the pointer
    E.Table.EntriesBegin = begin;
    E.Table.EntriesEnd = ++end;

    return &E.Table;
  }

  // Clear entries table for a device
  void clearOffloadEntriesTable(int device_id) {
    assert(device_id < (int32_t)FuncGblEntries.size() &&
           "Unexpected device id!");
    FuncGblEntries[device_id].emplace_back();
    FuncOrGblEntryTy &E = FuncGblEntries[device_id].back();
    // KernelArgPoolMap.clear();
    E.Entries.clear();
    E.Table.EntriesBegin = E.Table.EntriesEnd = 0;
  }

  RTLDeviceInfoTy() {
    // LIBOMPTARGET_KERNEL_TRACE provides a kernel launch trace to stderr
    // anytime. You do not need a debug library build.
    //  0 => no tracing
    //  1 => tracing dispatch only
    // >1 => verbosity increase
    if (char *envStr = getenv("LIBOMPTARGET_KERNEL_TRACE"))
      print_kernel_trace = atoi(envStr);
    else
      print_kernel_trace = 0;

    DP("Start initializing HSA-ATMI\n");
    atmi_status_t err = atmi_init();
    if (err != ATMI_STATUS_SUCCESS) {
      DP("Error when initializing HSA-ATMI\n");
      return;
    }
    // Init hostcall soon after initializing ATMI
    hostrpc_init();

    HSAAgents = find_gpu_agents();
    NumberOfDevices = (int)HSAAgents.size();

    if (NumberOfDevices == 0) {
      DP("There are no devices supporting HSA.\n");
      return;
    } else {
      DP("There are %d devices supporting HSA.\n", NumberOfDevices);
    }

    // Init the device info
    HSAQueues.resize(NumberOfDevices);
    FuncGblEntries.resize(NumberOfDevices);
    ThreadsPerGroup.resize(NumberOfDevices);
    ComputeUnits.resize(NumberOfDevices);
    GPUName.resize(NumberOfDevices);
    GroupsPerDevice.resize(NumberOfDevices);
    WarpSize.resize(NumberOfDevices);
    NumTeams.resize(NumberOfDevices);
    NumThreads.resize(NumberOfDevices);
    deviceStateStore.resize(NumberOfDevices);

    for (int i = 0; i < NumberOfDevices; i++) {
      uint32_t queue_size = 0;
      {
        hsa_status_t err;
        err = hsa_agent_get_info(HSAAgents[i], HSA_AGENT_INFO_QUEUE_MAX_SIZE,
                                 &queue_size);
        ErrorCheck(Querying the agent maximum queue size, err);
        if (queue_size > core::Runtime::getInstance().getMaxQueueSize()) {
          queue_size = core::Runtime::getInstance().getMaxQueueSize();
        }
      }

      hsa_status_t rc = hsa_queue_create(
          HSAAgents[i], queue_size, HSA_QUEUE_TYPE_MULTI, callbackQueue, NULL,
          UINT32_MAX, UINT32_MAX, &HSAQueues[i]);
      if (rc != HSA_STATUS_SUCCESS) {
        DP("Failed to create HSA queues\n");
        return;
      }

      deviceStateStore[i] = {nullptr, 0};
    }

    for (int i = 0; i < NumberOfDevices; i++) {
      ThreadsPerGroup[i] = RTLDeviceInfoTy::Default_WG_Size;
      GroupsPerDevice[i] = RTLDeviceInfoTy::DefaultNumTeams;
      ComputeUnits[i] = 1;
      DP("Device %d: Initial groupsPerDevice %d & threadsPerGroup %d\n", i,
         GroupsPerDevice[i], ThreadsPerGroup[i]);
    }

    // Get environment variables regarding teams
    char *envStr = getenv("OMP_TEAM_LIMIT");
    if (envStr) {
      // OMP_TEAM_LIMIT has been set
      EnvTeamLimit = std::stoi(envStr);
      DP("Parsed OMP_TEAM_LIMIT=%d\n", EnvTeamLimit);
    } else {
      EnvTeamLimit = -1;
    }
    envStr = getenv("OMP_NUM_TEAMS");
    if (envStr) {
      // OMP_NUM_TEAMS has been set
      EnvNumTeams = std::stoi(envStr);
      DP("Parsed OMP_NUM_TEAMS=%d\n", EnvNumTeams);
    } else {
      EnvNumTeams = -1;
    }
    // Get environment variables regarding expMaxTeams
    envStr = getenv("OMP_MAX_TEAMS_DEFAULT");
    if (envStr) {
      EnvMaxTeamsDefault = std::stoi(envStr);
      DP("Parsed OMP_MAX_TEAMS_DEFAULT=%d\n", EnvMaxTeamsDefault);
    } else {
      EnvMaxTeamsDefault = -1;
    }

    // Default state.
    RequiresFlags = OMP_REQ_UNDEFINED;
  }

  ~RTLDeviceInfoTy() {
    DP("Finalizing the HSA-ATMI DeviceInfo.\n");
    // Run destructors on types that use HSA before
    // atmi_finalize removes access to it
    deviceStateStore.clear();
    KernelArgPoolMap.clear();
    // Terminate hostrpc before finalizing ATMI
    hostrpc_terminate();
    atmi_finalize();
  }
};

pthread_mutex_t SignalPoolT::mutex = PTHREAD_MUTEX_INITIALIZER;

#include "../../../src/device_env_struct.h"

static RTLDeviceInfoTy DeviceInfo;

namespace {

int32_t dataRetrieve(int32_t DeviceId, void *HstPtr, void *TgtPtr, int64_t Size,
                     __tgt_async_info *AsyncInfoPtr) {
  assert(AsyncInfoPtr && "AsyncInfoPtr is nullptr");
  assert(DeviceId < DeviceInfo.NumberOfDevices && "Device ID too large");
  // Return success if we are not copying back to host from target.
  if (!HstPtr)
    return OFFLOAD_SUCCESS;
  atmi_status_t err;
  DP("Retrieve data %ld bytes, (tgt:%016llx) -> (hst:%016llx).\n", Size,
     (long long unsigned)(Elf64_Addr)TgtPtr,
     (long long unsigned)(Elf64_Addr)HstPtr);

  err = DeviceInfo.freesignalpool_memcpy_d2h(HstPtr, TgtPtr, (size_t)Size,
                                             DeviceId);

  if (err != ATMI_STATUS_SUCCESS) {
    DP("Error when copying data from device to host. Pointers: "
       "host = 0x%016lx, device = 0x%016lx, size = %lld\n",
       (Elf64_Addr)HstPtr, (Elf64_Addr)TgtPtr, (unsigned long long)Size);
    return OFFLOAD_FAIL;
  }
  DP("DONE Retrieve data %ld bytes, (tgt:%016llx) -> (hst:%016llx).\n", Size,
     (long long unsigned)(Elf64_Addr)TgtPtr,
     (long long unsigned)(Elf64_Addr)HstPtr);
  return OFFLOAD_SUCCESS;
}

int32_t dataSubmit(int32_t DeviceId, void *TgtPtr, void *HstPtr, int64_t Size,
                   __tgt_async_info *AsyncInfoPtr) {
  assert(AsyncInfoPtr && "AsyncInfoPtr is nullptr");
  atmi_status_t err;
  assert(DeviceId < DeviceInfo.NumberOfDevices && "Device ID too large");
  // Return success if we are not doing host to target.
  if (!HstPtr)
    return OFFLOAD_SUCCESS;

  DP("Submit data %ld bytes, (hst:%016llx) -> (tgt:%016llx).\n", Size,
     (long long unsigned)(Elf64_Addr)HstPtr,
     (long long unsigned)(Elf64_Addr)TgtPtr);
  err = DeviceInfo.freesignalpool_memcpy_h2d(TgtPtr, HstPtr, (size_t)Size,
                                             DeviceId);
  if (err != ATMI_STATUS_SUCCESS) {
    DP("Error when copying data from host to device. Pointers: "
       "host = 0x%016lx, device = 0x%016lx, size = %lld\n",
       (Elf64_Addr)HstPtr, (Elf64_Addr)TgtPtr, (unsigned long long)Size);
    return OFFLOAD_FAIL;
  }
  return OFFLOAD_SUCCESS;
}

// Async.
// The implementation was written with cuda streams in mind. The semantics of
// that are to execute kernels on a queue in order of insertion. A synchronise
// call then makes writes visible between host and device. This means a series
// of N data_submit_async calls are expected to execute serially. HSA offers
// various options to run the data copies concurrently. This may require changes
// to libomptarget.

// __tgt_async_info* contains a void * Queue. Queue = 0 is used to indicate that
// there are no outstanding kernels that need to be synchronized. Any async call
// may be passed a Queue==0, at which point the cuda implementation will set it
// to non-null (see getStream). The cuda streams are per-device. Upstream may
// change this interface to explicitly initialize the async_info_pointer, but
// until then hsa lazily initializes it as well.

void initAsyncInfoPtr(__tgt_async_info *async_info_ptr) {
  // set non-null while using async calls, return to null to indicate completion
  assert(async_info_ptr);
  if (!async_info_ptr->Queue) {
    async_info_ptr->Queue = reinterpret_cast<void *>(UINT64_MAX);
  }
}
void finiAsyncInfoPtr(__tgt_async_info *async_info_ptr) {
  assert(async_info_ptr);
  assert(async_info_ptr->Queue);
  async_info_ptr->Queue = 0;
}

bool elf_machine_id_is_amdgcn(__tgt_device_image *image) {
  const uint16_t amdgcnMachineID = EM_AMDGPU;
  int32_t r = elf_check_machine(image, amdgcnMachineID);
  if (!r) {
    DP("Supported machine ID not found\n");
  }
  return r;
}

uint32_t elf_e_flags(__tgt_device_image *image) {
  char *img_begin = (char *)image->ImageStart;
  size_t img_size = (char *)image->ImageEnd - img_begin;

  Elf *e = elf_memory(img_begin, img_size);
  if (!e) {
    DP("Unable to get ELF handle: %s!\n", elf_errmsg(-1));
    return 0;
  }

  Elf64_Ehdr *eh64 = elf64_getehdr(e);

  if (!eh64) {
    DP("Unable to get machine ID from ELF file!\n");
    elf_end(e);
    return 0;
  }

  uint32_t Flags = eh64->e_flags;

  elf_end(e);
  DP("ELF Flags: 0x%x\n", Flags);
  return Flags;
}
} // namespace

int32_t __tgt_rtl_is_valid_binary(__tgt_device_image *image) {
  return elf_machine_id_is_amdgcn(image);
}

int __tgt_rtl_number_of_devices() { return DeviceInfo.NumberOfDevices; }

int64_t __tgt_rtl_init_requires(int64_t RequiresFlags) {
  DP("Init requires flags to %ld\n", RequiresFlags);
  DeviceInfo.RequiresFlags = RequiresFlags;
  return RequiresFlags;
}

int32_t __tgt_rtl_init_device(int device_id) {
  hsa_status_t err;

  // this is per device id init
  DP("Initialize the device id: %d\n", device_id);

  hsa_agent_t agent = DeviceInfo.HSAAgents[device_id];

  // Get number of Compute Unit
  uint32_t compute_units = 0;
  err = hsa_agent_get_info(
      agent, (hsa_agent_info_t)HSA_AMD_AGENT_INFO_COMPUTE_UNIT_COUNT,
      &compute_units);
  if (err != HSA_STATUS_SUCCESS) {
    DeviceInfo.ComputeUnits[device_id] = 1;
    DP("Error getting compute units : settiing to 1\n");
  } else {
    DeviceInfo.ComputeUnits[device_id] = compute_units;
    DP("Using %d compute unis per grid\n", DeviceInfo.ComputeUnits[device_id]);
  }

  char GetInfoName[64]; // 64 max size returned by get info
  err = hsa_agent_get_info(agent, (hsa_agent_info_t)HSA_AGENT_INFO_NAME,
<<<<<<< HEAD
                          (void *) GetInfoName);
=======
                           (void *)GetInfoName);
>>>>>>> 9168a0f5
  if (err)
    DeviceInfo.GPUName[device_id] = "--unknown gpu--";
  else {
    DeviceInfo.GPUName[device_id] = GetInfoName;
  }
<<<<<<< HEAD
  if (print_kernel_trace == 4)
    fprintf(stderr, "Device#%-2d CU's: %2d %s\n", device_id,
            DeviceInfo.ComputeUnits[device_id],
	    DeviceInfo.GPUName[device_id].c_str());
=======

  if (print_kernel_trace == 4)
    fprintf(stderr, "Device#%-2d CU's: %2d %s\n", device_id,
            DeviceInfo.ComputeUnits[device_id],
            DeviceInfo.GPUName[device_id].c_str());
>>>>>>> 9168a0f5

  // Query attributes to determine number of threads/block and blocks/grid.
  uint16_t workgroup_max_dim[3];
  err = hsa_agent_get_info(agent, HSA_AGENT_INFO_WORKGROUP_MAX_DIM,
                           &workgroup_max_dim);
  if (err != HSA_STATUS_SUCCESS) {
    DeviceInfo.GroupsPerDevice[device_id] = RTLDeviceInfoTy::DefaultNumTeams;
    DP("Error getting grid dims: num groups : %d\n",
       RTLDeviceInfoTy::DefaultNumTeams);
  } else if (workgroup_max_dim[0] <= RTLDeviceInfoTy::HardTeamLimit) {
    DeviceInfo.GroupsPerDevice[device_id] = workgroup_max_dim[0];
    DP("Using %d ROCm blocks per grid\n",
       DeviceInfo.GroupsPerDevice[device_id]);
  } else {
    DeviceInfo.GroupsPerDevice[device_id] = RTLDeviceInfoTy::HardTeamLimit;
    DP("Max ROCm blocks per grid %d exceeds the hard team limit %d, capping "
       "at the hard limit\n",
       workgroup_max_dim[0], RTLDeviceInfoTy::HardTeamLimit);
  }

  // Get thread limit
  hsa_dim3_t grid_max_dim;
  err = hsa_agent_get_info(agent, HSA_AGENT_INFO_GRID_MAX_DIM, &grid_max_dim);
  if (err == HSA_STATUS_SUCCESS) {
    DeviceInfo.ThreadsPerGroup[device_id] =
        reinterpret_cast<uint32_t *>(&grid_max_dim)[0] /
        DeviceInfo.GroupsPerDevice[device_id];
    if ((DeviceInfo.ThreadsPerGroup[device_id] >
         RTLDeviceInfoTy::Max_WG_Size) ||
        DeviceInfo.ThreadsPerGroup[device_id] == 0) {
      DP("Capped thread limit: %d\n", RTLDeviceInfoTy::Max_WG_Size);
      DeviceInfo.ThreadsPerGroup[device_id] = RTLDeviceInfoTy::Max_WG_Size;
    } else {
      DP("Using ROCm Queried thread limit: %d\n",
         DeviceInfo.ThreadsPerGroup[device_id]);
    }
  } else {
    DeviceInfo.ThreadsPerGroup[device_id] = RTLDeviceInfoTy::Max_WG_Size;
    DP("Error getting max block dimension, use default:%d \n",
       RTLDeviceInfoTy::Max_WG_Size);
  }

  // Get wavefront size
  uint32_t wavefront_size = 0;
  err =
      hsa_agent_get_info(agent, HSA_AGENT_INFO_WAVEFRONT_SIZE, &wavefront_size);
  if (err == HSA_STATUS_SUCCESS) {
    DP("Queried wavefront size: %d\n", wavefront_size);
    DeviceInfo.WarpSize[device_id] = wavefront_size;
  } else {
    DP("Default wavefront size: %d\n",
       llvm::omp::AMDGPUGpuGridValues[llvm::omp::GVIDX::GV_Warp_Size]);
    DeviceInfo.WarpSize[device_id] =
        llvm::omp::AMDGPUGpuGridValues[llvm::omp::GVIDX::GV_Warp_Size];
  }

  // Adjust teams to the env variables
  if (DeviceInfo.EnvTeamLimit > 0 &&
      DeviceInfo.GroupsPerDevice[device_id] > DeviceInfo.EnvTeamLimit) {
    DeviceInfo.GroupsPerDevice[device_id] = DeviceInfo.EnvTeamLimit;
    DP("Capping max groups per device to OMP_TEAM_LIMIT=%d\n",
       DeviceInfo.EnvTeamLimit);
  }

  // Set default number of teams
  if (DeviceInfo.EnvNumTeams > 0) {
    DeviceInfo.NumTeams[device_id] = DeviceInfo.EnvNumTeams;
    DP("Default number of teams set according to environment %d\n",
       DeviceInfo.EnvNumTeams);
  } else {
    char *TeamsPerCUEnvStr = getenv("OMP_TARGET_TEAMS_PER_PROC");
    int TeamsPerCU = 1; // default number of teams per CU is 1
    if (TeamsPerCUEnvStr) {
      TeamsPerCU = std::stoi(TeamsPerCUEnvStr);
    }
<<<<<<< HEAD
   
    DeviceInfo.NumTeams[device_id] =
      TeamsPerCU * DeviceInfo.ComputeUnits[device_id];
    DP("Default number of teams = %d * number of compute units %d\n",
       TeamsPerCU,
       DeviceInfo.ComputeUnits[device_id]);
=======

    DeviceInfo.NumTeams[device_id] =
        TeamsPerCU * DeviceInfo.ComputeUnits[device_id];
    DP("Default number of teams = %d * number of compute units %d\n",
       TeamsPerCU, DeviceInfo.ComputeUnits[device_id]);
>>>>>>> 9168a0f5
  }

  if (DeviceInfo.NumTeams[device_id] > DeviceInfo.GroupsPerDevice[device_id]) {
    DeviceInfo.NumTeams[device_id] = DeviceInfo.GroupsPerDevice[device_id];
    DP("Default number of teams exceeds device limit, capping at %d\n",
       DeviceInfo.GroupsPerDevice[device_id]);
  }

  // Set default number of threads
  DeviceInfo.NumThreads[device_id] = RTLDeviceInfoTy::Default_WG_Size;
  DP("Default number of threads set according to library's default %d\n",
     RTLDeviceInfoTy::Default_WG_Size);
  if (DeviceInfo.NumThreads[device_id] >
      DeviceInfo.ThreadsPerGroup[device_id]) {
    DeviceInfo.NumTeams[device_id] = DeviceInfo.ThreadsPerGroup[device_id];
    DP("Default number of threads exceeds device limit, capping at %d\n",
       DeviceInfo.ThreadsPerGroup[device_id]);
  }

  DP("Device %d: default limit for groupsPerDevice %d & threadsPerGroup %d\n",
     device_id, DeviceInfo.GroupsPerDevice[device_id],
     DeviceInfo.ThreadsPerGroup[device_id]);

  DP("Device %d: wavefront size %d, total threads %d x %d = %d\n", device_id,
     DeviceInfo.WarpSize[device_id], DeviceInfo.ThreadsPerGroup[device_id],
     DeviceInfo.GroupsPerDevice[device_id],
     DeviceInfo.GroupsPerDevice[device_id] *
         DeviceInfo.ThreadsPerGroup[device_id]);

  return OFFLOAD_SUCCESS;
}

namespace {
Elf64_Shdr *find_only_SHT_HASH(Elf *elf) {
  size_t N;
  int rc = elf_getshdrnum(elf, &N);
  if (rc != 0) {
    return nullptr;
  }

  Elf64_Shdr *result = nullptr;
  for (size_t i = 0; i < N; i++) {
    Elf_Scn *scn = elf_getscn(elf, i);
    if (scn) {
      Elf64_Shdr *shdr = elf64_getshdr(scn);
      if (shdr) {
        if (shdr->sh_type == SHT_HASH) {
          if (result == nullptr) {
            result = shdr;
          } else {
            // multiple SHT_HASH sections not handled
            return nullptr;
          }
        }
      }
    }
  }
  return result;
}

const Elf64_Sym *elf_lookup(Elf *elf, char *base, Elf64_Shdr *section_hash,
                            const char *symname) {

  assert(section_hash);
  size_t section_symtab_index = section_hash->sh_link;
  Elf64_Shdr *section_symtab =
      elf64_getshdr(elf_getscn(elf, section_symtab_index));
  size_t section_strtab_index = section_symtab->sh_link;

  const Elf64_Sym *symtab =
      reinterpret_cast<const Elf64_Sym *>(base + section_symtab->sh_offset);

  const uint32_t *hashtab =
      reinterpret_cast<const uint32_t *>(base + section_hash->sh_offset);

  // Layout:
  // nbucket
  // nchain
  // bucket[nbucket]
  // chain[nchain]
  uint32_t nbucket = hashtab[0];
  const uint32_t *bucket = &hashtab[2];
  const uint32_t *chain = &hashtab[nbucket + 2];

  const size_t max = strlen(symname) + 1;
  const uint32_t hash = elf_hash(symname);
  for (uint32_t i = bucket[hash % nbucket]; i != 0; i = chain[i]) {
    char *n = elf_strptr(elf, section_strtab_index, symtab[i].st_name);
    if (strncmp(symname, n, max) == 0) {
      return &symtab[i];
    }
  }

  return nullptr;
}

typedef struct {
  void *addr = nullptr;
  uint32_t size = UINT32_MAX;
  uint32_t sh_type = SHT_NULL;
} symbol_info;

int get_symbol_info_without_loading(Elf *elf, char *base, const char *symname,
                                    symbol_info *res) {
  if (elf_kind(elf) != ELF_K_ELF) {
    return 1;
  }

  Elf64_Shdr *section_hash = find_only_SHT_HASH(elf);
  if (!section_hash) {
    return 1;
  }

  const Elf64_Sym *sym = elf_lookup(elf, base, section_hash, symname);
  if (!sym) {
    return 1;
  }

  if (sym->st_size > UINT32_MAX) {
    return 1;
  }

  if (sym->st_shndx == SHN_UNDEF) {
    return 1;
  }

  Elf_Scn *section = elf_getscn(elf, sym->st_shndx);
  if (!section) {
    return 1;
  }

  Elf64_Shdr *header = elf64_getshdr(section);
  if (!header) {
    return 1;
  }

  res->addr = sym->st_value + base;
  res->size = static_cast<uint32_t>(sym->st_size);
  res->sh_type = header->sh_type;
  return 0;
}

int get_symbol_info_without_loading(char *base, size_t img_size,
                                    const char *symname, symbol_info *res) {
  Elf *elf = elf_memory(base, img_size);
  if (elf) {
    int rc = get_symbol_info_without_loading(elf, base, symname, res);
    elf_end(elf);
    return rc;
  }
  return 1;
}

atmi_status_t interop_get_symbol_info(char *base, size_t img_size,
                                      const char *symname, void **var_addr,
                                      uint32_t *var_size) {
  symbol_info si;
  int rc = get_symbol_info_without_loading(base, img_size, symname, &si);
  if (rc == 0) {
    *var_addr = si.addr;
    *var_size = si.size;
    return ATMI_STATUS_SUCCESS;
  } else {
    return ATMI_STATUS_ERROR;
  }
}

template <typename C>
atmi_status_t module_register_from_memory_to_place(void *module_bytes,
                                                   size_t module_size,
                                                   atmi_place_t place, C cb) {
  auto L = [](void *data, size_t size, void *cb_state) -> atmi_status_t {
    C *unwrapped = static_cast<C *>(cb_state);
    return (*unwrapped)(data, size);
  };
  return atmi_module_register_from_memory_to_place(
      module_bytes, module_size, place, L, static_cast<void *>(&cb));
}
} // namespace

static uint64_t get_device_State_bytes(char *ImageStart, size_t img_size) {
  uint64_t device_State_bytes = 0;
  {
    // If this is the deviceRTL, get the state variable size
    symbol_info size_si;
    int rc = get_symbol_info_without_loading(
        ImageStart, img_size, "omptarget_nvptx_device_State_size", &size_si);

    if (rc == 0) {
      if (size_si.size != sizeof(uint64_t)) {
        fprintf(stderr,
                "Found device_State_size variable with wrong size, aborting\n");
        exit(1);
      }

      // Read number of bytes directly from the elf
      memcpy(&device_State_bytes, size_si.addr, sizeof(uint64_t));
    }
  }
  return device_State_bytes;
}

static __tgt_target_table *
__tgt_rtl_load_binary_locked(int32_t device_id, __tgt_device_image *image);

static __tgt_target_table *
__tgt_rtl_load_binary_locked(int32_t device_id, __tgt_device_image *image);

__tgt_target_table *__tgt_rtl_load_binary(int32_t device_id,
                                          __tgt_device_image *image) {
  DeviceInfo.load_run_lock.lock();
  __tgt_target_table *res = __tgt_rtl_load_binary_locked(device_id, image);
  DeviceInfo.load_run_lock.unlock();
  return res;
}

struct device_environment {
  // initialise an omptarget_device_environmentTy in the deviceRTL
  // patches around differences in the deviceRTL between trunk, aomp,
  // rocmcc. Over time these differences will tend to zero and this class
  // simplified.
  // Symbol may be in .data or .bss, and may be missing fields:
  //  - aomp has debug_level, num_devices, device_num
  //  - trunk has debug_level
  //  - under review in trunk is debug_level, device_num
  //  - rocmcc matches aomp, patch to swap num_devices and device_num

  // If the symbol is in .data (aomp, rocm) it can be written directly.
  // If it is in .bss, we must wait for it to be allocated space on the
  // gpu (trunk) and initialize after loading.
  const char *sym() { return "omptarget_device_environment"; }

  omptarget_device_environmentTy host_device_env;
  symbol_info si;
  bool valid = false;

  __tgt_device_image *image;
  const size_t img_size;

  device_environment(int device_id, int number_devices,
                     __tgt_device_image *image, const size_t img_size)
      : image(image), img_size(img_size) {

    host_device_env.num_devices = number_devices;
    host_device_env.device_num = device_id;
    host_device_env.debug_level = 0;
#ifdef OMPTARGET_DEBUG
    if (char *envStr = getenv("LIBOMPTARGET_DEVICE_RTL_DEBUG")) {
      host_device_env.debug_level = std::stoi(envStr);
    }
#endif

    int rc = get_symbol_info_without_loading((char *)image->ImageStart,
                                             img_size, sym(), &si);
    if (rc != 0) {
      DP("Finding global device environment '%s' - symbol missing.\n", sym());
      return;
    }

    if (si.size > sizeof(host_device_env)) {
      DP("Symbol '%s' has size %u, expected at most %zu.\n", sym(), si.size,
         sizeof(host_device_env));
      return;
    }

    valid = true;
  }

  bool in_image() { return si.sh_type != SHT_NOBITS; }

  atmi_status_t before_loading(void *data, size_t size) {
    assert(valid);
    if (in_image()) {
      DP("Setting global device environment before load (%u bytes)\n", si.size);
      uint64_t offset = (char *)si.addr - (char *)image->ImageStart;
      void *pos = (char *)data + offset;
      memcpy(pos, &host_device_env, si.size);
    }
    return ATMI_STATUS_SUCCESS;
  }

  atmi_status_t after_loading() {
    assert(valid);
    if (!in_image()) {
      DP("Setting global device environment after load (%u bytes)\n", si.size);
      int device_id = host_device_env.device_num;

      void *state_ptr;
      uint32_t state_ptr_size;
      atmi_status_t err = atmi_interop_hsa_get_symbol_info(
          get_gpu_mem_place(device_id), sym(), &state_ptr, &state_ptr_size);
      if (err != ATMI_STATUS_SUCCESS) {
        DP("failed to find %s in loaded image\n", sym());
        return err;
      }

      if (state_ptr_size != si.size) {
        DP("Symbol had size %u before loading, %u after\n", state_ptr_size,
           si.size);
        return ATMI_STATUS_ERROR;
      }

      return DeviceInfo.freesignalpool_memcpy_h2d(state_ptr, &host_device_env,
                                                  state_ptr_size, device_id);
    }
    return ATMI_STATUS_SUCCESS;
  }
};

static atmi_status_t atmi_calloc(void **ret_ptr, size_t size,
                                 atmi_mem_place_t place) {
  uint64_t rounded = 4 * ((size + 3) / 4);
  void *ptr;
  atmi_status_t err = atmi_malloc(&ptr, rounded, place);
  if (err != ATMI_STATUS_SUCCESS) {
    return err;
  }

  hsa_status_t rc = hsa_amd_memory_fill(ptr, 0, rounded / 4);
  if (rc != HSA_STATUS_SUCCESS) {
    fprintf(stderr, "zero fill device_state failed with %u\n", rc);
    atmi_free(ptr);
    return ATMI_STATUS_ERROR;
  }

  *ret_ptr = ptr;
  return ATMI_STATUS_SUCCESS;
}

__tgt_target_table *__tgt_rtl_load_binary_locked(int32_t device_id,
                                                 __tgt_device_image *image) {
  // This function loads the device image onto gpu[device_id] and does other
  // per-image initialization work. Specifically:
  //
  // - Initialize an omptarget_device_environmentTy instance embedded in the
  //   image at the symbol "omptarget_device_environment"
  //   Fields debug_level, device_num, num_devices. Used by the deviceRTL.
  //
  // - Allocate a large array per-gpu (could be moved to init_device)
  //   - Read a uint64_t at symbol omptarget_nvptx_device_State_size
  //   - Allocate at least that many bytes of gpu memory
  //   - Zero initialize it
  //   - Write the pointer to the symbol omptarget_nvptx_device_State
  //
  // - Pulls some per-kernel information together from various sources and
  //   records it in the KernelsList for quicker access later
  //
  // The initialization can be done before or after loading the image onto the
  // gpu. This function presently does a mixture. Using the hsa api to get/set
  // the information is simpler to implement, in exchange for more complicated
  // runtime behaviour. E.g. launching a kernel or using dma to get eight bytes
  // back from the gpu vs a hashtable lookup on the host.

  const size_t img_size = (char *)image->ImageEnd - (char *)image->ImageStart;

  DeviceInfo.clearOffloadEntriesTable(device_id);

  // We do not need to set the ELF version because the caller of this function
  // had to do that to decide the right runtime to use

  if (!elf_machine_id_is_amdgcn(image)) {
    return NULL;
  }

  {
    auto env = device_environment(device_id, DeviceInfo.NumberOfDevices, image,
                                  img_size);
    if (!env.valid) {
      return NULL;
    }

    atmi_status_t err = module_register_from_memory_to_place(
        (void *)image->ImageStart, img_size, get_gpu_place(device_id),
        [&](void *data, size_t size) {
          return env.before_loading(data, size);
        });

    check("Module registering", err);
    if (err != ATMI_STATUS_SUCCESS) {
      fprintf(stderr,
              "Possible gpu arch mismatch: device:%s, image:%s please check"
              " compiler flag: -march=<gpu>\n",
              DeviceInfo.GPUName[device_id].c_str(),
<<<<<<< HEAD
	      get_elf_mach_gfx_name(elf_e_flags(image)));
=======
              get_elf_mach_gfx_name(elf_e_flags(image)));
      return NULL;
    }

    err = env.after_loading();
    if (err != ATMI_STATUS_SUCCESS) {
>>>>>>> 9168a0f5
      return NULL;
    }

<<<<<<< HEAD
    err = env.after_loading();
    if (err != ATMI_STATUS_SUCCESS) {
      return NULL;
    }
  }

  DP("ATMI module successfully loaded!\n");
=======
  DP("ATMI module successfully loaded!\n");

  {
    // the device_State array is either large value in bss or a void* that
    // needs to be assigned to a pointer to an array of size device_state_bytes
>>>>>>> 9168a0f5

  {
    // the device_State array is either large value in bss or a void* that
    // needs to be assigned to a pointer to an array of size device_state_bytes
    void *state_ptr;
    uint32_t state_ptr_size;
    atmi_status_t err = atmi_interop_hsa_get_symbol_info(
        get_gpu_mem_place(device_id), "omptarget_nvptx_device_State",
        &state_ptr, &state_ptr_size);

    if (err != ATMI_STATUS_SUCCESS) {
      fprintf(stderr, "failed to find device_state symbol\n");
      return NULL;
    }

    if (state_ptr_size < sizeof(void *)) {
      fprintf(stderr, "unexpected size of state_ptr %u != %zu\n",
              state_ptr_size, sizeof(void *));
      return NULL;
    }

    // if it's larger than a void*, assume it's a bss array and no further
    // initialization is required. Only try to set up a pointer for
    // sizeof(void*)
    if (state_ptr_size == sizeof(void *)) {
      uint64_t device_State_bytes =
          get_device_State_bytes((char *)image->ImageStart, img_size);
      if (device_State_bytes == 0) {
        return NULL;
      }

      auto &dss = DeviceInfo.deviceStateStore[device_id];
      if (dss.first.get() == nullptr) {
        assert(dss.second == 0);
        void *ptr = NULL;
        atmi_status_t err =
            atmi_calloc(&ptr, device_State_bytes, get_gpu_mem_place(device_id));
        if (err != ATMI_STATUS_SUCCESS) {
          fprintf(stderr, "Failed to allocate device_state array\n");
          return NULL;
        }
        dss = {std::unique_ptr<void, RTLDeviceInfoTy::atmiFreePtrDeletor>{ptr},
               device_State_bytes};
      }

      void *ptr = dss.first.get();
      if (device_State_bytes != dss.second) {
        fprintf(stderr, "Inconsistent sizes of device_State unsupported\n");
        exit(1);
      }

      // write ptr to device memory so it can be used by later kernels
      err = DeviceInfo.freesignalpool_memcpy_h2d(state_ptr, &ptr,
                                                 sizeof(void *), device_id);
      if (err != ATMI_STATUS_SUCCESS) {
        fprintf(stderr, "memcpy install of state_ptr failed\n");
        return NULL;
      }
    }
  }

  // TODO: Check with Guansong to understand the below comment more thoroughly.
  // Here, we take advantage of the data that is appended after img_end to get
  // the symbols' name we need to load. This data consist of the host entries
  // begin and end as well as the target name (see the offloading linker script
  // creation in clang compiler).

  // Find the symbols in the module by name. The name can be obtain by
  // concatenating the host entry name with the target name

  __tgt_offload_entry *HostBegin = image->EntriesBegin;
  __tgt_offload_entry *HostEnd = image->EntriesEnd;

  for (__tgt_offload_entry *e = HostBegin; e != HostEnd; ++e) {

    if (!e->addr) {
      // The host should have always something in the address to
      // uniquely identify the target region.
      fprintf(stderr, "Analyzing host entry '<null>' (size = %lld)...\n",
              (unsigned long long)e->size);
      return NULL;
    }

    if (e->size) {
      __tgt_offload_entry entry = *e;

      void *varptr;
      uint32_t varsize;

      atmi_status_t err = atmi_interop_hsa_get_symbol_info(
          get_gpu_mem_place(device_id), e->name, &varptr, &varsize);

      if (err != ATMI_STATUS_SUCCESS) {
        DP("Loading global '%s' (Failed)\n", e->name);
        // Inform the user what symbol prevented offloading
        fprintf(stderr, "Loading global '%s' (Failed)\n", e->name);
        return NULL;
      }

      if (varsize != e->size) {
        DP("Loading global '%s' - size mismatch (%u != %lu)\n", e->name,
           varsize, e->size);
        return NULL;
      }

      DP("Entry point " DPxMOD " maps to global %s (" DPxMOD ")\n",
         DPxPTR(e - HostBegin), e->name, DPxPTR(varptr));
      entry.addr = (void *)varptr;

      DeviceInfo.addOffloadEntry(device_id, entry);

      if (DeviceInfo.RequiresFlags & OMP_REQ_UNIFIED_SHARED_MEMORY &&
          e->flags & OMP_DECLARE_TARGET_LINK) {
        // If unified memory is present any target link variables
        // can access host addresses directly. There is no longer a
        // need for device copies.
        err = DeviceInfo.freesignalpool_memcpy_h2d(varptr, e->addr,
                                                   sizeof(void *), device_id);
        if (err != ATMI_STATUS_SUCCESS)
          DP("Error when copying USM\n");
        DP("Copy linked variable host address (" DPxMOD ")"
           "to device address (" DPxMOD ")\n",
           DPxPTR(*((void **)e->addr)), DPxPTR(varptr));
      }

      continue;
    }

    DP("to find the kernel name: %s size: %lu\n", e->name, strlen(e->name));

    atmi_mem_place_t place = get_gpu_mem_place(device_id);
    uint32_t kernarg_segment_size;
    atmi_status_t err = atmi_interop_hsa_get_kernel_info(
        place, e->name, HSA_EXECUTABLE_SYMBOL_INFO_KERNEL_KERNARG_SEGMENT_SIZE,
        &kernarg_segment_size);

    // each arg is a void * in this openmp implementation
    uint32_t arg_num = kernarg_segment_size / sizeof(void *);
    std::vector<size_t> arg_sizes(arg_num);
    for (std::vector<size_t>::iterator it = arg_sizes.begin();
         it != arg_sizes.end(); it++) {
      *it = sizeof(void *);
    }

    // default value GENERIC (in case symbol is missing from cubin file)
    int8_t ExecModeVal = ExecutionModeType::GENERIC;

    // get flat group size if present, else Default_WG_Size
    int16_t WGSizeVal = RTLDeviceInfoTy::Default_WG_Size;

    // get Kernel Descriptor if present.
    // Keep struct in sync wih getTgtAttributeStructQTy in CGOpenMPRuntime.cpp
    struct KernDescValType {
      uint16_t Version;
      uint16_t TSize;
      uint16_t WG_Size;
      uint8_t Mode;
<<<<<<< HEAD
      uint8_t HostServices;
=======
>>>>>>> 9168a0f5
    };
    struct KernDescValType KernDescVal;
    std::string KernDescNameStr(e->name);
    KernDescNameStr += "_kern_desc";
    const char *KernDescName = KernDescNameStr.c_str();

    void *KernDescPtr;
    uint32_t KernDescSize;
    void *CallStackAddr = nullptr;
    err = interop_get_symbol_info((char *)image->ImageStart, img_size,
                                  KernDescName, &KernDescPtr, &KernDescSize);

    if (err == ATMI_STATUS_SUCCESS) {
      if ((size_t)KernDescSize != sizeof(KernDescVal))
        DP("Loading global computation properties '%s' - size mismatch (%u != "
           "%lu)\n",
           KernDescName, KernDescSize, sizeof(KernDescVal));

      memcpy(&KernDescVal, KernDescPtr, (size_t)KernDescSize);

      // Check structure size against recorded size.
      if ((size_t)KernDescSize != KernDescVal.TSize)
        DP("KernDescVal size %lu does not match advertized size %d for '%s'\n",
           sizeof(KernDescVal), KernDescVal.TSize, KernDescName);

      DP("After loading global for %s KernDesc \n", KernDescName);
      DP("KernDesc: Version: %d\n", KernDescVal.Version);
      DP("KernDesc: TSize: %d\n", KernDescVal.TSize);
      DP("KernDesc: WG_Size: %d\n", KernDescVal.WG_Size);
      DP("KernDesc: Mode: %d\n", KernDescVal.Mode);
<<<<<<< HEAD
      DP("KernDesc: HostServices: %x\n", KernDescVal.HostServices);
=======
>>>>>>> 9168a0f5

      // Get ExecMode
      ExecModeVal = KernDescVal.Mode;
      DP("ExecModeVal %d\n", ExecModeVal);
      if (KernDescVal.WG_Size == 0) {
        KernDescVal.WG_Size = RTLDeviceInfoTy::Default_WG_Size;
        DP("Setting KernDescVal.WG_Size to default %d\n", KernDescVal.WG_Size);
      }
      WGSizeVal = KernDescVal.WG_Size;
      DP("WGSizeVal %d\n", WGSizeVal);
      check("Loading KernDesc computation property", err);
    } else {
      DP("Warning: Loading KernDesc '%s' - symbol not found, ", KernDescName);

      // Generic
      std::string ExecModeNameStr(e->name);
      ExecModeNameStr += "_exec_mode";
      const char *ExecModeName = ExecModeNameStr.c_str();

      void *ExecModePtr;
      uint32_t varsize;
      err = interop_get_symbol_info((char *)image->ImageStart, img_size,
                                    ExecModeName, &ExecModePtr, &varsize);

      if (err == ATMI_STATUS_SUCCESS) {
        if ((size_t)varsize != sizeof(int8_t)) {
          DP("Loading global computation properties '%s' - size mismatch(%u != "
             "%lu)\n",
             ExecModeName, varsize, sizeof(int8_t));
          return NULL;
        }

        memcpy(&ExecModeVal, ExecModePtr, (size_t)varsize);

        DP("After loading global for %s ExecMode = %d\n", ExecModeName,
           ExecModeVal);

        if (ExecModeVal < 0 || ExecModeVal > 1) {
          DP("Error wrong exec_mode value specified in HSA code object file: "
             "%d\n",
             ExecModeVal);
          return NULL;
        }
      } else {
        DP("Loading global exec_mode '%s' - symbol missing, using default "
           "value "
           "GENERIC (1)\n",
           ExecModeName);
      }
      check("Loading computation property", err);

      // Flat group size
      std::string WGSizeNameStr(e->name);
      WGSizeNameStr += "_wg_size";
      const char *WGSizeName = WGSizeNameStr.c_str();

      void *WGSizePtr;
      uint32_t WGSize;
      err = interop_get_symbol_info((char *)image->ImageStart, img_size,
                                    WGSizeName, &WGSizePtr, &WGSize);

      if (err == ATMI_STATUS_SUCCESS) {
        if ((size_t)WGSize != sizeof(int16_t)) {
          DP("Loading global computation properties '%s' - size mismatch (%u "
             "!= "
             "%lu)\n",
             WGSizeName, WGSize, sizeof(int16_t));
          return NULL;
        }

        memcpy(&WGSizeVal, WGSizePtr, (size_t)WGSize);

        DP("After loading global for %s WGSize = %d\n", WGSizeName, WGSizeVal);

        if (WGSizeVal < RTLDeviceInfoTy::Default_WG_Size ||
            WGSizeVal > RTLDeviceInfoTy::Max_WG_Size) {
          DP("Error wrong WGSize value specified in HSA code object file: "
             "%d\n",
             WGSizeVal);
          WGSizeVal = RTLDeviceInfoTy::Default_WG_Size;
        }
      } else {
        DP("Warning: Loading WGSize '%s' - symbol not found, "
           "using default value %d\n",
           WGSizeName, WGSizeVal);
      }

      check("Loading WGSize computation property", err);
    }

    KernelsList.push_back(KernelTy(ExecModeVal, WGSizeVal, device_id,
                                   CallStackAddr, e->name,
                                   kernarg_segment_size));
    __tgt_offload_entry entry = *e;
    entry.addr = (void *)&KernelsList.back();
    DeviceInfo.addOffloadEntry(device_id, entry);
    DP("Entry point %ld maps to %s\n", e - HostBegin, e->name);
  }

  return DeviceInfo.getOffloadEntriesTable(device_id);
}

void *__tgt_rtl_data_alloc(int device_id, int64_t size, void *) {
  void *ptr = NULL;
  assert(device_id < DeviceInfo.NumberOfDevices && "Device ID too large");
  atmi_status_t err = atmi_malloc(&ptr, size, get_gpu_mem_place(device_id));
  DP("Tgt alloc data %ld bytes, (tgt:%016llx).\n", size,
     (long long unsigned)(Elf64_Addr)ptr);
  ptr = (err == ATMI_STATUS_SUCCESS) ? ptr : NULL;
  return ptr;
}

int32_t __tgt_rtl_data_submit(int device_id, void *tgt_ptr, void *hst_ptr,
                              int64_t size) {
  assert(device_id < DeviceInfo.NumberOfDevices && "Device ID too large");
  __tgt_async_info async_info;
  int32_t rc = dataSubmit(device_id, tgt_ptr, hst_ptr, size, &async_info);
  if (rc != OFFLOAD_SUCCESS)
    return OFFLOAD_FAIL;

  return __tgt_rtl_synchronize(device_id, &async_info);
}

int32_t __tgt_rtl_data_submit_async(int device_id, void *tgt_ptr, void *hst_ptr,
                                    int64_t size,
                                    __tgt_async_info *async_info_ptr) {
  assert(device_id < DeviceInfo.NumberOfDevices && "Device ID too large");
  if (async_info_ptr) {
    initAsyncInfoPtr(async_info_ptr);
    return dataSubmit(device_id, tgt_ptr, hst_ptr, size, async_info_ptr);
  } else {
    return __tgt_rtl_data_submit(device_id, tgt_ptr, hst_ptr, size);
  }
}

int32_t __tgt_rtl_data_retrieve(int device_id, void *hst_ptr, void *tgt_ptr,
                                int64_t size) {
  assert(device_id < DeviceInfo.NumberOfDevices && "Device ID too large");
  __tgt_async_info async_info;
  int32_t rc = dataRetrieve(device_id, hst_ptr, tgt_ptr, size, &async_info);
  if (rc != OFFLOAD_SUCCESS)
    return OFFLOAD_FAIL;

  return __tgt_rtl_synchronize(device_id, &async_info);
}

int32_t __tgt_rtl_data_retrieve_async(int device_id, void *hst_ptr,
                                      void *tgt_ptr, int64_t size,
                                      __tgt_async_info *async_info_ptr) {
  assert(async_info_ptr && "async_info is nullptr");
  assert(device_id < DeviceInfo.NumberOfDevices && "Device ID too large");
  initAsyncInfoPtr(async_info_ptr);
  return dataRetrieve(device_id, hst_ptr, tgt_ptr, size, async_info_ptr);
}

int32_t __tgt_rtl_data_delete(int device_id, void *tgt_ptr) {
  assert(device_id < DeviceInfo.NumberOfDevices && "Device ID too large");
  atmi_status_t err;
  DP("Tgt free data (tgt:%016llx).\n", (long long unsigned)(Elf64_Addr)tgt_ptr);
  err = atmi_free(tgt_ptr);
  if (err != ATMI_STATUS_SUCCESS) {
    DP("Error when freeing CUDA memory\n");
    return OFFLOAD_FAIL;
  }
  return OFFLOAD_SUCCESS;
}

// Determine launch values for threadsPerGroup and num_groups.
// Outputs: treadsPerGroup, num_groups
// Inputs: Max_Teams, Max_WG_Size, Warp_Size, ExecutionMode,
//         EnvTeamLimit, EnvNumTeams, num_teams, thread_limit,
//         loop_tripcount.
void getLaunchVals(int &threadsPerGroup, int &num_groups, int ConstWGSize,
                   int ExecutionMode, int EnvTeamLimit, int EnvNumTeams,
                   int num_teams, int thread_limit, uint64_t loop_tripcount,
                   int32_t device_id) {

  int Max_Teams = DeviceInfo.EnvMaxTeamsDefault > 0
                      ? DeviceInfo.EnvMaxTeamsDefault
                      : DeviceInfo.NumTeams[device_id];
  if (Max_Teams > DeviceInfo.HardTeamLimit)
    Max_Teams = DeviceInfo.HardTeamLimit;

  if (print_kernel_trace == 4) {
    fprintf(stderr, "RTLDeviceInfoTy::Max_Teams: %d\n",
            RTLDeviceInfoTy::Max_Teams);
    fprintf(stderr, "Max_Teams: %d\n", Max_Teams);
    fprintf(stderr, "RTLDeviceInfoTy::Warp_Size: %d\n",
            RTLDeviceInfoTy::Warp_Size);
    fprintf(stderr, "RTLDeviceInfoTy::Max_WG_Size: %d\n",
            RTLDeviceInfoTy::Max_WG_Size);
    fprintf(stderr, "RTLDeviceInfoTy::Default_WG_Size: %d\n",
            RTLDeviceInfoTy::Default_WG_Size);
    fprintf(stderr, "thread_limit: %d\n", thread_limit);
    fprintf(stderr, "threadsPerGroup: %d\n", threadsPerGroup);
    fprintf(stderr, "ConstWGSize: %d\n", ConstWGSize);
  }
  // check for thread_limit() clause
  if (thread_limit > 0) {
    threadsPerGroup = thread_limit;
    DP("Setting threads per block to requested %d\n", thread_limit);
    if (ExecutionMode == GENERIC) { // Add master warp for GENERIC
      threadsPerGroup += RTLDeviceInfoTy::Warp_Size;
      DP("Adding master wavefront: +%d threads\n", RTLDeviceInfoTy::Warp_Size);
    }
    if (threadsPerGroup > RTLDeviceInfoTy::Max_WG_Size) { // limit to max
      threadsPerGroup = RTLDeviceInfoTy::Max_WG_Size;
      DP("Setting threads per block to maximum %d\n", threadsPerGroup);
    }
  }
  // check flat_max_work_group_size attr here
  if (threadsPerGroup > ConstWGSize) {
    threadsPerGroup = ConstWGSize;
    DP("Reduced threadsPerGroup to flat-attr-group-size limit %d\n",
       threadsPerGroup);
  }
  if (print_kernel_trace == 4)
    fprintf(stderr, "threadsPerGroup: %d\n", threadsPerGroup);
  DP("Preparing %d threads\n", threadsPerGroup);

  // Set default num_groups (teams)
  if (DeviceInfo.EnvTeamLimit > 0)
    num_groups = (Max_Teams < DeviceInfo.EnvTeamLimit)
                     ? Max_Teams
                     : DeviceInfo.EnvTeamLimit;
  else
    num_groups = Max_Teams;
  DP("Set default num of groups %d\n", num_groups);

  if (print_kernel_trace == 4) {
    fprintf(stderr, "num_groups: %d\n", num_groups);
    fprintf(stderr, "num_teams: %d\n", num_teams);
  }

  // Reduce num_groups if threadsPerGroup exceeds RTLDeviceInfoTy::Max_WG_Size
  // This reduction is typical for default case (no thread_limit clause).
  // or when user goes crazy with num_teams clause.
  // FIXME: We cant distinguish between a constant or variable thread limit.
  // So we only handle constant thread_limits.
  if (threadsPerGroup >
      RTLDeviceInfoTy::Default_WG_Size) //  256 < threadsPerGroup <= 1024
    // Should we round threadsPerGroup up to nearest RTLDeviceInfoTy::Warp_Size
    // here?
    num_groups = (Max_Teams * RTLDeviceInfoTy::Max_WG_Size) / threadsPerGroup;

  // check for num_teams() clause
  if (num_teams > 0) {
    num_groups = (num_teams < num_groups) ? num_teams : num_groups;
  }
  if (print_kernel_trace == 4) {
    fprintf(stderr, "num_groups: %d\n", num_groups);
    fprintf(stderr, "DeviceInfo.EnvNumTeams %d\n", DeviceInfo.EnvNumTeams);
    fprintf(stderr, "DeviceInfo.EnvTeamLimit %d\n", DeviceInfo.EnvTeamLimit);
  }

  if (DeviceInfo.EnvNumTeams > 0) {
    num_groups = (DeviceInfo.EnvNumTeams < num_groups) ? DeviceInfo.EnvNumTeams
                                                       : num_groups;
    DP("Modifying teams based on EnvNumTeams %d\n", DeviceInfo.EnvNumTeams);
  } else if (DeviceInfo.EnvTeamLimit > 0) {
    num_groups = (DeviceInfo.EnvTeamLimit < num_groups)
                     ? DeviceInfo.EnvTeamLimit
                     : num_groups;
    DP("Modifying teams based on EnvTeamLimit%d\n", DeviceInfo.EnvTeamLimit);
  } else {
    if (num_teams <= 0) {
      if (loop_tripcount > 0) {
        if (ExecutionMode == SPMD) {
          // round up to the nearest integer
          num_groups = ((loop_tripcount - 1) / threadsPerGroup) + 1;
        } else {
          num_groups = loop_tripcount;
        }
        DP("Using %d teams due to loop trip count %" PRIu64 " and number of "
           "threads per block %d\n",
           num_groups, loop_tripcount, threadsPerGroup);
      }
    } else {
      num_groups = num_teams;
    }
    if (num_groups > Max_Teams) {
      num_groups = Max_Teams;
      if (print_kernel_trace == 4)
        fprintf(stderr, "Limiting num_groups %d to Max_Teams %d \n", num_groups,
                Max_Teams);
    }
    if (num_groups > num_teams && num_teams > 0) {
      num_groups = num_teams;
      if (print_kernel_trace == 4)
        fprintf(stderr, "Limiting num_groups %d to clause num_teams %d \n",
                num_groups, num_teams);
    }
  }

  // num_teams clause always honored, no matter what, unless DEFAULT is active.
  if (num_teams > 0) {
    num_groups = num_teams;
    // Cap num_groups to EnvMaxTeamsDefault if set.
    if (DeviceInfo.EnvMaxTeamsDefault > 0 &&
        num_groups > DeviceInfo.EnvMaxTeamsDefault)
      num_groups = DeviceInfo.EnvMaxTeamsDefault;
  }
  if (print_kernel_trace == 4) {
    fprintf(stderr, "threadsPerGroup: %d\n", threadsPerGroup);
    fprintf(stderr, "num_groups: %d\n", num_groups);
    fprintf(stderr, "loop_tripcount: %ld\n", loop_tripcount);
  }
  DP("Final %d num_groups and %d threadsPerGroup\n", num_groups,
     threadsPerGroup);
}

static uint64_t acquire_available_packet_id(hsa_queue_t *queue) {
  uint64_t packet_id = hsa_queue_add_write_index_relaxed(queue, 1);
  bool full = true;
  while (full) {
    full =
        packet_id >= (queue->size + hsa_queue_load_read_index_scacquire(queue));
  }
  return packet_id;
}

extern bool g_atmi_hostcall_required; // declared without header by atmi

static int32_t __tgt_rtl_run_target_team_region_locked(
    int32_t device_id, void *tgt_entry_ptr, void **tgt_args,
    ptrdiff_t *tgt_offsets, int32_t arg_num, int32_t num_teams,
    int32_t thread_limit, uint64_t loop_tripcount);

int32_t __tgt_rtl_run_target_team_region(int32_t device_id, void *tgt_entry_ptr,
                                         void **tgt_args,
                                         ptrdiff_t *tgt_offsets,
                                         int32_t arg_num, int32_t num_teams,
                                         int32_t thread_limit,
                                         uint64_t loop_tripcount) {

  DeviceInfo.load_run_lock.lock_shared();
  int32_t res = __tgt_rtl_run_target_team_region_locked(
      device_id, tgt_entry_ptr, tgt_args, tgt_offsets, arg_num, num_teams,
      thread_limit, loop_tripcount);

  DeviceInfo.load_run_lock.unlock_shared();
  return res;
}

int32_t __tgt_rtl_run_target_team_region_locked(
    int32_t device_id, void *tgt_entry_ptr, void **tgt_args,
    ptrdiff_t *tgt_offsets, int32_t arg_num, int32_t num_teams,
    int32_t thread_limit, uint64_t loop_tripcount) {
  // Set the context we are using
  // update thread limit content in gpu memory if un-initialized or specified
  // from host

  DP("Run target team region thread_limit %d\n", thread_limit);

  // All args are references.
  std::vector<void *> args(arg_num);
  std::vector<void *> ptrs(arg_num);

  DP("Arg_num: %d\n", arg_num);
  for (int32_t i = 0; i < arg_num; ++i) {
    ptrs[i] = (void *)((intptr_t)tgt_args[i] + tgt_offsets[i]);
    args[i] = &ptrs[i];
    DP("Offseted base: arg[%d]:" DPxMOD "\n", i, DPxPTR(ptrs[i]));
  }

  KernelTy *KernelInfo = (KernelTy *)tgt_entry_ptr;

  /*
   * Set limit based on ThreadsPerGroup and GroupsPerDevice
   */
  int num_groups = 0;

  int threadsPerGroup = RTLDeviceInfoTy::Default_WG_Size;

  getLaunchVals(threadsPerGroup, num_groups, KernelInfo->ConstWGSize,
                KernelInfo->ExecutionMode, DeviceInfo.EnvTeamLimit,
                DeviceInfo.EnvNumTeams,
<<<<<<< HEAD
                num_teams,     // From run_region arg
                thread_limit,  // From run_region arg
                loop_tripcount, // From run_region arg
                KernelInfo->device_id
  );
=======
                num_teams,      // From run_region arg
                thread_limit,   // From run_region arg
                loop_tripcount, // From run_region arg
                KernelInfo->device_id);
>>>>>>> 9168a0f5

  if (print_kernel_trace == 4)
    // enum modes are SPMD, GENERIC, NONE 0,1,2
    fprintf(stderr,
            "DEVID:%2d SGN:%1d ConstWGSize:%-4d args:%2d teamsXthrds:(%4dX%4d) "
            "reqd:(%4dX%4d) n:%s\n",
            device_id, KernelInfo->ExecutionMode, KernelInfo->ConstWGSize,
            arg_num, num_groups, threadsPerGroup, num_teams, thread_limit,
            KernelInfo->Name);
  if ((print_kernel_trace == 2) || (print_kernel_trace == 1))
    printf("DEVID:%2d SGN:%1d ConstWGSize:%-4d args:%2d teamsXthrds:(%4dX%4d) "
           "reqd:(%4dX%4d) n:%s\n",
           device_id, KernelInfo->ExecutionMode, KernelInfo->ConstWGSize,
           arg_num, num_groups, threadsPerGroup, num_teams, thread_limit,
           KernelInfo->Name);

  // Run on the device.
  {
    hsa_queue_t *queue = DeviceInfo.HSAQueues[device_id];
    uint64_t packet_id = acquire_available_packet_id(queue);

    const uint32_t mask = queue->size - 1; // size is a power of 2
    hsa_kernel_dispatch_packet_t *packet =
        (hsa_kernel_dispatch_packet_t *)queue->base_address +
        (packet_id & mask);

    // packet->header is written last
    packet->setup = UINT16_C(1) << HSA_KERNEL_DISPATCH_PACKET_SETUP_DIMENSIONS;
    packet->workgroup_size_x = threadsPerGroup;
    packet->workgroup_size_y = 1;
    packet->workgroup_size_z = 1;
    packet->reserved0 = 0;
    packet->grid_size_x = num_groups * threadsPerGroup;
    packet->grid_size_y = 1;
    packet->grid_size_z = 1;
    packet->private_segment_size = 0;
    packet->group_segment_size = 0;
    packet->kernel_object = 0;
    packet->kernarg_address = 0;     // use the block allocator
    packet->reserved2 = 0;           // atmi writes id_ here
    packet->completion_signal = {0}; // may want a pool of signals

    std::string kernel_name = std::string(KernelInfo->Name);
    {
      assert(KernelInfoTable[device_id].find(kernel_name) !=
             KernelInfoTable[device_id].end());
      auto it = KernelInfoTable[device_id][kernel_name];
      packet->kernel_object = it.kernel_object;
      packet->private_segment_size = it.private_segment_size;
      packet->group_segment_size = it.group_segment_size;
      assert(arg_num == (int)it.num_args);
    }

    KernelArgPool *ArgPool = nullptr;
    {
      auto it = KernelArgPoolMap.find(std::string(KernelInfo->Name));
      if (it != KernelArgPoolMap.end()) {
        ArgPool = (it->second).get();
      }
    }
    if (!ArgPool) {
      fprintf(stderr, "Warning: No ArgPool for %s on device %d\n",
              KernelInfo->Name, device_id);
    }
    {
      void *kernarg = nullptr;
      if (ArgPool) {
        assert(ArgPool->kernarg_segment_size == (arg_num * sizeof(void *)));
        kernarg = ArgPool->allocate(arg_num);
      }
      if (!kernarg) {
        printf("Allocate kernarg failed\n");
        exit(1);
      }

      // Copy explicit arguments
      for (int i = 0; i < arg_num; i++) {
        memcpy((char *)kernarg + sizeof(void *) * i, args[i], sizeof(void *));
      }

      // Initialize implicit arguments. ATMI seems to leave most fields
      // uninitialized
      atmi_implicit_args_t *impl_args =
          reinterpret_cast<atmi_implicit_args_t *>(
              static_cast<char *>(kernarg) + ArgPool->kernarg_segment_size);
      memset(impl_args, 0,
             sizeof(atmi_implicit_args_t)); // may not be necessary
      impl_args->offset_x = 0;
      impl_args->offset_y = 0;
      impl_args->offset_z = 0;

      // assign a hostcall buffer for the selected Q
      if (g_atmi_hostcall_required) {
        // hostrpc_assign_buffer is not thread safe, and this function is
        // under a multiple reader lock, not a writer lock.
        static pthread_mutex_t hostcall_init_lock = PTHREAD_MUTEX_INITIALIZER;
        pthread_mutex_lock(&hostcall_init_lock);
        impl_args->hostcall_ptr = hostrpc_assign_buffer(
            DeviceInfo.HSAAgents[device_id], queue, device_id);
        pthread_mutex_unlock(&hostcall_init_lock);
        if (!impl_args->hostcall_ptr) {
          DP("hostrpc_assign_buffer failed, gpu would dereference null and "
             "error\n");
          return OFFLOAD_FAIL;
        }
      }

      packet->kernarg_address = kernarg;
    }

    {
      hsa_signal_t s = DeviceInfo.FreeSignalPool.pop();
      if (s.handle == 0) {
        printf("Failed to get signal instance\n");
        exit(1);
      }
      packet->completion_signal = s;
      hsa_signal_store_relaxed(packet->completion_signal, 1);
    }

    core::packet_store_release(
        reinterpret_cast<uint32_t *>(packet),
        core::create_header(HSA_PACKET_TYPE_KERNEL_DISPATCH, 0,
                            ATMI_FENCE_SCOPE_SYSTEM, ATMI_FENCE_SCOPE_SYSTEM),
        packet->setup);

    hsa_signal_store_relaxed(queue->doorbell_signal, packet_id);

    while (hsa_signal_wait_scacquire(packet->completion_signal,
                                     HSA_SIGNAL_CONDITION_EQ, 0, UINT64_MAX,
                                     HSA_WAIT_STATE_BLOCKED) != 0)
      ;

    assert(ArgPool);
    ArgPool->deallocate(packet->kernarg_address);
    DeviceInfo.FreeSignalPool.push(packet->completion_signal);
  }

  DP("Kernel completed\n");
  return OFFLOAD_SUCCESS;
}

int32_t __tgt_rtl_run_target_region(int32_t device_id, void *tgt_entry_ptr,
                                    void **tgt_args, ptrdiff_t *tgt_offsets,
                                    int32_t arg_num) {
  // use one team and one thread
  // fix thread num
  int32_t team_num = 1;
  int32_t thread_limit = 0; // use default
  return __tgt_rtl_run_target_team_region(device_id, tgt_entry_ptr, tgt_args,
                                          tgt_offsets, arg_num, team_num,
                                          thread_limit, 0);
}

int32_t __tgt_rtl_run_target_region_async(int32_t device_id,
                                          void *tgt_entry_ptr, void **tgt_args,
                                          ptrdiff_t *tgt_offsets,
                                          int32_t arg_num,
                                          __tgt_async_info *async_info_ptr) {
  assert(async_info_ptr && "async_info is nullptr");
  initAsyncInfoPtr(async_info_ptr);

  // use one team and one thread
  // fix thread num
  int32_t team_num = 1;
  int32_t thread_limit = 0; // use default
  return __tgt_rtl_run_target_team_region(device_id, tgt_entry_ptr, tgt_args,
                                          tgt_offsets, arg_num, team_num,
                                          thread_limit, 0);
}

int32_t __tgt_rtl_synchronize(int32_t device_id,
                              __tgt_async_info *async_info_ptr) {
  assert(async_info_ptr && "async_info is nullptr");

  // Cuda asserts that async_info_ptr->Queue is non-null, but this invariant
  // is not ensured by devices.cpp for amdgcn
  // assert(async_info_ptr->Queue && "async_info_ptr->Queue is nullptr");
  if (async_info_ptr->Queue) {
    finiAsyncInfoPtr(async_info_ptr);
  }
  return OFFLOAD_SUCCESS;
}

// This method is only used by hostrpc demo
atmi_status_t atmi_memcpy_no_signal(void *dest, const void *src,
                                    size_t size, bool host2Device) {
  hsa_signal_t sig;
  hsa_status_t err = hsa_signal_create(0, 0, NULL, &sig);
  if (err != HSA_STATUS_SUCCESS) {
    return ATMI_STATUS_ERROR;
  }

  const int deviceId = 0;
  hsa_agent_t agent = DeviceInfo.HSAAgents[deviceId];
  atmi_status_t r;
  if (host2Device)
    r = atmi_memcpy_h2d(sig, dest, src, size, agent);
  else
    r = atmi_memcpy_d2h(sig, dest, src, size, agent);

  hsa_status_t rc = hsa_signal_destroy(sig);

  if (r != ATMI_STATUS_SUCCESS) {
    return r;
  }
  if (rc != HSA_STATUS_SUCCESS) {
    return ATMI_STATUS_ERROR;
  }

  return ATMI_STATUS_SUCCESS;
}<|MERGE_RESOLUTION|>--- conflicted
+++ resolved
@@ -94,10 +94,6 @@
 
 #include "../../common/elf_common.c"
 
-<<<<<<< HEAD
-
-=======
->>>>>>> 9168a0f5
 /// Keep entries table per device
 struct FuncOrGblEntryTy {
   __tgt_target_table Table;
@@ -316,10 +312,6 @@
   std::vector<int> GroupsPerDevice;
   std::vector<int> ThreadsPerGroup;
   std::vector<int> WarpSize;
-<<<<<<< HEAD
-  std::vector<int> USMCapable; // XNack field. TBD
-=======
->>>>>>> 9168a0f5
   std::vector<std::string> GPUName;
 
   // OpenMP properties
@@ -710,28 +702,17 @@
 
   char GetInfoName[64]; // 64 max size returned by get info
   err = hsa_agent_get_info(agent, (hsa_agent_info_t)HSA_AGENT_INFO_NAME,
-<<<<<<< HEAD
-                          (void *) GetInfoName);
-=======
                            (void *)GetInfoName);
->>>>>>> 9168a0f5
   if (err)
     DeviceInfo.GPUName[device_id] = "--unknown gpu--";
   else {
     DeviceInfo.GPUName[device_id] = GetInfoName;
   }
-<<<<<<< HEAD
-  if (print_kernel_trace == 4)
-    fprintf(stderr, "Device#%-2d CU's: %2d %s\n", device_id,
-            DeviceInfo.ComputeUnits[device_id],
-	    DeviceInfo.GPUName[device_id].c_str());
-=======
 
   if (print_kernel_trace == 4)
     fprintf(stderr, "Device#%-2d CU's: %2d %s\n", device_id,
             DeviceInfo.ComputeUnits[device_id],
             DeviceInfo.GPUName[device_id].c_str());
->>>>>>> 9168a0f5
 
   // Query attributes to determine number of threads/block and blocks/grid.
   uint16_t workgroup_max_dim[3];
@@ -807,20 +788,11 @@
     if (TeamsPerCUEnvStr) {
       TeamsPerCU = std::stoi(TeamsPerCUEnvStr);
     }
-<<<<<<< HEAD
-   
-    DeviceInfo.NumTeams[device_id] =
-      TeamsPerCU * DeviceInfo.ComputeUnits[device_id];
-    DP("Default number of teams = %d * number of compute units %d\n",
-       TeamsPerCU,
-       DeviceInfo.ComputeUnits[device_id]);
-=======
 
     DeviceInfo.NumTeams[device_id] =
         TeamsPerCU * DeviceInfo.ComputeUnits[device_id];
     DP("Default number of teams = %d * number of compute units %d\n",
        TeamsPerCU, DeviceInfo.ComputeUnits[device_id]);
->>>>>>> 9168a0f5
   }
 
   if (DeviceInfo.NumTeams[device_id] > DeviceInfo.GroupsPerDevice[device_id]) {
@@ -1204,20 +1176,10 @@
               "Possible gpu arch mismatch: device:%s, image:%s please check"
               " compiler flag: -march=<gpu>\n",
               DeviceInfo.GPUName[device_id].c_str(),
-<<<<<<< HEAD
-	      get_elf_mach_gfx_name(elf_e_flags(image)));
-=======
               get_elf_mach_gfx_name(elf_e_flags(image)));
       return NULL;
     }
 
-    err = env.after_loading();
-    if (err != ATMI_STATUS_SUCCESS) {
->>>>>>> 9168a0f5
-      return NULL;
-    }
-
-<<<<<<< HEAD
     err = env.after_loading();
     if (err != ATMI_STATUS_SUCCESS) {
       return NULL;
@@ -1225,13 +1187,6 @@
   }
 
   DP("ATMI module successfully loaded!\n");
-=======
-  DP("ATMI module successfully loaded!\n");
-
-  {
-    // the device_State array is either large value in bss or a void* that
-    // needs to be assigned to a pointer to an array of size device_state_bytes
->>>>>>> 9168a0f5
 
   {
     // the device_State array is either large value in bss or a void* that
@@ -1389,10 +1344,6 @@
       uint16_t TSize;
       uint16_t WG_Size;
       uint8_t Mode;
-<<<<<<< HEAD
-      uint8_t HostServices;
-=======
->>>>>>> 9168a0f5
     };
     struct KernDescValType KernDescVal;
     std::string KernDescNameStr(e->name);
@@ -1423,10 +1374,6 @@
       DP("KernDesc: TSize: %d\n", KernDescVal.TSize);
       DP("KernDesc: WG_Size: %d\n", KernDescVal.WG_Size);
       DP("KernDesc: Mode: %d\n", KernDescVal.Mode);
-<<<<<<< HEAD
-      DP("KernDesc: HostServices: %x\n", KernDescVal.HostServices);
-=======
->>>>>>> 9168a0f5
 
       // Get ExecMode
       ExecModeVal = KernDescVal.Mode;
@@ -1804,18 +1751,10 @@
   getLaunchVals(threadsPerGroup, num_groups, KernelInfo->ConstWGSize,
                 KernelInfo->ExecutionMode, DeviceInfo.EnvTeamLimit,
                 DeviceInfo.EnvNumTeams,
-<<<<<<< HEAD
-                num_teams,     // From run_region arg
-                thread_limit,  // From run_region arg
-                loop_tripcount, // From run_region arg
-                KernelInfo->device_id
-  );
-=======
                 num_teams,      // From run_region arg
                 thread_limit,   // From run_region arg
                 loop_tripcount, // From run_region arg
                 KernelInfo->device_id);
->>>>>>> 9168a0f5
 
   if (print_kernel_trace == 4)
     // enum modes are SPMD, GENERIC, NONE 0,1,2
