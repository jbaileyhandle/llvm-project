//===-- AMDGPUAsmPrinter.cpp - AMDGPU assembly printer --------------------===//
//
// Part of the LLVM Project, under the Apache License v2.0 with LLVM Exceptions.
// See https://llvm.org/LICENSE.txt for license information.
// SPDX-License-Identifier: Apache-2.0 WITH LLVM-exception
//
//===----------------------------------------------------------------------===//
//
/// \file
///
/// The AMDGPUAsmPrinter is used to print both assembly string and also binary
/// code.  When passed an MCAsmStreamer it prints assembly and when passed
/// an MCObjectStreamer it outputs binary code.
//
//===----------------------------------------------------------------------===//
//

#include "AMDGPUAsmPrinter.h"
#include "AMDGPU.h"
#include "AMDGPUHSAMetadataStreamer.h"
#include "AMDGPUResourceUsageAnalysis.h"
#include "AMDKernelCodeT.h"
#include "GCNSubtarget.h"
#include "MCTargetDesc/AMDGPUInstPrinter.h"
#include "MCTargetDesc/AMDGPUTargetStreamer.h"
#include "R600AsmPrinter.h"
#include "SIMachineFunctionInfo.h"
#include "TargetInfo/AMDGPUTargetInfo.h"
#include "Utils/AMDGPUBaseInfo.h"
#include "llvm/IR/DiagnosticInfo.h"
#include "llvm/MC/MCAssembler.h"
#include "llvm/MC/MCContext.h"
#include "llvm/MC/MCSectionELF.h"
#include "llvm/MC/MCStreamer.h"
#include "llvm/Support/AMDHSAKernelDescriptor.h"
#include "llvm/Support/TargetRegistry.h"
#include "llvm/Target/TargetLoweringObjectFile.h"
#include "llvm/Target/TargetMachine.h"

using namespace llvm;
using namespace llvm::AMDGPU;

// This should get the default rounding mode from the kernel. We just set the
// default here, but this could change if the OpenCL rounding mode pragmas are
// used.
//
// The denormal mode here should match what is reported by the OpenCL runtime
// for the CL_FP_DENORM bit from CL_DEVICE_{HALF|SINGLE|DOUBLE}_FP_CONFIG, but
// can also be override to flush with the -cl-denorms-are-zero compiler flag.
//
// AMD OpenCL only sets flush none and reports CL_FP_DENORM for double
// precision, and leaves single precision to flush all and does not report
// CL_FP_DENORM for CL_DEVICE_SINGLE_FP_CONFIG. Mesa's OpenCL currently reports
// CL_FP_DENORM for both.
//
// FIXME: It seems some instructions do not support single precision denormals
// regardless of the mode (exp_*_f32, rcp_*_f32, rsq_*_f32, rsq_*f32, sqrt_f32,
// and sin_f32, cos_f32 on most parts).

// We want to use these instructions, and using fp32 denormals also causes
// instructions to run at the double precision rate for the device so it's
// probably best to just report no single precision denormals.
static uint32_t getFPMode(AMDGPU::SIModeRegisterDefaults Mode) {
  return FP_ROUND_MODE_SP(FP_ROUND_ROUND_TO_NEAREST) |
         FP_ROUND_MODE_DP(FP_ROUND_ROUND_TO_NEAREST) |
         FP_DENORM_MODE_SP(Mode.fpDenormModeSPValue()) |
         FP_DENORM_MODE_DP(Mode.fpDenormModeDPValue());
}

static AsmPrinter *
createAMDGPUAsmPrinterPass(TargetMachine &tm,
                           std::unique_ptr<MCStreamer> &&Streamer) {
  return new AMDGPUAsmPrinter(tm, std::move(Streamer));
}

extern "C" void LLVM_EXTERNAL_VISIBILITY LLVMInitializeAMDGPUAsmPrinter() {
  TargetRegistry::RegisterAsmPrinter(getTheAMDGPUTarget(),
                                     llvm::createR600AsmPrinterPass);
  TargetRegistry::RegisterAsmPrinter(getTheGCNTarget(),
                                     createAMDGPUAsmPrinterPass);
}

AMDGPUAsmPrinter::AMDGPUAsmPrinter(TargetMachine &TM,
                                   std::unique_ptr<MCStreamer> Streamer)
    : AsmPrinter(TM, std::move(Streamer)) {
  if (TM.getTargetTriple().getOS() == Triple::AMDHSA) {
    if (isHsaAbiVersion2(getGlobalSTI())) {
      HSAMetadataStream.reset(new HSAMD::MetadataStreamerV2());
    } else if (isHsaAbiVersion3(getGlobalSTI())) {
      HSAMetadataStream.reset(new HSAMD::MetadataStreamerV3());
    } else {
      HSAMetadataStream.reset(new HSAMD::MetadataStreamerV4());
    }
  }
}

StringRef AMDGPUAsmPrinter::getPassName() const {
  return "AMDGPU Assembly Printer";
}

const MCSubtargetInfo *AMDGPUAsmPrinter::getGlobalSTI() const {
  return TM.getMCSubtargetInfo();
}

AMDGPUTargetStreamer* AMDGPUAsmPrinter::getTargetStreamer() const {
  if (!OutStreamer)
    return nullptr;
  return static_cast<AMDGPUTargetStreamer*>(OutStreamer->getTargetStreamer());
}

void AMDGPUAsmPrinter::emitStartOfAsmFile(Module &M) {
  // TODO: Which one is called first, emitStartOfAsmFile or
  // emitFunctionBodyStart?
  if (getTargetStreamer() && !getTargetStreamer()->getTargetID())
    initializeTargetID(M);

  if (TM.getTargetTriple().getOS() != Triple::AMDHSA &&
      TM.getTargetTriple().getOS() != Triple::AMDPAL)
    return;

  if (isHsaAbiVersion3Or4(getGlobalSTI()))
    getTargetStreamer()->EmitDirectiveAMDGCNTarget();

  if (TM.getTargetTriple().getOS() == Triple::AMDHSA)
    HSAMetadataStream->begin(M, *getTargetStreamer()->getTargetID());

  if (TM.getTargetTriple().getOS() == Triple::AMDPAL)
    getTargetStreamer()->getPALMetadata()->readFromIR(M);

  if (isHsaAbiVersion3Or4(getGlobalSTI()))
    return;

  // HSA emits NT_AMD_HSA_CODE_OBJECT_VERSION for code objects v2.
  if (TM.getTargetTriple().getOS() == Triple::AMDHSA)
    getTargetStreamer()->EmitDirectiveHSACodeObjectVersion(2, 1);

  // HSA and PAL emit NT_AMD_HSA_ISA_VERSION for code objects v2.
  IsaVersion Version = getIsaVersion(getGlobalSTI()->getCPU());
  getTargetStreamer()->EmitDirectiveHSACodeObjectISAV2(
      Version.Major, Version.Minor, Version.Stepping, "AMD", "AMDGPU");
}

void AMDGPUAsmPrinter::emitEndOfAsmFile(Module &M) {
  // Following code requires TargetStreamer to be present.
  if (!getTargetStreamer())
    return;

  if (TM.getTargetTriple().getOS() != Triple::AMDHSA ||
      isHsaAbiVersion2(getGlobalSTI()))
    getTargetStreamer()->EmitISAVersion();

  // Emit HSA Metadata (NT_AMD_AMDGPU_HSA_METADATA).
  // Emit HSA Metadata (NT_AMD_HSA_METADATA).
  if (TM.getTargetTriple().getOS() == Triple::AMDHSA) {
    HSAMetadataStream->end();
    bool Success = HSAMetadataStream->emitTo(*getTargetStreamer());
    (void)Success;
    assert(Success && "Malformed HSA Metadata");
  }
}

bool AMDGPUAsmPrinter::isBlockOnlyReachableByFallthrough(
  const MachineBasicBlock *MBB) const {
  if (!AsmPrinter::isBlockOnlyReachableByFallthrough(MBB))
    return false;

  if (MBB->empty())
    return true;

  // If this is a block implementing a long branch, an expression relative to
  // the start of the block is needed.  to the start of the block.
  // XXX - Is there a smarter way to check this?
  return (MBB->back().getOpcode() != AMDGPU::S_SETPC_B64);
}

void AMDGPUAsmPrinter::emitFunctionBodyStart() {
  const SIMachineFunctionInfo &MFI = *MF->getInfo<SIMachineFunctionInfo>();
  const GCNSubtarget &STM = MF->getSubtarget<GCNSubtarget>();
  const Function &F = MF->getFunction();

  // TODO: Which one is called first, emitStartOfAsmFile or
  // emitFunctionBodyStart?
  if (getTargetStreamer() && !getTargetStreamer()->getTargetID())
    initializeTargetID(*F.getParent());

  const auto &FunctionTargetID = STM.getTargetID();
  // Make sure function's xnack settings are compatible with module's
  // xnack settings.
  if (FunctionTargetID.isXnackSupported() &&
      FunctionTargetID.getXnackSetting() != IsaInfo::TargetIDSetting::Any &&
      FunctionTargetID.getXnackSetting() != getTargetStreamer()->getTargetID()->getXnackSetting()) {
    OutContext.reportError({}, "xnack setting of '" + Twine(MF->getName()) +
                           "' function does not match module xnack setting");
    return;
  }
  // Make sure function's sramecc settings are compatible with module's
  // sramecc settings.
  if (FunctionTargetID.isSramEccSupported() &&
      FunctionTargetID.getSramEccSetting() != IsaInfo::TargetIDSetting::Any &&
      FunctionTargetID.getSramEccSetting() != getTargetStreamer()->getTargetID()->getSramEccSetting()) {
    OutContext.reportError({}, "sramecc setting of '" + Twine(MF->getName()) +
                           "' function does not match module sramecc setting");
    return;
  }

  if (!MFI.isEntryFunction())
    return;

  if ((STM.isMesaKernel(F) || isHsaAbiVersion2(getGlobalSTI())) &&
      (F.getCallingConv() == CallingConv::AMDGPU_KERNEL ||
       F.getCallingConv() == CallingConv::SPIR_KERNEL)) {
    amd_kernel_code_t KernelCode;
    getAmdKernelCode(KernelCode, CurrentProgramInfo, *MF);
    getTargetStreamer()->EmitAMDKernelCodeT(KernelCode);
  }

  if (STM.isAmdHsaOS())
    HSAMetadataStream->emitKernel(*MF, CurrentProgramInfo);
}

void AMDGPUAsmPrinter::emitFunctionBodyEnd() {
  const SIMachineFunctionInfo &MFI = *MF->getInfo<SIMachineFunctionInfo>();
  if (!MFI.isEntryFunction())
    return;

  if (TM.getTargetTriple().getOS() != Triple::AMDHSA ||
      isHsaAbiVersion2(getGlobalSTI()))
    return;

  auto &Streamer = getTargetStreamer()->getStreamer();
  auto &Context = Streamer.getContext();
  auto &ObjectFileInfo = *Context.getObjectFileInfo();
  auto &ReadOnlySection = *ObjectFileInfo.getReadOnlySection();

  Streamer.PushSection();
  Streamer.SwitchSection(&ReadOnlySection);

  // CP microcode requires the kernel descriptor to be allocated on 64 byte
  // alignment.
  Streamer.emitValueToAlignment(64, 0, 1, 0);
  if (ReadOnlySection.getAlignment() < 64)
    ReadOnlySection.setAlignment(Align(64));

  const GCNSubtarget &STM = MF->getSubtarget<GCNSubtarget>();

  SmallString<128> KernelName;
  getNameWithPrefix(KernelName, &MF->getFunction());
  getTargetStreamer()->EmitAmdhsaKernelDescriptor(
      STM, KernelName, getAmdhsaKernelDescriptor(*MF, CurrentProgramInfo),
      CurrentProgramInfo.NumVGPRsForWavesPerEU,
      CurrentProgramInfo.NumSGPRsForWavesPerEU -
          IsaInfo::getNumExtraSGPRs(&STM,
                                    CurrentProgramInfo.VCCUsed,
                                    CurrentProgramInfo.FlatUsed),
      CurrentProgramInfo.VCCUsed, CurrentProgramInfo.FlatUsed);

  Streamer.PopSection();
}

void AMDGPUAsmPrinter::emitFunctionEntryLabel() {
  if (TM.getTargetTriple().getOS() == Triple::AMDHSA &&
      isHsaAbiVersion3Or4(getGlobalSTI())) {
    AsmPrinter::emitFunctionEntryLabel();
    return;
  }

  const SIMachineFunctionInfo *MFI = MF->getInfo<SIMachineFunctionInfo>();
  const GCNSubtarget &STM = MF->getSubtarget<GCNSubtarget>();
  if (MFI->isEntryFunction() && STM.isAmdHsaOrMesa(MF->getFunction())) {
    SmallString<128> SymbolName;
    getNameWithPrefix(SymbolName, &MF->getFunction()),
    getTargetStreamer()->EmitAMDGPUSymbolType(
        SymbolName, ELF::STT_AMDGPU_HSA_KERNEL);
  }
  if (DumpCodeInstEmitter) {
    // Disassemble function name label to text.
    DisasmLines.push_back(MF->getName().str() + ":");
    DisasmLineMaxLen = std::max(DisasmLineMaxLen, DisasmLines.back().size());
    HexLines.push_back("");
  }

  AsmPrinter::emitFunctionEntryLabel();
}

void AMDGPUAsmPrinter::emitBasicBlockStart(const MachineBasicBlock &MBB) {
  if (DumpCodeInstEmitter && !isBlockOnlyReachableByFallthrough(&MBB)) {
    // Write a line for the basic block label if it is not only fallthrough.
    DisasmLines.push_back(
        (Twine("BB") + Twine(getFunctionNumber())
         + "_" + Twine(MBB.getNumber()) + ":").str());
    DisasmLineMaxLen = std::max(DisasmLineMaxLen, DisasmLines.back().size());
    HexLines.push_back("");
  }
  AsmPrinter::emitBasicBlockStart(MBB);
}

void AMDGPUAsmPrinter::emitGlobalVariable(const GlobalVariable *GV) {
  if (GV->getAddressSpace() == AMDGPUAS::LOCAL_ADDRESS) {
    if (GV->hasInitializer() && !isa<UndefValue>(GV->getInitializer())) {
      OutContext.reportError({},
                             Twine(GV->getName()) +
                                 ": unsupported initializer for address space");
      return;
    }

    // LDS variables aren't emitted in HSA or PAL yet.
    const Triple::OSType OS = TM.getTargetTriple().getOS();
    if (OS == Triple::AMDHSA || OS == Triple::AMDPAL)
      return;

    MCSymbol *GVSym = getSymbol(GV);

    GVSym->redefineIfPossible();
    if (GVSym->isDefined() || GVSym->isVariable())
      report_fatal_error("symbol '" + Twine(GVSym->getName()) +
                         "' is already defined");

    const DataLayout &DL = GV->getParent()->getDataLayout();
    uint64_t Size = DL.getTypeAllocSize(GV->getValueType());
    Align Alignment = GV->getAlign().getValueOr(Align(4));

    emitVisibility(GVSym, GV->getVisibility(), !GV->isDeclaration());
    emitLinkage(GV, GVSym);
    if (auto TS = getTargetStreamer())
      TS->emitAMDGPULDS(GVSym, Size, Alignment);
    return;
  }

  AsmPrinter::emitGlobalVariable(GV);
}

bool AMDGPUAsmPrinter::doFinalization(Module &M) {
  // Pad with s_code_end to help tools and guard against instruction prefetch
  // causing stale data in caches. Arguably this should be done by the linker,
  // which is why this isn't done for Mesa.
  const MCSubtargetInfo &STI = *getGlobalSTI();
  if ((AMDGPU::isGFX10Plus(STI) || AMDGPU::isGFX90A(STI)) &&
      (STI.getTargetTriple().getOS() == Triple::AMDHSA ||
       STI.getTargetTriple().getOS() == Triple::AMDPAL)) {
    OutStreamer->SwitchSection(getObjFileLowering().getTextSection());
    getTargetStreamer()->EmitCodeEnd(STI);
  }

  return AsmPrinter::doFinalization(M);
}

// Print comments that apply to both callable functions and entry points.
void AMDGPUAsmPrinter::emitCommonFunctionComments(
  uint32_t NumVGPR,
  Optional<uint32_t> NumAGPR,
  uint32_t TotalNumVGPR,
  uint32_t NumSGPR,
  uint64_t ScratchSize,
  uint64_t CodeSize,
  const AMDGPUMachineFunction *MFI) {
  OutStreamer->emitRawComment(" codeLenInByte = " + Twine(CodeSize), false);
  OutStreamer->emitRawComment(" NumSgprs: " + Twine(NumSGPR), false);
  OutStreamer->emitRawComment(" NumVgprs: " + Twine(NumVGPR), false);
  if (NumAGPR) {
    OutStreamer->emitRawComment(" NumAgprs: " + Twine(*NumAGPR), false);
    OutStreamer->emitRawComment(" TotalNumVgprs: " + Twine(TotalNumVGPR),
                                false);
  }
  OutStreamer->emitRawComment(" ScratchSize: " + Twine(ScratchSize), false);
  OutStreamer->emitRawComment(" MemoryBound: " + Twine(MFI->isMemoryBound()),
                              false);
}

uint16_t AMDGPUAsmPrinter::getAmdhsaKernelCodeProperties(
    const MachineFunction &MF) const {
  const SIMachineFunctionInfo &MFI = *MF.getInfo<SIMachineFunctionInfo>();
  uint16_t KernelCodeProperties = 0;

  if (MFI.hasPrivateSegmentBuffer()) {
    KernelCodeProperties |=
        amdhsa::KERNEL_CODE_PROPERTY_ENABLE_SGPR_PRIVATE_SEGMENT_BUFFER;
  }
  if (MFI.hasDispatchPtr()) {
    KernelCodeProperties |=
        amdhsa::KERNEL_CODE_PROPERTY_ENABLE_SGPR_DISPATCH_PTR;
  }
  if (MFI.hasQueuePtr()) {
    KernelCodeProperties |=
        amdhsa::KERNEL_CODE_PROPERTY_ENABLE_SGPR_QUEUE_PTR;
  }
  if (MFI.hasKernargSegmentPtr()) {
    KernelCodeProperties |=
        amdhsa::KERNEL_CODE_PROPERTY_ENABLE_SGPR_KERNARG_SEGMENT_PTR;
  }
  if (MFI.hasDispatchID()) {
    KernelCodeProperties |=
        amdhsa::KERNEL_CODE_PROPERTY_ENABLE_SGPR_DISPATCH_ID;
  }
  if (MFI.hasFlatScratchInit()) {
    KernelCodeProperties |=
        amdhsa::KERNEL_CODE_PROPERTY_ENABLE_SGPR_FLAT_SCRATCH_INIT;
  }
  if (MF.getSubtarget<GCNSubtarget>().isWave32()) {
    KernelCodeProperties |=
        amdhsa::KERNEL_CODE_PROPERTY_ENABLE_WAVEFRONT_SIZE32;
  }

  return KernelCodeProperties;
}

amdhsa::kernel_descriptor_t AMDGPUAsmPrinter::getAmdhsaKernelDescriptor(
    const MachineFunction &MF,
    const SIProgramInfo &PI) const {
  const GCNSubtarget &STM = MF.getSubtarget<GCNSubtarget>();
  const Function &F = MF.getFunction();

  amdhsa::kernel_descriptor_t KernelDescriptor;
  memset(&KernelDescriptor, 0x0, sizeof(KernelDescriptor));

  assert(isUInt<32>(PI.ScratchSize));
  assert(isUInt<32>(PI.getComputePGMRSrc1()));
  assert(isUInt<32>(PI.ComputePGMRSrc2));

  KernelDescriptor.group_segment_fixed_size = PI.LDSSize;
  KernelDescriptor.private_segment_fixed_size = PI.ScratchSize;

  Align MaxKernArgAlign;
  KernelDescriptor.kernarg_size = STM.getKernArgSegmentSize(F, MaxKernArgAlign);

  KernelDescriptor.compute_pgm_rsrc1 = PI.getComputePGMRSrc1();
  KernelDescriptor.compute_pgm_rsrc2 = PI.ComputePGMRSrc2;
  KernelDescriptor.kernel_code_properties = getAmdhsaKernelCodeProperties(MF);

  assert(STM.hasGFX90AInsts() || CurrentProgramInfo.ComputePGMRSrc3GFX90A == 0);
  if (STM.hasGFX90AInsts())
    KernelDescriptor.compute_pgm_rsrc3 =
      CurrentProgramInfo.ComputePGMRSrc3GFX90A;

  return KernelDescriptor;
}

bool AMDGPUAsmPrinter::runOnMachineFunction(MachineFunction &MF) {
  ResourceUsage = &getAnalysis<AMDGPUResourceUsageAnalysis>();
  CurrentProgramInfo = SIProgramInfo();

  const AMDGPUMachineFunction *MFI = MF.getInfo<AMDGPUMachineFunction>();

  // The starting address of all shader programs must be 256 bytes aligned.
  // Regular functions just need the basic required instruction alignment.
  MF.setAlignment(MFI->isEntryFunction() ? Align(256) : Align(4));

  SetupMachineFunction(MF);

  const GCNSubtarget &STM = MF.getSubtarget<GCNSubtarget>();
  MCContext &Context = getObjFileLowering().getContext();
  // FIXME: This should be an explicit check for Mesa.
  if (!STM.isAmdHsaOS() && !STM.isAmdPalOS()) {
    MCSectionELF *ConfigSection =
        Context.getELFSection(".AMDGPU.config", ELF::SHT_PROGBITS, 0);
    OutStreamer->SwitchSection(ConfigSection);
  }

  if (MFI->isModuleEntryFunction()) {
    getSIProgramInfo(CurrentProgramInfo, MF);
  }

  if (STM.isAmdPalOS()) {
    if (MFI->isEntryFunction())
      EmitPALMetadata(MF, CurrentProgramInfo);
    else if (MFI->isModuleEntryFunction())
      emitPALFunctionMetadata(MF);
  } else if (!STM.isAmdHsaOS()) {
    EmitProgramInfoSI(MF, CurrentProgramInfo);
  }

  DumpCodeInstEmitter = nullptr;
  if (STM.dumpCode()) {
    // For -dumpcode, get the assembler out of the streamer, even if it does
    // not really want to let us have it. This only works with -filetype=obj.
    bool SaveFlag = OutStreamer->getUseAssemblerInfoForParsing();
    OutStreamer->setUseAssemblerInfoForParsing(true);
    MCAssembler *Assembler = OutStreamer->getAssemblerPtr();
    OutStreamer->setUseAssemblerInfoForParsing(SaveFlag);
    if (Assembler)
      DumpCodeInstEmitter = Assembler->getEmitterPtr();
  }

  DisasmLines.clear();
  HexLines.clear();
  DisasmLineMaxLen = 0;

  emitFunctionBody();

  if (isVerbose()) {
    MCSectionELF *CommentSection =
        Context.getELFSection(".AMDGPU.csdata", ELF::SHT_PROGBITS, 0);
    OutStreamer->SwitchSection(CommentSection);

    if (!MFI->isEntryFunction()) {
      OutStreamer->emitRawComment(" Function info:", false);
      const AMDGPUResourceUsageAnalysis::SIFunctionResourceInfo &Info =
          ResourceUsage->getResourceInfo(&MF.getFunction());
      emitCommonFunctionComments(
        Info.NumVGPR,
        STM.hasMAIInsts() ? Info.NumAGPR : Optional<uint32_t>(),
        Info.getTotalNumVGPRs(STM),
        Info.getTotalNumSGPRs(MF.getSubtarget<GCNSubtarget>()),
        Info.PrivateSegmentSize,
        getFunctionCodeSize(MF), MFI);
      return false;
    }

    OutStreamer->emitRawComment(" Kernel info:", false);
    emitCommonFunctionComments(CurrentProgramInfo.NumArchVGPR,
                               STM.hasMAIInsts()
                                 ? CurrentProgramInfo.NumAccVGPR
                                 : Optional<uint32_t>(),
                               CurrentProgramInfo.NumVGPR,
                               CurrentProgramInfo.NumSGPR,
                               CurrentProgramInfo.ScratchSize,
                               getFunctionCodeSize(MF), MFI);

    OutStreamer->emitRawComment(
      " FloatMode: " + Twine(CurrentProgramInfo.FloatMode), false);
    OutStreamer->emitRawComment(
      " IeeeMode: " + Twine(CurrentProgramInfo.IEEEMode), false);
    OutStreamer->emitRawComment(
      " LDSByteSize: " + Twine(CurrentProgramInfo.LDSSize) +
      " bytes/workgroup (compile time only)", false);

    OutStreamer->emitRawComment(
      " SGPRBlocks: " + Twine(CurrentProgramInfo.SGPRBlocks), false);
    OutStreamer->emitRawComment(
      " VGPRBlocks: " + Twine(CurrentProgramInfo.VGPRBlocks), false);

    OutStreamer->emitRawComment(
      " NumSGPRsForWavesPerEU: " +
      Twine(CurrentProgramInfo.NumSGPRsForWavesPerEU), false);
    OutStreamer->emitRawComment(
      " NumVGPRsForWavesPerEU: " +
      Twine(CurrentProgramInfo.NumVGPRsForWavesPerEU), false);

    if (STM.hasGFX90AInsts())
      OutStreamer->emitRawComment(
        " AccumOffset: " +
        Twine((CurrentProgramInfo.AccumOffset + 1) * 4), false);

    OutStreamer->emitRawComment(
      " Occupancy: " +
      Twine(CurrentProgramInfo.Occupancy), false);

    OutStreamer->emitRawComment(
      " WaveLimiterHint : " + Twine(MFI->needsWaveLimiter()), false);

    OutStreamer->emitRawComment(
      " COMPUTE_PGM_RSRC2:SCRATCH_EN: " +
      Twine(G_00B84C_SCRATCH_EN(CurrentProgramInfo.ComputePGMRSrc2)), false);
    OutStreamer->emitRawComment(
      " COMPUTE_PGM_RSRC2:USER_SGPR: " +
      Twine(G_00B84C_USER_SGPR(CurrentProgramInfo.ComputePGMRSrc2)), false);
    OutStreamer->emitRawComment(
      " COMPUTE_PGM_RSRC2:TRAP_HANDLER: " +
      Twine(G_00B84C_TRAP_HANDLER(CurrentProgramInfo.ComputePGMRSrc2)), false);
    OutStreamer->emitRawComment(
      " COMPUTE_PGM_RSRC2:TGID_X_EN: " +
      Twine(G_00B84C_TGID_X_EN(CurrentProgramInfo.ComputePGMRSrc2)), false);
    OutStreamer->emitRawComment(
      " COMPUTE_PGM_RSRC2:TGID_Y_EN: " +
      Twine(G_00B84C_TGID_Y_EN(CurrentProgramInfo.ComputePGMRSrc2)), false);
    OutStreamer->emitRawComment(
      " COMPUTE_PGM_RSRC2:TGID_Z_EN: " +
      Twine(G_00B84C_TGID_Z_EN(CurrentProgramInfo.ComputePGMRSrc2)), false);
    OutStreamer->emitRawComment(
      " COMPUTE_PGM_RSRC2:TIDIG_COMP_CNT: " +
      Twine(G_00B84C_TIDIG_COMP_CNT(CurrentProgramInfo.ComputePGMRSrc2)),
      false);

    assert(STM.hasGFX90AInsts() ||
           CurrentProgramInfo.ComputePGMRSrc3GFX90A == 0);
    if (STM.hasGFX90AInsts()) {
      OutStreamer->emitRawComment(
        " COMPUTE_PGM_RSRC3_GFX90A:ACCUM_OFFSET: " +
        Twine((AMDHSA_BITS_GET(CurrentProgramInfo.ComputePGMRSrc3GFX90A,
                               amdhsa::COMPUTE_PGM_RSRC3_GFX90A_ACCUM_OFFSET))),
                               false);
      OutStreamer->emitRawComment(
        " COMPUTE_PGM_RSRC3_GFX90A:TG_SPLIT: " +
        Twine((AMDHSA_BITS_GET(CurrentProgramInfo.ComputePGMRSrc3GFX90A,
                               amdhsa::COMPUTE_PGM_RSRC3_GFX90A_TG_SPLIT))),
                               false);
    }
  }

  if (DumpCodeInstEmitter) {

    OutStreamer->SwitchSection(
        Context.getELFSection(".AMDGPU.disasm", ELF::SHT_PROGBITS, 0));

    for (size_t i = 0; i < DisasmLines.size(); ++i) {
      std::string Comment = "\n";
      if (!HexLines[i].empty()) {
        Comment = std::string(DisasmLineMaxLen - DisasmLines[i].size(), ' ');
        Comment += " ; " + HexLines[i] + "\n";
      }

      OutStreamer->emitBytes(StringRef(DisasmLines[i]));
      OutStreamer->emitBytes(StringRef(Comment));
    }
  }

  return false;
}

// TODO: Fold this into emitFunctionBodyStart.
void AMDGPUAsmPrinter::initializeTargetID(const Module &M) {
  // In the beginning all features are either 'Any' or 'NotSupported',
  // depending on global target features. This will cover empty modules.
  getTargetStreamer()->initializeTargetID(
      *getGlobalSTI(), getGlobalSTI()->getFeatureString());

  // If module is empty, we are done.
  if (M.empty())
    return;

  // If module is not empty, need to find first 'Off' or 'On' feature
  // setting per feature from functions in module.
  for (auto &F : M) {
    auto &TSTargetID = getTargetStreamer()->getTargetID();
    if ((!TSTargetID->isXnackSupported() || TSTargetID->isXnackOnOrOff()) &&
        (!TSTargetID->isSramEccSupported() || TSTargetID->isSramEccOnOrOff()))
      break;

    const GCNSubtarget &STM = TM.getSubtarget<GCNSubtarget>(F);
    const IsaInfo::AMDGPUTargetID &STMTargetID = STM.getTargetID();
    if (TSTargetID->isXnackSupported())
      if (TSTargetID->getXnackSetting() == IsaInfo::TargetIDSetting::Any)
        TSTargetID->setXnackSetting(STMTargetID.getXnackSetting());
    if (TSTargetID->isSramEccSupported())
      if (TSTargetID->getSramEccSetting() == IsaInfo::TargetIDSetting::Any)
        TSTargetID->setSramEccSetting(STMTargetID.getSramEccSetting());
  }
}

uint64_t AMDGPUAsmPrinter::getFunctionCodeSize(const MachineFunction &MF) const {
  const GCNSubtarget &STM = MF.getSubtarget<GCNSubtarget>();
  const SIInstrInfo *TII = STM.getInstrInfo();

  uint64_t CodeSize = 0;

  for (const MachineBasicBlock &MBB : MF) {
    for (const MachineInstr &MI : MBB) {
      // TODO: CodeSize should account for multiple functions.

      // TODO: Should we count size of debug info?
      if (MI.isDebugInstr())
        continue;

      CodeSize += TII->getInstSizeInBytes(MI);
    }
  }

  return CodeSize;
}

<<<<<<< HEAD
=======
static bool hasAnyNonFlatUseOfReg(const MachineRegisterInfo &MRI,
                                  const SIInstrInfo &TII,
                                  unsigned Reg) {
  for (const MachineOperand &UseOp : MRI.reg_operands(Reg)) {
    if (!UseOp.isImplicit() || !TII.isFLAT(*UseOp.getParent()))
      return true;
  }

  return false;
}

int32_t AMDGPUAsmPrinter::SIFunctionResourceInfo::getTotalNumSGPRs(
  const GCNSubtarget &ST) const {
  return NumExplicitSGPR + IsaInfo::getNumExtraSGPRs(
      &ST, UsesVCC, UsesFlatScratch, ST.getTargetID().isXnackOnOrAny());
}

int32_t AMDGPUAsmPrinter::SIFunctionResourceInfo::getTotalNumVGPRs(
  const GCNSubtarget &ST) const {
  if (ST.hasGFX90AInsts() && NumAGPR)
    return alignTo(NumVGPR, 4) + NumAGPR;
  return std::max(NumVGPR, NumAGPR);
}

static const Function *getCalleeFunction(const MachineOperand &Op) {
  if (Op.isImm()) {
    assert(Op.getImm() == 0);
    return nullptr;
  }

  return cast<Function>(Op.getGlobal());
}

AMDGPUAsmPrinter::SIFunctionResourceInfo AMDGPUAsmPrinter::analyzeResourceUsage(
  const MachineFunction &MF) const {
  SIFunctionResourceInfo Info;

  const SIMachineFunctionInfo *MFI = MF.getInfo<SIMachineFunctionInfo>();
  const GCNSubtarget &ST = MF.getSubtarget<GCNSubtarget>();
  const MachineFrameInfo &FrameInfo = MF.getFrameInfo();
  const MachineRegisterInfo &MRI = MF.getRegInfo();
  const SIInstrInfo *TII = ST.getInstrInfo();
  const SIRegisterInfo &TRI = TII->getRegisterInfo();

  Info.UsesFlatScratch = MRI.isPhysRegUsed(AMDGPU::FLAT_SCR_LO) ||
                         MRI.isPhysRegUsed(AMDGPU::FLAT_SCR_HI) ||
                         MRI.isLiveIn(MFI->getPreloadedReg(
                             AMDGPUFunctionArgInfo::FLAT_SCRATCH_INIT));

  // Even if FLAT_SCRATCH is implicitly used, it has no effect if flat
  // instructions aren't used to access the scratch buffer. Inline assembly may
  // need it though.
  //
  // If we only have implicit uses of flat_scr on flat instructions, it is not
  // really needed.
  if (Info.UsesFlatScratch && !MFI->hasFlatScratchInit() &&
      (!hasAnyNonFlatUseOfReg(MRI, *TII, AMDGPU::FLAT_SCR) &&
       !hasAnyNonFlatUseOfReg(MRI, *TII, AMDGPU::FLAT_SCR_LO) &&
       !hasAnyNonFlatUseOfReg(MRI, *TII, AMDGPU::FLAT_SCR_HI))) {
    Info.UsesFlatScratch = false;
  }

  Info.PrivateSegmentSize = FrameInfo.getStackSize();

  // Assume a big number if there are any unknown sized objects.
  Info.HasDynamicallySizedStack = FrameInfo.hasVarSizedObjects();
  if (Info.HasDynamicallySizedStack)
    Info.PrivateSegmentSize += AssumedStackSizeForDynamicSizeObjects;

  if (MFI->isStackRealigned())
    Info.PrivateSegmentSize += FrameInfo.getMaxAlign().value();

  Info.UsesVCC = MRI.isPhysRegUsed(AMDGPU::VCC_LO) ||
                 MRI.isPhysRegUsed(AMDGPU::VCC_HI);

  // If there are no calls, MachineRegisterInfo can tell us the used register
  // count easily.
  // A tail call isn't considered a call for MachineFrameInfo's purposes.
  if (!FrameInfo.hasCalls() && !FrameInfo.hasTailCall()) {
    MCPhysReg HighestVGPRReg = AMDGPU::NoRegister;
    for (MCPhysReg Reg : reverse(AMDGPU::VGPR_32RegClass.getRegisters())) {
      if (MRI.isPhysRegUsed(Reg)) {
        HighestVGPRReg = Reg;
        break;
      }
    }

    if (ST.hasMAIInsts()) {
      MCPhysReg HighestAGPRReg = AMDGPU::NoRegister;
      for (MCPhysReg Reg : reverse(AMDGPU::AGPR_32RegClass.getRegisters())) {
        if (MRI.isPhysRegUsed(Reg)) {
          HighestAGPRReg = Reg;
          break;
        }
      }
      Info.NumAGPR = HighestAGPRReg == AMDGPU::NoRegister ? 0 :
        TRI.getHWRegIndex(HighestAGPRReg) + 1;
    }

    MCPhysReg HighestSGPRReg = AMDGPU::NoRegister;
    for (MCPhysReg Reg : reverse(AMDGPU::SGPR_32RegClass.getRegisters())) {
      if (MRI.isPhysRegUsed(Reg)) {
        HighestSGPRReg = Reg;
        break;
      }
    }

    // We found the maximum register index. They start at 0, so add one to get the
    // number of registers.
    Info.NumVGPR = HighestVGPRReg == AMDGPU::NoRegister ? 0 :
      TRI.getHWRegIndex(HighestVGPRReg) + 1;
    Info.NumExplicitSGPR = HighestSGPRReg == AMDGPU::NoRegister ? 0 :
      TRI.getHWRegIndex(HighestSGPRReg) + 1;

    return Info;
  }

  int32_t MaxVGPR = -1;
  int32_t MaxAGPR = -1;
  int32_t MaxSGPR = -1;
  uint64_t CalleeFrameSize = 0;

  for (const MachineBasicBlock &MBB : MF) {
    for (const MachineInstr &MI : MBB) {
      // TODO: Check regmasks? Do they occur anywhere except calls?
      for (const MachineOperand &MO : MI.operands()) {
        unsigned Width = 0;
        bool IsSGPR = false;
        bool IsAGPR = false;

        if (!MO.isReg())
          continue;

        Register Reg = MO.getReg();
        switch (Reg) {
        case AMDGPU::EXEC:
        case AMDGPU::EXEC_LO:
        case AMDGPU::EXEC_HI:
        case AMDGPU::SCC:
        case AMDGPU::M0:
        case AMDGPU::SRC_SHARED_BASE:
        case AMDGPU::SRC_SHARED_LIMIT:
        case AMDGPU::SRC_PRIVATE_BASE:
        case AMDGPU::SRC_PRIVATE_LIMIT:
        case AMDGPU::SGPR_NULL:
        case AMDGPU::MODE:
          continue;

        case AMDGPU::SRC_POPS_EXITING_WAVE_ID:
          llvm_unreachable("src_pops_exiting_wave_id should not be used");

        case AMDGPU::NoRegister:
          assert(MI.isDebugInstr() && "Instruction uses invalid noreg register");
          continue;

        case AMDGPU::VCC:
        case AMDGPU::VCC_LO:
        case AMDGPU::VCC_HI:
        case AMDGPU::VCC_LO_LO16:
        case AMDGPU::VCC_LO_HI16:
        case AMDGPU::VCC_HI_LO16:
        case AMDGPU::VCC_HI_HI16:
          Info.UsesVCC = true;
          continue;

        case AMDGPU::FLAT_SCR:
        case AMDGPU::FLAT_SCR_LO:
        case AMDGPU::FLAT_SCR_HI:
          continue;

        case AMDGPU::XNACK_MASK:
        case AMDGPU::XNACK_MASK_LO:
        case AMDGPU::XNACK_MASK_HI:
          llvm_unreachable("xnack_mask registers should not be used");

        case AMDGPU::LDS_DIRECT:
          llvm_unreachable("lds_direct register should not be used");

        case AMDGPU::TBA:
        case AMDGPU::TBA_LO:
        case AMDGPU::TBA_HI:
        case AMDGPU::TMA:
        case AMDGPU::TMA_LO:
        case AMDGPU::TMA_HI:
          llvm_unreachable("trap handler registers should not be used");

        case AMDGPU::SRC_VCCZ:
          llvm_unreachable("src_vccz register should not be used");

        case AMDGPU::SRC_EXECZ:
          llvm_unreachable("src_execz register should not be used");

        case AMDGPU::SRC_SCC:
          llvm_unreachable("src_scc register should not be used");

        default:
          break;
        }

        if (AMDGPU::SReg_32RegClass.contains(Reg) ||
            AMDGPU::SReg_LO16RegClass.contains(Reg) ||
            AMDGPU::SGPR_HI16RegClass.contains(Reg)) {
          assert(!AMDGPU::TTMP_32RegClass.contains(Reg) &&
                 "trap handler registers should not be used");
          IsSGPR = true;
          Width = 1;
        } else if (AMDGPU::VGPR_32RegClass.contains(Reg) ||
                   AMDGPU::VGPR_LO16RegClass.contains(Reg) ||
                   AMDGPU::VGPR_HI16RegClass.contains(Reg)) {
          IsSGPR = false;
          Width = 1;
        } else if (AMDGPU::AGPR_32RegClass.contains(Reg) ||
                   AMDGPU::AGPR_LO16RegClass.contains(Reg)) {
          IsSGPR = false;
          IsAGPR = true;
          Width = 1;
        } else if (AMDGPU::SReg_64RegClass.contains(Reg)) {
          assert(!AMDGPU::TTMP_64RegClass.contains(Reg) &&
                 "trap handler registers should not be used");
          IsSGPR = true;
          Width = 2;
        } else if (AMDGPU::VReg_64RegClass.contains(Reg)) {
          IsSGPR = false;
          Width = 2;
        } else if (AMDGPU::AReg_64RegClass.contains(Reg)) {
          IsSGPR = false;
          IsAGPR = true;
          Width = 2;
        } else if (AMDGPU::VReg_96RegClass.contains(Reg)) {
          IsSGPR = false;
          Width = 3;
        } else if (AMDGPU::SReg_96RegClass.contains(Reg)) {
          IsSGPR = true;
          Width = 3;
        } else if (AMDGPU::AReg_96RegClass.contains(Reg)) {
          IsSGPR = false;
          IsAGPR = true;
          Width = 3;
        } else if (AMDGPU::SReg_128RegClass.contains(Reg)) {
          assert(!AMDGPU::TTMP_128RegClass.contains(Reg) &&
            "trap handler registers should not be used");
          IsSGPR = true;
          Width = 4;
        } else if (AMDGPU::VReg_128RegClass.contains(Reg)) {
          IsSGPR = false;
          Width = 4;
        } else if (AMDGPU::AReg_128RegClass.contains(Reg)) {
          IsSGPR = false;
          IsAGPR = true;
          Width = 4;
        } else if (AMDGPU::VReg_160RegClass.contains(Reg)) {
          IsSGPR = false;
          Width = 5;
        } else if (AMDGPU::SReg_160RegClass.contains(Reg)) {
          IsSGPR = true;
          Width = 5;
        } else if (AMDGPU::AReg_160RegClass.contains(Reg)) {
          IsSGPR = false;
          IsAGPR = true;
          Width = 5;
        } else if (AMDGPU::VReg_192RegClass.contains(Reg)) {
          IsSGPR = false;
          Width = 6;
        } else if (AMDGPU::SReg_192RegClass.contains(Reg)) {
          IsSGPR = true;
          Width = 6;
        } else if (AMDGPU::AReg_192RegClass.contains(Reg)) {
          IsSGPR = false;
          IsAGPR = true;
          Width = 6;
        } else if (AMDGPU::SReg_256RegClass.contains(Reg)) {
          assert(!AMDGPU::TTMP_256RegClass.contains(Reg) &&
            "trap handler registers should not be used");
          IsSGPR = true;
          Width = 8;
        } else if (AMDGPU::VReg_256RegClass.contains(Reg)) {
          IsSGPR = false;
          Width = 8;
        } else if (AMDGPU::AReg_256RegClass.contains(Reg)) {
          IsSGPR = false;
          IsAGPR = true;
          Width = 8;
        } else if (AMDGPU::SReg_512RegClass.contains(Reg)) {
          assert(!AMDGPU::TTMP_512RegClass.contains(Reg) &&
            "trap handler registers should not be used");
          IsSGPR = true;
          Width = 16;
        } else if (AMDGPU::VReg_512RegClass.contains(Reg)) {
          IsSGPR = false;
          Width = 16;
        } else if (AMDGPU::AReg_512RegClass.contains(Reg)) {
          IsSGPR = false;
          IsAGPR = true;
          Width = 16;
        } else if (AMDGPU::SReg_1024RegClass.contains(Reg)) {
          IsSGPR = true;
          Width = 32;
        } else if (AMDGPU::VReg_1024RegClass.contains(Reg)) {
          IsSGPR = false;
          Width = 32;
        } else if (AMDGPU::AReg_1024RegClass.contains(Reg)) {
          IsSGPR = false;
          IsAGPR = true;
          Width = 32;
        } else {
          llvm_unreachable("Unknown register class");
        }
        unsigned HWReg = TRI.getHWRegIndex(Reg);
        int MaxUsed = HWReg + Width - 1;
        if (IsSGPR) {
          MaxSGPR = MaxUsed > MaxSGPR ? MaxUsed : MaxSGPR;
        } else if (IsAGPR) {
          MaxAGPR = MaxUsed > MaxAGPR ? MaxUsed : MaxAGPR;
        } else {
          MaxVGPR = MaxUsed > MaxVGPR ? MaxUsed : MaxVGPR;
        }
      }

      if (MI.isCall()) {
        // Pseudo used just to encode the underlying global. Is there a better
        // way to track this?

        const MachineOperand *CalleeOp
          = TII->getNamedOperand(MI, AMDGPU::OpName::callee);

        const Function *Callee = getCalleeFunction(*CalleeOp);
        DenseMap<const Function *, SIFunctionResourceInfo>::const_iterator I =
            CallGraphResourceInfo.end();
        bool IsExternal = !Callee || Callee->isDeclaration();
        if (!IsExternal)
          I = CallGraphResourceInfo.find(Callee);

        if (IsExternal || I == CallGraphResourceInfo.end()) {
          // Avoid crashing on undefined behavior with an illegal call to a
          // kernel. If a callsite's calling convention doesn't match the
          // function's, it's undefined behavior. If the callsite calling
          // convention does match, that would have errored earlier.
          // FIXME: The verifier shouldn't allow this.
          if (!IsExternal &&
              AMDGPU::isEntryFunctionCC(Callee->getCallingConv()))
            report_fatal_error("invalid call to entry function");

          // If this is a call to an external function, we can't do much. Make
          // conservative guesses.

          // 48 SGPRs - vcc, - flat_scr, -xnack
          int MaxSGPRGuess =
            47 - IsaInfo::getNumExtraSGPRs(&ST, true, ST.hasFlatAddressSpace());
          MaxSGPR = std::max(MaxSGPR, MaxSGPRGuess);
          MaxVGPR = std::max(MaxVGPR, 23);
          MaxAGPR = std::max(MaxAGPR, 23);

          CalleeFrameSize = std::max(CalleeFrameSize,
            static_cast<uint64_t>(AssumedStackSizeForExternalCall));

          Info.UsesVCC = true;
          Info.UsesFlatScratch = ST.hasFlatAddressSpace();
          Info.HasDynamicallySizedStack = true;
        } else {
          // We force CodeGen to run in SCC order, so the callee's register
          // usage etc. should be the cumulative usage of all callees.

          MaxSGPR = std::max(I->second.NumExplicitSGPR - 1, MaxSGPR);
          MaxVGPR = std::max(I->second.NumVGPR - 1, MaxVGPR);
          MaxAGPR = std::max(I->second.NumAGPR - 1, MaxAGPR);
          CalleeFrameSize
            = std::max(I->second.PrivateSegmentSize, CalleeFrameSize);
          Info.UsesVCC |= I->second.UsesVCC;
          Info.UsesFlatScratch |= I->second.UsesFlatScratch;
          Info.HasDynamicallySizedStack |= I->second.HasDynamicallySizedStack;
          Info.HasRecursion |= I->second.HasRecursion;
        }

        // FIXME: Call site could have norecurse on it
        if (!Callee || !Callee->doesNotRecurse())
          Info.HasRecursion = true;
      }
    }
  }

  Info.NumExplicitSGPR = MaxSGPR + 1;
  Info.NumVGPR = MaxVGPR + 1;
  Info.NumAGPR = MaxAGPR + 1;
  Info.PrivateSegmentSize += CalleeFrameSize;

  return Info;
}

>>>>>>> 234bcc90
void AMDGPUAsmPrinter::getSIProgramInfo(SIProgramInfo &ProgInfo,
                                        const MachineFunction &MF) {
  const AMDGPUResourceUsageAnalysis::SIFunctionResourceInfo &Info =
      ResourceUsage->getResourceInfo(&MF.getFunction());
  const GCNSubtarget &STM = MF.getSubtarget<GCNSubtarget>();

  ProgInfo.NumArchVGPR = Info.NumVGPR;
  ProgInfo.NumAccVGPR = Info.NumAGPR;
  ProgInfo.NumVGPR = Info.getTotalNumVGPRs(STM);
  ProgInfo.AccumOffset = alignTo(std::max(1, Info.NumVGPR), 4) / 4 - 1;
  ProgInfo.TgSplit = STM.isTgSplitEnabled();
  ProgInfo.NumSGPR = Info.NumExplicitSGPR;
  ProgInfo.ScratchSize = Info.PrivateSegmentSize;
  ProgInfo.VCCUsed = Info.UsesVCC;
  ProgInfo.FlatUsed = Info.UsesFlatScratch;
  ProgInfo.DynamicCallStack = Info.HasDynamicallySizedStack || Info.HasRecursion;

  const uint64_t MaxScratchPerWorkitem =
      GCNSubtarget::MaxWaveScratchSize / STM.getWavefrontSize();
  if (ProgInfo.ScratchSize > MaxScratchPerWorkitem) {
    DiagnosticInfoStackSize DiagStackSize(MF.getFunction(),
                                          ProgInfo.ScratchSize, DS_Error);
    MF.getFunction().getContext().diagnose(DiagStackSize);
  }

  const SIMachineFunctionInfo *MFI = MF.getInfo<SIMachineFunctionInfo>();

  // The calculations related to SGPR/VGPR blocks are
  // duplicated in part in AMDGPUAsmParser::calculateGPRBlocks, and could be
  // unified.
  unsigned ExtraSGPRs = IsaInfo::getNumExtraSGPRs(
      &STM, ProgInfo.VCCUsed, ProgInfo.FlatUsed);

  // Check the addressable register limit before we add ExtraSGPRs.
  if (STM.getGeneration() >= AMDGPUSubtarget::VOLCANIC_ISLANDS &&
      !STM.hasSGPRInitBug()) {
    unsigned MaxAddressableNumSGPRs = STM.getAddressableNumSGPRs();
    if (ProgInfo.NumSGPR > MaxAddressableNumSGPRs) {
      // This can happen due to a compiler bug or when using inline asm.
      LLVMContext &Ctx = MF.getFunction().getContext();
      DiagnosticInfoResourceLimit Diag(MF.getFunction(),
                                       "addressable scalar registers",
                                       ProgInfo.NumSGPR, DS_Error,
                                       DK_ResourceLimit,
                                       MaxAddressableNumSGPRs);
      Ctx.diagnose(Diag);
      ProgInfo.NumSGPR = MaxAddressableNumSGPRs - 1;
    }
  }

  // Account for extra SGPRs and VGPRs reserved for debugger use.
  ProgInfo.NumSGPR += ExtraSGPRs;

  const Function &F = MF.getFunction();

  // Ensure there are enough SGPRs and VGPRs for wave dispatch, where wave
  // dispatch registers are function args.
  unsigned WaveDispatchNumSGPR = 0, WaveDispatchNumVGPR = 0;

  if (isShader(F.getCallingConv())) {
    // FIXME: We should be using the number of registers determined during
    // calling convention lowering to legalize the types.
    const DataLayout &DL = F.getParent()->getDataLayout();
    for (auto &Arg : F.args()) {
      unsigned NumRegs = (DL.getTypeSizeInBits(Arg.getType()) + 31) / 32;
      if (Arg.hasAttribute(Attribute::InReg))
        WaveDispatchNumSGPR += NumRegs;
      else
        WaveDispatchNumVGPR += NumRegs;
    }
    ProgInfo.NumSGPR = std::max(ProgInfo.NumSGPR, WaveDispatchNumSGPR);
    ProgInfo.NumVGPR = std::max(ProgInfo.NumVGPR, WaveDispatchNumVGPR);
  }

  // Adjust number of registers used to meet default/requested minimum/maximum
  // number of waves per execution unit request.
  ProgInfo.NumSGPRsForWavesPerEU = std::max(
    std::max(ProgInfo.NumSGPR, 1u), STM.getMinNumSGPRs(MFI->getMaxWavesPerEU()));
  ProgInfo.NumVGPRsForWavesPerEU = std::max(
    std::max(ProgInfo.NumVGPR, 1u), STM.getMinNumVGPRs(MFI->getMaxWavesPerEU()));

  if (STM.getGeneration() <= AMDGPUSubtarget::SEA_ISLANDS ||
      STM.hasSGPRInitBug()) {
    unsigned MaxAddressableNumSGPRs = STM.getAddressableNumSGPRs();
    if (ProgInfo.NumSGPR > MaxAddressableNumSGPRs) {
      // This can happen due to a compiler bug or when using inline asm to use
      // the registers which are usually reserved for vcc etc.
      LLVMContext &Ctx = MF.getFunction().getContext();
      DiagnosticInfoResourceLimit Diag(MF.getFunction(),
                                       "scalar registers",
                                       ProgInfo.NumSGPR, DS_Error,
                                       DK_ResourceLimit,
                                       MaxAddressableNumSGPRs);
      Ctx.diagnose(Diag);
      ProgInfo.NumSGPR = MaxAddressableNumSGPRs;
      ProgInfo.NumSGPRsForWavesPerEU = MaxAddressableNumSGPRs;
    }
  }

  if (STM.hasSGPRInitBug()) {
    ProgInfo.NumSGPR =
        AMDGPU::IsaInfo::FIXED_NUM_SGPRS_FOR_INIT_BUG;
    ProgInfo.NumSGPRsForWavesPerEU =
        AMDGPU::IsaInfo::FIXED_NUM_SGPRS_FOR_INIT_BUG;
  }

  if (MFI->getNumUserSGPRs() > STM.getMaxNumUserSGPRs()) {
    LLVMContext &Ctx = MF.getFunction().getContext();
    DiagnosticInfoResourceLimit Diag(MF.getFunction(), "user SGPRs",
                                     MFI->getNumUserSGPRs(), DS_Error);
    Ctx.diagnose(Diag);
  }

  if (MFI->getLDSSize() > static_cast<unsigned>(STM.getLocalMemorySize())) {
    LLVMContext &Ctx = MF.getFunction().getContext();
    DiagnosticInfoResourceLimit Diag(MF.getFunction(), "local memory",
                                     MFI->getLDSSize(), DS_Error);
    Ctx.diagnose(Diag);
  }

  ProgInfo.SGPRBlocks = IsaInfo::getNumSGPRBlocks(
      &STM, ProgInfo.NumSGPRsForWavesPerEU);
  ProgInfo.VGPRBlocks = IsaInfo::getNumVGPRBlocks(
      &STM, ProgInfo.NumVGPRsForWavesPerEU);

  const SIModeRegisterDefaults Mode = MFI->getMode();

  // Set the value to initialize FP_ROUND and FP_DENORM parts of the mode
  // register.
  ProgInfo.FloatMode = getFPMode(Mode);

  ProgInfo.IEEEMode = Mode.IEEE;

  // Make clamp modifier on NaN input returns 0.
  ProgInfo.DX10Clamp = Mode.DX10Clamp;

  unsigned LDSAlignShift;
  if (STM.getGeneration() < AMDGPUSubtarget::SEA_ISLANDS) {
    // LDS is allocated in 64 dword blocks.
    LDSAlignShift = 8;
  } else {
    // LDS is allocated in 128 dword blocks.
    LDSAlignShift = 9;
  }

  unsigned LDSSpillSize =
    MFI->getLDSWaveSpillSize() * MFI->getMaxFlatWorkGroupSize();

  ProgInfo.LDSSize = MFI->getLDSSize() + LDSSpillSize;
  ProgInfo.LDSBlocks =
      alignTo(ProgInfo.LDSSize, 1ULL << LDSAlignShift) >> LDSAlignShift;

  // Scratch is allocated in 256 dword blocks.
  unsigned ScratchAlignShift = 10;
  // We need to program the hardware with the amount of scratch memory that
  // is used by the entire wave.  ProgInfo.ScratchSize is the amount of
  // scratch memory used per thread.
  ProgInfo.ScratchBlocks =
      alignTo(ProgInfo.ScratchSize * STM.getWavefrontSize(),
              1ULL << ScratchAlignShift) >>
      ScratchAlignShift;

  if (getIsaVersion(getGlobalSTI()->getCPU()).Major >= 10) {
    ProgInfo.WgpMode = STM.isCuModeEnabled() ? 0 : 1;
    ProgInfo.MemOrdered = 1;
  }

  // 0 = X, 1 = XY, 2 = XYZ
  unsigned TIDIGCompCnt = 0;
  if (MFI->hasWorkItemIDZ())
    TIDIGCompCnt = 2;
  else if (MFI->hasWorkItemIDY())
    TIDIGCompCnt = 1;

  ProgInfo.ComputePGMRSrc2 =
      S_00B84C_SCRATCH_EN(ProgInfo.ScratchBlocks > 0) |
      S_00B84C_USER_SGPR(MFI->getNumUserSGPRs()) |
      // For AMDHSA, TRAP_HANDLER must be zero, as it is populated by the CP.
      S_00B84C_TRAP_HANDLER(STM.isAmdHsaOS() ? 0 : STM.isTrapHandlerEnabled()) |
      S_00B84C_TGID_X_EN(MFI->hasWorkGroupIDX()) |
      S_00B84C_TGID_Y_EN(MFI->hasWorkGroupIDY()) |
      S_00B84C_TGID_Z_EN(MFI->hasWorkGroupIDZ()) |
      S_00B84C_TG_SIZE_EN(MFI->hasWorkGroupInfo()) |
      S_00B84C_TIDIG_COMP_CNT(TIDIGCompCnt) |
      S_00B84C_EXCP_EN_MSB(0) |
      // For AMDHSA, LDS_SIZE must be zero, as it is populated by the CP.
      S_00B84C_LDS_SIZE(STM.isAmdHsaOS() ? 0 : ProgInfo.LDSBlocks) |
      S_00B84C_EXCP_EN(0);

  if (STM.hasGFX90AInsts()) {
    AMDHSA_BITS_SET(ProgInfo.ComputePGMRSrc3GFX90A,
                    amdhsa::COMPUTE_PGM_RSRC3_GFX90A_ACCUM_OFFSET,
                    ProgInfo.AccumOffset);
    AMDHSA_BITS_SET(ProgInfo.ComputePGMRSrc3GFX90A,
                    amdhsa::COMPUTE_PGM_RSRC3_GFX90A_TG_SPLIT,
                    ProgInfo.TgSplit);
  }

  ProgInfo.Occupancy = STM.computeOccupancy(MF.getFunction(), ProgInfo.LDSSize,
                                            ProgInfo.NumSGPRsForWavesPerEU,
                                            ProgInfo.NumVGPRsForWavesPerEU);
}

static unsigned getRsrcReg(CallingConv::ID CallConv) {
  switch (CallConv) {
  default: LLVM_FALLTHROUGH;
  case CallingConv::AMDGPU_CS: return R_00B848_COMPUTE_PGM_RSRC1;
  case CallingConv::AMDGPU_LS: return R_00B528_SPI_SHADER_PGM_RSRC1_LS;
  case CallingConv::AMDGPU_HS: return R_00B428_SPI_SHADER_PGM_RSRC1_HS;
  case CallingConv::AMDGPU_ES: return R_00B328_SPI_SHADER_PGM_RSRC1_ES;
  case CallingConv::AMDGPU_GS: return R_00B228_SPI_SHADER_PGM_RSRC1_GS;
  case CallingConv::AMDGPU_VS: return R_00B128_SPI_SHADER_PGM_RSRC1_VS;
  case CallingConv::AMDGPU_PS: return R_00B028_SPI_SHADER_PGM_RSRC1_PS;
  }
}

void AMDGPUAsmPrinter::EmitProgramInfoSI(const MachineFunction &MF,
                                         const SIProgramInfo &CurrentProgramInfo) {
  const SIMachineFunctionInfo *MFI = MF.getInfo<SIMachineFunctionInfo>();
  unsigned RsrcReg = getRsrcReg(MF.getFunction().getCallingConv());

  if (AMDGPU::isCompute(MF.getFunction().getCallingConv())) {
    OutStreamer->emitInt32(R_00B848_COMPUTE_PGM_RSRC1);

    OutStreamer->emitInt32(CurrentProgramInfo.getComputePGMRSrc1());

    OutStreamer->emitInt32(R_00B84C_COMPUTE_PGM_RSRC2);
    OutStreamer->emitInt32(CurrentProgramInfo.ComputePGMRSrc2);

    OutStreamer->emitInt32(R_00B860_COMPUTE_TMPRING_SIZE);
    OutStreamer->emitInt32(S_00B860_WAVESIZE(CurrentProgramInfo.ScratchBlocks));

    // TODO: Should probably note flat usage somewhere. SC emits a "FlatPtr32 =
    // 0" comment but I don't see a corresponding field in the register spec.
  } else {
    OutStreamer->emitInt32(RsrcReg);
    OutStreamer->emitIntValue(S_00B028_VGPRS(CurrentProgramInfo.VGPRBlocks) |
                              S_00B028_SGPRS(CurrentProgramInfo.SGPRBlocks), 4);
    OutStreamer->emitInt32(R_0286E8_SPI_TMPRING_SIZE);
    OutStreamer->emitIntValue(
        S_0286E8_WAVESIZE(CurrentProgramInfo.ScratchBlocks), 4);
  }

  if (MF.getFunction().getCallingConv() == CallingConv::AMDGPU_PS) {
    OutStreamer->emitInt32(R_00B02C_SPI_SHADER_PGM_RSRC2_PS);
    OutStreamer->emitInt32(
        S_00B02C_EXTRA_LDS_SIZE(CurrentProgramInfo.LDSBlocks));
    OutStreamer->emitInt32(R_0286CC_SPI_PS_INPUT_ENA);
    OutStreamer->emitInt32(MFI->getPSInputEnable());
    OutStreamer->emitInt32(R_0286D0_SPI_PS_INPUT_ADDR);
    OutStreamer->emitInt32(MFI->getPSInputAddr());
  }

  OutStreamer->emitInt32(R_SPILLED_SGPRS);
  OutStreamer->emitInt32(MFI->getNumSpilledSGPRs());
  OutStreamer->emitInt32(R_SPILLED_VGPRS);
  OutStreamer->emitInt32(MFI->getNumSpilledVGPRs());
}

// This is the equivalent of EmitProgramInfoSI above, but for when the OS type
// is AMDPAL.  It stores each compute/SPI register setting and other PAL
// metadata items into the PALMD::Metadata, combining with any provided by the
// frontend as LLVM metadata. Once all functions are written, the PAL metadata
// is then written as a single block in the .note section.
void AMDGPUAsmPrinter::EmitPALMetadata(const MachineFunction &MF,
       const SIProgramInfo &CurrentProgramInfo) {
  const SIMachineFunctionInfo *MFI = MF.getInfo<SIMachineFunctionInfo>();
  auto CC = MF.getFunction().getCallingConv();
  auto MD = getTargetStreamer()->getPALMetadata();

  MD->setEntryPoint(CC, MF.getFunction().getName());
  MD->setNumUsedVgprs(CC, CurrentProgramInfo.NumVGPRsForWavesPerEU);
  MD->setNumUsedSgprs(CC, CurrentProgramInfo.NumSGPRsForWavesPerEU);
  MD->setRsrc1(CC, CurrentProgramInfo.getPGMRSrc1(CC));
  if (AMDGPU::isCompute(CC)) {
    MD->setRsrc2(CC, CurrentProgramInfo.ComputePGMRSrc2);
  } else {
    if (CurrentProgramInfo.ScratchBlocks > 0)
      MD->setRsrc2(CC, S_00B84C_SCRATCH_EN(1));
  }
  // ScratchSize is in bytes, 16 aligned.
  MD->setScratchSize(CC, alignTo(CurrentProgramInfo.ScratchSize, 16));
  if (MF.getFunction().getCallingConv() == CallingConv::AMDGPU_PS) {
    MD->setRsrc2(CC, S_00B02C_EXTRA_LDS_SIZE(CurrentProgramInfo.LDSBlocks));
    MD->setSpiPsInputEna(MFI->getPSInputEnable());
    MD->setSpiPsInputAddr(MFI->getPSInputAddr());
  }

  const GCNSubtarget &STM = MF.getSubtarget<GCNSubtarget>();
  if (STM.isWave32())
    MD->setWave32(MF.getFunction().getCallingConv());
}

void AMDGPUAsmPrinter::emitPALFunctionMetadata(const MachineFunction &MF) {
  auto *MD = getTargetStreamer()->getPALMetadata();
  const MachineFrameInfo &MFI = MF.getFrameInfo();
  MD->setFunctionScratchSize(MF, MFI.getStackSize());
  // Set compute registers
  MD->setRsrc1(CallingConv::AMDGPU_CS,
               CurrentProgramInfo.getPGMRSrc1(CallingConv::AMDGPU_CS));
  MD->setRsrc2(CallingConv::AMDGPU_CS, CurrentProgramInfo.ComputePGMRSrc2);
}

// This is supposed to be log2(Size)
static amd_element_byte_size_t getElementByteSizeValue(unsigned Size) {
  switch (Size) {
  case 4:
    return AMD_ELEMENT_4_BYTES;
  case 8:
    return AMD_ELEMENT_8_BYTES;
  case 16:
    return AMD_ELEMENT_16_BYTES;
  default:
    llvm_unreachable("invalid private_element_size");
  }
}

void AMDGPUAsmPrinter::getAmdKernelCode(amd_kernel_code_t &Out,
                                        const SIProgramInfo &CurrentProgramInfo,
                                        const MachineFunction &MF) const {
  const Function &F = MF.getFunction();
  assert(F.getCallingConv() == CallingConv::AMDGPU_KERNEL ||
         F.getCallingConv() == CallingConv::SPIR_KERNEL);

  const SIMachineFunctionInfo *MFI = MF.getInfo<SIMachineFunctionInfo>();
  const GCNSubtarget &STM = MF.getSubtarget<GCNSubtarget>();

  AMDGPU::initDefaultAMDKernelCodeT(Out, &STM);

  Out.compute_pgm_resource_registers =
      CurrentProgramInfo.getComputePGMRSrc1() |
      (CurrentProgramInfo.ComputePGMRSrc2 << 32);
  Out.code_properties |= AMD_CODE_PROPERTY_IS_PTR64;

  if (CurrentProgramInfo.DynamicCallStack)
    Out.code_properties |= AMD_CODE_PROPERTY_IS_DYNAMIC_CALLSTACK;

  AMD_HSA_BITS_SET(Out.code_properties,
                   AMD_CODE_PROPERTY_PRIVATE_ELEMENT_SIZE,
                   getElementByteSizeValue(STM.getMaxPrivateElementSize(true)));

  if (MFI->hasPrivateSegmentBuffer()) {
    Out.code_properties |=
      AMD_CODE_PROPERTY_ENABLE_SGPR_PRIVATE_SEGMENT_BUFFER;
  }

  if (MFI->hasDispatchPtr())
    Out.code_properties |= AMD_CODE_PROPERTY_ENABLE_SGPR_DISPATCH_PTR;

  if (MFI->hasQueuePtr())
    Out.code_properties |= AMD_CODE_PROPERTY_ENABLE_SGPR_QUEUE_PTR;

  if (MFI->hasKernargSegmentPtr())
    Out.code_properties |= AMD_CODE_PROPERTY_ENABLE_SGPR_KERNARG_SEGMENT_PTR;

  if (MFI->hasDispatchID())
    Out.code_properties |= AMD_CODE_PROPERTY_ENABLE_SGPR_DISPATCH_ID;

  if (MFI->hasFlatScratchInit())
    Out.code_properties |= AMD_CODE_PROPERTY_ENABLE_SGPR_FLAT_SCRATCH_INIT;

  if (MFI->hasDispatchPtr())
    Out.code_properties |= AMD_CODE_PROPERTY_ENABLE_SGPR_DISPATCH_PTR;

  if (STM.isXNACKEnabled())
    Out.code_properties |= AMD_CODE_PROPERTY_IS_XNACK_SUPPORTED;

  Align MaxKernArgAlign;
  Out.kernarg_segment_byte_size = STM.getKernArgSegmentSize(F, MaxKernArgAlign);
  Out.wavefront_sgpr_count = CurrentProgramInfo.NumSGPR;
  Out.workitem_vgpr_count = CurrentProgramInfo.NumVGPR;
  Out.workitem_private_segment_byte_size = CurrentProgramInfo.ScratchSize;
  Out.workgroup_group_segment_byte_size = CurrentProgramInfo.LDSSize;

  // kernarg_segment_alignment is specified as log of the alignment.
  // The minimum alignment is 16.
  Out.kernarg_segment_alignment = Log2(std::max(Align(16), MaxKernArgAlign));
}

bool AMDGPUAsmPrinter::PrintAsmOperand(const MachineInstr *MI, unsigned OpNo,
                                       const char *ExtraCode, raw_ostream &O) {
  // First try the generic code, which knows about modifiers like 'c' and 'n'.
  if (!AsmPrinter::PrintAsmOperand(MI, OpNo, ExtraCode, O))
    return false;

  if (ExtraCode && ExtraCode[0]) {
    if (ExtraCode[1] != 0)
      return true; // Unknown modifier.

    switch (ExtraCode[0]) {
    case 'r':
      break;
    default:
      return true;
    }
  }

  // TODO: Should be able to support other operand types like globals.
  const MachineOperand &MO = MI->getOperand(OpNo);
  if (MO.isReg()) {
    AMDGPUInstPrinter::printRegOperand(MO.getReg(), O,
                                       *MF->getSubtarget().getRegisterInfo());
    return false;
  } else if (MO.isImm()) {
    int64_t Val = MO.getImm();
    if (AMDGPU::isInlinableIntLiteral(Val)) {
      O << Val;
    } else if (isUInt<16>(Val)) {
      O << format("0x%" PRIx16, static_cast<uint16_t>(Val));
    } else if (isUInt<32>(Val)) {
      O << format("0x%" PRIx32, static_cast<uint32_t>(Val));
    } else {
      O << format("0x%" PRIx64, static_cast<uint64_t>(Val));
    }
    return false;
  }
  return true;
}

void AMDGPUAsmPrinter::getAnalysisUsage(AnalysisUsage &AU) const {
  AU.addRequired<AMDGPUResourceUsageAnalysis>();
  AU.addPreserved<AMDGPUResourceUsageAnalysis>();
  AsmPrinter::getAnalysisUsage(AU);
}<|MERGE_RESOLUTION|>--- conflicted
+++ resolved
@@ -657,397 +657,6 @@
   return CodeSize;
 }
 
-<<<<<<< HEAD
-=======
-static bool hasAnyNonFlatUseOfReg(const MachineRegisterInfo &MRI,
-                                  const SIInstrInfo &TII,
-                                  unsigned Reg) {
-  for (const MachineOperand &UseOp : MRI.reg_operands(Reg)) {
-    if (!UseOp.isImplicit() || !TII.isFLAT(*UseOp.getParent()))
-      return true;
-  }
-
-  return false;
-}
-
-int32_t AMDGPUAsmPrinter::SIFunctionResourceInfo::getTotalNumSGPRs(
-  const GCNSubtarget &ST) const {
-  return NumExplicitSGPR + IsaInfo::getNumExtraSGPRs(
-      &ST, UsesVCC, UsesFlatScratch, ST.getTargetID().isXnackOnOrAny());
-}
-
-int32_t AMDGPUAsmPrinter::SIFunctionResourceInfo::getTotalNumVGPRs(
-  const GCNSubtarget &ST) const {
-  if (ST.hasGFX90AInsts() && NumAGPR)
-    return alignTo(NumVGPR, 4) + NumAGPR;
-  return std::max(NumVGPR, NumAGPR);
-}
-
-static const Function *getCalleeFunction(const MachineOperand &Op) {
-  if (Op.isImm()) {
-    assert(Op.getImm() == 0);
-    return nullptr;
-  }
-
-  return cast<Function>(Op.getGlobal());
-}
-
-AMDGPUAsmPrinter::SIFunctionResourceInfo AMDGPUAsmPrinter::analyzeResourceUsage(
-  const MachineFunction &MF) const {
-  SIFunctionResourceInfo Info;
-
-  const SIMachineFunctionInfo *MFI = MF.getInfo<SIMachineFunctionInfo>();
-  const GCNSubtarget &ST = MF.getSubtarget<GCNSubtarget>();
-  const MachineFrameInfo &FrameInfo = MF.getFrameInfo();
-  const MachineRegisterInfo &MRI = MF.getRegInfo();
-  const SIInstrInfo *TII = ST.getInstrInfo();
-  const SIRegisterInfo &TRI = TII->getRegisterInfo();
-
-  Info.UsesFlatScratch = MRI.isPhysRegUsed(AMDGPU::FLAT_SCR_LO) ||
-                         MRI.isPhysRegUsed(AMDGPU::FLAT_SCR_HI) ||
-                         MRI.isLiveIn(MFI->getPreloadedReg(
-                             AMDGPUFunctionArgInfo::FLAT_SCRATCH_INIT));
-
-  // Even if FLAT_SCRATCH is implicitly used, it has no effect if flat
-  // instructions aren't used to access the scratch buffer. Inline assembly may
-  // need it though.
-  //
-  // If we only have implicit uses of flat_scr on flat instructions, it is not
-  // really needed.
-  if (Info.UsesFlatScratch && !MFI->hasFlatScratchInit() &&
-      (!hasAnyNonFlatUseOfReg(MRI, *TII, AMDGPU::FLAT_SCR) &&
-       !hasAnyNonFlatUseOfReg(MRI, *TII, AMDGPU::FLAT_SCR_LO) &&
-       !hasAnyNonFlatUseOfReg(MRI, *TII, AMDGPU::FLAT_SCR_HI))) {
-    Info.UsesFlatScratch = false;
-  }
-
-  Info.PrivateSegmentSize = FrameInfo.getStackSize();
-
-  // Assume a big number if there are any unknown sized objects.
-  Info.HasDynamicallySizedStack = FrameInfo.hasVarSizedObjects();
-  if (Info.HasDynamicallySizedStack)
-    Info.PrivateSegmentSize += AssumedStackSizeForDynamicSizeObjects;
-
-  if (MFI->isStackRealigned())
-    Info.PrivateSegmentSize += FrameInfo.getMaxAlign().value();
-
-  Info.UsesVCC = MRI.isPhysRegUsed(AMDGPU::VCC_LO) ||
-                 MRI.isPhysRegUsed(AMDGPU::VCC_HI);
-
-  // If there are no calls, MachineRegisterInfo can tell us the used register
-  // count easily.
-  // A tail call isn't considered a call for MachineFrameInfo's purposes.
-  if (!FrameInfo.hasCalls() && !FrameInfo.hasTailCall()) {
-    MCPhysReg HighestVGPRReg = AMDGPU::NoRegister;
-    for (MCPhysReg Reg : reverse(AMDGPU::VGPR_32RegClass.getRegisters())) {
-      if (MRI.isPhysRegUsed(Reg)) {
-        HighestVGPRReg = Reg;
-        break;
-      }
-    }
-
-    if (ST.hasMAIInsts()) {
-      MCPhysReg HighestAGPRReg = AMDGPU::NoRegister;
-      for (MCPhysReg Reg : reverse(AMDGPU::AGPR_32RegClass.getRegisters())) {
-        if (MRI.isPhysRegUsed(Reg)) {
-          HighestAGPRReg = Reg;
-          break;
-        }
-      }
-      Info.NumAGPR = HighestAGPRReg == AMDGPU::NoRegister ? 0 :
-        TRI.getHWRegIndex(HighestAGPRReg) + 1;
-    }
-
-    MCPhysReg HighestSGPRReg = AMDGPU::NoRegister;
-    for (MCPhysReg Reg : reverse(AMDGPU::SGPR_32RegClass.getRegisters())) {
-      if (MRI.isPhysRegUsed(Reg)) {
-        HighestSGPRReg = Reg;
-        break;
-      }
-    }
-
-    // We found the maximum register index. They start at 0, so add one to get the
-    // number of registers.
-    Info.NumVGPR = HighestVGPRReg == AMDGPU::NoRegister ? 0 :
-      TRI.getHWRegIndex(HighestVGPRReg) + 1;
-    Info.NumExplicitSGPR = HighestSGPRReg == AMDGPU::NoRegister ? 0 :
-      TRI.getHWRegIndex(HighestSGPRReg) + 1;
-
-    return Info;
-  }
-
-  int32_t MaxVGPR = -1;
-  int32_t MaxAGPR = -1;
-  int32_t MaxSGPR = -1;
-  uint64_t CalleeFrameSize = 0;
-
-  for (const MachineBasicBlock &MBB : MF) {
-    for (const MachineInstr &MI : MBB) {
-      // TODO: Check regmasks? Do they occur anywhere except calls?
-      for (const MachineOperand &MO : MI.operands()) {
-        unsigned Width = 0;
-        bool IsSGPR = false;
-        bool IsAGPR = false;
-
-        if (!MO.isReg())
-          continue;
-
-        Register Reg = MO.getReg();
-        switch (Reg) {
-        case AMDGPU::EXEC:
-        case AMDGPU::EXEC_LO:
-        case AMDGPU::EXEC_HI:
-        case AMDGPU::SCC:
-        case AMDGPU::M0:
-        case AMDGPU::SRC_SHARED_BASE:
-        case AMDGPU::SRC_SHARED_LIMIT:
-        case AMDGPU::SRC_PRIVATE_BASE:
-        case AMDGPU::SRC_PRIVATE_LIMIT:
-        case AMDGPU::SGPR_NULL:
-        case AMDGPU::MODE:
-          continue;
-
-        case AMDGPU::SRC_POPS_EXITING_WAVE_ID:
-          llvm_unreachable("src_pops_exiting_wave_id should not be used");
-
-        case AMDGPU::NoRegister:
-          assert(MI.isDebugInstr() && "Instruction uses invalid noreg register");
-          continue;
-
-        case AMDGPU::VCC:
-        case AMDGPU::VCC_LO:
-        case AMDGPU::VCC_HI:
-        case AMDGPU::VCC_LO_LO16:
-        case AMDGPU::VCC_LO_HI16:
-        case AMDGPU::VCC_HI_LO16:
-        case AMDGPU::VCC_HI_HI16:
-          Info.UsesVCC = true;
-          continue;
-
-        case AMDGPU::FLAT_SCR:
-        case AMDGPU::FLAT_SCR_LO:
-        case AMDGPU::FLAT_SCR_HI:
-          continue;
-
-        case AMDGPU::XNACK_MASK:
-        case AMDGPU::XNACK_MASK_LO:
-        case AMDGPU::XNACK_MASK_HI:
-          llvm_unreachable("xnack_mask registers should not be used");
-
-        case AMDGPU::LDS_DIRECT:
-          llvm_unreachable("lds_direct register should not be used");
-
-        case AMDGPU::TBA:
-        case AMDGPU::TBA_LO:
-        case AMDGPU::TBA_HI:
-        case AMDGPU::TMA:
-        case AMDGPU::TMA_LO:
-        case AMDGPU::TMA_HI:
-          llvm_unreachable("trap handler registers should not be used");
-
-        case AMDGPU::SRC_VCCZ:
-          llvm_unreachable("src_vccz register should not be used");
-
-        case AMDGPU::SRC_EXECZ:
-          llvm_unreachable("src_execz register should not be used");
-
-        case AMDGPU::SRC_SCC:
-          llvm_unreachable("src_scc register should not be used");
-
-        default:
-          break;
-        }
-
-        if (AMDGPU::SReg_32RegClass.contains(Reg) ||
-            AMDGPU::SReg_LO16RegClass.contains(Reg) ||
-            AMDGPU::SGPR_HI16RegClass.contains(Reg)) {
-          assert(!AMDGPU::TTMP_32RegClass.contains(Reg) &&
-                 "trap handler registers should not be used");
-          IsSGPR = true;
-          Width = 1;
-        } else if (AMDGPU::VGPR_32RegClass.contains(Reg) ||
-                   AMDGPU::VGPR_LO16RegClass.contains(Reg) ||
-                   AMDGPU::VGPR_HI16RegClass.contains(Reg)) {
-          IsSGPR = false;
-          Width = 1;
-        } else if (AMDGPU::AGPR_32RegClass.contains(Reg) ||
-                   AMDGPU::AGPR_LO16RegClass.contains(Reg)) {
-          IsSGPR = false;
-          IsAGPR = true;
-          Width = 1;
-        } else if (AMDGPU::SReg_64RegClass.contains(Reg)) {
-          assert(!AMDGPU::TTMP_64RegClass.contains(Reg) &&
-                 "trap handler registers should not be used");
-          IsSGPR = true;
-          Width = 2;
-        } else if (AMDGPU::VReg_64RegClass.contains(Reg)) {
-          IsSGPR = false;
-          Width = 2;
-        } else if (AMDGPU::AReg_64RegClass.contains(Reg)) {
-          IsSGPR = false;
-          IsAGPR = true;
-          Width = 2;
-        } else if (AMDGPU::VReg_96RegClass.contains(Reg)) {
-          IsSGPR = false;
-          Width = 3;
-        } else if (AMDGPU::SReg_96RegClass.contains(Reg)) {
-          IsSGPR = true;
-          Width = 3;
-        } else if (AMDGPU::AReg_96RegClass.contains(Reg)) {
-          IsSGPR = false;
-          IsAGPR = true;
-          Width = 3;
-        } else if (AMDGPU::SReg_128RegClass.contains(Reg)) {
-          assert(!AMDGPU::TTMP_128RegClass.contains(Reg) &&
-            "trap handler registers should not be used");
-          IsSGPR = true;
-          Width = 4;
-        } else if (AMDGPU::VReg_128RegClass.contains(Reg)) {
-          IsSGPR = false;
-          Width = 4;
-        } else if (AMDGPU::AReg_128RegClass.contains(Reg)) {
-          IsSGPR = false;
-          IsAGPR = true;
-          Width = 4;
-        } else if (AMDGPU::VReg_160RegClass.contains(Reg)) {
-          IsSGPR = false;
-          Width = 5;
-        } else if (AMDGPU::SReg_160RegClass.contains(Reg)) {
-          IsSGPR = true;
-          Width = 5;
-        } else if (AMDGPU::AReg_160RegClass.contains(Reg)) {
-          IsSGPR = false;
-          IsAGPR = true;
-          Width = 5;
-        } else if (AMDGPU::VReg_192RegClass.contains(Reg)) {
-          IsSGPR = false;
-          Width = 6;
-        } else if (AMDGPU::SReg_192RegClass.contains(Reg)) {
-          IsSGPR = true;
-          Width = 6;
-        } else if (AMDGPU::AReg_192RegClass.contains(Reg)) {
-          IsSGPR = false;
-          IsAGPR = true;
-          Width = 6;
-        } else if (AMDGPU::SReg_256RegClass.contains(Reg)) {
-          assert(!AMDGPU::TTMP_256RegClass.contains(Reg) &&
-            "trap handler registers should not be used");
-          IsSGPR = true;
-          Width = 8;
-        } else if (AMDGPU::VReg_256RegClass.contains(Reg)) {
-          IsSGPR = false;
-          Width = 8;
-        } else if (AMDGPU::AReg_256RegClass.contains(Reg)) {
-          IsSGPR = false;
-          IsAGPR = true;
-          Width = 8;
-        } else if (AMDGPU::SReg_512RegClass.contains(Reg)) {
-          assert(!AMDGPU::TTMP_512RegClass.contains(Reg) &&
-            "trap handler registers should not be used");
-          IsSGPR = true;
-          Width = 16;
-        } else if (AMDGPU::VReg_512RegClass.contains(Reg)) {
-          IsSGPR = false;
-          Width = 16;
-        } else if (AMDGPU::AReg_512RegClass.contains(Reg)) {
-          IsSGPR = false;
-          IsAGPR = true;
-          Width = 16;
-        } else if (AMDGPU::SReg_1024RegClass.contains(Reg)) {
-          IsSGPR = true;
-          Width = 32;
-        } else if (AMDGPU::VReg_1024RegClass.contains(Reg)) {
-          IsSGPR = false;
-          Width = 32;
-        } else if (AMDGPU::AReg_1024RegClass.contains(Reg)) {
-          IsSGPR = false;
-          IsAGPR = true;
-          Width = 32;
-        } else {
-          llvm_unreachable("Unknown register class");
-        }
-        unsigned HWReg = TRI.getHWRegIndex(Reg);
-        int MaxUsed = HWReg + Width - 1;
-        if (IsSGPR) {
-          MaxSGPR = MaxUsed > MaxSGPR ? MaxUsed : MaxSGPR;
-        } else if (IsAGPR) {
-          MaxAGPR = MaxUsed > MaxAGPR ? MaxUsed : MaxAGPR;
-        } else {
-          MaxVGPR = MaxUsed > MaxVGPR ? MaxUsed : MaxVGPR;
-        }
-      }
-
-      if (MI.isCall()) {
-        // Pseudo used just to encode the underlying global. Is there a better
-        // way to track this?
-
-        const MachineOperand *CalleeOp
-          = TII->getNamedOperand(MI, AMDGPU::OpName::callee);
-
-        const Function *Callee = getCalleeFunction(*CalleeOp);
-        DenseMap<const Function *, SIFunctionResourceInfo>::const_iterator I =
-            CallGraphResourceInfo.end();
-        bool IsExternal = !Callee || Callee->isDeclaration();
-        if (!IsExternal)
-          I = CallGraphResourceInfo.find(Callee);
-
-        if (IsExternal || I == CallGraphResourceInfo.end()) {
-          // Avoid crashing on undefined behavior with an illegal call to a
-          // kernel. If a callsite's calling convention doesn't match the
-          // function's, it's undefined behavior. If the callsite calling
-          // convention does match, that would have errored earlier.
-          // FIXME: The verifier shouldn't allow this.
-          if (!IsExternal &&
-              AMDGPU::isEntryFunctionCC(Callee->getCallingConv()))
-            report_fatal_error("invalid call to entry function");
-
-          // If this is a call to an external function, we can't do much. Make
-          // conservative guesses.
-
-          // 48 SGPRs - vcc, - flat_scr, -xnack
-          int MaxSGPRGuess =
-            47 - IsaInfo::getNumExtraSGPRs(&ST, true, ST.hasFlatAddressSpace());
-          MaxSGPR = std::max(MaxSGPR, MaxSGPRGuess);
-          MaxVGPR = std::max(MaxVGPR, 23);
-          MaxAGPR = std::max(MaxAGPR, 23);
-
-          CalleeFrameSize = std::max(CalleeFrameSize,
-            static_cast<uint64_t>(AssumedStackSizeForExternalCall));
-
-          Info.UsesVCC = true;
-          Info.UsesFlatScratch = ST.hasFlatAddressSpace();
-          Info.HasDynamicallySizedStack = true;
-        } else {
-          // We force CodeGen to run in SCC order, so the callee's register
-          // usage etc. should be the cumulative usage of all callees.
-
-          MaxSGPR = std::max(I->second.NumExplicitSGPR - 1, MaxSGPR);
-          MaxVGPR = std::max(I->second.NumVGPR - 1, MaxVGPR);
-          MaxAGPR = std::max(I->second.NumAGPR - 1, MaxAGPR);
-          CalleeFrameSize
-            = std::max(I->second.PrivateSegmentSize, CalleeFrameSize);
-          Info.UsesVCC |= I->second.UsesVCC;
-          Info.UsesFlatScratch |= I->second.UsesFlatScratch;
-          Info.HasDynamicallySizedStack |= I->second.HasDynamicallySizedStack;
-          Info.HasRecursion |= I->second.HasRecursion;
-        }
-
-        // FIXME: Call site could have norecurse on it
-        if (!Callee || !Callee->doesNotRecurse())
-          Info.HasRecursion = true;
-      }
-    }
-  }
-
-  Info.NumExplicitSGPR = MaxSGPR + 1;
-  Info.NumVGPR = MaxVGPR + 1;
-  Info.NumAGPR = MaxAGPR + 1;
-  Info.PrivateSegmentSize += CalleeFrameSize;
-
-  return Info;
-}
-
->>>>>>> 234bcc90
 void AMDGPUAsmPrinter::getSIProgramInfo(SIProgramInfo &ProgInfo,
                                         const MachineFunction &MF) {
   const AMDGPUResourceUsageAnalysis::SIFunctionResourceInfo &Info =
