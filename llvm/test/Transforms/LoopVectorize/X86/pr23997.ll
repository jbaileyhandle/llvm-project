--- conflicted
+++ resolved
@@ -15,22 +15,22 @@
 ; CHECK-NEXT:    [[DOT12:%.*]] = getelementptr inbounds i8, i8 addrspace(1)* [[TMP1:%.*]], i64 16
 ; CHECK-NEXT:    [[DOT13:%.*]] = bitcast i8 addrspace(1)* [[DOT12]] to i8 addrspace(1)* addrspace(1)*
 ; CHECK-NEXT:    [[TMP3:%.*]] = icmp ugt i64 [[TMP2:%.*]], 1
-; CHECK-NEXT:    [[UMAX:%.*]] = select i1 [[TMP3]], i64 [[TMP2]], i64 1
-; CHECK-NEXT:    [[MIN_ITERS_CHECK:%.*]] = icmp ult i64 [[UMAX]], 16
+; CHECK-NEXT:    [[UMAX2:%.*]] = select i1 [[TMP3]], i64 [[TMP2]], i64 1
+; CHECK-NEXT:    [[MIN_ITERS_CHECK:%.*]] = icmp ult i64 [[UMAX2]], 16
 ; CHECK-NEXT:    br i1 [[MIN_ITERS_CHECK]], label [[SCALAR_PH:%.*]], label [[VECTOR_MEMCHECK:%.*]]
 ; CHECK:       vector.memcheck:
 ; CHECK-NEXT:    [[TMP4:%.*]] = icmp ugt i64 [[TMP2]], 1
-; CHECK-NEXT:    [[UMAX1:%.*]] = select i1 [[TMP4]], i64 [[TMP2]], i64 1
-; CHECK-NEXT:    [[TMP5:%.*]] = shl i64 [[UMAX1]], 3
+; CHECK-NEXT:    [[UMAX:%.*]] = select i1 [[TMP4]], i64 [[TMP2]], i64 1
+; CHECK-NEXT:    [[TMP5:%.*]] = shl i64 [[UMAX]], 3
 ; CHECK-NEXT:    [[TMP6:%.*]] = add i64 [[TMP5]], 16
 ; CHECK-NEXT:    [[SCEVGEP:%.*]] = getelementptr i8, i8 addrspace(1)* [[TMP0]], i64 [[TMP6]]
-; CHECK-NEXT:    [[SCEVGEP2:%.*]] = getelementptr i8, i8 addrspace(1)* [[TMP1]], i64 [[TMP6]]
-; CHECK-NEXT:    [[BOUND0:%.*]] = icmp ult i8 addrspace(1)* [[DOT10]], [[SCEVGEP2]]
+; CHECK-NEXT:    [[SCEVGEP1:%.*]] = getelementptr i8, i8 addrspace(1)* [[TMP1]], i64 [[TMP6]]
+; CHECK-NEXT:    [[BOUND0:%.*]] = icmp ult i8 addrspace(1)* [[DOT10]], [[SCEVGEP1]]
 ; CHECK-NEXT:    [[BOUND1:%.*]] = icmp ult i8 addrspace(1)* [[DOT12]], [[SCEVGEP]]
 ; CHECK-NEXT:    [[FOUND_CONFLICT:%.*]] = and i1 [[BOUND0]], [[BOUND1]]
 ; CHECK-NEXT:    br i1 [[FOUND_CONFLICT]], label [[SCALAR_PH]], label [[VECTOR_PH:%.*]]
 ; CHECK:       vector.ph:
-; CHECK-NEXT:    [[N_VEC:%.*]] = and i64 [[UMAX]], -16
+; CHECK-NEXT:    [[N_VEC:%.*]] = and i64 [[UMAX2]], -16
 ; CHECK-NEXT:    br label [[VECTOR_BODY:%.*]]
 ; CHECK:       vector.body:
 ; CHECK-NEXT:    [[INDEX:%.*]] = phi i64 [ 0, [[VECTOR_PH]] ], [ [[INDEX_NEXT:%.*]], [[VECTOR_BODY]] ]
@@ -54,22 +54,15 @@
 ; CHECK-NEXT:    store <4 x i8 addrspace(1)*> [[WIDE_LOAD3]], <4 x i8 addrspace(1)*> addrspace(1)* [[TMP18]], align 8, !alias.scope !3, !noalias !0
 ; CHECK-NEXT:    [[TMP19:%.*]] = getelementptr inbounds i8 addrspace(1)*, i8 addrspace(1)* addrspace(1)* [[TMP15]], i64 8
 ; CHECK-NEXT:    [[TMP20:%.*]] = bitcast i8 addrspace(1)* addrspace(1)* [[TMP19]] to <4 x i8 addrspace(1)*> addrspace(1)*
-<<<<<<< HEAD
 ; CHECK-NEXT:    store <4 x i8 addrspace(1)*> [[WIDE_LOAD4]], <4 x i8 addrspace(1)*> addrspace(1)* [[TMP20]], align 8, !alias.scope !3, !noalias !0
 ; CHECK-NEXT:    [[TMP21:%.*]] = getelementptr inbounds i8 addrspace(1)*, i8 addrspace(1)* addrspace(1)* [[TMP15]], i64 12
 ; CHECK-NEXT:    [[TMP22:%.*]] = bitcast i8 addrspace(1)* addrspace(1)* [[TMP21]] to <4 x i8 addrspace(1)*> addrspace(1)*
 ; CHECK-NEXT:    store <4 x i8 addrspace(1)*> [[WIDE_LOAD5]], <4 x i8 addrspace(1)*> addrspace(1)* [[TMP22]], align 8, !alias.scope !3, !noalias !0
-; CHECK-NEXT:    [[INDEX_NEXT]] = add i64 [[INDEX]], 16
+; CHECK-NEXT:    [[INDEX_NEXT]] = add nuw i64 [[INDEX]], 16
 ; CHECK-NEXT:    [[TMP23:%.*]] = icmp eq i64 [[INDEX_NEXT]], [[N_VEC]]
-; CHECK-NEXT:    br i1 [[TMP23]], label [[MIDDLE_BLOCK:%.*]], label [[VECTOR_BODY]], [[LOOP5:!llvm.loop !.*]]
-=======
-; CHECK-NEXT:    store <4 x i8 addrspace(1)*> [[WIDE_LOAD5]], <4 x i8 addrspace(1)*> addrspace(1)* [[TMP20]], align 8, !alias.scope !3, !noalias !0
-; CHECK-NEXT:    [[INDEX_NEXT]] = add nuw i64 [[INDEX]], 16
-; CHECK-NEXT:    [[TMP21:%.*]] = icmp eq i64 [[INDEX_NEXT]], [[N_VEC]]
-; CHECK-NEXT:    br i1 [[TMP21]], label [[MIDDLE_BLOCK:%.*]], label [[VECTOR_BODY]], [[LOOP5:!llvm.loop !.*]]
->>>>>>> 05289dfb
+; CHECK-NEXT:    br i1 [[TMP23]], label [[MIDDLE_BLOCK:%.*]], label [[VECTOR_BODY]], !llvm.loop [[LOOP5:![0-9]+]]
 ; CHECK:       middle.block:
-; CHECK-NEXT:    [[CMP_N:%.*]] = icmp eq i64 [[UMAX]], [[N_VEC]]
+; CHECK-NEXT:    [[CMP_N:%.*]] = icmp eq i64 [[UMAX2]], [[N_VEC]]
 ; CHECK-NEXT:    br i1 [[CMP_N]], label [[LOOPEXIT:%.*]], label [[SCALAR_PH]]
 ; CHECK:       scalar.ph:
 ; CHECK-NEXT:    [[BC_RESUME_VAL:%.*]] = phi i64 [ [[N_VEC]], [[MIDDLE_BLOCK]] ], [ 0, [[PREHEADER]] ], [ 0, [[VECTOR_MEMCHECK]] ]
@@ -82,7 +75,7 @@
 ; CHECK-NEXT:    store i8 addrspace(1)* [[V]], i8 addrspace(1)* addrspace(1)* [[DOT20]], align 8
 ; CHECK-NEXT:    [[INDVARS_IV_NEXT4]] = add nuw nsw i64 [[INDVARS_IV3]], 1
 ; CHECK-NEXT:    [[DOT21:%.*]] = icmp ult i64 [[INDVARS_IV_NEXT4]], [[TMP2]]
-; CHECK-NEXT:    br i1 [[DOT21]], label [[LOOP]], label [[LOOPEXIT]], [[LOOP7:!llvm.loop !.*]]
+; CHECK-NEXT:    br i1 [[DOT21]], label [[LOOP]], label [[LOOPEXIT]], !llvm.loop [[LOOP7:![0-9]+]]
 ; CHECK:       loopexit:
 ; CHECK-NEXT:    ret void
 ;
