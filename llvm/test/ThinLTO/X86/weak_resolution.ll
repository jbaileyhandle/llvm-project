--- conflicted
+++ resolved
@@ -1,16 +1,3 @@
-<<<<<<< HEAD
-; Do setup work for all below tests: generate bitcode and combined index
-; RUN: opt  -module-summary %s -o %t.bc
-; RUN: opt  -module-summary %p/Inputs/weak_resolution.ll -o %t2.bc
-; RUN: llvm-lto  -thinlto-action=thinlink -o %t3.bc %t.bc %t2.bc
-
-; Verify that prevailing weak for linker symbol is selected across modules,
-; non-prevailing ODR are not kept when possible, but non-ODR non-prevailing
-; are not affected.
-; RUN: llvm-lto  -thinlto-action=promote %t.bc -thinlto-index=%t3.bc -o - | llvm-dis  -o - | FileCheck %s --check-prefix=MOD1
-; RUN: llvm-lto  -thinlto-action=internalize %t.bc -thinlto-index=%t3.bc -exported-symbol=_linkoncefunc -o - | llvm-dis  -o - | FileCheck %s --check-prefix=MOD1-INT
-; RUN: llvm-lto  -thinlto-action=promote %t2.bc -thinlto-index=%t3.bc -o - | llvm-dis  -o - | FileCheck %s --check-prefix=MOD2
-=======
 ;; Test to ensure we properly resolve weak symbols and internalize them when
 ;; appropriate.
 
@@ -25,7 +12,6 @@
 ; RUN: llvm-lto -thinlto-action=promote %t.bc -thinlto-index=%t3.bc -o - | llvm-dis -o - | FileCheck %s --check-prefix=MOD1
 ; RUN: llvm-lto -thinlto-action=internalize %t.bc -thinlto-index=%t3.bc -exported-symbol=_linkoncefunc -o - | llvm-dis -o - | FileCheck %s --check-prefix=MOD1-INT
 ; RUN: llvm-lto -thinlto-action=promote %t2.bc -thinlto-index=%t3.bc -o - | llvm-dis -o - | FileCheck %s --check-prefix=MOD2
->>>>>>> 456468a0
 ; When exported, we always preserve a linkonce
 ; RUN: llvm-lto  -thinlto-action=promote %t.bc -thinlto-index=%t3.bc -o - --exported-symbol=_linkonceodrfuncInSingleModule | llvm-dis  -o - | FileCheck %s --check-prefix=EXPORTED
 
