--- conflicted
+++ resolved
@@ -2057,7 +2057,6 @@
     1,  // opencl_global
     3,  // opencl_local
     2,  // opencl_constant
-<<<<<<< HEAD
     5,  // opencl_private
     0,  // opencl_generic
     1,  // cuda_device
@@ -2066,12 +2065,6 @@
     3,  // hcc_tilestatic
     0,  // hcc_generic
     1,  // hcc_global
-=======
-    0,  // opencl_generic
-    1,  // cuda_device
-    2,  // cuda_constant
-    3   // cuda_shared
->>>>>>> e4884aad
 };
 
 // If you edit the description strings, make sure you update
