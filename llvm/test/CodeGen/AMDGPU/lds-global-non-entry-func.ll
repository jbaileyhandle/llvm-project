; NOTE: Assertions have been autogenerated by utils/update_llc_test_checks.py
; RUN: llc -mtriple=amdgcn-amd-amdhsa -mcpu=fiji -o - %s 2> %t | FileCheck -check-prefixes=GFX8 %s
; RUN: FileCheck -check-prefix=ERR %s < %t

; RUN: llc -mtriple=amdgcn-amd-amdhsa -mcpu=gfx900 -o - %s 2> %t | FileCheck -check-prefixes=GFX9 %s
; RUN: FileCheck -check-prefix=ERR %s < %t

@lds = internal addrspace(3) global float undef, align 4

; ERR: warning: <unknown>:0:0: in function func_use_lds_global void (): local memory global used by non-kernel function
define void @func_use_lds_global() {
; GFX8-LABEL: func_use_lds_global:
; GFX8:       ; %bb.0:
; GFX8-NEXT:    s_waitcnt vmcnt(0) expcnt(0) lgkmcnt(0)
; GFX8-NEXT:    v_mov_b32_e32 v0, 0
; GFX8-NEXT:    s_mov_b32 m0, -1
; GFX8-NEXT:    ds_write_b32 v0, v0
; GFX8-NEXT:    s_mov_b64 s[0:1], s[6:7]
; GFX8-NEXT:    s_trap 2
; GFX8-NEXT:    s_waitcnt lgkmcnt(0)
; GFX8-NEXT:    s_setpc_b64 s[30:31]
;
; GFX9-LABEL: func_use_lds_global:
; GFX9:       ; %bb.0:
; GFX9-NEXT:    s_waitcnt vmcnt(0) expcnt(0) lgkmcnt(0)
; GFX9-NEXT:    v_mov_b32_e32 v0, 0
; GFX9-NEXT:    ds_write_b32 v0, v0
<<<<<<< HEAD
=======
; GFX9-NEXT:    s_mov_b64 s[0:1], s[6:7]
>>>>>>> 04c66edd
; GFX9-NEXT:    s_trap 2
; GFX9-NEXT:    s_waitcnt lgkmcnt(0)
; GFX9-NEXT:    s_setpc_b64 s[30:31]
  store float 0.0, float addrspace(3)* @lds, align 4
  ret void
}

; ERR: warning: <unknown>:0:0: in function func_use_lds_global_constexpr_cast void (): local memory global used by non-kernel function
define void @func_use_lds_global_constexpr_cast() {
<<<<<<< HEAD
; GFX8-LABEL: func_use_lds_global_constexpr_cast:
; GFX8:       ; %bb.0:
; GFX8-NEXT:    s_waitcnt vmcnt(0) expcnt(0) lgkmcnt(0)
; GFX8-NEXT:    s_mov_b64 s[0:1], s[4:5]
; GFX8-NEXT:    s_trap 2
; GFX8-NEXT:    s_setpc_b64 s[30:31]
;
; GFX9-LABEL: func_use_lds_global_constexpr_cast:
; GFX9:       ; %bb.0:
; GFX9-NEXT:    s_waitcnt vmcnt(0) expcnt(0) lgkmcnt(0)
; GFX9-NEXT:    s_trap 2
; GFX9-NEXT:    s_setpc_b64 s[30:31]
=======
; GCN-LABEL: func_use_lds_global_constexpr_cast:
; GCN:       ; %bb.0:
; GCN-NEXT:    s_waitcnt vmcnt(0) expcnt(0) lgkmcnt(0)
; GCN-NEXT:    s_mov_b64 s[0:1], s[6:7]
; GCN-NEXT:    s_trap 2
; GCN-NEXT:    s_setpc_b64 s[30:31]
>>>>>>> 04c66edd
  store i32 ptrtoint (float addrspace(3)* @lds to i32), i32 addrspace(1)* undef, align 4
  ret void
}<|MERGE_RESOLUTION|>--- conflicted
+++ resolved
@@ -25,10 +25,6 @@
 ; GFX9-NEXT:    s_waitcnt vmcnt(0) expcnt(0) lgkmcnt(0)
 ; GFX9-NEXT:    v_mov_b32_e32 v0, 0
 ; GFX9-NEXT:    ds_write_b32 v0, v0
-<<<<<<< HEAD
-=======
-; GFX9-NEXT:    s_mov_b64 s[0:1], s[6:7]
->>>>>>> 04c66edd
 ; GFX9-NEXT:    s_trap 2
 ; GFX9-NEXT:    s_waitcnt lgkmcnt(0)
 ; GFX9-NEXT:    s_setpc_b64 s[30:31]
@@ -38,11 +34,10 @@
 
 ; ERR: warning: <unknown>:0:0: in function func_use_lds_global_constexpr_cast void (): local memory global used by non-kernel function
 define void @func_use_lds_global_constexpr_cast() {
-<<<<<<< HEAD
 ; GFX8-LABEL: func_use_lds_global_constexpr_cast:
 ; GFX8:       ; %bb.0:
 ; GFX8-NEXT:    s_waitcnt vmcnt(0) expcnt(0) lgkmcnt(0)
-; GFX8-NEXT:    s_mov_b64 s[0:1], s[4:5]
+; GFX8-NEXT:    s_mov_b64 s[0:1], s[6:7]
 ; GFX8-NEXT:    s_trap 2
 ; GFX8-NEXT:    s_setpc_b64 s[30:31]
 ;
@@ -51,14 +46,6 @@
 ; GFX9-NEXT:    s_waitcnt vmcnt(0) expcnt(0) lgkmcnt(0)
 ; GFX9-NEXT:    s_trap 2
 ; GFX9-NEXT:    s_setpc_b64 s[30:31]
-=======
-; GCN-LABEL: func_use_lds_global_constexpr_cast:
-; GCN:       ; %bb.0:
-; GCN-NEXT:    s_waitcnt vmcnt(0) expcnt(0) lgkmcnt(0)
-; GCN-NEXT:    s_mov_b64 s[0:1], s[6:7]
-; GCN-NEXT:    s_trap 2
-; GCN-NEXT:    s_setpc_b64 s[30:31]
->>>>>>> 04c66edd
   store i32 ptrtoint (float addrspace(3)* @lds to i32), i32 addrspace(1)* undef, align 4
   ret void
 }