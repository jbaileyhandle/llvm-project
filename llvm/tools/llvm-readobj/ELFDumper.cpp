--- conflicted
+++ resolved
@@ -5079,14 +5079,14 @@
   }
   case ELF::NT_AMD_HSA_METADATA: {
     if (Desc.size() == 0)
-      return {"AMD HSA Metadata", "Invalid AMD HSA Metadata"};
+      return {"AMD HSA Metadata", ""};
     return {
         "AMD HSA Metadata",
         std::string(reinterpret_cast<const char *>(Desc.data()), Desc.size() - 1)};
   }
   case ELF::NT_AMD_HSA_ISA_NAME: {
     if (Desc.size() == 0)
-      return {"AMD HSA ISA Name", "Invalid AMD HSA ISA Name"};
+      return {"AMD HSA ISA Name", ""};
     return {
         "AMD HSA ISA Name",
         std::string(reinterpret_cast<const char *>(Desc.data()), Desc.size())};
@@ -5129,10 +5129,7 @@
     if (!Verifier.verify(MsgPackDoc.getRoot()))
       MetadataString = "Invalid AMDGPU Metadata\n";
 
-<<<<<<< HEAD
     raw_string_ostream StrOS(MetadataString);
-=======
-    raw_string_ostream StrOS(HSAMetadataString);
     if (MsgPackDoc.getRoot().isScalar()) {
       // TODO: passing a scalar root to toYAML() asserts:
       // (PolymorphicTraits<T>::getKind(Val) != NodeKind::Scalar &&
@@ -5140,7 +5137,6 @@
       // To avoid this crash we print the raw data instead.
       return {"", ""};
     }
->>>>>>> eb581fc3
     MsgPackDoc.toYAML(StrOS);
     return {"AMDGPU Metadata", StrOS.str()};
   }
