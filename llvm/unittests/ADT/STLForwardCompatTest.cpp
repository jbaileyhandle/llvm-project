--- conflicted
+++ resolved
@@ -13,51 +13,6 @@
 
 namespace {
 
-<<<<<<< HEAD
-TEST(STLForwardCompatTest, NegationTest) {
-  EXPECT_TRUE((llvm::negation<std::false_type>::value));
-  EXPECT_FALSE((llvm::negation<std::true_type>::value));
-}
-
-struct incomplete_type;
-
-TEST(STLForwardCompatTest, ConjunctionTest) {
-  EXPECT_TRUE((llvm::conjunction<>::value));
-  EXPECT_FALSE((llvm::conjunction<std::false_type>::value));
-  EXPECT_TRUE((llvm::conjunction<std::true_type>::value));
-  EXPECT_FALSE((llvm::conjunction<std::false_type, incomplete_type>::value));
-  EXPECT_FALSE((llvm::conjunction<std::false_type, std::true_type>::value));
-  EXPECT_FALSE((llvm::conjunction<std::true_type, std::false_type>::value));
-  EXPECT_TRUE((llvm::conjunction<std::true_type, std::true_type>::value));
-  EXPECT_TRUE((llvm::conjunction<std::true_type, std::true_type,
-                                 std::true_type>::value));
-}
-
-TEST(STLForwardCompatTest, DisjunctionTest) {
-  EXPECT_FALSE((llvm::disjunction<>::value));
-  EXPECT_FALSE((llvm::disjunction<std::false_type>::value));
-  EXPECT_TRUE((llvm::disjunction<std::true_type>::value));
-  EXPECT_TRUE((llvm::disjunction<std::true_type, incomplete_type>::value));
-  EXPECT_TRUE((llvm::disjunction<std::false_type, std::true_type>::value));
-  EXPECT_TRUE((llvm::disjunction<std::true_type, std::false_type>::value));
-  EXPECT_TRUE((llvm::disjunction<std::true_type, std::true_type>::value));
-  EXPECT_TRUE((llvm::disjunction<std::true_type, std::true_type,
-                                 std::true_type>::value));
-}
-
-TEST(STLForwardCompatTest, MakeArrayTest) {
-  ASSERT_EQ((llvm::make_array<int>()), (std::array<int, 0u>{}));
-  ASSERT_EQ((llvm::make_array<size_t>()), (std::array<size_t, 0u>{}));
-  ASSERT_EQ((llvm::make_array<size_t>(1u, 2u, 3u)),
-            (std::array<size_t, 3u>{1, 2, 3}));
-  ASSERT_EQ((llvm::make_array<size_t>(1u, 2u, 3u)),
-            (llvm::make_array(size_t(1), size_t(2u), size_t(3u))));
-  ASSERT_EQ((llvm::make_array(true, false, false, true)),
-            (std::array<bool, 4u>{true, false, false, true}));
-}
-
-=======
->>>>>>> cd3a234f
 template <typename T>
 class STLForwardCompatRemoveCVRefTest : public ::testing::Test {};
 
