//===- SLPVectorizer.cpp - A bottom up SLP Vectorizer ---------------------===//
//
// Part of the LLVM Project, under the Apache License v2.0 with LLVM Exceptions.
// See https://llvm.org/LICENSE.txt for license information.
// SPDX-License-Identifier: Apache-2.0 WITH LLVM-exception
//
//===----------------------------------------------------------------------===//
//
// This pass implements the Bottom Up SLP vectorizer. It detects consecutive
// stores that can be put together into vector-stores. Next, it attempts to
// construct vectorizable tree using the use-def chains. If a profitable tree
// was found, the SLP vectorizer performs vectorization on the tree.
//
// The pass is inspired by the work described in the paper:
//  "Loop-Aware SLP in GCC" by Ira Rosen, Dorit Nuzman, Ayal Zaks.
//
//===----------------------------------------------------------------------===//

#include "llvm/Transforms/Vectorize/SLPVectorizer.h"
#include "llvm/ADT/DenseMap.h"
#include "llvm/ADT/DenseSet.h"
#include "llvm/ADT/Optional.h"
#include "llvm/ADT/PostOrderIterator.h"
#include "llvm/ADT/PriorityQueue.h"
#include "llvm/ADT/STLExtras.h"
#include "llvm/ADT/SetOperations.h"
#include "llvm/ADT/SetVector.h"
#include "llvm/ADT/SmallBitVector.h"
#include "llvm/ADT/SmallPtrSet.h"
#include "llvm/ADT/SmallSet.h"
#include "llvm/ADT/SmallString.h"
#include "llvm/ADT/Statistic.h"
#include "llvm/ADT/iterator.h"
#include "llvm/ADT/iterator_range.h"
#include "llvm/Analysis/AliasAnalysis.h"
#include "llvm/Analysis/AssumptionCache.h"
#include "llvm/Analysis/CodeMetrics.h"
#include "llvm/Analysis/DemandedBits.h"
#include "llvm/Analysis/GlobalsModRef.h"
#include "llvm/Analysis/IVDescriptors.h"
#include "llvm/Analysis/LoopAccessAnalysis.h"
#include "llvm/Analysis/LoopInfo.h"
#include "llvm/Analysis/MemoryLocation.h"
#include "llvm/Analysis/OptimizationRemarkEmitter.h"
#include "llvm/Analysis/ScalarEvolution.h"
#include "llvm/Analysis/ScalarEvolutionExpressions.h"
#include "llvm/Analysis/TargetLibraryInfo.h"
#include "llvm/Analysis/TargetTransformInfo.h"
#include "llvm/Analysis/ValueTracking.h"
#include "llvm/Analysis/VectorUtils.h"
#include "llvm/IR/Attributes.h"
#include "llvm/IR/BasicBlock.h"
#include "llvm/IR/Constant.h"
#include "llvm/IR/Constants.h"
#include "llvm/IR/DataLayout.h"
#include "llvm/IR/DerivedTypes.h"
#include "llvm/IR/Dominators.h"
#include "llvm/IR/Function.h"
#include "llvm/IR/IRBuilder.h"
#include "llvm/IR/InstrTypes.h"
#include "llvm/IR/Instruction.h"
#include "llvm/IR/Instructions.h"
#include "llvm/IR/IntrinsicInst.h"
#include "llvm/IR/Intrinsics.h"
#include "llvm/IR/Module.h"
#include "llvm/IR/Operator.h"
#include "llvm/IR/PatternMatch.h"
#include "llvm/IR/Type.h"
#include "llvm/IR/Use.h"
#include "llvm/IR/User.h"
#include "llvm/IR/Value.h"
#include "llvm/IR/ValueHandle.h"
#ifdef EXPENSIVE_CHECKS
#include "llvm/IR/Verifier.h"
#endif
#include "llvm/Pass.h"
#include "llvm/Support/Casting.h"
#include "llvm/Support/CommandLine.h"
#include "llvm/Support/Compiler.h"
#include "llvm/Support/DOTGraphTraits.h"
#include "llvm/Support/Debug.h"
#include "llvm/Support/ErrorHandling.h"
#include "llvm/Support/GraphWriter.h"
#include "llvm/Support/InstructionCost.h"
#include "llvm/Support/KnownBits.h"
#include "llvm/Support/MathExtras.h"
#include "llvm/Support/raw_ostream.h"
#include "llvm/Transforms/Utils/InjectTLIMappings.h"
#include "llvm/Transforms/Utils/Local.h"
#include "llvm/Transforms/Utils/LoopUtils.h"
#include "llvm/Transforms/Vectorize.h"
#include <algorithm>
#include <cassert>
#include <cstdint>
#include <iterator>
#include <memory>
#include <set>
#include <string>
#include <tuple>
#include <utility>
#include <vector>

using namespace llvm;
using namespace llvm::PatternMatch;
using namespace slpvectorizer;

#define SV_NAME "slp-vectorizer"
#define DEBUG_TYPE "SLP"

STATISTIC(NumVectorInstructions, "Number of vector instructions generated");

cl::opt<bool> RunSLPVectorization("vectorize-slp", cl::init(true), cl::Hidden,
                                  cl::desc("Run the SLP vectorization passes"));

static cl::opt<int>
    SLPCostThreshold("slp-threshold", cl::init(0), cl::Hidden,
                     cl::desc("Only vectorize if you gain more than this "
                              "number "));

static cl::opt<bool>
ShouldVectorizeHor("slp-vectorize-hor", cl::init(true), cl::Hidden,
                   cl::desc("Attempt to vectorize horizontal reductions"));

static cl::opt<bool> ShouldStartVectorizeHorAtStore(
    "slp-vectorize-hor-store", cl::init(false), cl::Hidden,
    cl::desc(
        "Attempt to vectorize horizontal reductions feeding into a store"));

static cl::opt<int>
MaxVectorRegSizeOption("slp-max-reg-size", cl::init(128), cl::Hidden,
    cl::desc("Attempt to vectorize for this register size in bits"));

static cl::opt<unsigned>
MaxVFOption("slp-max-vf", cl::init(0), cl::Hidden,
    cl::desc("Maximum SLP vectorization factor (0=unlimited)"));

static cl::opt<int>
MaxStoreLookup("slp-max-store-lookup", cl::init(32), cl::Hidden,
    cl::desc("Maximum depth of the lookup for consecutive stores."));

/// Limits the size of scheduling regions in a block.
/// It avoid long compile times for _very_ large blocks where vector
/// instructions are spread over a wide range.
/// This limit is way higher than needed by real-world functions.
static cl::opt<int>
ScheduleRegionSizeBudget("slp-schedule-budget", cl::init(100000), cl::Hidden,
    cl::desc("Limit the size of the SLP scheduling region per block"));

static cl::opt<int> MinVectorRegSizeOption(
    "slp-min-reg-size", cl::init(128), cl::Hidden,
    cl::desc("Attempt to vectorize for this register size in bits"));

static cl::opt<unsigned> RecursionMaxDepth(
    "slp-recursion-max-depth", cl::init(12), cl::Hidden,
    cl::desc("Limit the recursion depth when building a vectorizable tree"));

static cl::opt<unsigned> MinTreeSize(
    "slp-min-tree-size", cl::init(3), cl::Hidden,
    cl::desc("Only vectorize small trees if they are fully vectorizable"));

// The maximum depth that the look-ahead score heuristic will explore.
// The higher this value, the higher the compilation time overhead.
static cl::opt<int> LookAheadMaxDepth(
    "slp-max-look-ahead-depth", cl::init(2), cl::Hidden,
    cl::desc("The maximum look-ahead depth for operand reordering scores"));

// The maximum depth that the look-ahead score heuristic will explore
// when it probing among candidates for vectorization tree roots.
// The higher this value, the higher the compilation time overhead but unlike
// similar limit for operands ordering this is less frequently used, hence
// impact of higher value is less noticeable.
static cl::opt<int> RootLookAheadMaxDepth(
    "slp-max-root-look-ahead-depth", cl::init(2), cl::Hidden,
    cl::desc("The maximum look-ahead depth for searching best rooting option"));

static cl::opt<bool>
    ViewSLPTree("view-slp-tree", cl::Hidden,
                cl::desc("Display the SLP trees with Graphviz"));

// Limit the number of alias checks. The limit is chosen so that
// it has no negative effect on the llvm benchmarks.
static const unsigned AliasedCheckLimit = 10;

// Another limit for the alias checks: The maximum distance between load/store
// instructions where alias checks are done.
// This limit is useful for very large basic blocks.
static const unsigned MaxMemDepDistance = 160;

/// If the ScheduleRegionSizeBudget is exhausted, we allow small scheduling
/// regions to be handled.
static const int MinScheduleRegionSize = 16;

/// Predicate for the element types that the SLP vectorizer supports.
///
/// The most important thing to filter here are types which are invalid in LLVM
/// vectors. We also filter target specific types which have absolutely no
/// meaningful vectorization path such as x86_fp80 and ppc_f128. This just
/// avoids spending time checking the cost model and realizing that they will
/// be inevitably scalarized.
static bool isValidElementType(Type *Ty) {
  return VectorType::isValidElementType(Ty) && !Ty->isX86_FP80Ty() &&
         !Ty->isPPC_FP128Ty();
}

/// \returns True if the value is a constant (but not globals/constant
/// expressions).
static bool isConstant(Value *V) {
  return isa<Constant>(V) && !isa<ConstantExpr>(V) && !isa<GlobalValue>(V);
}

/// Checks if \p V is one of vector-like instructions, i.e. undef,
/// insertelement/extractelement with constant indices for fixed vector type or
/// extractvalue instruction.
static bool isVectorLikeInstWithConstOps(Value *V) {
  if (!isa<InsertElementInst, ExtractElementInst>(V) &&
      !isa<ExtractValueInst, UndefValue>(V))
    return false;
  auto *I = dyn_cast<Instruction>(V);
  if (!I || isa<ExtractValueInst>(I))
    return true;
  if (!isa<FixedVectorType>(I->getOperand(0)->getType()))
    return false;
  if (isa<ExtractElementInst>(I))
    return isConstant(I->getOperand(1));
  assert(isa<InsertElementInst>(V) && "Expected only insertelement.");
  return isConstant(I->getOperand(2));
}

/// \returns true if all of the instructions in \p VL are in the same block or
/// false otherwise.
static bool allSameBlock(ArrayRef<Value *> VL) {
  Instruction *I0 = dyn_cast<Instruction>(VL[0]);
  if (!I0)
    return false;
  if (all_of(VL, isVectorLikeInstWithConstOps))
    return true;

  BasicBlock *BB = I0->getParent();
  for (int I = 1, E = VL.size(); I < E; I++) {
    auto *II = dyn_cast<Instruction>(VL[I]);
    if (!II)
      return false;

    if (BB != II->getParent())
      return false;
  }
  return true;
}

/// \returns True if all of the values in \p VL are constants (but not
/// globals/constant expressions).
static bool allConstant(ArrayRef<Value *> VL) {
  // Constant expressions and globals can't be vectorized like normal integer/FP
  // constants.
  return all_of(VL, isConstant);
}

/// \returns True if all of the values in \p VL are identical or some of them
/// are UndefValue.
static bool isSplat(ArrayRef<Value *> VL) {
  Value *FirstNonUndef = nullptr;
  for (Value *V : VL) {
    if (isa<UndefValue>(V))
      continue;
    if (!FirstNonUndef) {
      FirstNonUndef = V;
      continue;
    }
    if (V != FirstNonUndef)
      return false;
  }
  return FirstNonUndef != nullptr;
}

/// \returns True if \p I is commutative, handles CmpInst and BinaryOperator.
static bool isCommutative(Instruction *I) {
  if (auto *Cmp = dyn_cast<CmpInst>(I))
    return Cmp->isCommutative();
  if (auto *BO = dyn_cast<BinaryOperator>(I))
    return BO->isCommutative();
  // TODO: This should check for generic Instruction::isCommutative(), but
  //       we need to confirm that the caller code correctly handles Intrinsics
  //       for example (does not have 2 operands).
  return false;
}

/// Checks if the given value is actually an undefined constant vector.
static bool isUndefVector(const Value *V) {
  if (isa<UndefValue>(V))
    return true;
  auto *C = dyn_cast<Constant>(V);
  if (!C)
    return false;
  if (!C->containsUndefOrPoisonElement())
    return false;
  auto *VecTy = dyn_cast<FixedVectorType>(C->getType());
  if (!VecTy)
    return false;
  for (unsigned I = 0, E = VecTy->getNumElements(); I != E; ++I) {
    if (Constant *Elem = C->getAggregateElement(I))
      if (!isa<UndefValue>(Elem))
        return false;
  }
  return true;
}

/// Checks if the vector of instructions can be represented as a shuffle, like:
/// %x0 = extractelement <4 x i8> %x, i32 0
/// %x3 = extractelement <4 x i8> %x, i32 3
/// %y1 = extractelement <4 x i8> %y, i32 1
/// %y2 = extractelement <4 x i8> %y, i32 2
/// %x0x0 = mul i8 %x0, %x0
/// %x3x3 = mul i8 %x3, %x3
/// %y1y1 = mul i8 %y1, %y1
/// %y2y2 = mul i8 %y2, %y2
/// %ins1 = insertelement <4 x i8> poison, i8 %x0x0, i32 0
/// %ins2 = insertelement <4 x i8> %ins1, i8 %x3x3, i32 1
/// %ins3 = insertelement <4 x i8> %ins2, i8 %y1y1, i32 2
/// %ins4 = insertelement <4 x i8> %ins3, i8 %y2y2, i32 3
/// ret <4 x i8> %ins4
/// can be transformed into:
/// %1 = shufflevector <4 x i8> %x, <4 x i8> %y, <4 x i32> <i32 0, i32 3, i32 5,
///                                                         i32 6>
/// %2 = mul <4 x i8> %1, %1
/// ret <4 x i8> %2
/// We convert this initially to something like:
/// %x0 = extractelement <4 x i8> %x, i32 0
/// %x3 = extractelement <4 x i8> %x, i32 3
/// %y1 = extractelement <4 x i8> %y, i32 1
/// %y2 = extractelement <4 x i8> %y, i32 2
/// %1 = insertelement <4 x i8> poison, i8 %x0, i32 0
/// %2 = insertelement <4 x i8> %1, i8 %x3, i32 1
/// %3 = insertelement <4 x i8> %2, i8 %y1, i32 2
/// %4 = insertelement <4 x i8> %3, i8 %y2, i32 3
/// %5 = mul <4 x i8> %4, %4
/// %6 = extractelement <4 x i8> %5, i32 0
/// %ins1 = insertelement <4 x i8> poison, i8 %6, i32 0
/// %7 = extractelement <4 x i8> %5, i32 1
/// %ins2 = insertelement <4 x i8> %ins1, i8 %7, i32 1
/// %8 = extractelement <4 x i8> %5, i32 2
/// %ins3 = insertelement <4 x i8> %ins2, i8 %8, i32 2
/// %9 = extractelement <4 x i8> %5, i32 3
/// %ins4 = insertelement <4 x i8> %ins3, i8 %9, i32 3
/// ret <4 x i8> %ins4
/// InstCombiner transforms this into a shuffle and vector mul
/// Mask will return the Shuffle Mask equivalent to the extracted elements.
/// TODO: Can we split off and reuse the shuffle mask detection from
/// TargetTransformInfo::getInstructionThroughput?
static Optional<TargetTransformInfo::ShuffleKind>
isFixedVectorShuffle(ArrayRef<Value *> VL, SmallVectorImpl<int> &Mask) {
  const auto *It =
      find_if(VL, [](Value *V) { return isa<ExtractElementInst>(V); });
  if (It == VL.end())
    return None;
  auto *EI0 = cast<ExtractElementInst>(*It);
  if (isa<ScalableVectorType>(EI0->getVectorOperandType()))
    return None;
  unsigned Size =
      cast<FixedVectorType>(EI0->getVectorOperandType())->getNumElements();
  Value *Vec1 = nullptr;
  Value *Vec2 = nullptr;
  enum ShuffleMode { Unknown, Select, Permute };
  ShuffleMode CommonShuffleMode = Unknown;
  Mask.assign(VL.size(), UndefMaskElem);
  for (unsigned I = 0, E = VL.size(); I < E; ++I) {
    // Undef can be represented as an undef element in a vector.
    if (isa<UndefValue>(VL[I]))
      continue;
    auto *EI = cast<ExtractElementInst>(VL[I]);
    if (isa<ScalableVectorType>(EI->getVectorOperandType()))
      return None;
    auto *Vec = EI->getVectorOperand();
    // We can extractelement from undef or poison vector.
    if (isUndefVector(Vec))
      continue;
    // All vector operands must have the same number of vector elements.
    if (cast<FixedVectorType>(Vec->getType())->getNumElements() != Size)
      return None;
    if (isa<UndefValue>(EI->getIndexOperand()))
      continue;
    auto *Idx = dyn_cast<ConstantInt>(EI->getIndexOperand());
    if (!Idx)
      return None;
    // Undefined behavior if Idx is negative or >= Size.
    if (Idx->getValue().uge(Size))
      continue;
    unsigned IntIdx = Idx->getValue().getZExtValue();
    Mask[I] = IntIdx;
    // For correct shuffling we have to have at most 2 different vector operands
    // in all extractelement instructions.
    if (!Vec1 || Vec1 == Vec) {
      Vec1 = Vec;
    } else if (!Vec2 || Vec2 == Vec) {
      Vec2 = Vec;
      Mask[I] += Size;
    } else {
      return None;
    }
    if (CommonShuffleMode == Permute)
      continue;
    // If the extract index is not the same as the operation number, it is a
    // permutation.
    if (IntIdx != I) {
      CommonShuffleMode = Permute;
      continue;
    }
    CommonShuffleMode = Select;
  }
  // If we're not crossing lanes in different vectors, consider it as blending.
  if (CommonShuffleMode == Select && Vec2)
    return TargetTransformInfo::SK_Select;
  // If Vec2 was never used, we have a permutation of a single vector, otherwise
  // we have permutation of 2 vectors.
  return Vec2 ? TargetTransformInfo::SK_PermuteTwoSrc
              : TargetTransformInfo::SK_PermuteSingleSrc;
}

namespace {

/// Main data required for vectorization of instructions.
struct InstructionsState {
  /// The very first instruction in the list with the main opcode.
  Value *OpValue = nullptr;

  /// The main/alternate instruction.
  Instruction *MainOp = nullptr;
  Instruction *AltOp = nullptr;

  /// The main/alternate opcodes for the list of instructions.
  unsigned getOpcode() const {
    return MainOp ? MainOp->getOpcode() : 0;
  }

  unsigned getAltOpcode() const {
    return AltOp ? AltOp->getOpcode() : 0;
  }

  /// Some of the instructions in the list have alternate opcodes.
  bool isAltShuffle() const { return AltOp != MainOp; }

  bool isOpcodeOrAlt(Instruction *I) const {
    unsigned CheckedOpcode = I->getOpcode();
    return getOpcode() == CheckedOpcode || getAltOpcode() == CheckedOpcode;
  }

  InstructionsState() = delete;
  InstructionsState(Value *OpValue, Instruction *MainOp, Instruction *AltOp)
      : OpValue(OpValue), MainOp(MainOp), AltOp(AltOp) {}
};

} // end anonymous namespace

/// Chooses the correct key for scheduling data. If \p Op has the same (or
/// alternate) opcode as \p OpValue, the key is \p Op. Otherwise the key is \p
/// OpValue.
static Value *isOneOf(const InstructionsState &S, Value *Op) {
  auto *I = dyn_cast<Instruction>(Op);
  if (I && S.isOpcodeOrAlt(I))
    return Op;
  return S.OpValue;
}

/// \returns true if \p Opcode is allowed as part of of the main/alternate
/// instruction for SLP vectorization.
///
/// Example of unsupported opcode is SDIV that can potentially cause UB if the
/// "shuffled out" lane would result in division by zero.
static bool isValidForAlternation(unsigned Opcode) {
  if (Instruction::isIntDivRem(Opcode))
    return false;

  return true;
}

static InstructionsState getSameOpcode(ArrayRef<Value *> VL,
                                       unsigned BaseIndex = 0);

/// Checks if the provided operands of 2 cmp instructions are compatible, i.e.
/// compatible instructions or constants, or just some other regular values.
static bool areCompatibleCmpOps(Value *BaseOp0, Value *BaseOp1, Value *Op0,
                                Value *Op1) {
  return (isConstant(BaseOp0) && isConstant(Op0)) ||
         (isConstant(BaseOp1) && isConstant(Op1)) ||
         (!isa<Instruction>(BaseOp0) && !isa<Instruction>(Op0) &&
          !isa<Instruction>(BaseOp1) && !isa<Instruction>(Op1)) ||
         getSameOpcode({BaseOp0, Op0}).getOpcode() ||
         getSameOpcode({BaseOp1, Op1}).getOpcode();
}

/// \returns analysis of the Instructions in \p VL described in
/// InstructionsState, the Opcode that we suppose the whole list
/// could be vectorized even if its structure is diverse.
static InstructionsState getSameOpcode(ArrayRef<Value *> VL,
                                       unsigned BaseIndex) {
  // Make sure these are all Instructions.
  if (llvm::any_of(VL, [](Value *V) { return !isa<Instruction>(V); }))
    return InstructionsState(VL[BaseIndex], nullptr, nullptr);

  bool IsCastOp = isa<CastInst>(VL[BaseIndex]);
  bool IsBinOp = isa<BinaryOperator>(VL[BaseIndex]);
  bool IsCmpOp = isa<CmpInst>(VL[BaseIndex]);
  CmpInst::Predicate BasePred =
      IsCmpOp ? cast<CmpInst>(VL[BaseIndex])->getPredicate()
              : CmpInst::BAD_ICMP_PREDICATE;
  unsigned Opcode = cast<Instruction>(VL[BaseIndex])->getOpcode();
  unsigned AltOpcode = Opcode;
  unsigned AltIndex = BaseIndex;

  // Check for one alternate opcode from another BinaryOperator.
  // TODO - generalize to support all operators (types, calls etc.).
  for (int Cnt = 0, E = VL.size(); Cnt < E; Cnt++) {
    unsigned InstOpcode = cast<Instruction>(VL[Cnt])->getOpcode();
    if (IsBinOp && isa<BinaryOperator>(VL[Cnt])) {
      if (InstOpcode == Opcode || InstOpcode == AltOpcode)
        continue;
      if (Opcode == AltOpcode && isValidForAlternation(InstOpcode) &&
          isValidForAlternation(Opcode)) {
        AltOpcode = InstOpcode;
        AltIndex = Cnt;
        continue;
      }
    } else if (IsCastOp && isa<CastInst>(VL[Cnt])) {
      Type *Ty0 = cast<Instruction>(VL[BaseIndex])->getOperand(0)->getType();
      Type *Ty1 = cast<Instruction>(VL[Cnt])->getOperand(0)->getType();
      if (Ty0 == Ty1) {
        if (InstOpcode == Opcode || InstOpcode == AltOpcode)
          continue;
        if (Opcode == AltOpcode) {
          assert(isValidForAlternation(Opcode) &&
                 isValidForAlternation(InstOpcode) &&
                 "Cast isn't safe for alternation, logic needs to be updated!");
          AltOpcode = InstOpcode;
          AltIndex = Cnt;
          continue;
        }
      }
    } else if (IsCmpOp && isa<CmpInst>(VL[Cnt])) {
      auto *BaseInst = cast<Instruction>(VL[BaseIndex]);
      auto *Inst = cast<Instruction>(VL[Cnt]);
      Type *Ty0 = BaseInst->getOperand(0)->getType();
      Type *Ty1 = Inst->getOperand(0)->getType();
      if (Ty0 == Ty1) {
        Value *BaseOp0 = BaseInst->getOperand(0);
        Value *BaseOp1 = BaseInst->getOperand(1);
        Value *Op0 = Inst->getOperand(0);
        Value *Op1 = Inst->getOperand(1);
        CmpInst::Predicate CurrentPred =
            cast<CmpInst>(VL[Cnt])->getPredicate();
        CmpInst::Predicate SwappedCurrentPred =
            CmpInst::getSwappedPredicate(CurrentPred);
        // Check for compatible operands. If the corresponding operands are not
        // compatible - need to perform alternate vectorization.
        if (InstOpcode == Opcode) {
          if (BasePred == CurrentPred &&
              areCompatibleCmpOps(BaseOp0, BaseOp1, Op0, Op1))
            continue;
          if (BasePred == SwappedCurrentPred &&
              areCompatibleCmpOps(BaseOp0, BaseOp1, Op1, Op0))
            continue;
          if (E == 2 &&
              (BasePred == CurrentPred || BasePred == SwappedCurrentPred))
            continue;
          auto *AltInst = cast<CmpInst>(VL[AltIndex]);
          CmpInst::Predicate AltPred = AltInst->getPredicate();
          Value *AltOp0 = AltInst->getOperand(0);
          Value *AltOp1 = AltInst->getOperand(1);
          // Check if operands are compatible with alternate operands.
          if (AltPred == CurrentPred &&
              areCompatibleCmpOps(AltOp0, AltOp1, Op0, Op1))
            continue;
          if (AltPred == SwappedCurrentPred &&
              areCompatibleCmpOps(AltOp0, AltOp1, Op1, Op0))
            continue;
        }
        if (BaseIndex == AltIndex && BasePred != CurrentPred) {
          assert(isValidForAlternation(Opcode) &&
                 isValidForAlternation(InstOpcode) &&
                 "Cast isn't safe for alternation, logic needs to be updated!");
          AltIndex = Cnt;
          continue;
        }
        auto *AltInst = cast<CmpInst>(VL[AltIndex]);
        CmpInst::Predicate AltPred = AltInst->getPredicate();
        if (BasePred == CurrentPred || BasePred == SwappedCurrentPred ||
            AltPred == CurrentPred || AltPred == SwappedCurrentPred)
          continue;
      }
    } else if (InstOpcode == Opcode || InstOpcode == AltOpcode)
      continue;
    return InstructionsState(VL[BaseIndex], nullptr, nullptr);
  }

  return InstructionsState(VL[BaseIndex], cast<Instruction>(VL[BaseIndex]),
                           cast<Instruction>(VL[AltIndex]));
}

/// \returns true if all of the values in \p VL have the same type or false
/// otherwise.
static bool allSameType(ArrayRef<Value *> VL) {
  Type *Ty = VL[0]->getType();
  for (int i = 1, e = VL.size(); i < e; i++)
    if (VL[i]->getType() != Ty)
      return false;

  return true;
}

/// \returns True if Extract{Value,Element} instruction extracts element Idx.
static Optional<unsigned> getExtractIndex(Instruction *E) {
  unsigned Opcode = E->getOpcode();
  assert((Opcode == Instruction::ExtractElement ||
          Opcode == Instruction::ExtractValue) &&
         "Expected extractelement or extractvalue instruction.");
  if (Opcode == Instruction::ExtractElement) {
    auto *CI = dyn_cast<ConstantInt>(E->getOperand(1));
    if (!CI)
      return None;
    return CI->getZExtValue();
  }
  ExtractValueInst *EI = cast<ExtractValueInst>(E);
  if (EI->getNumIndices() != 1)
    return None;
  return *EI->idx_begin();
}

/// \returns True if in-tree use also needs extract. This refers to
/// possible scalar operand in vectorized instruction.
static bool InTreeUserNeedToExtract(Value *Scalar, Instruction *UserInst,
                                    TargetLibraryInfo *TLI) {
  unsigned Opcode = UserInst->getOpcode();
  switch (Opcode) {
  case Instruction::Load: {
    LoadInst *LI = cast<LoadInst>(UserInst);
    return (LI->getPointerOperand() == Scalar);
  }
  case Instruction::Store: {
    StoreInst *SI = cast<StoreInst>(UserInst);
    return (SI->getPointerOperand() == Scalar);
  }
  case Instruction::Call: {
    CallInst *CI = cast<CallInst>(UserInst);
    Intrinsic::ID ID = getVectorIntrinsicIDForCall(CI, TLI);
    for (unsigned i = 0, e = CI->arg_size(); i != e; ++i) {
      if (isVectorIntrinsicWithScalarOpAtArg(ID, i))
        return (CI->getArgOperand(i) == Scalar);
    }
    LLVM_FALLTHROUGH;
  }
  default:
    return false;
  }
}

/// \returns the AA location that is being access by the instruction.
static MemoryLocation getLocation(Instruction *I) {
  if (StoreInst *SI = dyn_cast<StoreInst>(I))
    return MemoryLocation::get(SI);
  if (LoadInst *LI = dyn_cast<LoadInst>(I))
    return MemoryLocation::get(LI);
  return MemoryLocation();
}

/// \returns True if the instruction is not a volatile or atomic load/store.
static bool isSimple(Instruction *I) {
  if (LoadInst *LI = dyn_cast<LoadInst>(I))
    return LI->isSimple();
  if (StoreInst *SI = dyn_cast<StoreInst>(I))
    return SI->isSimple();
  if (MemIntrinsic *MI = dyn_cast<MemIntrinsic>(I))
    return !MI->isVolatile();
  return true;
}

/// Shuffles \p Mask in accordance with the given \p SubMask.
static void addMask(SmallVectorImpl<int> &Mask, ArrayRef<int> SubMask) {
  if (SubMask.empty())
    return;
  if (Mask.empty()) {
    Mask.append(SubMask.begin(), SubMask.end());
    return;
  }
  SmallVector<int> NewMask(SubMask.size(), UndefMaskElem);
  int TermValue = std::min(Mask.size(), SubMask.size());
  for (int I = 0, E = SubMask.size(); I < E; ++I) {
    if (SubMask[I] >= TermValue || SubMask[I] == UndefMaskElem ||
        Mask[SubMask[I]] >= TermValue)
      continue;
    NewMask[I] = Mask[SubMask[I]];
  }
  Mask.swap(NewMask);
}

/// Order may have elements assigned special value (size) which is out of
/// bounds. Such indices only appear on places which correspond to undef values
/// (see canReuseExtract for details) and used in order to avoid undef values
/// have effect on operands ordering.
/// The first loop below simply finds all unused indices and then the next loop
/// nest assigns these indices for undef values positions.
/// As an example below Order has two undef positions and they have assigned
/// values 3 and 7 respectively:
/// before:  6 9 5 4 9 2 1 0
/// after:   6 3 5 4 7 2 1 0
static void fixupOrderingIndices(SmallVectorImpl<unsigned> &Order) {
  const unsigned Sz = Order.size();
  SmallBitVector UnusedIndices(Sz, /*t=*/true);
  SmallBitVector MaskedIndices(Sz);
  for (unsigned I = 0; I < Sz; ++I) {
    if (Order[I] < Sz)
      UnusedIndices.reset(Order[I]);
    else
      MaskedIndices.set(I);
  }
  if (MaskedIndices.none())
    return;
  assert(UnusedIndices.count() == MaskedIndices.count() &&
         "Non-synced masked/available indices.");
  int Idx = UnusedIndices.find_first();
  int MIdx = MaskedIndices.find_first();
  while (MIdx >= 0) {
    assert(Idx >= 0 && "Indices must be synced.");
    Order[MIdx] = Idx;
    Idx = UnusedIndices.find_next(Idx);
    MIdx = MaskedIndices.find_next(MIdx);
  }
}

namespace llvm {

static void inversePermutation(ArrayRef<unsigned> Indices,
                               SmallVectorImpl<int> &Mask) {
  Mask.clear();
  const unsigned E = Indices.size();
  Mask.resize(E, UndefMaskElem);
  for (unsigned I = 0; I < E; ++I)
    Mask[Indices[I]] = I;
}

/// \returns inserting index of InsertElement or InsertValue instruction,
/// using Offset as base offset for index.
static Optional<unsigned> getInsertIndex(Value *InsertInst,
                                         unsigned Offset = 0) {
  int Index = Offset;
  if (auto *IE = dyn_cast<InsertElementInst>(InsertInst)) {
    if (auto *CI = dyn_cast<ConstantInt>(IE->getOperand(2))) {
      auto *VT = cast<FixedVectorType>(IE->getType());
      if (CI->getValue().uge(VT->getNumElements()))
        return None;
      Index *= VT->getNumElements();
      Index += CI->getZExtValue();
      return Index;
    }
    return None;
  }

  auto *IV = cast<InsertValueInst>(InsertInst);
  Type *CurrentType = IV->getType();
  for (unsigned I : IV->indices()) {
    if (auto *ST = dyn_cast<StructType>(CurrentType)) {
      Index *= ST->getNumElements();
      CurrentType = ST->getElementType(I);
    } else if (auto *AT = dyn_cast<ArrayType>(CurrentType)) {
      Index *= AT->getNumElements();
      CurrentType = AT->getElementType();
    } else {
      return None;
    }
    Index += I;
  }
  return Index;
}

/// Reorders the list of scalars in accordance with the given \p Mask.
static void reorderScalars(SmallVectorImpl<Value *> &Scalars,
                           ArrayRef<int> Mask) {
  assert(!Mask.empty() && "Expected non-empty mask.");
  SmallVector<Value *> Prev(Scalars.size(),
                            UndefValue::get(Scalars.front()->getType()));
  Prev.swap(Scalars);
  for (unsigned I = 0, E = Prev.size(); I < E; ++I)
    if (Mask[I] != UndefMaskElem)
      Scalars[Mask[I]] = Prev[I];
}

/// Checks if the provided value does not require scheduling. It does not
/// require scheduling if this is not an instruction or it is an instruction
/// that does not read/write memory and all operands are either not instructions
/// or phi nodes or instructions from different blocks.
static bool areAllOperandsNonInsts(Value *V) {
  auto *I = dyn_cast<Instruction>(V);
  if (!I)
    return true;
  return !mayHaveNonDefUseDependency(*I) &&
    all_of(I->operands(), [I](Value *V) {
      auto *IO = dyn_cast<Instruction>(V);
      if (!IO)
        return true;
      return isa<PHINode>(IO) || IO->getParent() != I->getParent();
    });
}

/// Checks if the provided value does not require scheduling. It does not
/// require scheduling if this is not an instruction or it is an instruction
/// that does not read/write memory and all users are phi nodes or instructions
/// from the different blocks.
static bool isUsedOutsideBlock(Value *V) {
  auto *I = dyn_cast<Instruction>(V);
  if (!I)
    return true;
  // Limits the number of uses to save compile time.
  constexpr int UsesLimit = 8;
  return !I->mayReadOrWriteMemory() && !I->hasNUsesOrMore(UsesLimit) &&
         all_of(I->users(), [I](User *U) {
           auto *IU = dyn_cast<Instruction>(U);
           if (!IU)
             return true;
           return IU->getParent() != I->getParent() || isa<PHINode>(IU);
         });
}

/// Checks if the specified value does not require scheduling. It does not
/// require scheduling if all operands and all users do not need to be scheduled
/// in the current basic block.
static bool doesNotNeedToBeScheduled(Value *V) {
  return areAllOperandsNonInsts(V) && isUsedOutsideBlock(V);
}

/// Checks if the specified array of instructions does not require scheduling.
/// It is so if all either instructions have operands that do not require
/// scheduling or their users do not require scheduling since they are phis or
/// in other basic blocks.
static bool doesNotNeedToSchedule(ArrayRef<Value *> VL) {
  return !VL.empty() &&
         (all_of(VL, isUsedOutsideBlock) || all_of(VL, areAllOperandsNonInsts));
}

namespace slpvectorizer {

/// Bottom Up SLP Vectorizer.
class BoUpSLP {
  struct TreeEntry;
  struct ScheduleData;

public:
  using ValueList = SmallVector<Value *, 8>;
  using InstrList = SmallVector<Instruction *, 16>;
  using ValueSet = SmallPtrSet<Value *, 16>;
  using StoreList = SmallVector<StoreInst *, 8>;
  using ExtraValueToDebugLocsMap =
      MapVector<Value *, SmallVector<Instruction *, 2>>;
  using OrdersType = SmallVector<unsigned, 4>;

  BoUpSLP(Function *Func, ScalarEvolution *Se, TargetTransformInfo *Tti,
          TargetLibraryInfo *TLi, AAResults *Aa, LoopInfo *Li,
          DominatorTree *Dt, AssumptionCache *AC, DemandedBits *DB,
          const DataLayout *DL, OptimizationRemarkEmitter *ORE)
      : BatchAA(*Aa), F(Func), SE(Se), TTI(Tti), TLI(TLi), LI(Li),
        DT(Dt), AC(AC), DB(DB), DL(DL), ORE(ORE), Builder(Se->getContext()) {
    CodeMetrics::collectEphemeralValues(F, AC, EphValues);
    // Use the vector register size specified by the target unless overridden
    // by a command-line option.
    // TODO: It would be better to limit the vectorization factor based on
    //       data type rather than just register size. For example, x86 AVX has
    //       256-bit registers, but it does not support integer operations
    //       at that width (that requires AVX2).
    if (MaxVectorRegSizeOption.getNumOccurrences())
      MaxVecRegSize = MaxVectorRegSizeOption;
    else
      MaxVecRegSize =
          TTI->getRegisterBitWidth(TargetTransformInfo::RGK_FixedWidthVector)
              .getFixedSize();

    if (MinVectorRegSizeOption.getNumOccurrences())
      MinVecRegSize = MinVectorRegSizeOption;
    else
      MinVecRegSize = TTI->getMinVectorRegisterBitWidth();
  }

  /// Vectorize the tree that starts with the elements in \p VL.
  /// Returns the vectorized root.
  Value *vectorizeTree();

  /// Vectorize the tree but with the list of externally used values \p
  /// ExternallyUsedValues. Values in this MapVector can be replaced but the
  /// generated extractvalue instructions.
  Value *vectorizeTree(ExtraValueToDebugLocsMap &ExternallyUsedValues);

  /// \returns the cost incurred by unwanted spills and fills, caused by
  /// holding live values over call sites.
  InstructionCost getSpillCost() const;

  /// \returns the vectorization cost of the subtree that starts at \p VL.
  /// A negative number means that this is profitable.
  InstructionCost getTreeCost(ArrayRef<Value *> VectorizedVals = None);

  /// Construct a vectorizable tree that starts at \p Roots, ignoring users for
  /// the purpose of scheduling and extraction in the \p UserIgnoreLst.
  void buildTree(ArrayRef<Value *> Roots,
                 ArrayRef<Value *> UserIgnoreLst = None);

  /// Builds external uses of the vectorized scalars, i.e. the list of
  /// vectorized scalars to be extracted, their lanes and their scalar users. \p
  /// ExternallyUsedValues contains additional list of external uses to handle
  /// vectorization of reductions.
  void
  buildExternalUses(const ExtraValueToDebugLocsMap &ExternallyUsedValues = {});

  /// Clear the internal data structures that are created by 'buildTree'.
  void deleteTree() {
    VectorizableTree.clear();
    ScalarToTreeEntry.clear();
    MustGather.clear();
    ExternalUses.clear();
    for (auto &Iter : BlocksSchedules) {
      BlockScheduling *BS = Iter.second.get();
      BS->clear();
    }
    MinBWs.clear();
    InstrElementSize.clear();
  }

  unsigned getTreeSize() const { return VectorizableTree.size(); }

  /// Perform LICM and CSE on the newly generated gather sequences.
  void optimizeGatherSequence();

  /// Checks if the specified gather tree entry \p TE can be represented as a
  /// shuffled vector entry + (possibly) permutation with other gathers. It
  /// implements the checks only for possibly ordered scalars (Loads,
  /// ExtractElement, ExtractValue), which can be part of the graph.
  Optional<OrdersType> findReusedOrderedScalars(const TreeEntry &TE);

  /// Sort loads into increasing pointers offsets to allow greater clustering.
  Optional<OrdersType> findPartiallyOrderedLoads(const TreeEntry &TE);

  /// Gets reordering data for the given tree entry. If the entry is vectorized
  /// - just return ReorderIndices, otherwise check if the scalars can be
  /// reordered and return the most optimal order.
  /// \param TopToBottom If true, include the order of vectorized stores and
  /// insertelement nodes, otherwise skip them.
  Optional<OrdersType> getReorderingData(const TreeEntry &TE, bool TopToBottom);

  /// Reorders the current graph to the most profitable order starting from the
  /// root node to the leaf nodes. The best order is chosen only from the nodes
  /// of the same size (vectorization factor). Smaller nodes are considered
  /// parts of subgraph with smaller VF and they are reordered independently. We
  /// can make it because we still need to extend smaller nodes to the wider VF
  /// and we can merge reordering shuffles with the widening shuffles.
  void reorderTopToBottom();

  /// Reorders the current graph to the most profitable order starting from
  /// leaves to the root. It allows to rotate small subgraphs and reduce the
  /// number of reshuffles if the leaf nodes use the same order. In this case we
  /// can merge the orders and just shuffle user node instead of shuffling its
  /// operands. Plus, even the leaf nodes have different orders, it allows to
  /// sink reordering in the graph closer to the root node and merge it later
  /// during analysis.
  void reorderBottomToTop(bool IgnoreReorder = false);

  /// \return The vector element size in bits to use when vectorizing the
  /// expression tree ending at \p V. If V is a store, the size is the width of
  /// the stored value. Otherwise, the size is the width of the largest loaded
  /// value reaching V. This method is used by the vectorizer to calculate
  /// vectorization factors.
  unsigned getVectorElementSize(Value *V);

  /// Compute the minimum type sizes required to represent the entries in a
  /// vectorizable tree.
  void computeMinimumValueSizes();

  // \returns maximum vector register size as set by TTI or overridden by cl::opt.
  unsigned getMaxVecRegSize() const {
    return MaxVecRegSize;
  }

  // \returns minimum vector register size as set by cl::opt.
  unsigned getMinVecRegSize() const {
    return MinVecRegSize;
  }

  unsigned getMinVF(unsigned Sz) const {
    return std::max(2U, getMinVecRegSize() / Sz);
  }

  unsigned getMaximumVF(unsigned ElemWidth, unsigned Opcode) const {
    unsigned MaxVF = MaxVFOption.getNumOccurrences() ?
      MaxVFOption : TTI->getMaximumVF(ElemWidth, Opcode);
    return MaxVF ? MaxVF : UINT_MAX;
  }

  /// Check if homogeneous aggregate is isomorphic to some VectorType.
  /// Accepts homogeneous multidimensional aggregate of scalars/vectors like
  /// {[4 x i16], [4 x i16]}, { <2 x float>, <2 x float> },
  /// {{{i16, i16}, {i16, i16}}, {{i16, i16}, {i16, i16}}} and so on.
  ///
  /// \returns number of elements in vector if isomorphism exists, 0 otherwise.
  unsigned canMapToVector(Type *T, const DataLayout &DL) const;

  /// \returns True if the VectorizableTree is both tiny and not fully
  /// vectorizable. We do not vectorize such trees.
  bool isTreeTinyAndNotFullyVectorizable(bool ForReduction = false) const;

  /// Assume that a legal-sized 'or'-reduction of shifted/zexted loaded values
  /// can be load combined in the backend. Load combining may not be allowed in
  /// the IR optimizer, so we do not want to alter the pattern. For example,
  /// partially transforming a scalar bswap() pattern into vector code is
  /// effectively impossible for the backend to undo.
  /// TODO: If load combining is allowed in the IR optimizer, this analysis
  ///       may not be necessary.
  bool isLoadCombineReductionCandidate(RecurKind RdxKind) const;

  /// Assume that a vector of stores of bitwise-or/shifted/zexted loaded values
  /// can be load combined in the backend. Load combining may not be allowed in
  /// the IR optimizer, so we do not want to alter the pattern. For example,
  /// partially transforming a scalar bswap() pattern into vector code is
  /// effectively impossible for the backend to undo.
  /// TODO: If load combining is allowed in the IR optimizer, this analysis
  ///       may not be necessary.
  bool isLoadCombineCandidate() const;

  OptimizationRemarkEmitter *getORE() { return ORE; }

  /// This structure holds any data we need about the edges being traversed
  /// during buildTree_rec(). We keep track of:
  /// (i) the user TreeEntry index, and
  /// (ii) the index of the edge.
  struct EdgeInfo {
    EdgeInfo() = default;
    EdgeInfo(TreeEntry *UserTE, unsigned EdgeIdx)
        : UserTE(UserTE), EdgeIdx(EdgeIdx) {}
    /// The user TreeEntry.
    TreeEntry *UserTE = nullptr;
    /// The operand index of the use.
    unsigned EdgeIdx = UINT_MAX;
#ifndef NDEBUG
    friend inline raw_ostream &operator<<(raw_ostream &OS,
                                          const BoUpSLP::EdgeInfo &EI) {
      EI.dump(OS);
      return OS;
    }
    /// Debug print.
    void dump(raw_ostream &OS) const {
      OS << "{User:" << (UserTE ? std::to_string(UserTE->Idx) : "null")
         << " EdgeIdx:" << EdgeIdx << "}";
    }
    LLVM_DUMP_METHOD void dump() const { dump(dbgs()); }
#endif
  };

  /// A helper class used for scoring candidates for two consecutive lanes.
  class LookAheadHeuristics {
    const DataLayout &DL;
    ScalarEvolution &SE;
    const BoUpSLP &R;
    int NumLanes; // Total number of lanes (aka vectorization factor).
    int MaxLevel; // The maximum recursion depth for accumulating score.

  public:
    LookAheadHeuristics(const DataLayout &DL, ScalarEvolution &SE,
                        const BoUpSLP &R, int NumLanes, int MaxLevel)
        : DL(DL), SE(SE), R(R), NumLanes(NumLanes), MaxLevel(MaxLevel) {}

    // The hard-coded scores listed here are not very important, though it shall
    // be higher for better matches to improve the resulting cost. When
    // computing the scores of matching one sub-tree with another, we are
    // basically counting the number of values that are matching. So even if all
    // scores are set to 1, we would still get a decent matching result.
    // However, sometimes we have to break ties. For example we may have to
    // choose between matching loads vs matching opcodes. This is what these
    // scores are helping us with: they provide the order of preference. Also,
    // this is important if the scalar is externally used or used in another
    // tree entry node in the different lane.

    /// Loads from consecutive memory addresses, e.g. load(A[i]), load(A[i+1]).
    static const int ScoreConsecutiveLoads = 4;
    /// The same load multiple times. This should have a better score than
    /// `ScoreSplat` because it in x86 for a 2-lane vector we can represent it
    /// with `movddup (%reg), xmm0` which has a throughput of 0.5 versus 0.5 for
    /// a vector load and 1.0 for a broadcast.
    static const int ScoreSplatLoads = 3;
    /// Loads from reversed memory addresses, e.g. load(A[i+1]), load(A[i]).
    static const int ScoreReversedLoads = 3;
    /// ExtractElementInst from same vector and consecutive indexes.
    static const int ScoreConsecutiveExtracts = 4;
    /// ExtractElementInst from same vector and reversed indices.
    static const int ScoreReversedExtracts = 3;
    /// Constants.
    static const int ScoreConstants = 2;
    /// Instructions with the same opcode.
    static const int ScoreSameOpcode = 2;
    /// Instructions with alt opcodes (e.g, add + sub).
    static const int ScoreAltOpcodes = 1;
    /// Identical instructions (a.k.a. splat or broadcast).
    static const int ScoreSplat = 1;
    /// Matching with an undef is preferable to failing.
    static const int ScoreUndef = 1;
    /// Score for failing to find a decent match.
    static const int ScoreFail = 0;
    /// Score if all users are vectorized.
    static const int ScoreAllUserVectorized = 1;

    /// \returns the score of placing \p V1 and \p V2 in consecutive lanes.
    /// \p U1 and \p U2 are the users of \p V1 and \p V2.
    /// Also, checks if \p V1 and \p V2 are compatible with instructions in \p
    /// MainAltOps.
    int getShallowScore(Value *V1, Value *V2, Instruction *U1, Instruction *U2,
                        ArrayRef<Value *> MainAltOps) const {
      if (V1 == V2) {
        if (isa<LoadInst>(V1)) {
          // Retruns true if the users of V1 and V2 won't need to be extracted.
          auto AllUsersAreInternal = [U1, U2, this](Value *V1, Value *V2) {
            // Bail out if we have too many uses to save compilation time.
            static constexpr unsigned Limit = 8;
            if (V1->hasNUsesOrMore(Limit) || V2->hasNUsesOrMore(Limit))
              return false;

            auto AllUsersVectorized = [U1, U2, this](Value *V) {
              return llvm::all_of(V->users(), [U1, U2, this](Value *U) {
                return U == U1 || U == U2 || R.getTreeEntry(U) != nullptr;
              });
            };
            return AllUsersVectorized(V1) && AllUsersVectorized(V2);
          };
          // A broadcast of a load can be cheaper on some targets.
          if (R.TTI->isLegalBroadcastLoad(V1->getType(),
                                          ElementCount::getFixed(NumLanes)) &&
              ((int)V1->getNumUses() == NumLanes ||
               AllUsersAreInternal(V1, V2)))
            return LookAheadHeuristics::ScoreSplatLoads;
        }
        return LookAheadHeuristics::ScoreSplat;
      }

      auto *LI1 = dyn_cast<LoadInst>(V1);
      auto *LI2 = dyn_cast<LoadInst>(V2);
      if (LI1 && LI2) {
        if (LI1->getParent() != LI2->getParent())
          return LookAheadHeuristics::ScoreFail;

        Optional<int> Dist = getPointersDiff(
            LI1->getType(), LI1->getPointerOperand(), LI2->getType(),
            LI2->getPointerOperand(), DL, SE, /*StrictCheck=*/true);
        if (!Dist || *Dist == 0)
          return LookAheadHeuristics::ScoreFail;
        // The distance is too large - still may be profitable to use masked
        // loads/gathers.
        if (std::abs(*Dist) > NumLanes / 2)
          return LookAheadHeuristics::ScoreAltOpcodes;
        // This still will detect consecutive loads, but we might have "holes"
        // in some cases. It is ok for non-power-2 vectorization and may produce
        // better results. It should not affect current vectorization.
        return (*Dist > 0) ? LookAheadHeuristics::ScoreConsecutiveLoads
                           : LookAheadHeuristics::ScoreReversedLoads;
      }

      auto *C1 = dyn_cast<Constant>(V1);
      auto *C2 = dyn_cast<Constant>(V2);
      if (C1 && C2)
        return LookAheadHeuristics::ScoreConstants;

      // Extracts from consecutive indexes of the same vector better score as
      // the extracts could be optimized away.
      Value *EV1;
      ConstantInt *Ex1Idx;
      if (match(V1, m_ExtractElt(m_Value(EV1), m_ConstantInt(Ex1Idx)))) {
        // Undefs are always profitable for extractelements.
        if (isa<UndefValue>(V2))
          return LookAheadHeuristics::ScoreConsecutiveExtracts;
        Value *EV2 = nullptr;
        ConstantInt *Ex2Idx = nullptr;
        if (match(V2,
                  m_ExtractElt(m_Value(EV2), m_CombineOr(m_ConstantInt(Ex2Idx),
                                                         m_Undef())))) {
          // Undefs are always profitable for extractelements.
          if (!Ex2Idx)
            return LookAheadHeuristics::ScoreConsecutiveExtracts;
          if (isUndefVector(EV2) && EV2->getType() == EV1->getType())
            return LookAheadHeuristics::ScoreConsecutiveExtracts;
          if (EV2 == EV1) {
            int Idx1 = Ex1Idx->getZExtValue();
            int Idx2 = Ex2Idx->getZExtValue();
            int Dist = Idx2 - Idx1;
            // The distance is too large - still may be profitable to use
            // shuffles.
            if (std::abs(Dist) == 0)
              return LookAheadHeuristics::ScoreSplat;
            if (std::abs(Dist) > NumLanes / 2)
              return LookAheadHeuristics::ScoreSameOpcode;
            return (Dist > 0) ? LookAheadHeuristics::ScoreConsecutiveExtracts
                              : LookAheadHeuristics::ScoreReversedExtracts;
          }
          return LookAheadHeuristics::ScoreAltOpcodes;
        }
        return LookAheadHeuristics::ScoreFail;
      }

      auto *I1 = dyn_cast<Instruction>(V1);
      auto *I2 = dyn_cast<Instruction>(V2);
      if (I1 && I2) {
        if (I1->getParent() != I2->getParent())
          return LookAheadHeuristics::ScoreFail;
        SmallVector<Value *, 4> Ops(MainAltOps.begin(), MainAltOps.end());
        Ops.push_back(I1);
        Ops.push_back(I2);
        InstructionsState S = getSameOpcode(Ops);
        // Note: Only consider instructions with <= 2 operands to avoid
        // complexity explosion.
        if (S.getOpcode() &&
            (S.MainOp->getNumOperands() <= 2 || !MainAltOps.empty() ||
             !S.isAltShuffle()) &&
            all_of(Ops, [&S](Value *V) {
              return cast<Instruction>(V)->getNumOperands() ==
                     S.MainOp->getNumOperands();
            }))
          return S.isAltShuffle() ? LookAheadHeuristics::ScoreAltOpcodes
                                  : LookAheadHeuristics::ScoreSameOpcode;
      }

      if (isa<UndefValue>(V2))
        return LookAheadHeuristics::ScoreUndef;

      return LookAheadHeuristics::ScoreFail;
    }

    /// Go through the operands of \p LHS and \p RHS recursively until
    /// MaxLevel, and return the cummulative score. \p U1 and \p U2 are
    /// the users of \p LHS and \p RHS (that is \p LHS and \p RHS are operands
    /// of \p U1 and \p U2), except at the beginning of the recursion where
    /// these are set to nullptr.
    ///
    /// For example:
    /// \verbatim
    ///  A[0]  B[0]  A[1]  B[1]  C[0] D[0]  B[1] A[1]
    ///     \ /         \ /         \ /        \ /
    ///      +           +           +          +
    ///     G1          G2          G3         G4
    /// \endverbatim
    /// The getScoreAtLevelRec(G1, G2) function will try to match the nodes at
    /// each level recursively, accumulating the score. It starts from matching
    /// the additions at level 0, then moves on to the loads (level 1). The
    /// score of G1 and G2 is higher than G1 and G3, because {A[0],A[1]} and
    /// {B[0],B[1]} match with LookAheadHeuristics::ScoreConsecutiveLoads, while
    /// {A[0],C[0]} has a score of LookAheadHeuristics::ScoreFail.
    /// Please note that the order of the operands does not matter, as we
    /// evaluate the score of all profitable combinations of operands. In
    /// other words the score of G1 and G4 is the same as G1 and G2. This
    /// heuristic is based on ideas described in:
    ///   Look-ahead SLP: Auto-vectorization in the presence of commutative
    ///   operations, CGO 2018 by Vasileios Porpodas, Rodrigo C. O. Rocha,
    ///   Luís F. W. Góes
    int getScoreAtLevelRec(Value *LHS, Value *RHS, Instruction *U1,
                           Instruction *U2, int CurrLevel,
                           ArrayRef<Value *> MainAltOps) const {

      // Get the shallow score of V1 and V2.
      int ShallowScoreAtThisLevel =
          getShallowScore(LHS, RHS, U1, U2, MainAltOps);

      // If reached MaxLevel,
      //  or if V1 and V2 are not instructions,
      //  or if they are SPLAT,
      //  or if they are not consecutive,
      //  or if profitable to vectorize loads or extractelements, early return
      //  the current cost.
      auto *I1 = dyn_cast<Instruction>(LHS);
      auto *I2 = dyn_cast<Instruction>(RHS);
      if (CurrLevel == MaxLevel || !(I1 && I2) || I1 == I2 ||
          ShallowScoreAtThisLevel == LookAheadHeuristics::ScoreFail ||
          (((isa<LoadInst>(I1) && isa<LoadInst>(I2)) ||
            (I1->getNumOperands() > 2 && I2->getNumOperands() > 2) ||
            (isa<ExtractElementInst>(I1) && isa<ExtractElementInst>(I2))) &&
           ShallowScoreAtThisLevel))
        return ShallowScoreAtThisLevel;
      assert(I1 && I2 && "Should have early exited.");

      // Contains the I2 operand indexes that got matched with I1 operands.
      SmallSet<unsigned, 4> Op2Used;

      // Recursion towards the operands of I1 and I2. We are trying all possible
      // operand pairs, and keeping track of the best score.
      for (unsigned OpIdx1 = 0, NumOperands1 = I1->getNumOperands();
           OpIdx1 != NumOperands1; ++OpIdx1) {
        // Try to pair op1I with the best operand of I2.
        int MaxTmpScore = 0;
        unsigned MaxOpIdx2 = 0;
        bool FoundBest = false;
        // If I2 is commutative try all combinations.
        unsigned FromIdx = isCommutative(I2) ? 0 : OpIdx1;
        unsigned ToIdx = isCommutative(I2)
                             ? I2->getNumOperands()
                             : std::min(I2->getNumOperands(), OpIdx1 + 1);
        assert(FromIdx <= ToIdx && "Bad index");
        for (unsigned OpIdx2 = FromIdx; OpIdx2 != ToIdx; ++OpIdx2) {
          // Skip operands already paired with OpIdx1.
          if (Op2Used.count(OpIdx2))
            continue;
          // Recursively calculate the cost at each level
          int TmpScore =
              getScoreAtLevelRec(I1->getOperand(OpIdx1), I2->getOperand(OpIdx2),
                                 I1, I2, CurrLevel + 1, None);
          // Look for the best score.
          if (TmpScore > LookAheadHeuristics::ScoreFail &&
              TmpScore > MaxTmpScore) {
            MaxTmpScore = TmpScore;
            MaxOpIdx2 = OpIdx2;
            FoundBest = true;
          }
        }
        if (FoundBest) {
          // Pair {OpIdx1, MaxOpIdx2} was found to be best. Never revisit it.
          Op2Used.insert(MaxOpIdx2);
          ShallowScoreAtThisLevel += MaxTmpScore;
        }
      }
      return ShallowScoreAtThisLevel;
    }
  };
  /// A helper data structure to hold the operands of a vector of instructions.
  /// This supports a fixed vector length for all operand vectors.
  class VLOperands {
    /// For each operand we need (i) the value, and (ii) the opcode that it
    /// would be attached to if the expression was in a left-linearized form.
    /// This is required to avoid illegal operand reordering.
    /// For example:
    /// \verbatim
    ///                         0 Op1
    ///                         |/
    /// Op1 Op2   Linearized    + Op2
    ///   \ /     ---------->   |/
    ///    -                    -
    ///
    /// Op1 - Op2            (0 + Op1) - Op2
    /// \endverbatim
    ///
    /// Value Op1 is attached to a '+' operation, and Op2 to a '-'.
    ///
    /// Another way to think of this is to track all the operations across the
    /// path from the operand all the way to the root of the tree and to
    /// calculate the operation that corresponds to this path. For example, the
    /// path from Op2 to the root crosses the RHS of the '-', therefore the
    /// corresponding operation is a '-' (which matches the one in the
    /// linearized tree, as shown above).
    ///
    /// For lack of a better term, we refer to this operation as Accumulated
    /// Path Operation (APO).
    struct OperandData {
      OperandData() = default;
      OperandData(Value *V, bool APO, bool IsUsed)
          : V(V), APO(APO), IsUsed(IsUsed) {}
      /// The operand value.
      Value *V = nullptr;
      /// TreeEntries only allow a single opcode, or an alternate sequence of
      /// them (e.g, +, -). Therefore, we can safely use a boolean value for the
      /// APO. It is set to 'true' if 'V' is attached to an inverse operation
      /// in the left-linearized form (e.g., Sub/Div), and 'false' otherwise
      /// (e.g., Add/Mul)
      bool APO = false;
      /// Helper data for the reordering function.
      bool IsUsed = false;
    };

    /// During operand reordering, we are trying to select the operand at lane
    /// that matches best with the operand at the neighboring lane. Our
    /// selection is based on the type of value we are looking for. For example,
    /// if the neighboring lane has a load, we need to look for a load that is
    /// accessing a consecutive address. These strategies are summarized in the
    /// 'ReorderingMode' enumerator.
    enum class ReorderingMode {
      Load,     ///< Matching loads to consecutive memory addresses
      Opcode,   ///< Matching instructions based on opcode (same or alternate)
      Constant, ///< Matching constants
      Splat,    ///< Matching the same instruction multiple times (broadcast)
      Failed,   ///< We failed to create a vectorizable group
    };

    using OperandDataVec = SmallVector<OperandData, 2>;

    /// A vector of operand vectors.
    SmallVector<OperandDataVec, 4> OpsVec;

    const DataLayout &DL;
    ScalarEvolution &SE;
    const BoUpSLP &R;

    /// \returns the operand data at \p OpIdx and \p Lane.
    OperandData &getData(unsigned OpIdx, unsigned Lane) {
      return OpsVec[OpIdx][Lane];
    }

    /// \returns the operand data at \p OpIdx and \p Lane. Const version.
    const OperandData &getData(unsigned OpIdx, unsigned Lane) const {
      return OpsVec[OpIdx][Lane];
    }

    /// Clears the used flag for all entries.
    void clearUsed() {
      for (unsigned OpIdx = 0, NumOperands = getNumOperands();
           OpIdx != NumOperands; ++OpIdx)
        for (unsigned Lane = 0, NumLanes = getNumLanes(); Lane != NumLanes;
             ++Lane)
          OpsVec[OpIdx][Lane].IsUsed = false;
    }

    /// Swap the operand at \p OpIdx1 with that one at \p OpIdx2.
    void swap(unsigned OpIdx1, unsigned OpIdx2, unsigned Lane) {
      std::swap(OpsVec[OpIdx1][Lane], OpsVec[OpIdx2][Lane]);
    }

    /// \param Lane lane of the operands under analysis.
    /// \param OpIdx operand index in \p Lane lane we're looking the best
    /// candidate for.
    /// \param Idx operand index of the current candidate value.
    /// \returns The additional score due to possible broadcasting of the
    /// elements in the lane. It is more profitable to have power-of-2 unique
    /// elements in the lane, it will be vectorized with higher probability
    /// after removing duplicates. Currently the SLP vectorizer supports only
    /// vectorization of the power-of-2 number of unique scalars.
    int getSplatScore(unsigned Lane, unsigned OpIdx, unsigned Idx) const {
      Value *IdxLaneV = getData(Idx, Lane).V;
      if (!isa<Instruction>(IdxLaneV) || IdxLaneV == getData(OpIdx, Lane).V)
        return 0;
      SmallPtrSet<Value *, 4> Uniques;
      for (unsigned Ln = 0, E = getNumLanes(); Ln < E; ++Ln) {
        if (Ln == Lane)
          continue;
        Value *OpIdxLnV = getData(OpIdx, Ln).V;
        if (!isa<Instruction>(OpIdxLnV))
          return 0;
        Uniques.insert(OpIdxLnV);
      }
      int UniquesCount = Uniques.size();
      int UniquesCntWithIdxLaneV =
          Uniques.contains(IdxLaneV) ? UniquesCount : UniquesCount + 1;
      Value *OpIdxLaneV = getData(OpIdx, Lane).V;
      int UniquesCntWithOpIdxLaneV =
          Uniques.contains(OpIdxLaneV) ? UniquesCount : UniquesCount + 1;
      if (UniquesCntWithIdxLaneV == UniquesCntWithOpIdxLaneV)
        return 0;
      return (PowerOf2Ceil(UniquesCntWithOpIdxLaneV) -
              UniquesCntWithOpIdxLaneV) -
             (PowerOf2Ceil(UniquesCntWithIdxLaneV) - UniquesCntWithIdxLaneV);
    }

    /// \param Lane lane of the operands under analysis.
    /// \param OpIdx operand index in \p Lane lane we're looking the best
    /// candidate for.
    /// \param Idx operand index of the current candidate value.
    /// \returns The additional score for the scalar which users are all
    /// vectorized.
    int getExternalUseScore(unsigned Lane, unsigned OpIdx, unsigned Idx) const {
      Value *IdxLaneV = getData(Idx, Lane).V;
      Value *OpIdxLaneV = getData(OpIdx, Lane).V;
      // Do not care about number of uses for vector-like instructions
      // (extractelement/extractvalue with constant indices), they are extracts
      // themselves and already externally used. Vectorization of such
      // instructions does not add extra extractelement instruction, just may
      // remove it.
      if (isVectorLikeInstWithConstOps(IdxLaneV) &&
          isVectorLikeInstWithConstOps(OpIdxLaneV))
        return LookAheadHeuristics::ScoreAllUserVectorized;
      auto *IdxLaneI = dyn_cast<Instruction>(IdxLaneV);
      if (!IdxLaneI || !isa<Instruction>(OpIdxLaneV))
        return 0;
      return R.areAllUsersVectorized(IdxLaneI, None)
                 ? LookAheadHeuristics::ScoreAllUserVectorized
                 : 0;
    }

    /// Score scaling factor for fully compatible instructions but with
    /// different number of external uses. Allows better selection of the
    /// instructions with less external uses.
    static const int ScoreScaleFactor = 10;

    /// \Returns the look-ahead score, which tells us how much the sub-trees
    /// rooted at \p LHS and \p RHS match, the more they match the higher the
    /// score. This helps break ties in an informed way when we cannot decide on
    /// the order of the operands by just considering the immediate
    /// predecessors.
    int getLookAheadScore(Value *LHS, Value *RHS, ArrayRef<Value *> MainAltOps,
                          int Lane, unsigned OpIdx, unsigned Idx,
                          bool &IsUsed) {
      LookAheadHeuristics LookAhead(DL, SE, R, getNumLanes(),
                                    LookAheadMaxDepth);
      // Keep track of the instruction stack as we recurse into the operands
      // during the look-ahead score exploration.
      int Score =
          LookAhead.getScoreAtLevelRec(LHS, RHS, /*U1=*/nullptr, /*U2=*/nullptr,
                                       /*CurrLevel=*/1, MainAltOps);
      if (Score) {
        int SplatScore = getSplatScore(Lane, OpIdx, Idx);
        if (Score <= -SplatScore) {
          // Set the minimum score for splat-like sequence to avoid setting
          // failed state.
          Score = 1;
        } else {
          Score += SplatScore;
          // Scale score to see the difference between different operands
          // and similar operands but all vectorized/not all vectorized
          // uses. It does not affect actual selection of the best
          // compatible operand in general, just allows to select the
          // operand with all vectorized uses.
          Score *= ScoreScaleFactor;
          Score += getExternalUseScore(Lane, OpIdx, Idx);
          IsUsed = true;
        }
      }
      return Score;
    }

    /// Best defined scores per lanes between the passes. Used to choose the
    /// best operand (with the highest score) between the passes.
    /// The key - {Operand Index, Lane}.
    /// The value - the best score between the passes for the lane and the
    /// operand.
    SmallDenseMap<std::pair<unsigned, unsigned>, unsigned, 8>
        BestScoresPerLanes;

    // Search all operands in Ops[*][Lane] for the one that matches best
    // Ops[OpIdx][LastLane] and return its opreand index.
    // If no good match can be found, return None.
    Optional<unsigned> getBestOperand(unsigned OpIdx, int Lane, int LastLane,
                                      ArrayRef<ReorderingMode> ReorderingModes,
                                      ArrayRef<Value *> MainAltOps) {
      unsigned NumOperands = getNumOperands();

      // The operand of the previous lane at OpIdx.
      Value *OpLastLane = getData(OpIdx, LastLane).V;

      // Our strategy mode for OpIdx.
      ReorderingMode RMode = ReorderingModes[OpIdx];
      if (RMode == ReorderingMode::Failed)
        return None;

      // The linearized opcode of the operand at OpIdx, Lane.
      bool OpIdxAPO = getData(OpIdx, Lane).APO;

      // The best operand index and its score.
      // Sometimes we have more than one option (e.g., Opcode and Undefs), so we
      // are using the score to differentiate between the two.
      struct BestOpData {
        Optional<unsigned> Idx = None;
        unsigned Score = 0;
      } BestOp;
      BestOp.Score =
          BestScoresPerLanes.try_emplace(std::make_pair(OpIdx, Lane), 0)
              .first->second;

      // Track if the operand must be marked as used. If the operand is set to
      // Score 1 explicitly (because of non power-of-2 unique scalars, we may
      // want to reestimate the operands again on the following iterations).
      bool IsUsed =
          RMode == ReorderingMode::Splat || RMode == ReorderingMode::Constant;
      // Iterate through all unused operands and look for the best.
      for (unsigned Idx = 0; Idx != NumOperands; ++Idx) {
        // Get the operand at Idx and Lane.
        OperandData &OpData = getData(Idx, Lane);
        Value *Op = OpData.V;
        bool OpAPO = OpData.APO;

        // Skip already selected operands.
        if (OpData.IsUsed)
          continue;

        // Skip if we are trying to move the operand to a position with a
        // different opcode in the linearized tree form. This would break the
        // semantics.
        if (OpAPO != OpIdxAPO)
          continue;

        // Look for an operand that matches the current mode.
        switch (RMode) {
        case ReorderingMode::Load:
        case ReorderingMode::Constant:
        case ReorderingMode::Opcode: {
          bool LeftToRight = Lane > LastLane;
          Value *OpLeft = (LeftToRight) ? OpLastLane : Op;
          Value *OpRight = (LeftToRight) ? Op : OpLastLane;
          int Score = getLookAheadScore(OpLeft, OpRight, MainAltOps, Lane,
                                        OpIdx, Idx, IsUsed);
          if (Score > static_cast<int>(BestOp.Score)) {
            BestOp.Idx = Idx;
            BestOp.Score = Score;
            BestScoresPerLanes[std::make_pair(OpIdx, Lane)] = Score;
          }
          break;
        }
        case ReorderingMode::Splat:
          if (Op == OpLastLane)
            BestOp.Idx = Idx;
          break;
        case ReorderingMode::Failed:
          llvm_unreachable("Not expected Failed reordering mode.");
        }
      }

      if (BestOp.Idx) {
        getData(BestOp.Idx.getValue(), Lane).IsUsed = IsUsed;
        return BestOp.Idx;
      }
      // If we could not find a good match return None.
      return None;
    }

    /// Helper for reorderOperandVecs.
    /// \returns the lane that we should start reordering from. This is the one
    /// which has the least number of operands that can freely move about or
    /// less profitable because it already has the most optimal set of operands.
    unsigned getBestLaneToStartReordering() const {
      unsigned Min = UINT_MAX;
      unsigned SameOpNumber = 0;
      // std::pair<unsigned, unsigned> is used to implement a simple voting
      // algorithm and choose the lane with the least number of operands that
      // can freely move about or less profitable because it already has the
      // most optimal set of operands. The first unsigned is a counter for
      // voting, the second unsigned is the counter of lanes with instructions
      // with same/alternate opcodes and same parent basic block.
      MapVector<unsigned, std::pair<unsigned, unsigned>> HashMap;
      // Try to be closer to the original results, if we have multiple lanes
      // with same cost. If 2 lanes have the same cost, use the one with the
      // lowest index.
      for (int I = getNumLanes(); I > 0; --I) {
        unsigned Lane = I - 1;
        OperandsOrderData NumFreeOpsHash =
            getMaxNumOperandsThatCanBeReordered(Lane);
        // Compare the number of operands that can move and choose the one with
        // the least number.
        if (NumFreeOpsHash.NumOfAPOs < Min) {
          Min = NumFreeOpsHash.NumOfAPOs;
          SameOpNumber = NumFreeOpsHash.NumOpsWithSameOpcodeParent;
          HashMap.clear();
          HashMap[NumFreeOpsHash.Hash] = std::make_pair(1, Lane);
        } else if (NumFreeOpsHash.NumOfAPOs == Min &&
                   NumFreeOpsHash.NumOpsWithSameOpcodeParent < SameOpNumber) {
          // Select the most optimal lane in terms of number of operands that
          // should be moved around.
          SameOpNumber = NumFreeOpsHash.NumOpsWithSameOpcodeParent;
          HashMap[NumFreeOpsHash.Hash] = std::make_pair(1, Lane);
        } else if (NumFreeOpsHash.NumOfAPOs == Min &&
                   NumFreeOpsHash.NumOpsWithSameOpcodeParent == SameOpNumber) {
          auto It = HashMap.find(NumFreeOpsHash.Hash);
          if (It == HashMap.end())
            HashMap[NumFreeOpsHash.Hash] = std::make_pair(1, Lane);
          else
            ++It->second.first;
        }
      }
      // Select the lane with the minimum counter.
      unsigned BestLane = 0;
      unsigned CntMin = UINT_MAX;
      for (const auto &Data : reverse(HashMap)) {
        if (Data.second.first < CntMin) {
          CntMin = Data.second.first;
          BestLane = Data.second.second;
        }
      }
      return BestLane;
    }

    /// Data structure that helps to reorder operands.
    struct OperandsOrderData {
      /// The best number of operands with the same APOs, which can be
      /// reordered.
      unsigned NumOfAPOs = UINT_MAX;
      /// Number of operands with the same/alternate instruction opcode and
      /// parent.
      unsigned NumOpsWithSameOpcodeParent = 0;
      /// Hash for the actual operands ordering.
      /// Used to count operands, actually their position id and opcode
      /// value. It is used in the voting mechanism to find the lane with the
      /// least number of operands that can freely move about or less profitable
      /// because it already has the most optimal set of operands. Can be
      /// replaced with SmallVector<unsigned> instead but hash code is faster
      /// and requires less memory.
      unsigned Hash = 0;
    };
    /// \returns the maximum number of operands that are allowed to be reordered
    /// for \p Lane and the number of compatible instructions(with the same
    /// parent/opcode). This is used as a heuristic for selecting the first lane
    /// to start operand reordering.
    OperandsOrderData getMaxNumOperandsThatCanBeReordered(unsigned Lane) const {
      unsigned CntTrue = 0;
      unsigned NumOperands = getNumOperands();
      // Operands with the same APO can be reordered. We therefore need to count
      // how many of them we have for each APO, like this: Cnt[APO] = x.
      // Since we only have two APOs, namely true and false, we can avoid using
      // a map. Instead we can simply count the number of operands that
      // correspond to one of them (in this case the 'true' APO), and calculate
      // the other by subtracting it from the total number of operands.
      // Operands with the same instruction opcode and parent are more
      // profitable since we don't need to move them in many cases, with a high
      // probability such lane already can be vectorized effectively.
      bool AllUndefs = true;
      unsigned NumOpsWithSameOpcodeParent = 0;
      Instruction *OpcodeI = nullptr;
      BasicBlock *Parent = nullptr;
      unsigned Hash = 0;
      for (unsigned OpIdx = 0; OpIdx != NumOperands; ++OpIdx) {
        const OperandData &OpData = getData(OpIdx, Lane);
        if (OpData.APO)
          ++CntTrue;
        // Use Boyer-Moore majority voting for finding the majority opcode and
        // the number of times it occurs.
        if (auto *I = dyn_cast<Instruction>(OpData.V)) {
          if (!OpcodeI || !getSameOpcode({OpcodeI, I}).getOpcode() ||
              I->getParent() != Parent) {
            if (NumOpsWithSameOpcodeParent == 0) {
              NumOpsWithSameOpcodeParent = 1;
              OpcodeI = I;
              Parent = I->getParent();
            } else {
              --NumOpsWithSameOpcodeParent;
            }
          } else {
            ++NumOpsWithSameOpcodeParent;
          }
        }
        Hash = hash_combine(
            Hash, hash_value((OpIdx + 1) * (OpData.V->getValueID() + 1)));
        AllUndefs = AllUndefs && isa<UndefValue>(OpData.V);
      }
      if (AllUndefs)
        return {};
      OperandsOrderData Data;
      Data.NumOfAPOs = std::max(CntTrue, NumOperands - CntTrue);
      Data.NumOpsWithSameOpcodeParent = NumOpsWithSameOpcodeParent;
      Data.Hash = Hash;
      return Data;
    }

    /// Go through the instructions in VL and append their operands.
    void appendOperandsOfVL(ArrayRef<Value *> VL) {
      assert(!VL.empty() && "Bad VL");
      assert((empty() || VL.size() == getNumLanes()) &&
             "Expected same number of lanes");
      assert(isa<Instruction>(VL[0]) && "Expected instruction");
      unsigned NumOperands = cast<Instruction>(VL[0])->getNumOperands();
      OpsVec.resize(NumOperands);
      unsigned NumLanes = VL.size();
      for (unsigned OpIdx = 0; OpIdx != NumOperands; ++OpIdx) {
        OpsVec[OpIdx].resize(NumLanes);
        for (unsigned Lane = 0; Lane != NumLanes; ++Lane) {
          assert(isa<Instruction>(VL[Lane]) && "Expected instruction");
          // Our tree has just 3 nodes: the root and two operands.
          // It is therefore trivial to get the APO. We only need to check the
          // opcode of VL[Lane] and whether the operand at OpIdx is the LHS or
          // RHS operand. The LHS operand of both add and sub is never attached
          // to an inversese operation in the linearized form, therefore its APO
          // is false. The RHS is true only if VL[Lane] is an inverse operation.

          // Since operand reordering is performed on groups of commutative
          // operations or alternating sequences (e.g., +, -), we can safely
          // tell the inverse operations by checking commutativity.
          bool IsInverseOperation = !isCommutative(cast<Instruction>(VL[Lane]));
          bool APO = (OpIdx == 0) ? false : IsInverseOperation;
          OpsVec[OpIdx][Lane] = {cast<Instruction>(VL[Lane])->getOperand(OpIdx),
                                 APO, false};
        }
      }
    }

    /// \returns the number of operands.
    unsigned getNumOperands() const { return OpsVec.size(); }

    /// \returns the number of lanes.
    unsigned getNumLanes() const { return OpsVec[0].size(); }

    /// \returns the operand value at \p OpIdx and \p Lane.
    Value *getValue(unsigned OpIdx, unsigned Lane) const {
      return getData(OpIdx, Lane).V;
    }

    /// \returns true if the data structure is empty.
    bool empty() const { return OpsVec.empty(); }

    /// Clears the data.
    void clear() { OpsVec.clear(); }

    /// \Returns true if there are enough operands identical to \p Op to fill
    /// the whole vector.
    /// Note: This modifies the 'IsUsed' flag, so a cleanUsed() must follow.
    bool shouldBroadcast(Value *Op, unsigned OpIdx, unsigned Lane) {
      bool OpAPO = getData(OpIdx, Lane).APO;
      for (unsigned Ln = 0, Lns = getNumLanes(); Ln != Lns; ++Ln) {
        if (Ln == Lane)
          continue;
        // This is set to true if we found a candidate for broadcast at Lane.
        bool FoundCandidate = false;
        for (unsigned OpI = 0, OpE = getNumOperands(); OpI != OpE; ++OpI) {
          OperandData &Data = getData(OpI, Ln);
          if (Data.APO != OpAPO || Data.IsUsed)
            continue;
          if (Data.V == Op) {
            FoundCandidate = true;
            Data.IsUsed = true;
            break;
          }
        }
        if (!FoundCandidate)
          return false;
      }
      return true;
    }

  public:
    /// Initialize with all the operands of the instruction vector \p RootVL.
    VLOperands(ArrayRef<Value *> RootVL, const DataLayout &DL,
               ScalarEvolution &SE, const BoUpSLP &R)
        : DL(DL), SE(SE), R(R) {
      // Append all the operands of RootVL.
      appendOperandsOfVL(RootVL);
    }

    /// \Returns a value vector with the operands across all lanes for the
    /// opearnd at \p OpIdx.
    ValueList getVL(unsigned OpIdx) const {
      ValueList OpVL(OpsVec[OpIdx].size());
      assert(OpsVec[OpIdx].size() == getNumLanes() &&
             "Expected same num of lanes across all operands");
      for (unsigned Lane = 0, Lanes = getNumLanes(); Lane != Lanes; ++Lane)
        OpVL[Lane] = OpsVec[OpIdx][Lane].V;
      return OpVL;
    }

    // Performs operand reordering for 2 or more operands.
    // The original operands are in OrigOps[OpIdx][Lane].
    // The reordered operands are returned in 'SortedOps[OpIdx][Lane]'.
    void reorder() {
      unsigned NumOperands = getNumOperands();
      unsigned NumLanes = getNumLanes();
      // Each operand has its own mode. We are using this mode to help us select
      // the instructions for each lane, so that they match best with the ones
      // we have selected so far.
      SmallVector<ReorderingMode, 2> ReorderingModes(NumOperands);

      // This is a greedy single-pass algorithm. We are going over each lane
      // once and deciding on the best order right away with no back-tracking.
      // However, in order to increase its effectiveness, we start with the lane
      // that has operands that can move the least. For example, given the
      // following lanes:
      //  Lane 0 : A[0] = B[0] + C[0]   // Visited 3rd
      //  Lane 1 : A[1] = C[1] - B[1]   // Visited 1st
      //  Lane 2 : A[2] = B[2] + C[2]   // Visited 2nd
      //  Lane 3 : A[3] = C[3] - B[3]   // Visited 4th
      // we will start at Lane 1, since the operands of the subtraction cannot
      // be reordered. Then we will visit the rest of the lanes in a circular
      // fashion. That is, Lanes 2, then Lane 0, and finally Lane 3.

      // Find the first lane that we will start our search from.
      unsigned FirstLane = getBestLaneToStartReordering();

      // Initialize the modes.
      for (unsigned OpIdx = 0; OpIdx != NumOperands; ++OpIdx) {
        Value *OpLane0 = getValue(OpIdx, FirstLane);
        // Keep track if we have instructions with all the same opcode on one
        // side.
        if (isa<LoadInst>(OpLane0))
          ReorderingModes[OpIdx] = ReorderingMode::Load;
        else if (isa<Instruction>(OpLane0)) {
          // Check if OpLane0 should be broadcast.
          if (shouldBroadcast(OpLane0, OpIdx, FirstLane))
            ReorderingModes[OpIdx] = ReorderingMode::Splat;
          else
            ReorderingModes[OpIdx] = ReorderingMode::Opcode;
        }
        else if (isa<Constant>(OpLane0))
          ReorderingModes[OpIdx] = ReorderingMode::Constant;
        else if (isa<Argument>(OpLane0))
          // Our best hope is a Splat. It may save some cost in some cases.
          ReorderingModes[OpIdx] = ReorderingMode::Splat;
        else
          // NOTE: This should be unreachable.
          ReorderingModes[OpIdx] = ReorderingMode::Failed;
      }

      // Check that we don't have same operands. No need to reorder if operands
      // are just perfect diamond or shuffled diamond match. Do not do it only
      // for possible broadcasts or non-power of 2 number of scalars (just for
      // now).
      auto &&SkipReordering = [this]() {
        SmallPtrSet<Value *, 4> UniqueValues;
        ArrayRef<OperandData> Op0 = OpsVec.front();
        for (const OperandData &Data : Op0)
          UniqueValues.insert(Data.V);
        for (ArrayRef<OperandData> Op : drop_begin(OpsVec, 1)) {
          if (any_of(Op, [&UniqueValues](const OperandData &Data) {
                return !UniqueValues.contains(Data.V);
              }))
            return false;
        }
        // TODO: Check if we can remove a check for non-power-2 number of
        // scalars after full support of non-power-2 vectorization.
        return UniqueValues.size() != 2 && isPowerOf2_32(UniqueValues.size());
      };

      // If the initial strategy fails for any of the operand indexes, then we
      // perform reordering again in a second pass. This helps avoid assigning
      // high priority to the failed strategy, and should improve reordering for
      // the non-failed operand indexes.
      for (int Pass = 0; Pass != 2; ++Pass) {
        // Check if no need to reorder operands since they're are perfect or
        // shuffled diamond match.
        // Need to to do it to avoid extra external use cost counting for
        // shuffled matches, which may cause regressions.
        if (SkipReordering())
          break;
        // Skip the second pass if the first pass did not fail.
        bool StrategyFailed = false;
        // Mark all operand data as free to use.
        clearUsed();
        // We keep the original operand order for the FirstLane, so reorder the
        // rest of the lanes. We are visiting the nodes in a circular fashion,
        // using FirstLane as the center point and increasing the radius
        // distance.
        SmallVector<SmallVector<Value *, 2>> MainAltOps(NumOperands);
        for (unsigned I = 0; I < NumOperands; ++I)
          MainAltOps[I].push_back(getData(I, FirstLane).V);

        for (unsigned Distance = 1; Distance != NumLanes; ++Distance) {
          // Visit the lane on the right and then the lane on the left.
          for (int Direction : {+1, -1}) {
            int Lane = FirstLane + Direction * Distance;
            if (Lane < 0 || Lane >= (int)NumLanes)
              continue;
            int LastLane = Lane - Direction;
            assert(LastLane >= 0 && LastLane < (int)NumLanes &&
                   "Out of bounds");
            // Look for a good match for each operand.
            for (unsigned OpIdx = 0; OpIdx != NumOperands; ++OpIdx) {
              // Search for the operand that matches SortedOps[OpIdx][Lane-1].
              Optional<unsigned> BestIdx = getBestOperand(
                  OpIdx, Lane, LastLane, ReorderingModes, MainAltOps[OpIdx]);
              // By not selecting a value, we allow the operands that follow to
              // select a better matching value. We will get a non-null value in
              // the next run of getBestOperand().
              if (BestIdx) {
                // Swap the current operand with the one returned by
                // getBestOperand().
                swap(OpIdx, BestIdx.getValue(), Lane);
              } else {
                // We failed to find a best operand, set mode to 'Failed'.
                ReorderingModes[OpIdx] = ReorderingMode::Failed;
                // Enable the second pass.
                StrategyFailed = true;
              }
              // Try to get the alternate opcode and follow it during analysis.
              if (MainAltOps[OpIdx].size() != 2) {
                OperandData &AltOp = getData(OpIdx, Lane);
                InstructionsState OpS =
                    getSameOpcode({MainAltOps[OpIdx].front(), AltOp.V});
                if (OpS.getOpcode() && OpS.isAltShuffle())
                  MainAltOps[OpIdx].push_back(AltOp.V);
              }
            }
          }
        }
        // Skip second pass if the strategy did not fail.
        if (!StrategyFailed)
          break;
      }
    }

#if !defined(NDEBUG) || defined(LLVM_ENABLE_DUMP)
    LLVM_DUMP_METHOD static StringRef getModeStr(ReorderingMode RMode) {
      switch (RMode) {
      case ReorderingMode::Load:
        return "Load";
      case ReorderingMode::Opcode:
        return "Opcode";
      case ReorderingMode::Constant:
        return "Constant";
      case ReorderingMode::Splat:
        return "Splat";
      case ReorderingMode::Failed:
        return "Failed";
      }
      llvm_unreachable("Unimplemented Reordering Type");
    }

    LLVM_DUMP_METHOD static raw_ostream &printMode(ReorderingMode RMode,
                                                   raw_ostream &OS) {
      return OS << getModeStr(RMode);
    }

    /// Debug print.
    LLVM_DUMP_METHOD static void dumpMode(ReorderingMode RMode) {
      printMode(RMode, dbgs());
    }

    friend raw_ostream &operator<<(raw_ostream &OS, ReorderingMode RMode) {
      return printMode(RMode, OS);
    }

    LLVM_DUMP_METHOD raw_ostream &print(raw_ostream &OS) const {
      const unsigned Indent = 2;
      unsigned Cnt = 0;
      for (const OperandDataVec &OpDataVec : OpsVec) {
        OS << "Operand " << Cnt++ << "\n";
        for (const OperandData &OpData : OpDataVec) {
          OS.indent(Indent) << "{";
          if (Value *V = OpData.V)
            OS << *V;
          else
            OS << "null";
          OS << ", APO:" << OpData.APO << "}\n";
        }
        OS << "\n";
      }
      return OS;
    }

    /// Debug print.
    LLVM_DUMP_METHOD void dump() const { print(dbgs()); }
#endif
  };

  /// Evaluate each pair in \p Candidates and return index into \p Candidates
  /// for a pair which have highest score deemed to have best chance to form
  /// root of profitable tree to vectorize. Return None if no candidate scored
  /// above the LookAheadHeuristics::ScoreFail.
  Optional<int>
  findBestRootPair(ArrayRef<std::pair<Value *, Value *>> Candidates) {
    LookAheadHeuristics LookAhead(*DL, *SE, *this, /*NumLanes=*/2,
                                  RootLookAheadMaxDepth);
    int BestScore = LookAheadHeuristics::ScoreFail;
    Optional<int> Index = None;
    for (int I : seq<int>(0, Candidates.size())) {
      int Score = LookAhead.getScoreAtLevelRec(Candidates[I].first,
                                               Candidates[I].second,
                                               /*U1=*/nullptr, /*U2=*/nullptr,
                                               /*Level=*/1, None);
      if (Score > BestScore) {
        BestScore = Score;
        Index = I;
      }
    }
    return Index;
  }

  /// Checks if the instruction is marked for deletion.
  bool isDeleted(Instruction *I) const { return DeletedInstructions.count(I); }

  /// Removes an instruction from its block and eventually deletes it.
  /// It's like Instruction::eraseFromParent() except that the actual deletion
  /// is delayed until BoUpSLP is destructed.
  void eraseInstruction(Instruction *I) {
    DeletedInstructions.insert(I);
  }

  /// Checks if the instruction was already analyzed for being possible
  /// reduction root.
  bool isAnalizedReductionRoot(Instruction *I) const {
    return AnalizedReductionsRoots.count(I);
  }
  /// Register given instruction as already analyzed for being possible
  /// reduction root.
  void analyzedReductionRoot(Instruction *I) {
    AnalizedReductionsRoots.insert(I);
  }
  /// Checks if the provided list of reduced values was checked already for
  /// vectorization.
  bool areAnalyzedReductionVals(ArrayRef<Value *> VL) {
    return AnalyzedReductionVals.contains(hash_value(VL));
  }
  /// Adds the list of reduced values to list of already checked values for the
  /// vectorization.
  void analyzedReductionVals(ArrayRef<Value *> VL) {
    AnalyzedReductionVals.insert(hash_value(VL));
  }
  /// Clear the list of the analyzed reduction root instructions.
  void clearReductionData() {
    AnalizedReductionsRoots.clear();
    AnalyzedReductionVals.clear();
  }
  /// Checks if the given value is gathered in one of the nodes.
  bool isGathered(Value *V) const {
    return MustGather.contains(V);
  }

  ~BoUpSLP();

private:
  /// Check if the operands on the edges \p Edges of the \p UserTE allows
  /// reordering (i.e. the operands can be reordered because they have only one
  /// user and reordarable).
  /// \param ReorderableGathers List of all gather nodes that require reordering
  /// (e.g., gather of extractlements or partially vectorizable loads).
  /// \param GatherOps List of gather operand nodes for \p UserTE that require
  /// reordering, subset of \p NonVectorized.
  bool
  canReorderOperands(TreeEntry *UserTE,
                     SmallVectorImpl<std::pair<unsigned, TreeEntry *>> &Edges,
                     ArrayRef<TreeEntry *> ReorderableGathers,
                     SmallVectorImpl<TreeEntry *> &GatherOps);

  /// Returns vectorized operand \p OpIdx of the node \p UserTE from the graph,
  /// if any. If it is not vectorized (gather node), returns nullptr.
  TreeEntry *getVectorizedOperand(TreeEntry *UserTE, unsigned OpIdx) {
    ArrayRef<Value *> VL = UserTE->getOperand(OpIdx);
    TreeEntry *TE = nullptr;
    const auto *It = find_if(VL, [this, &TE](Value *V) {
      TE = getTreeEntry(V);
      return TE;
    });
    if (It != VL.end() && TE->isSame(VL))
      return TE;
    return nullptr;
  }

  /// Returns vectorized operand \p OpIdx of the node \p UserTE from the graph,
  /// if any. If it is not vectorized (gather node), returns nullptr.
  const TreeEntry *getVectorizedOperand(const TreeEntry *UserTE,
                                        unsigned OpIdx) const {
    return const_cast<BoUpSLP *>(this)->getVectorizedOperand(
        const_cast<TreeEntry *>(UserTE), OpIdx);
  }

  /// Checks if all users of \p I are the part of the vectorization tree.
  bool areAllUsersVectorized(Instruction *I,
                             ArrayRef<Value *> VectorizedVals) const;

  /// \returns the cost of the vectorizable entry.
  InstructionCost getEntryCost(const TreeEntry *E,
                               ArrayRef<Value *> VectorizedVals);

  /// This is the recursive part of buildTree.
  void buildTree_rec(ArrayRef<Value *> Roots, unsigned Depth,
                     const EdgeInfo &EI);

  /// \returns true if the ExtractElement/ExtractValue instructions in \p VL can
  /// be vectorized to use the original vector (or aggregate "bitcast" to a
  /// vector) and sets \p CurrentOrder to the identity permutation; otherwise
  /// returns false, setting \p CurrentOrder to either an empty vector or a
  /// non-identity permutation that allows to reuse extract instructions.
  bool canReuseExtract(ArrayRef<Value *> VL, Value *OpValue,
                       SmallVectorImpl<unsigned> &CurrentOrder) const;

  /// Vectorize a single entry in the tree.
  Value *vectorizeTree(TreeEntry *E);

  /// Vectorize a single entry in the tree, starting in \p VL.
  Value *vectorizeTree(ArrayRef<Value *> VL);

  /// Create a new vector from a list of scalar values.  Produces a sequence
  /// which exploits values reused across lanes, and arranges the inserts
  /// for ease of later optimization.
  Value *createBuildVector(ArrayRef<Value *> VL);

  /// \returns the scalarization cost for this type. Scalarization in this
  /// context means the creation of vectors from a group of scalars. If \p
  /// NeedToShuffle is true, need to add a cost of reshuffling some of the
  /// vector elements.
  InstructionCost getGatherCost(FixedVectorType *Ty,
                                const APInt &ShuffledIndices,
                                bool NeedToShuffle) const;

  /// Checks if the gathered \p VL can be represented as shuffle(s) of previous
  /// tree entries.
  /// \returns ShuffleKind, if gathered values can be represented as shuffles of
  /// previous tree entries. \p Mask is filled with the shuffle mask.
  Optional<TargetTransformInfo::ShuffleKind>
  isGatherShuffledEntry(const TreeEntry *TE, SmallVectorImpl<int> &Mask,
                        SmallVectorImpl<const TreeEntry *> &Entries);

  /// \returns the scalarization cost for this list of values. Assuming that
  /// this subtree gets vectorized, we may need to extract the values from the
  /// roots. This method calculates the cost of extracting the values.
  InstructionCost getGatherCost(ArrayRef<Value *> VL) const;

  /// Set the Builder insert point to one after the last instruction in
  /// the bundle
  void setInsertPointAfterBundle(const TreeEntry *E);

  /// \returns a vector from a collection of scalars in \p VL.
  Value *gather(ArrayRef<Value *> VL);

  /// \returns whether the VectorizableTree is fully vectorizable and will
  /// be beneficial even the tree height is tiny.
  bool isFullyVectorizableTinyTree(bool ForReduction) const;

  /// Reorder commutative or alt operands to get better probability of
  /// generating vectorized code.
  static void reorderInputsAccordingToOpcode(ArrayRef<Value *> VL,
                                             SmallVectorImpl<Value *> &Left,
                                             SmallVectorImpl<Value *> &Right,
                                             const DataLayout &DL,
                                             ScalarEvolution &SE,
                                             const BoUpSLP &R);
  struct TreeEntry {
    using VecTreeTy = SmallVector<std::unique_ptr<TreeEntry>, 8>;
    TreeEntry(VecTreeTy &Container) : Container(Container) {}

    /// \returns true if the scalars in VL are equal to this entry.
    bool isSame(ArrayRef<Value *> VL) const {
      auto &&IsSame = [VL](ArrayRef<Value *> Scalars, ArrayRef<int> Mask) {
        if (Mask.size() != VL.size() && VL.size() == Scalars.size())
          return std::equal(VL.begin(), VL.end(), Scalars.begin());
        return VL.size() == Mask.size() &&
               std::equal(VL.begin(), VL.end(), Mask.begin(),
                          [Scalars](Value *V, int Idx) {
                            return (isa<UndefValue>(V) &&
                                    Idx == UndefMaskElem) ||
                                   (Idx != UndefMaskElem && V == Scalars[Idx]);
                          });
      };
      if (!ReorderIndices.empty()) {
        // TODO: implement matching if the nodes are just reordered, still can
        // treat the vector as the same if the list of scalars matches VL
        // directly, without reordering.
        SmallVector<int> Mask;
        inversePermutation(ReorderIndices, Mask);
        if (VL.size() == Scalars.size())
          return IsSame(Scalars, Mask);
        if (VL.size() == ReuseShuffleIndices.size()) {
          ::addMask(Mask, ReuseShuffleIndices);
          return IsSame(Scalars, Mask);
        }
        return false;
      }
      return IsSame(Scalars, ReuseShuffleIndices);
    }

    /// \returns true if current entry has same operands as \p TE.
    bool hasEqualOperands(const TreeEntry &TE) const {
      if (TE.getNumOperands() != getNumOperands())
        return false;
      SmallBitVector Used(getNumOperands());
      for (unsigned I = 0, E = getNumOperands(); I < E; ++I) {
        unsigned PrevCount = Used.count();
        for (unsigned K = 0; K < E; ++K) {
          if (Used.test(K))
            continue;
          if (getOperand(K) == TE.getOperand(I)) {
            Used.set(K);
            break;
          }
        }
        // Check if we actually found the matching operand.
        if (PrevCount == Used.count())
          return false;
      }
      return true;
    }

    /// \return Final vectorization factor for the node. Defined by the total
    /// number of vectorized scalars, including those, used several times in the
    /// entry and counted in the \a ReuseShuffleIndices, if any.
    unsigned getVectorFactor() const {
      if (!ReuseShuffleIndices.empty())
        return ReuseShuffleIndices.size();
      return Scalars.size();
    };

    /// A vector of scalars.
    ValueList Scalars;

    /// The Scalars are vectorized into this value. It is initialized to Null.
    Value *VectorizedValue = nullptr;

    /// Do we need to gather this sequence or vectorize it
    /// (either with vector instruction or with scatter/gather
    /// intrinsics for store/load)?
    enum EntryState { Vectorize, ScatterVectorize, NeedToGather };
    EntryState State;

    /// Does this sequence require some shuffling?
    SmallVector<int, 4> ReuseShuffleIndices;

    /// Does this entry require reordering?
    SmallVector<unsigned, 4> ReorderIndices;

    /// Points back to the VectorizableTree.
    ///
    /// Only used for Graphviz right now.  Unfortunately GraphTrait::NodeRef has
    /// to be a pointer and needs to be able to initialize the child iterator.
    /// Thus we need a reference back to the container to translate the indices
    /// to entries.
    VecTreeTy &Container;

    /// The TreeEntry index containing the user of this entry.  We can actually
    /// have multiple users so the data structure is not truly a tree.
    SmallVector<EdgeInfo, 1> UserTreeIndices;

    /// The index of this treeEntry in VectorizableTree.
    int Idx = -1;

  private:
    /// The operands of each instruction in each lane Operands[op_index][lane].
    /// Note: This helps avoid the replication of the code that performs the
    /// reordering of operands during buildTree_rec() and vectorizeTree().
    SmallVector<ValueList, 2> Operands;

    /// The main/alternate instruction.
    Instruction *MainOp = nullptr;
    Instruction *AltOp = nullptr;

  public:
    /// Set this bundle's \p OpIdx'th operand to \p OpVL.
    void setOperand(unsigned OpIdx, ArrayRef<Value *> OpVL) {
      if (Operands.size() < OpIdx + 1)
        Operands.resize(OpIdx + 1);
      assert(Operands[OpIdx].empty() && "Already resized?");
      assert(OpVL.size() <= Scalars.size() &&
             "Number of operands is greater than the number of scalars.");
      Operands[OpIdx].resize(OpVL.size());
      copy(OpVL, Operands[OpIdx].begin());
    }

    /// Set the operands of this bundle in their original order.
    void setOperandsInOrder() {
      assert(Operands.empty() && "Already initialized?");
      auto *I0 = cast<Instruction>(Scalars[0]);
      Operands.resize(I0->getNumOperands());
      unsigned NumLanes = Scalars.size();
      for (unsigned OpIdx = 0, NumOperands = I0->getNumOperands();
           OpIdx != NumOperands; ++OpIdx) {
        Operands[OpIdx].resize(NumLanes);
        for (unsigned Lane = 0; Lane != NumLanes; ++Lane) {
          auto *I = cast<Instruction>(Scalars[Lane]);
          assert(I->getNumOperands() == NumOperands &&
                 "Expected same number of operands");
          Operands[OpIdx][Lane] = I->getOperand(OpIdx);
        }
      }
    }

    /// Reorders operands of the node to the given mask \p Mask.
    void reorderOperands(ArrayRef<int> Mask) {
      for (ValueList &Operand : Operands)
        reorderScalars(Operand, Mask);
    }

    /// \returns the \p OpIdx operand of this TreeEntry.
    ValueList &getOperand(unsigned OpIdx) {
      assert(OpIdx < Operands.size() && "Off bounds");
      return Operands[OpIdx];
    }

    /// \returns the \p OpIdx operand of this TreeEntry.
    ArrayRef<Value *> getOperand(unsigned OpIdx) const {
      assert(OpIdx < Operands.size() && "Off bounds");
      return Operands[OpIdx];
    }

    /// \returns the number of operands.
    unsigned getNumOperands() const { return Operands.size(); }

    /// \return the single \p OpIdx operand.
    Value *getSingleOperand(unsigned OpIdx) const {
      assert(OpIdx < Operands.size() && "Off bounds");
      assert(!Operands[OpIdx].empty() && "No operand available");
      return Operands[OpIdx][0];
    }

    /// Some of the instructions in the list have alternate opcodes.
    bool isAltShuffle() const { return MainOp != AltOp; }

    bool isOpcodeOrAlt(Instruction *I) const {
      unsigned CheckedOpcode = I->getOpcode();
      return (getOpcode() == CheckedOpcode ||
              getAltOpcode() == CheckedOpcode);
    }

    /// Chooses the correct key for scheduling data. If \p Op has the same (or
    /// alternate) opcode as \p OpValue, the key is \p Op. Otherwise the key is
    /// \p OpValue.
    Value *isOneOf(Value *Op) const {
      auto *I = dyn_cast<Instruction>(Op);
      if (I && isOpcodeOrAlt(I))
        return Op;
      return MainOp;
    }

    void setOperations(const InstructionsState &S) {
      MainOp = S.MainOp;
      AltOp = S.AltOp;
    }

    Instruction *getMainOp() const {
      return MainOp;
    }

    Instruction *getAltOp() const {
      return AltOp;
    }

    /// The main/alternate opcodes for the list of instructions.
    unsigned getOpcode() const {
      return MainOp ? MainOp->getOpcode() : 0;
    }

    unsigned getAltOpcode() const {
      return AltOp ? AltOp->getOpcode() : 0;
    }

    /// When ReuseReorderShuffleIndices is empty it just returns position of \p
    /// V within vector of Scalars. Otherwise, try to remap on its reuse index.
    int findLaneForValue(Value *V) const {
      unsigned FoundLane = std::distance(Scalars.begin(), find(Scalars, V));
      assert(FoundLane < Scalars.size() && "Couldn't find extract lane");
      if (!ReorderIndices.empty())
        FoundLane = ReorderIndices[FoundLane];
      assert(FoundLane < Scalars.size() && "Couldn't find extract lane");
      if (!ReuseShuffleIndices.empty()) {
        FoundLane = std::distance(ReuseShuffleIndices.begin(),
                                  find(ReuseShuffleIndices, FoundLane));
      }
      return FoundLane;
    }

#ifndef NDEBUG
    /// Debug printer.
    LLVM_DUMP_METHOD void dump() const {
      dbgs() << Idx << ".\n";
      for (unsigned OpI = 0, OpE = Operands.size(); OpI != OpE; ++OpI) {
        dbgs() << "Operand " << OpI << ":\n";
        for (const Value *V : Operands[OpI])
          dbgs().indent(2) << *V << "\n";
      }
      dbgs() << "Scalars: \n";
      for (Value *V : Scalars)
        dbgs().indent(2) << *V << "\n";
      dbgs() << "State: ";
      switch (State) {
      case Vectorize:
        dbgs() << "Vectorize\n";
        break;
      case ScatterVectorize:
        dbgs() << "ScatterVectorize\n";
        break;
      case NeedToGather:
        dbgs() << "NeedToGather\n";
        break;
      }
      dbgs() << "MainOp: ";
      if (MainOp)
        dbgs() << *MainOp << "\n";
      else
        dbgs() << "NULL\n";
      dbgs() << "AltOp: ";
      if (AltOp)
        dbgs() << *AltOp << "\n";
      else
        dbgs() << "NULL\n";
      dbgs() << "VectorizedValue: ";
      if (VectorizedValue)
        dbgs() << *VectorizedValue << "\n";
      else
        dbgs() << "NULL\n";
      dbgs() << "ReuseShuffleIndices: ";
      if (ReuseShuffleIndices.empty())
        dbgs() << "Empty";
      else
        for (int ReuseIdx : ReuseShuffleIndices)
          dbgs() << ReuseIdx << ", ";
      dbgs() << "\n";
      dbgs() << "ReorderIndices: ";
      for (unsigned ReorderIdx : ReorderIndices)
        dbgs() << ReorderIdx << ", ";
      dbgs() << "\n";
      dbgs() << "UserTreeIndices: ";
      for (const auto &EInfo : UserTreeIndices)
        dbgs() << EInfo << ", ";
      dbgs() << "\n";
    }
#endif
  };

#ifndef NDEBUG
  void dumpTreeCosts(const TreeEntry *E, InstructionCost ReuseShuffleCost,
                     InstructionCost VecCost,
                     InstructionCost ScalarCost) const {
    dbgs() << "SLP: Calculated costs for Tree:\n"; E->dump();
    dbgs() << "SLP: Costs:\n";
    dbgs() << "SLP:     ReuseShuffleCost = " << ReuseShuffleCost << "\n";
    dbgs() << "SLP:     VectorCost = " << VecCost << "\n";
    dbgs() << "SLP:     ScalarCost = " << ScalarCost << "\n";
    dbgs() << "SLP:     ReuseShuffleCost + VecCost - ScalarCost = " <<
               ReuseShuffleCost + VecCost - ScalarCost << "\n";
  }
#endif

  /// Create a new VectorizableTree entry.
  TreeEntry *newTreeEntry(ArrayRef<Value *> VL, Optional<ScheduleData *> Bundle,
                          const InstructionsState &S,
                          const EdgeInfo &UserTreeIdx,
                          ArrayRef<int> ReuseShuffleIndices = None,
                          ArrayRef<unsigned> ReorderIndices = None) {
    TreeEntry::EntryState EntryState =
        Bundle ? TreeEntry::Vectorize : TreeEntry::NeedToGather;
    return newTreeEntry(VL, EntryState, Bundle, S, UserTreeIdx,
                        ReuseShuffleIndices, ReorderIndices);
  }

  TreeEntry *newTreeEntry(ArrayRef<Value *> VL,
                          TreeEntry::EntryState EntryState,
                          Optional<ScheduleData *> Bundle,
                          const InstructionsState &S,
                          const EdgeInfo &UserTreeIdx,
                          ArrayRef<int> ReuseShuffleIndices = None,
                          ArrayRef<unsigned> ReorderIndices = None) {
    assert(((!Bundle && EntryState == TreeEntry::NeedToGather) ||
            (Bundle && EntryState != TreeEntry::NeedToGather)) &&
           "Need to vectorize gather entry?");
    VectorizableTree.push_back(std::make_unique<TreeEntry>(VectorizableTree));
    TreeEntry *Last = VectorizableTree.back().get();
    Last->Idx = VectorizableTree.size() - 1;
    Last->State = EntryState;
    Last->ReuseShuffleIndices.append(ReuseShuffleIndices.begin(),
                                     ReuseShuffleIndices.end());
    if (ReorderIndices.empty()) {
      Last->Scalars.assign(VL.begin(), VL.end());
      Last->setOperations(S);
    } else {
      // Reorder scalars and build final mask.
      Last->Scalars.assign(VL.size(), nullptr);
      transform(ReorderIndices, Last->Scalars.begin(),
                [VL](unsigned Idx) -> Value * {
                  if (Idx >= VL.size())
                    return UndefValue::get(VL.front()->getType());
                  return VL[Idx];
                });
      InstructionsState S = getSameOpcode(Last->Scalars);
      Last->setOperations(S);
      Last->ReorderIndices.append(ReorderIndices.begin(), ReorderIndices.end());
    }
    if (Last->State != TreeEntry::NeedToGather) {
      for (Value *V : VL) {
        assert(!getTreeEntry(V) && "Scalar already in tree!");
        ScalarToTreeEntry[V] = Last;
      }
      // Update the scheduler bundle to point to this TreeEntry.
      ScheduleData *BundleMember = Bundle.getValue();
      assert((BundleMember || isa<PHINode>(S.MainOp) ||
              isVectorLikeInstWithConstOps(S.MainOp) ||
              doesNotNeedToSchedule(VL)) &&
             "Bundle and VL out of sync");
      if (BundleMember) {
        for (Value *V : VL) {
          if (doesNotNeedToBeScheduled(V))
            continue;
          assert(BundleMember && "Unexpected end of bundle.");
          BundleMember->TE = Last;
          BundleMember = BundleMember->NextInBundle;
        }
      }
      assert(!BundleMember && "Bundle and VL out of sync");
    } else {
      MustGather.insert(VL.begin(), VL.end());
    }

    if (UserTreeIdx.UserTE)
      Last->UserTreeIndices.push_back(UserTreeIdx);

    return Last;
  }

  /// -- Vectorization State --
  /// Holds all of the tree entries.
  TreeEntry::VecTreeTy VectorizableTree;

#ifndef NDEBUG
  /// Debug printer.
  LLVM_DUMP_METHOD void dumpVectorizableTree() const {
    for (unsigned Id = 0, IdE = VectorizableTree.size(); Id != IdE; ++Id) {
      VectorizableTree[Id]->dump();
      dbgs() << "\n";
    }
  }
#endif

  TreeEntry *getTreeEntry(Value *V) { return ScalarToTreeEntry.lookup(V); }

  const TreeEntry *getTreeEntry(Value *V) const {
    return ScalarToTreeEntry.lookup(V);
  }

  /// Maps a specific scalar to its tree entry.
  SmallDenseMap<Value*, TreeEntry *> ScalarToTreeEntry;

  /// Maps a value to the proposed vectorizable size.
  SmallDenseMap<Value *, unsigned> InstrElementSize;

  /// A list of scalars that we found that we need to keep as scalars.
  ValueSet MustGather;

  /// This POD struct describes one external user in the vectorized tree.
  struct ExternalUser {
    ExternalUser(Value *S, llvm::User *U, int L)
        : Scalar(S), User(U), Lane(L) {}

    // Which scalar in our function.
    Value *Scalar;

    // Which user that uses the scalar.
    llvm::User *User;

    // Which lane does the scalar belong to.
    int Lane;
  };
  using UserList = SmallVector<ExternalUser, 16>;

  /// Checks if two instructions may access the same memory.
  ///
  /// \p Loc1 is the location of \p Inst1. It is passed explicitly because it
  /// is invariant in the calling loop.
  bool isAliased(const MemoryLocation &Loc1, Instruction *Inst1,
                 Instruction *Inst2) {
    // First check if the result is already in the cache.
    AliasCacheKey key = std::make_pair(Inst1, Inst2);
    Optional<bool> &result = AliasCache[key];
    if (result.hasValue()) {
      return result.getValue();
    }
    bool aliased = true;
    if (Loc1.Ptr && isSimple(Inst1))
      aliased = isModOrRefSet(BatchAA.getModRefInfo(Inst2, Loc1));
    // Store the result in the cache.
    result = aliased;
    return aliased;
  }

  using AliasCacheKey = std::pair<Instruction *, Instruction *>;

  /// Cache for alias results.
  /// TODO: consider moving this to the AliasAnalysis itself.
  DenseMap<AliasCacheKey, Optional<bool>> AliasCache;

  // Cache for pointerMayBeCaptured calls inside AA.  This is preserved
  // globally through SLP because we don't perform any action which
  // invalidates capture results.
  BatchAAResults BatchAA;

  /// Temporary store for deleted instructions. Instructions will be deleted
  /// eventually when the BoUpSLP is destructed.  The deferral is required to
  /// ensure that there are no incorrect collisions in the AliasCache, which
  /// can happen if a new instruction is allocated at the same address as a
  /// previously deleted instruction.
  DenseSet<Instruction *> DeletedInstructions;

  /// Set of the instruction, being analyzed already for reductions.
  SmallPtrSet<Instruction *, 16> AnalizedReductionsRoots;

  /// Set of hashes for the list of reduction values already being analyzed.
  DenseSet<size_t> AnalyzedReductionVals;

  /// A list of values that need to extracted out of the tree.
  /// This list holds pairs of (Internal Scalar : External User). External User
  /// can be nullptr, it means that this Internal Scalar will be used later,
  /// after vectorization.
  UserList ExternalUses;

  /// Values used only by @llvm.assume calls.
  SmallPtrSet<const Value *, 32> EphValues;

  /// Holds all of the instructions that we gathered.
  SetVector<Instruction *> GatherShuffleSeq;

  /// A list of blocks that we are going to CSE.
  SetVector<BasicBlock *> CSEBlocks;

  /// Contains all scheduling relevant data for an instruction.
  /// A ScheduleData either represents a single instruction or a member of an
  /// instruction bundle (= a group of instructions which is combined into a
  /// vector instruction).
  struct ScheduleData {
    // The initial value for the dependency counters. It means that the
    // dependencies are not calculated yet.
    enum { InvalidDeps = -1 };

    ScheduleData() = default;

    void init(int BlockSchedulingRegionID, Value *OpVal) {
      FirstInBundle = this;
      NextInBundle = nullptr;
      NextLoadStore = nullptr;
      IsScheduled = false;
      SchedulingRegionID = BlockSchedulingRegionID;
      clearDependencies();
      OpValue = OpVal;
      TE = nullptr;
    }

    /// Verify basic self consistency properties
    void verify() {
      if (hasValidDependencies()) {
        assert(UnscheduledDeps <= Dependencies && "invariant");
      } else {
        assert(UnscheduledDeps == Dependencies && "invariant");
      }

      if (IsScheduled) {
        assert(isSchedulingEntity() &&
                "unexpected scheduled state");
        for (const ScheduleData *BundleMember = this; BundleMember;
             BundleMember = BundleMember->NextInBundle) {
          assert(BundleMember->hasValidDependencies() &&
                 BundleMember->UnscheduledDeps == 0 &&
                 "unexpected scheduled state");
          assert((BundleMember == this || !BundleMember->IsScheduled) &&
                 "only bundle is marked scheduled");
        }
      }

      assert(Inst->getParent() == FirstInBundle->Inst->getParent() &&
             "all bundle members must be in same basic block");
    }

    /// Returns true if the dependency information has been calculated.
    /// Note that depenendency validity can vary between instructions within
    /// a single bundle.
    bool hasValidDependencies() const { return Dependencies != InvalidDeps; }

    /// Returns true for single instructions and for bundle representatives
    /// (= the head of a bundle).
    bool isSchedulingEntity() const { return FirstInBundle == this; }

    /// Returns true if it represents an instruction bundle and not only a
    /// single instruction.
    bool isPartOfBundle() const {
      return NextInBundle != nullptr || FirstInBundle != this || TE;
    }

    /// Returns true if it is ready for scheduling, i.e. it has no more
    /// unscheduled depending instructions/bundles.
    bool isReady() const {
      assert(isSchedulingEntity() &&
             "can't consider non-scheduling entity for ready list");
      return unscheduledDepsInBundle() == 0 && !IsScheduled;
    }

    /// Modifies the number of unscheduled dependencies for this instruction,
    /// and returns the number of remaining dependencies for the containing
    /// bundle.
    int incrementUnscheduledDeps(int Incr) {
      assert(hasValidDependencies() &&
             "increment of unscheduled deps would be meaningless");
      UnscheduledDeps += Incr;
      return FirstInBundle->unscheduledDepsInBundle();
    }

    /// Sets the number of unscheduled dependencies to the number of
    /// dependencies.
    void resetUnscheduledDeps() {
      UnscheduledDeps = Dependencies;
    }

    /// Clears all dependency information.
    void clearDependencies() {
      Dependencies = InvalidDeps;
      resetUnscheduledDeps();
      MemoryDependencies.clear();
      ControlDependencies.clear();
    }

    int unscheduledDepsInBundle() const {
      assert(isSchedulingEntity() && "only meaningful on the bundle");
      int Sum = 0;
      for (const ScheduleData *BundleMember = this; BundleMember;
           BundleMember = BundleMember->NextInBundle) {
        if (BundleMember->UnscheduledDeps == InvalidDeps)
          return InvalidDeps;
        Sum += BundleMember->UnscheduledDeps;
      }
      return Sum;
    }

    void dump(raw_ostream &os) const {
      if (!isSchedulingEntity()) {
        os << "/ " << *Inst;
      } else if (NextInBundle) {
        os << '[' << *Inst;
        ScheduleData *SD = NextInBundle;
        while (SD) {
          os << ';' << *SD->Inst;
          SD = SD->NextInBundle;
        }
        os << ']';
      } else {
        os << *Inst;
      }
    }

    Instruction *Inst = nullptr;

    /// Opcode of the current instruction in the schedule data.
    Value *OpValue = nullptr;

    /// The TreeEntry that this instruction corresponds to.
    TreeEntry *TE = nullptr;

    /// Points to the head in an instruction bundle (and always to this for
    /// single instructions).
    ScheduleData *FirstInBundle = nullptr;

    /// Single linked list of all instructions in a bundle. Null if it is a
    /// single instruction.
    ScheduleData *NextInBundle = nullptr;

    /// Single linked list of all memory instructions (e.g. load, store, call)
    /// in the block - until the end of the scheduling region.
    ScheduleData *NextLoadStore = nullptr;

    /// The dependent memory instructions.
    /// This list is derived on demand in calculateDependencies().
    SmallVector<ScheduleData *, 4> MemoryDependencies;

    /// List of instructions which this instruction could be control dependent
    /// on.  Allowing such nodes to be scheduled below this one could introduce
    /// a runtime fault which didn't exist in the original program.
    /// ex: this is a load or udiv following a readonly call which inf loops
    SmallVector<ScheduleData *, 4> ControlDependencies;

    /// This ScheduleData is in the current scheduling region if this matches
    /// the current SchedulingRegionID of BlockScheduling.
    int SchedulingRegionID = 0;

    /// Used for getting a "good" final ordering of instructions.
    int SchedulingPriority = 0;

    /// The number of dependencies. Constitutes of the number of users of the
    /// instruction plus the number of dependent memory instructions (if any).
    /// This value is calculated on demand.
    /// If InvalidDeps, the number of dependencies is not calculated yet.
    int Dependencies = InvalidDeps;

    /// The number of dependencies minus the number of dependencies of scheduled
    /// instructions. As soon as this is zero, the instruction/bundle gets ready
    /// for scheduling.
    /// Note that this is negative as long as Dependencies is not calculated.
    int UnscheduledDeps = InvalidDeps;

    /// True if this instruction is scheduled (or considered as scheduled in the
    /// dry-run).
    bool IsScheduled = false;
  };

#ifndef NDEBUG
  friend inline raw_ostream &operator<<(raw_ostream &os,
                                        const BoUpSLP::ScheduleData &SD) {
    SD.dump(os);
    return os;
  }
#endif

  friend struct GraphTraits<BoUpSLP *>;
  friend struct DOTGraphTraits<BoUpSLP *>;

  /// Contains all scheduling data for a basic block.
  /// It does not schedules instructions, which are not memory read/write
  /// instructions and their operands are either constants, or arguments, or
  /// phis, or instructions from others blocks, or their users are phis or from
  /// the other blocks. The resulting vector instructions can be placed at the
  /// beginning of the basic block without scheduling (if operands does not need
  /// to be scheduled) or at the end of the block (if users are outside of the
  /// block). It allows to save some compile time and memory used by the
  /// compiler.
  /// ScheduleData is assigned for each instruction in between the boundaries of
  /// the tree entry, even for those, which are not part of the graph. It is
  /// required to correctly follow the dependencies between the instructions and
  /// their correct scheduling. The ScheduleData is not allocated for the
  /// instructions, which do not require scheduling, like phis, nodes with
  /// extractelements/insertelements only or nodes with instructions, with
  /// uses/operands outside of the block.
  struct BlockScheduling {
    BlockScheduling(BasicBlock *BB)
        : BB(BB), ChunkSize(BB->size()), ChunkPos(ChunkSize) {}

    void clear() {
      ReadyInsts.clear();
      ScheduleStart = nullptr;
      ScheduleEnd = nullptr;
      FirstLoadStoreInRegion = nullptr;
      LastLoadStoreInRegion = nullptr;
      RegionHasStackSave = false;

      // Reduce the maximum schedule region size by the size of the
      // previous scheduling run.
      ScheduleRegionSizeLimit -= ScheduleRegionSize;
      if (ScheduleRegionSizeLimit < MinScheduleRegionSize)
        ScheduleRegionSizeLimit = MinScheduleRegionSize;
      ScheduleRegionSize = 0;

      // Make a new scheduling region, i.e. all existing ScheduleData is not
      // in the new region yet.
      ++SchedulingRegionID;
    }

    ScheduleData *getScheduleData(Instruction *I) {
      if (BB != I->getParent())
        // Avoid lookup if can't possibly be in map.
        return nullptr;
      ScheduleData *SD = ScheduleDataMap.lookup(I);
      if (SD && isInSchedulingRegion(SD))
        return SD;
      return nullptr;
    }

    ScheduleData *getScheduleData(Value *V) {
      if (auto *I = dyn_cast<Instruction>(V))
        return getScheduleData(I);
      return nullptr;
    }

    ScheduleData *getScheduleData(Value *V, Value *Key) {
      if (V == Key)
        return getScheduleData(V);
      auto I = ExtraScheduleDataMap.find(V);
      if (I != ExtraScheduleDataMap.end()) {
        ScheduleData *SD = I->second.lookup(Key);
        if (SD && isInSchedulingRegion(SD))
          return SD;
      }
      return nullptr;
    }

    bool isInSchedulingRegion(ScheduleData *SD) const {
      return SD->SchedulingRegionID == SchedulingRegionID;
    }

    /// Marks an instruction as scheduled and puts all dependent ready
    /// instructions into the ready-list.
    template <typename ReadyListType>
    void schedule(ScheduleData *SD, ReadyListType &ReadyList) {
      SD->IsScheduled = true;
      LLVM_DEBUG(dbgs() << "SLP:   schedule " << *SD << "\n");

      for (ScheduleData *BundleMember = SD; BundleMember;
           BundleMember = BundleMember->NextInBundle) {
        if (BundleMember->Inst != BundleMember->OpValue)
          continue;

        // Handle the def-use chain dependencies.

        // Decrement the unscheduled counter and insert to ready list if ready.
        auto &&DecrUnsched = [this, &ReadyList](Instruction *I) {
          doForAllOpcodes(I, [&ReadyList](ScheduleData *OpDef) {
            if (OpDef && OpDef->hasValidDependencies() &&
                OpDef->incrementUnscheduledDeps(-1) == 0) {
              // There are no more unscheduled dependencies after
              // decrementing, so we can put the dependent instruction
              // into the ready list.
              ScheduleData *DepBundle = OpDef->FirstInBundle;
              assert(!DepBundle->IsScheduled &&
                     "already scheduled bundle gets ready");
              ReadyList.insert(DepBundle);
              LLVM_DEBUG(dbgs()
                         << "SLP:    gets ready (def): " << *DepBundle << "\n");
            }
          });
        };

        // If BundleMember is a vector bundle, its operands may have been
        // reordered during buildTree(). We therefore need to get its operands
        // through the TreeEntry.
        if (TreeEntry *TE = BundleMember->TE) {
          // Need to search for the lane since the tree entry can be reordered.
          int Lane = std::distance(TE->Scalars.begin(),
                                   find(TE->Scalars, BundleMember->Inst));
          assert(Lane >= 0 && "Lane not set");

          // Since vectorization tree is being built recursively this assertion
          // ensures that the tree entry has all operands set before reaching
          // this code. Couple of exceptions known at the moment are extracts
          // where their second (immediate) operand is not added. Since
          // immediates do not affect scheduler behavior this is considered
          // okay.
          auto *In = BundleMember->Inst;
          assert(In &&
                 (isa<ExtractValueInst>(In) || isa<ExtractElementInst>(In) ||
                  In->getNumOperands() == TE->getNumOperands()) &&
                 "Missed TreeEntry operands?");
          (void)In; // fake use to avoid build failure when assertions disabled

          for (unsigned OpIdx = 0, NumOperands = TE->getNumOperands();
               OpIdx != NumOperands; ++OpIdx)
            if (auto *I = dyn_cast<Instruction>(TE->getOperand(OpIdx)[Lane]))
              DecrUnsched(I);
        } else {
          // If BundleMember is a stand-alone instruction, no operand reordering
          // has taken place, so we directly access its operands.
          for (Use &U : BundleMember->Inst->operands())
            if (auto *I = dyn_cast<Instruction>(U.get()))
              DecrUnsched(I);
        }
        // Handle the memory dependencies.
        for (ScheduleData *MemoryDepSD : BundleMember->MemoryDependencies) {
          if (MemoryDepSD->hasValidDependencies() &&
              MemoryDepSD->incrementUnscheduledDeps(-1) == 0) {
            // There are no more unscheduled dependencies after decrementing,
            // so we can put the dependent instruction into the ready list.
            ScheduleData *DepBundle = MemoryDepSD->FirstInBundle;
            assert(!DepBundle->IsScheduled &&
                   "already scheduled bundle gets ready");
            ReadyList.insert(DepBundle);
            LLVM_DEBUG(dbgs()
                       << "SLP:    gets ready (mem): " << *DepBundle << "\n");
          }
        }
        // Handle the control dependencies.
        for (ScheduleData *DepSD : BundleMember->ControlDependencies) {
          if (DepSD->incrementUnscheduledDeps(-1) == 0) {
            // There are no more unscheduled dependencies after decrementing,
            // so we can put the dependent instruction into the ready list.
            ScheduleData *DepBundle = DepSD->FirstInBundle;
            assert(!DepBundle->IsScheduled &&
                   "already scheduled bundle gets ready");
            ReadyList.insert(DepBundle);
            LLVM_DEBUG(dbgs()
                       << "SLP:    gets ready (ctl): " << *DepBundle << "\n");
          }
        }

      }
    }

    /// Verify basic self consistency properties of the data structure.
    void verify() {
      if (!ScheduleStart)
        return;

      assert(ScheduleStart->getParent() == ScheduleEnd->getParent() &&
             ScheduleStart->comesBefore(ScheduleEnd) &&
             "Not a valid scheduling region?");

      for (auto *I = ScheduleStart; I != ScheduleEnd; I = I->getNextNode()) {
        auto *SD = getScheduleData(I);
        if (!SD)
          continue;
        assert(isInSchedulingRegion(SD) &&
               "primary schedule data not in window?");
        assert(isInSchedulingRegion(SD->FirstInBundle) &&
               "entire bundle in window!");
        (void)SD;
        doForAllOpcodes(I, [](ScheduleData *SD) { SD->verify(); });
      }

      for (auto *SD : ReadyInsts) {
        assert(SD->isSchedulingEntity() && SD->isReady() &&
               "item in ready list not ready?");
        (void)SD;
      }
    }

    void doForAllOpcodes(Value *V,
                         function_ref<void(ScheduleData *SD)> Action) {
      if (ScheduleData *SD = getScheduleData(V))
        Action(SD);
      auto I = ExtraScheduleDataMap.find(V);
      if (I != ExtraScheduleDataMap.end())
        for (auto &P : I->second)
          if (isInSchedulingRegion(P.second))
            Action(P.second);
    }

    /// Put all instructions into the ReadyList which are ready for scheduling.
    template <typename ReadyListType>
    void initialFillReadyList(ReadyListType &ReadyList) {
      for (auto *I = ScheduleStart; I != ScheduleEnd; I = I->getNextNode()) {
        doForAllOpcodes(I, [&](ScheduleData *SD) {
          if (SD->isSchedulingEntity() && SD->hasValidDependencies() &&
              SD->isReady()) {
            ReadyList.insert(SD);
            LLVM_DEBUG(dbgs()
                       << "SLP:    initially in ready list: " << *SD << "\n");
          }
        });
      }
    }

    /// Build a bundle from the ScheduleData nodes corresponding to the
    /// scalar instruction for each lane.
    ScheduleData *buildBundle(ArrayRef<Value *> VL);

    /// Checks if a bundle of instructions can be scheduled, i.e. has no
    /// cyclic dependencies. This is only a dry-run, no instructions are
    /// actually moved at this stage.
    /// \returns the scheduling bundle. The returned Optional value is non-None
    /// if \p VL is allowed to be scheduled.
    Optional<ScheduleData *>
    tryScheduleBundle(ArrayRef<Value *> VL, BoUpSLP *SLP,
                      const InstructionsState &S);

    /// Un-bundles a group of instructions.
    void cancelScheduling(ArrayRef<Value *> VL, Value *OpValue);

    /// Allocates schedule data chunk.
    ScheduleData *allocateScheduleDataChunks();

    /// Extends the scheduling region so that V is inside the region.
    /// \returns true if the region size is within the limit.
    bool extendSchedulingRegion(Value *V, const InstructionsState &S);

    /// Initialize the ScheduleData structures for new instructions in the
    /// scheduling region.
    void initScheduleData(Instruction *FromI, Instruction *ToI,
                          ScheduleData *PrevLoadStore,
                          ScheduleData *NextLoadStore);

    /// Updates the dependency information of a bundle and of all instructions/
    /// bundles which depend on the original bundle.
    void calculateDependencies(ScheduleData *SD, bool InsertInReadyList,
                               BoUpSLP *SLP);

    /// Sets all instruction in the scheduling region to un-scheduled.
    void resetSchedule();

    BasicBlock *BB;

    /// Simple memory allocation for ScheduleData.
    std::vector<std::unique_ptr<ScheduleData[]>> ScheduleDataChunks;

    /// The size of a ScheduleData array in ScheduleDataChunks.
    int ChunkSize;

    /// The allocator position in the current chunk, which is the last entry
    /// of ScheduleDataChunks.
    int ChunkPos;

    /// Attaches ScheduleData to Instruction.
    /// Note that the mapping survives during all vectorization iterations, i.e.
    /// ScheduleData structures are recycled.
    DenseMap<Instruction *, ScheduleData *> ScheduleDataMap;

    /// Attaches ScheduleData to Instruction with the leading key.
    DenseMap<Value *, SmallDenseMap<Value *, ScheduleData *>>
        ExtraScheduleDataMap;

    /// The ready-list for scheduling (only used for the dry-run).
    SetVector<ScheduleData *> ReadyInsts;

    /// The first instruction of the scheduling region.
    Instruction *ScheduleStart = nullptr;

    /// The first instruction _after_ the scheduling region.
    Instruction *ScheduleEnd = nullptr;

    /// The first memory accessing instruction in the scheduling region
    /// (can be null).
    ScheduleData *FirstLoadStoreInRegion = nullptr;

    /// The last memory accessing instruction in the scheduling region
    /// (can be null).
    ScheduleData *LastLoadStoreInRegion = nullptr;

    /// Is there an llvm.stacksave or llvm.stackrestore in the scheduling
    /// region?  Used to optimize the dependence calculation for the
    /// common case where there isn't.
    bool RegionHasStackSave = false;

    /// The current size of the scheduling region.
    int ScheduleRegionSize = 0;

    /// The maximum size allowed for the scheduling region.
    int ScheduleRegionSizeLimit = ScheduleRegionSizeBudget;

    /// The ID of the scheduling region. For a new vectorization iteration this
    /// is incremented which "removes" all ScheduleData from the region.
    /// Make sure that the initial SchedulingRegionID is greater than the
    /// initial SchedulingRegionID in ScheduleData (which is 0).
    int SchedulingRegionID = 1;
  };

  /// Attaches the BlockScheduling structures to basic blocks.
  MapVector<BasicBlock *, std::unique_ptr<BlockScheduling>> BlocksSchedules;

  /// Performs the "real" scheduling. Done before vectorization is actually
  /// performed in a basic block.
  void scheduleBlock(BlockScheduling *BS);

  /// List of users to ignore during scheduling and that don't need extracting.
  ArrayRef<Value *> UserIgnoreList;

  /// A DenseMapInfo implementation for holding DenseMaps and DenseSets of
  /// sorted SmallVectors of unsigned.
  struct OrdersTypeDenseMapInfo {
    static OrdersType getEmptyKey() {
      OrdersType V;
      V.push_back(~1U);
      return V;
    }

    static OrdersType getTombstoneKey() {
      OrdersType V;
      V.push_back(~2U);
      return V;
    }

    static unsigned getHashValue(const OrdersType &V) {
      return static_cast<unsigned>(hash_combine_range(V.begin(), V.end()));
    }

    static bool isEqual(const OrdersType &LHS, const OrdersType &RHS) {
      return LHS == RHS;
    }
  };

  // Analysis and block reference.
  Function *F;
  ScalarEvolution *SE;
  TargetTransformInfo *TTI;
  TargetLibraryInfo *TLI;
  LoopInfo *LI;
  DominatorTree *DT;
  AssumptionCache *AC;
  DemandedBits *DB;
  const DataLayout *DL;
  OptimizationRemarkEmitter *ORE;

  unsigned MaxVecRegSize; // This is set by TTI or overridden by cl::opt.
  unsigned MinVecRegSize; // Set by cl::opt (default: 128).

  /// Instruction builder to construct the vectorized tree.
  IRBuilder<> Builder;

  /// A map of scalar integer values to the smallest bit width with which they
  /// can legally be represented. The values map to (width, signed) pairs,
  /// where "width" indicates the minimum bit width and "signed" is True if the
  /// value must be signed-extended, rather than zero-extended, back to its
  /// original width.
  MapVector<Value *, std::pair<uint64_t, bool>> MinBWs;
};

} // end namespace slpvectorizer

template <> struct GraphTraits<BoUpSLP *> {
  using TreeEntry = BoUpSLP::TreeEntry;

  /// NodeRef has to be a pointer per the GraphWriter.
  using NodeRef = TreeEntry *;

  using ContainerTy = BoUpSLP::TreeEntry::VecTreeTy;

  /// Add the VectorizableTree to the index iterator to be able to return
  /// TreeEntry pointers.
  struct ChildIteratorType
      : public iterator_adaptor_base<
            ChildIteratorType, SmallVector<BoUpSLP::EdgeInfo, 1>::iterator> {
    ContainerTy &VectorizableTree;

    ChildIteratorType(SmallVector<BoUpSLP::EdgeInfo, 1>::iterator W,
                      ContainerTy &VT)
        : ChildIteratorType::iterator_adaptor_base(W), VectorizableTree(VT) {}

    NodeRef operator*() { return I->UserTE; }
  };

  static NodeRef getEntryNode(BoUpSLP &R) {
    return R.VectorizableTree[0].get();
  }

  static ChildIteratorType child_begin(NodeRef N) {
    return {N->UserTreeIndices.begin(), N->Container};
  }

  static ChildIteratorType child_end(NodeRef N) {
    return {N->UserTreeIndices.end(), N->Container};
  }

  /// For the node iterator we just need to turn the TreeEntry iterator into a
  /// TreeEntry* iterator so that it dereferences to NodeRef.
  class nodes_iterator {
    using ItTy = ContainerTy::iterator;
    ItTy It;

  public:
    nodes_iterator(const ItTy &It2) : It(It2) {}
    NodeRef operator*() { return It->get(); }
    nodes_iterator operator++() {
      ++It;
      return *this;
    }
    bool operator!=(const nodes_iterator &N2) const { return N2.It != It; }
  };

  static nodes_iterator nodes_begin(BoUpSLP *R) {
    return nodes_iterator(R->VectorizableTree.begin());
  }

  static nodes_iterator nodes_end(BoUpSLP *R) {
    return nodes_iterator(R->VectorizableTree.end());
  }

  static unsigned size(BoUpSLP *R) { return R->VectorizableTree.size(); }
};

template <> struct DOTGraphTraits<BoUpSLP *> : public DefaultDOTGraphTraits {
  using TreeEntry = BoUpSLP::TreeEntry;

  DOTGraphTraits(bool isSimple = false) : DefaultDOTGraphTraits(isSimple) {}

  std::string getNodeLabel(const TreeEntry *Entry, const BoUpSLP *R) {
    std::string Str;
    raw_string_ostream OS(Str);
    if (isSplat(Entry->Scalars))
      OS << "<splat> ";
    for (auto V : Entry->Scalars) {
      OS << *V;
      if (llvm::any_of(R->ExternalUses, [&](const BoUpSLP::ExternalUser &EU) {
            return EU.Scalar == V;
          }))
        OS << " <extract>";
      OS << "\n";
    }
    return Str;
  }

  static std::string getNodeAttributes(const TreeEntry *Entry,
                                       const BoUpSLP *) {
    if (Entry->State == TreeEntry::NeedToGather)
      return "color=red";
    return "";
  }
};

} // end namespace llvm

BoUpSLP::~BoUpSLP() {
  SmallVector<WeakTrackingVH> DeadInsts;
  for (auto *I : DeletedInstructions) {
    for (Use &U : I->operands()) {
      auto *Op = dyn_cast<Instruction>(U.get());
      if (Op && !DeletedInstructions.count(Op) && Op->hasOneUser() &&
          wouldInstructionBeTriviallyDead(Op, TLI))
        DeadInsts.emplace_back(Op);
    }
    I->dropAllReferences();
  }
  for (auto *I : DeletedInstructions) {
    assert(I->use_empty() &&
           "trying to erase instruction with users.");
    I->eraseFromParent();
  }

  // Cleanup any dead scalar code feeding the vectorized instructions
  RecursivelyDeleteTriviallyDeadInstructions(DeadInsts, TLI);

#ifdef EXPENSIVE_CHECKS
  // If we could guarantee that this call is not extremely slow, we could
  // remove the ifdef limitation (see PR47712).
  assert(!verifyFunction(*F, &dbgs()));
#endif
}

/// Reorders the given \p Reuses mask according to the given \p Mask. \p Reuses
/// contains original mask for the scalars reused in the node. Procedure
/// transform this mask in accordance with the given \p Mask.
static void reorderReuses(SmallVectorImpl<int> &Reuses, ArrayRef<int> Mask) {
  assert(!Mask.empty() && Reuses.size() == Mask.size() &&
         "Expected non-empty mask.");
  SmallVector<int> Prev(Reuses.begin(), Reuses.end());
  Prev.swap(Reuses);
  for (unsigned I = 0, E = Prev.size(); I < E; ++I)
    if (Mask[I] != UndefMaskElem)
      Reuses[Mask[I]] = Prev[I];
}

/// Reorders the given \p Order according to the given \p Mask. \p Order - is
/// the original order of the scalars. Procedure transforms the provided order
/// in accordance with the given \p Mask. If the resulting \p Order is just an
/// identity order, \p Order is cleared.
static void reorderOrder(SmallVectorImpl<unsigned> &Order, ArrayRef<int> Mask) {
  assert(!Mask.empty() && "Expected non-empty mask.");
  SmallVector<int> MaskOrder;
  if (Order.empty()) {
    MaskOrder.resize(Mask.size());
    std::iota(MaskOrder.begin(), MaskOrder.end(), 0);
  } else {
    inversePermutation(Order, MaskOrder);
  }
  reorderReuses(MaskOrder, Mask);
  if (ShuffleVectorInst::isIdentityMask(MaskOrder)) {
    Order.clear();
    return;
  }
  Order.assign(Mask.size(), Mask.size());
  for (unsigned I = 0, E = Mask.size(); I < E; ++I)
    if (MaskOrder[I] != UndefMaskElem)
      Order[MaskOrder[I]] = I;
  fixupOrderingIndices(Order);
}

Optional<BoUpSLP::OrdersType>
BoUpSLP::findReusedOrderedScalars(const BoUpSLP::TreeEntry &TE) {
  assert(TE.State == TreeEntry::NeedToGather && "Expected gather node only.");
  unsigned NumScalars = TE.Scalars.size();
  OrdersType CurrentOrder(NumScalars, NumScalars);
  SmallVector<int> Positions;
  SmallBitVector UsedPositions(NumScalars);
  const TreeEntry *STE = nullptr;
  // Try to find all gathered scalars that are gets vectorized in other
  // vectorize node. Here we can have only one single tree vector node to
  // correctly identify order of the gathered scalars.
  for (unsigned I = 0; I < NumScalars; ++I) {
    Value *V = TE.Scalars[I];
    if (!isa<LoadInst, ExtractElementInst, ExtractValueInst>(V))
      continue;
    if (const auto *LocalSTE = getTreeEntry(V)) {
      if (!STE)
        STE = LocalSTE;
      else if (STE != LocalSTE)
        // Take the order only from the single vector node.
        return None;
      unsigned Lane =
          std::distance(STE->Scalars.begin(), find(STE->Scalars, V));
      if (Lane >= NumScalars)
        return None;
      if (CurrentOrder[Lane] != NumScalars) {
        if (Lane != I)
          continue;
        UsedPositions.reset(CurrentOrder[Lane]);
      }
      // The partial identity (where only some elements of the gather node are
      // in the identity order) is good.
      CurrentOrder[Lane] = I;
      UsedPositions.set(I);
    }
  }
  // Need to keep the order if we have a vector entry and at least 2 scalars or
  // the vectorized entry has just 2 scalars.
  if (STE && (UsedPositions.count() > 1 || STE->Scalars.size() == 2)) {
    auto &&IsIdentityOrder = [NumScalars](ArrayRef<unsigned> CurrentOrder) {
      for (unsigned I = 0; I < NumScalars; ++I)
        if (CurrentOrder[I] != I && CurrentOrder[I] != NumScalars)
          return false;
      return true;
    };
    if (IsIdentityOrder(CurrentOrder)) {
      CurrentOrder.clear();
      return CurrentOrder;
    }
    auto *It = CurrentOrder.begin();
    for (unsigned I = 0; I < NumScalars;) {
      if (UsedPositions.test(I)) {
        ++I;
        continue;
      }
      if (*It == NumScalars) {
        *It = I;
        ++I;
      }
      ++It;
    }
    return CurrentOrder;
  }
  return None;
}

bool clusterSortPtrAccesses(ArrayRef<Value *> VL, Type *ElemTy,
                            const DataLayout &DL, ScalarEvolution &SE,
                            SmallVectorImpl<unsigned> &SortedIndices) {
  assert(llvm::all_of(
             VL, [](const Value *V) { return V->getType()->isPointerTy(); }) &&
         "Expected list of pointer operands.");
  // Map from bases to a vector of (Ptr, Offset, OrigIdx), which we insert each
  // Ptr into, sort and return the sorted indices with values next to one
  // another.
  MapVector<Value *, SmallVector<std::tuple<Value *, int, unsigned>>> Bases;
  Bases[VL[0]].push_back(std::make_tuple(VL[0], 0U, 0U));

  unsigned Cnt = 1;
  for (Value *Ptr : VL.drop_front()) {
    bool Found = any_of(Bases, [&](auto &Base) {
      Optional<int> Diff =
          getPointersDiff(ElemTy, Base.first, ElemTy, Ptr, DL, SE,
                          /*StrictCheck=*/true);
      if (!Diff)
        return false;

      Base.second.emplace_back(Ptr, *Diff, Cnt++);
      return true;
    });

    if (!Found) {
      // If we haven't found enough to usefully cluster, return early.
      if (Bases.size() > VL.size() / 2 - 1)
        return false;

      // Not found already - add a new Base
      Bases[Ptr].emplace_back(Ptr, 0, Cnt++);
    }
  }

  // For each of the bases sort the pointers by Offset and check if any of the
  // base become consecutively allocated.
  bool AnyConsecutive = false;
  for (auto &Base : Bases) {
    auto &Vec = Base.second;
    if (Vec.size() > 1) {
      llvm::stable_sort(Vec, [](const std::tuple<Value *, int, unsigned> &X,
                                const std::tuple<Value *, int, unsigned> &Y) {
        return std::get<1>(X) < std::get<1>(Y);
      });
      int InitialOffset = std::get<1>(Vec[0]);
      AnyConsecutive |= all_of(enumerate(Vec), [InitialOffset](auto &P) {
        return std::get<1>(P.value()) == int(P.index()) + InitialOffset;
      });
    }
  }

  // Fill SortedIndices array only if it looks worth-while to sort the ptrs.
  SortedIndices.clear();
  if (!AnyConsecutive)
    return false;

  for (auto &Base : Bases) {
    for (auto &T : Base.second)
      SortedIndices.push_back(std::get<2>(T));
  }

  assert(SortedIndices.size() == VL.size() &&
         "Expected SortedIndices to be the size of VL");
  return true;
}

Optional<BoUpSLP::OrdersType>
BoUpSLP::findPartiallyOrderedLoads(const BoUpSLP::TreeEntry &TE) {
  assert(TE.State == TreeEntry::NeedToGather && "Expected gather node only.");
  Type *ScalarTy = TE.Scalars[0]->getType();

  SmallVector<Value *> Ptrs;
  Ptrs.reserve(TE.Scalars.size());
  for (Value *V : TE.Scalars) {
    auto *L = dyn_cast<LoadInst>(V);
    if (!L || !L->isSimple())
      return None;
    Ptrs.push_back(L->getPointerOperand());
  }

  BoUpSLP::OrdersType Order;
  if (clusterSortPtrAccesses(Ptrs, ScalarTy, *DL, *SE, Order))
    return Order;
  return None;
}

Optional<BoUpSLP::OrdersType> BoUpSLP::getReorderingData(const TreeEntry &TE,
                                                         bool TopToBottom) {
  // No need to reorder if need to shuffle reuses, still need to shuffle the
  // node.
  if (!TE.ReuseShuffleIndices.empty())
    return None;
  if (TE.State == TreeEntry::Vectorize &&
      (isa<LoadInst, ExtractElementInst, ExtractValueInst>(TE.getMainOp()) ||
       (TopToBottom && isa<StoreInst, InsertElementInst>(TE.getMainOp()))) &&
      !TE.isAltShuffle())
    return TE.ReorderIndices;
  if (TE.State == TreeEntry::NeedToGather) {
    // TODO: add analysis of other gather nodes with extractelement
    // instructions and other values/instructions, not only undefs.
    if (((TE.getOpcode() == Instruction::ExtractElement &&
          !TE.isAltShuffle()) ||
         (all_of(TE.Scalars,
                 [](Value *V) {
                   return isa<UndefValue, ExtractElementInst>(V);
                 }) &&
          any_of(TE.Scalars,
                 [](Value *V) { return isa<ExtractElementInst>(V); }))) &&
        all_of(TE.Scalars,
               [](Value *V) {
                 auto *EE = dyn_cast<ExtractElementInst>(V);
                 return !EE || isa<FixedVectorType>(EE->getVectorOperandType());
               }) &&
        allSameType(TE.Scalars)) {
      // Check that gather of extractelements can be represented as
      // just a shuffle of a single vector.
      OrdersType CurrentOrder;
      bool Reuse = canReuseExtract(TE.Scalars, TE.getMainOp(), CurrentOrder);
      if (Reuse || !CurrentOrder.empty()) {
        if (!CurrentOrder.empty())
          fixupOrderingIndices(CurrentOrder);
        return CurrentOrder;
      }
    }
    if (Optional<OrdersType> CurrentOrder = findReusedOrderedScalars(TE))
      return CurrentOrder;
    if (TE.Scalars.size() >= 4)
      if (Optional<OrdersType> Order = findPartiallyOrderedLoads(TE))
        return Order;
  }
  return None;
}

void BoUpSLP::reorderTopToBottom() {
  // Maps VF to the graph nodes.
  DenseMap<unsigned, SetVector<TreeEntry *>> VFToOrderedEntries;
  // ExtractElement gather nodes which can be vectorized and need to handle
  // their ordering.
  DenseMap<const TreeEntry *, OrdersType> GathersToOrders;
  // Find all reorderable nodes with the given VF.
  // Currently the are vectorized stores,loads,extracts + some gathering of
  // extracts.
  for_each(VectorizableTree, [this, &VFToOrderedEntries, &GathersToOrders](
                                 const std::unique_ptr<TreeEntry> &TE) {
    if (Optional<OrdersType> CurrentOrder =
            getReorderingData(*TE, /*TopToBottom=*/true)) {
      // Do not include ordering for nodes used in the alt opcode vectorization,
      // better to reorder them during bottom-to-top stage. If follow the order
      // here, it causes reordering of the whole graph though actually it is
      // profitable just to reorder the subgraph that starts from the alternate
      // opcode vectorization node. Such nodes already end-up with the shuffle
      // instruction and it is just enough to change this shuffle rather than
      // rotate the scalars for the whole graph.
      unsigned Cnt = 0;
      const TreeEntry *UserTE = TE.get();
      while (UserTE && Cnt < RecursionMaxDepth) {
        if (UserTE->UserTreeIndices.size() != 1)
          break;
        if (all_of(UserTE->UserTreeIndices, [](const EdgeInfo &EI) {
              return EI.UserTE->State == TreeEntry::Vectorize &&
                     EI.UserTE->isAltShuffle() && EI.UserTE->Idx != 0;
            }))
          return;
        if (UserTE->UserTreeIndices.empty())
          UserTE = nullptr;
        else
          UserTE = UserTE->UserTreeIndices.back().UserTE;
        ++Cnt;
      }
      VFToOrderedEntries[TE->Scalars.size()].insert(TE.get());
      if (TE->State != TreeEntry::Vectorize)
        GathersToOrders.try_emplace(TE.get(), *CurrentOrder);
    }
  });

  // Reorder the graph nodes according to their vectorization factor.
  for (unsigned VF = VectorizableTree.front()->Scalars.size(); VF > 1;
       VF /= 2) {
    auto It = VFToOrderedEntries.find(VF);
    if (It == VFToOrderedEntries.end())
      continue;
    // Try to find the most profitable order. We just are looking for the most
    // used order and reorder scalar elements in the nodes according to this
    // mostly used order.
    ArrayRef<TreeEntry *> OrderedEntries = It->second.getArrayRef();
    // All operands are reordered and used only in this node - propagate the
    // most used order to the user node.
    MapVector<OrdersType, unsigned,
              DenseMap<OrdersType, unsigned, OrdersTypeDenseMapInfo>>
        OrdersUses;
    SmallPtrSet<const TreeEntry *, 4> VisitedOps;
    for (const TreeEntry *OpTE : OrderedEntries) {
      // No need to reorder this nodes, still need to extend and to use shuffle,
      // just need to merge reordering shuffle and the reuse shuffle.
      if (!OpTE->ReuseShuffleIndices.empty())
        continue;
      // Count number of orders uses.
      const auto &Order = [OpTE, &GathersToOrders]() -> const OrdersType & {
        if (OpTE->State == TreeEntry::NeedToGather)
          return GathersToOrders.find(OpTE)->second;
        return OpTE->ReorderIndices;
      }();
      // Stores actually store the mask, not the order, need to invert.
      if (OpTE->State == TreeEntry::Vectorize && !OpTE->isAltShuffle() &&
          OpTE->getOpcode() == Instruction::Store && !Order.empty()) {
        SmallVector<int> Mask;
        inversePermutation(Order, Mask);
        unsigned E = Order.size();
        OrdersType CurrentOrder(E, E);
        transform(Mask, CurrentOrder.begin(), [E](int Idx) {
          return Idx == UndefMaskElem ? E : static_cast<unsigned>(Idx);
        });
        fixupOrderingIndices(CurrentOrder);
        ++OrdersUses.insert(std::make_pair(CurrentOrder, 0)).first->second;
      } else {
        ++OrdersUses.insert(std::make_pair(Order, 0)).first->second;
      }
    }
    // Set order of the user node.
    if (OrdersUses.empty())
      continue;
    // Choose the most used order.
    ArrayRef<unsigned> BestOrder = OrdersUses.front().first;
    unsigned Cnt = OrdersUses.front().second;
    for (const auto &Pair : drop_begin(OrdersUses)) {
      if (Cnt < Pair.second || (Cnt == Pair.second && Pair.first.empty())) {
        BestOrder = Pair.first;
        Cnt = Pair.second;
      }
    }
    // Set order of the user node.
    if (BestOrder.empty())
      continue;
    SmallVector<int> Mask;
    inversePermutation(BestOrder, Mask);
    SmallVector<int> MaskOrder(BestOrder.size(), UndefMaskElem);
    unsigned E = BestOrder.size();
    transform(BestOrder, MaskOrder.begin(), [E](unsigned I) {
      return I < E ? static_cast<int>(I) : UndefMaskElem;
    });
    // Do an actual reordering, if profitable.
    for (std::unique_ptr<TreeEntry> &TE : VectorizableTree) {
      // Just do the reordering for the nodes with the given VF.
      if (TE->Scalars.size() != VF) {
        if (TE->ReuseShuffleIndices.size() == VF) {
          // Need to reorder the reuses masks of the operands with smaller VF to
          // be able to find the match between the graph nodes and scalar
          // operands of the given node during vectorization/cost estimation.
          assert(all_of(TE->UserTreeIndices,
                        [VF, &TE](const EdgeInfo &EI) {
                          return EI.UserTE->Scalars.size() == VF ||
                                 EI.UserTE->Scalars.size() ==
                                     TE->Scalars.size();
                        }) &&
                 "All users must be of VF size.");
          // Update ordering of the operands with the smaller VF than the given
          // one.
          reorderReuses(TE->ReuseShuffleIndices, Mask);
        }
        continue;
      }
      if (TE->State == TreeEntry::Vectorize &&
          isa<ExtractElementInst, ExtractValueInst, LoadInst, StoreInst,
              InsertElementInst>(TE->getMainOp()) &&
          !TE->isAltShuffle()) {
        // Build correct orders for extract{element,value}, loads and
        // stores.
        reorderOrder(TE->ReorderIndices, Mask);
        if (isa<InsertElementInst, StoreInst>(TE->getMainOp()))
          TE->reorderOperands(Mask);
      } else {
        // Reorder the node and its operands.
        TE->reorderOperands(Mask);
        assert(TE->ReorderIndices.empty() &&
               "Expected empty reorder sequence.");
        reorderScalars(TE->Scalars, Mask);
      }
      if (!TE->ReuseShuffleIndices.empty()) {
        // Apply reversed order to keep the original ordering of the reused
        // elements to avoid extra reorder indices shuffling.
        OrdersType CurrentOrder;
        reorderOrder(CurrentOrder, MaskOrder);
        SmallVector<int> NewReuses;
        inversePermutation(CurrentOrder, NewReuses);
        addMask(NewReuses, TE->ReuseShuffleIndices);
        TE->ReuseShuffleIndices.swap(NewReuses);
      }
    }
  }
}

bool BoUpSLP::canReorderOperands(
    TreeEntry *UserTE, SmallVectorImpl<std::pair<unsigned, TreeEntry *>> &Edges,
    ArrayRef<TreeEntry *> ReorderableGathers,
    SmallVectorImpl<TreeEntry *> &GatherOps) {
  for (unsigned I = 0, E = UserTE->getNumOperands(); I < E; ++I) {
    if (any_of(Edges, [I](const std::pair<unsigned, TreeEntry *> &OpData) {
          return OpData.first == I &&
                 OpData.second->State == TreeEntry::Vectorize;
        }))
      continue;
    if (TreeEntry *TE = getVectorizedOperand(UserTE, I)) {
      // Do not reorder if operand node is used by many user nodes.
      if (any_of(TE->UserTreeIndices,
                 [UserTE](const EdgeInfo &EI) { return EI.UserTE != UserTE; }))
        return false;
      // Add the node to the list of the ordered nodes with the identity
      // order.
      Edges.emplace_back(I, TE);
      continue;
    }
    ArrayRef<Value *> VL = UserTE->getOperand(I);
    TreeEntry *Gather = nullptr;
    if (count_if(ReorderableGathers, [VL, &Gather](TreeEntry *TE) {
          assert(TE->State != TreeEntry::Vectorize &&
                 "Only non-vectorized nodes are expected.");
          if (TE->isSame(VL)) {
            Gather = TE;
            return true;
          }
          return false;
        }) > 1)
      return false;
    if (Gather)
      GatherOps.push_back(Gather);
  }
  return true;
}

void BoUpSLP::reorderBottomToTop(bool IgnoreReorder) {
  SetVector<TreeEntry *> OrderedEntries;
  DenseMap<const TreeEntry *, OrdersType> GathersToOrders;
  // Find all reorderable leaf nodes with the given VF.
  // Currently the are vectorized loads,extracts without alternate operands +
  // some gathering of extracts.
  SmallVector<TreeEntry *> NonVectorized;
  for_each(VectorizableTree, [this, &OrderedEntries, &GathersToOrders,
                              &NonVectorized](
                                 const std::unique_ptr<TreeEntry> &TE) {
    if (TE->State != TreeEntry::Vectorize)
      NonVectorized.push_back(TE.get());
    if (Optional<OrdersType> CurrentOrder =
            getReorderingData(*TE, /*TopToBottom=*/false)) {
      OrderedEntries.insert(TE.get());
      if (TE->State != TreeEntry::Vectorize)
        GathersToOrders.try_emplace(TE.get(), *CurrentOrder);
    }
  });

  // 1. Propagate order to the graph nodes, which use only reordered nodes.
  // I.e., if the node has operands, that are reordered, try to make at least
  // one operand order in the natural order and reorder others + reorder the
  // user node itself.
  SmallPtrSet<const TreeEntry *, 4> Visited;
  while (!OrderedEntries.empty()) {
    // 1. Filter out only reordered nodes.
    // 2. If the entry has multiple uses - skip it and jump to the next node.
    MapVector<TreeEntry *, SmallVector<std::pair<unsigned, TreeEntry *>>> Users;
    SmallVector<TreeEntry *> Filtered;
    for (TreeEntry *TE : OrderedEntries) {
      if (!(TE->State == TreeEntry::Vectorize ||
            (TE->State == TreeEntry::NeedToGather &&
             GathersToOrders.count(TE))) ||
          TE->UserTreeIndices.empty() || !TE->ReuseShuffleIndices.empty() ||
          !all_of(drop_begin(TE->UserTreeIndices),
                  [TE](const EdgeInfo &EI) {
                    return EI.UserTE == TE->UserTreeIndices.front().UserTE;
                  }) ||
          !Visited.insert(TE).second) {
        Filtered.push_back(TE);
        continue;
      }
      // Build a map between user nodes and their operands order to speedup
      // search. The graph currently does not provide this dependency directly.
      for (EdgeInfo &EI : TE->UserTreeIndices) {
        TreeEntry *UserTE = EI.UserTE;
        auto It = Users.find(UserTE);
        if (It == Users.end())
          It = Users.insert({UserTE, {}}).first;
        It->second.emplace_back(EI.EdgeIdx, TE);
      }
    }
    // Erase filtered entries.
    for_each(Filtered,
             [&OrderedEntries](TreeEntry *TE) { OrderedEntries.remove(TE); });
    for (auto &Data : Users) {
      // Check that operands are used only in the User node.
      SmallVector<TreeEntry *> GatherOps;
      if (!canReorderOperands(Data.first, Data.second, NonVectorized,
                              GatherOps)) {
        for_each(Data.second,
                 [&OrderedEntries](const std::pair<unsigned, TreeEntry *> &Op) {
                   OrderedEntries.remove(Op.second);
                 });
        continue;
      }
      // All operands are reordered and used only in this node - propagate the
      // most used order to the user node.
      MapVector<OrdersType, unsigned,
                DenseMap<OrdersType, unsigned, OrdersTypeDenseMapInfo>>
          OrdersUses;
      // Do the analysis for each tree entry only once, otherwise the order of
      // the same node my be considered several times, though might be not
      // profitable.
      SmallPtrSet<const TreeEntry *, 4> VisitedOps;
      SmallPtrSet<const TreeEntry *, 4> VisitedUsers;
      for (const auto &Op : Data.second) {
        TreeEntry *OpTE = Op.second;
        if (!VisitedOps.insert(OpTE).second)
          continue;
        if (!OpTE->ReuseShuffleIndices.empty() ||
            (IgnoreReorder && OpTE == VectorizableTree.front().get()))
          continue;
        const auto &Order = [OpTE, &GathersToOrders]() -> const OrdersType & {
          if (OpTE->State == TreeEntry::NeedToGather)
            return GathersToOrders.find(OpTE)->second;
          return OpTE->ReorderIndices;
        }();
        unsigned NumOps = count_if(
            Data.second, [OpTE](const std::pair<unsigned, TreeEntry *> &P) {
              return P.second == OpTE;
            });
        // Stores actually store the mask, not the order, need to invert.
        if (OpTE->State == TreeEntry::Vectorize && !OpTE->isAltShuffle() &&
            OpTE->getOpcode() == Instruction::Store && !Order.empty()) {
          SmallVector<int> Mask;
          inversePermutation(Order, Mask);
          unsigned E = Order.size();
          OrdersType CurrentOrder(E, E);
          transform(Mask, CurrentOrder.begin(), [E](int Idx) {
            return Idx == UndefMaskElem ? E : static_cast<unsigned>(Idx);
          });
          fixupOrderingIndices(CurrentOrder);
          OrdersUses.insert(std::make_pair(CurrentOrder, 0)).first->second +=
              NumOps;
        } else {
          OrdersUses.insert(std::make_pair(Order, 0)).first->second += NumOps;
        }
        auto Res = OrdersUses.insert(std::make_pair(OrdersType(), 0));
        const auto &&AllowsReordering = [IgnoreReorder, &GathersToOrders](
                                            const TreeEntry *TE) {
          if (!TE->ReorderIndices.empty() || !TE->ReuseShuffleIndices.empty() ||
              (TE->State == TreeEntry::Vectorize && TE->isAltShuffle()) ||
              (IgnoreReorder && TE->Idx == 0))
            return true;
          if (TE->State == TreeEntry::NeedToGather) {
            auto It = GathersToOrders.find(TE);
            if (It != GathersToOrders.end())
              return !It->second.empty();
            return true;
          }
          return false;
        };
        for (const EdgeInfo &EI : OpTE->UserTreeIndices) {
          TreeEntry *UserTE = EI.UserTE;
          if (!VisitedUsers.insert(UserTE).second)
            continue;
          // May reorder user node if it requires reordering, has reused
          // scalars, is an alternate op vectorize node or its op nodes require
          // reordering.
          if (AllowsReordering(UserTE))
            continue;
          // Check if users allow reordering.
          // Currently look up just 1 level of operands to avoid increase of
          // the compile time.
          // Profitable to reorder if definitely more operands allow
          // reordering rather than those with natural order.
          ArrayRef<std::pair<unsigned, TreeEntry *>> Ops = Users[UserTE];
          if (static_cast<unsigned>(count_if(
                  Ops, [UserTE, &AllowsReordering](
                           const std::pair<unsigned, TreeEntry *> &Op) {
                    return AllowsReordering(Op.second) &&
                           all_of(Op.second->UserTreeIndices,
                                  [UserTE](const EdgeInfo &EI) {
                                    return EI.UserTE == UserTE;
                                  });
                  })) <= Ops.size() / 2)
            ++Res.first->second;
        }
      }
      // If no orders - skip current nodes and jump to the next one, if any.
      if (OrdersUses.empty()) {
        for_each(Data.second,
                 [&OrderedEntries](const std::pair<unsigned, TreeEntry *> &Op) {
                   OrderedEntries.remove(Op.second);
                 });
        continue;
      }
      // Choose the best order.
      ArrayRef<unsigned> BestOrder = OrdersUses.front().first;
      unsigned Cnt = OrdersUses.front().second;
      for (const auto &Pair : drop_begin(OrdersUses)) {
        if (Cnt < Pair.second || (Cnt == Pair.second && Pair.first.empty())) {
          BestOrder = Pair.first;
          Cnt = Pair.second;
        }
      }
      // Set order of the user node (reordering of operands and user nodes).
      if (BestOrder.empty()) {
        for_each(Data.second,
                 [&OrderedEntries](const std::pair<unsigned, TreeEntry *> &Op) {
                   OrderedEntries.remove(Op.second);
                 });
        continue;
      }
      // Erase operands from OrderedEntries list and adjust their orders.
      VisitedOps.clear();
      SmallVector<int> Mask;
      inversePermutation(BestOrder, Mask);
      SmallVector<int> MaskOrder(BestOrder.size(), UndefMaskElem);
      unsigned E = BestOrder.size();
      transform(BestOrder, MaskOrder.begin(), [E](unsigned I) {
        return I < E ? static_cast<int>(I) : UndefMaskElem;
      });
      for (const std::pair<unsigned, TreeEntry *> &Op : Data.second) {
        TreeEntry *TE = Op.second;
        OrderedEntries.remove(TE);
        if (!VisitedOps.insert(TE).second)
          continue;
        if (TE->ReuseShuffleIndices.size() == BestOrder.size()) {
          // Just reorder reuses indices.
          reorderReuses(TE->ReuseShuffleIndices, Mask);
          continue;
        }
        // Gathers are processed separately.
        if (TE->State != TreeEntry::Vectorize)
          continue;
        assert((BestOrder.size() == TE->ReorderIndices.size() ||
                TE->ReorderIndices.empty()) &&
               "Non-matching sizes of user/operand entries.");
        reorderOrder(TE->ReorderIndices, Mask);
      }
      // For gathers just need to reorder its scalars.
      for (TreeEntry *Gather : GatherOps) {
        assert(Gather->ReorderIndices.empty() &&
               "Unexpected reordering of gathers.");
        if (!Gather->ReuseShuffleIndices.empty()) {
          // Just reorder reuses indices.
          reorderReuses(Gather->ReuseShuffleIndices, Mask);
          continue;
        }
        reorderScalars(Gather->Scalars, Mask);
        OrderedEntries.remove(Gather);
      }
      // Reorder operands of the user node and set the ordering for the user
      // node itself.
      if (Data.first->State != TreeEntry::Vectorize ||
          !isa<ExtractElementInst, ExtractValueInst, LoadInst>(
              Data.first->getMainOp()) ||
          Data.first->isAltShuffle())
        Data.first->reorderOperands(Mask);
      if (!isa<InsertElementInst, StoreInst>(Data.first->getMainOp()) ||
          Data.first->isAltShuffle()) {
        reorderScalars(Data.first->Scalars, Mask);
        reorderOrder(Data.first->ReorderIndices, MaskOrder);
        if (Data.first->ReuseShuffleIndices.empty() &&
            !Data.first->ReorderIndices.empty() &&
            !Data.first->isAltShuffle()) {
          // Insert user node to the list to try to sink reordering deeper in
          // the graph.
          OrderedEntries.insert(Data.first);
        }
      } else {
        reorderOrder(Data.first->ReorderIndices, Mask);
      }
    }
  }
  // If the reordering is unnecessary, just remove the reorder.
  if (IgnoreReorder && !VectorizableTree.front()->ReorderIndices.empty() &&
      VectorizableTree.front()->ReuseShuffleIndices.empty())
    VectorizableTree.front()->ReorderIndices.clear();
}

void BoUpSLP::buildExternalUses(
    const ExtraValueToDebugLocsMap &ExternallyUsedValues) {
  // Collect the values that we need to extract from the tree.
  for (auto &TEPtr : VectorizableTree) {
    TreeEntry *Entry = TEPtr.get();

    // No need to handle users of gathered values.
    if (Entry->State == TreeEntry::NeedToGather)
      continue;

    // For each lane:
    for (int Lane = 0, LE = Entry->Scalars.size(); Lane != LE; ++Lane) {
      Value *Scalar = Entry->Scalars[Lane];
      int FoundLane = Entry->findLaneForValue(Scalar);

      // Check if the scalar is externally used as an extra arg.
      auto ExtI = ExternallyUsedValues.find(Scalar);
      if (ExtI != ExternallyUsedValues.end()) {
        LLVM_DEBUG(dbgs() << "SLP: Need to extract: Extra arg from lane "
                          << Lane << " from " << *Scalar << ".\n");
        ExternalUses.emplace_back(Scalar, nullptr, FoundLane);
      }
      for (User *U : Scalar->users()) {
        LLVM_DEBUG(dbgs() << "SLP: Checking user:" << *U << ".\n");

        Instruction *UserInst = dyn_cast<Instruction>(U);
        if (!UserInst)
          continue;

        if (isDeleted(UserInst))
          continue;

        // Skip in-tree scalars that become vectors
        if (TreeEntry *UseEntry = getTreeEntry(U)) {
          Value *UseScalar = UseEntry->Scalars[0];
          // Some in-tree scalars will remain as scalar in vectorized
          // instructions. If that is the case, the one in Lane 0 will
          // be used.
          if (UseScalar != U ||
              UseEntry->State == TreeEntry::ScatterVectorize ||
              !InTreeUserNeedToExtract(Scalar, UserInst, TLI)) {
            LLVM_DEBUG(dbgs() << "SLP: \tInternal user will be removed:" << *U
                              << ".\n");
            assert(UseEntry->State != TreeEntry::NeedToGather && "Bad state");
            continue;
          }
        }

        // Ignore users in the user ignore list.
        if (is_contained(UserIgnoreList, UserInst))
          continue;

        LLVM_DEBUG(dbgs() << "SLP: Need to extract:" << *U << " from lane "
                          << Lane << " from " << *Scalar << ".\n");
        ExternalUses.push_back(ExternalUser(Scalar, U, FoundLane));
      }
    }
  }
}

void BoUpSLP::buildTree(ArrayRef<Value *> Roots,
                        ArrayRef<Value *> UserIgnoreLst) {
  deleteTree();
  UserIgnoreList = UserIgnoreLst;
  if (!allSameType(Roots))
    return;
  buildTree_rec(Roots, 0, EdgeInfo());
}

namespace {
/// Tracks the state we can represent the loads in the given sequence.
enum class LoadsState { Gather, Vectorize, ScatterVectorize };
} // anonymous namespace

/// Checks if the given array of loads can be represented as a vectorized,
/// scatter or just simple gather.
static LoadsState canVectorizeLoads(ArrayRef<Value *> VL, const Value *VL0,
                                    const TargetTransformInfo &TTI,
                                    const DataLayout &DL, ScalarEvolution &SE,
                                    SmallVectorImpl<unsigned> &Order,
                                    SmallVectorImpl<Value *> &PointerOps) {
  // Check that a vectorized load would load the same memory as a scalar
  // load. For example, we don't want to vectorize loads that are smaller
  // than 8-bit. Even though we have a packed struct {<i2, i2, i2, i2>} LLVM
  // treats loading/storing it as an i8 struct. If we vectorize loads/stores
  // from such a struct, we read/write packed bits disagreeing with the
  // unvectorized version.
  Type *ScalarTy = VL0->getType();

  if (DL.getTypeSizeInBits(ScalarTy) != DL.getTypeAllocSizeInBits(ScalarTy))
    return LoadsState::Gather;

  // Make sure all loads in the bundle are simple - we can't vectorize
  // atomic or volatile loads.
  PointerOps.clear();
  PointerOps.resize(VL.size());
  auto *POIter = PointerOps.begin();
  for (Value *V : VL) {
    auto *L = cast<LoadInst>(V);
    if (!L->isSimple())
      return LoadsState::Gather;
    *POIter = L->getPointerOperand();
    ++POIter;
  }

  Order.clear();
  // Check the order of pointer operands.
  if (llvm::sortPtrAccesses(PointerOps, ScalarTy, DL, SE, Order)) {
    Value *Ptr0;
    Value *PtrN;
    if (Order.empty()) {
      Ptr0 = PointerOps.front();
      PtrN = PointerOps.back();
    } else {
      Ptr0 = PointerOps[Order.front()];
      PtrN = PointerOps[Order.back()];
    }
    Optional<int> Diff =
        getPointersDiff(ScalarTy, Ptr0, ScalarTy, PtrN, DL, SE);
    // Check that the sorted loads are consecutive.
    if (static_cast<unsigned>(*Diff) == VL.size() - 1)
      return LoadsState::Vectorize;
    Align CommonAlignment = cast<LoadInst>(VL0)->getAlign();
    for (Value *V : VL)
      CommonAlignment =
          commonAlignment(CommonAlignment, cast<LoadInst>(V)->getAlign());
    if (TTI.isLegalMaskedGather(FixedVectorType::get(ScalarTy, VL.size()),
                                CommonAlignment))
      return LoadsState::ScatterVectorize;
  }

  return LoadsState::Gather;
}

/// \return true if the specified list of values has only one instruction that
/// requires scheduling, false otherwise.
#ifndef NDEBUG
static bool needToScheduleSingleInstruction(ArrayRef<Value *> VL) {
  Value *NeedsScheduling = nullptr;
  for (Value *V : VL) {
    if (doesNotNeedToBeScheduled(V))
      continue;
    if (!NeedsScheduling) {
      NeedsScheduling = V;
      continue;
    }
    return false;
  }
  return NeedsScheduling;
}
#endif

/// Generates key/subkey pair for the given value to provide effective sorting
/// of the values and better detection of the vectorizable values sequences. The
/// keys/subkeys can be used for better sorting of the values themselves (keys)
/// and in values subgroups (subkeys).
static std::pair<size_t, size_t> generateKeySubkey(
    Value *V, const TargetLibraryInfo *TLI,
    function_ref<hash_code(size_t, LoadInst *)> LoadsSubkeyGenerator,
    bool AllowAlternate) {
  hash_code Key = hash_value(V->getValueID() + 2);
  hash_code SubKey = hash_value(0);
  // Sort the loads by the distance between the pointers.
  if (auto *LI = dyn_cast<LoadInst>(V)) {
    Key = hash_combine(hash_value(Instruction::Load), Key);
    if (LI->isSimple())
      SubKey = hash_value(LoadsSubkeyGenerator(Key, LI));
    else
      SubKey = hash_value(LI);
  } else if (isVectorLikeInstWithConstOps(V)) {
    // Sort extracts by the vector operands.
    if (isa<ExtractElementInst, UndefValue>(V))
      Key = hash_value(Value::UndefValueVal + 1);
    if (auto *EI = dyn_cast<ExtractElementInst>(V)) {
      if (!isUndefVector(EI->getVectorOperand()) &&
          !isa<UndefValue>(EI->getIndexOperand()))
        SubKey = hash_value(EI->getVectorOperand());
    }
  } else if (auto *I = dyn_cast<Instruction>(V)) {
    // Sort other instructions just by the opcodes except for CMPInst.
    // For CMP also sort by the predicate kind.
    if ((isa<BinaryOperator>(I) || isa<CastInst>(I)) &&
        isValidForAlternation(I->getOpcode())) {
      if (AllowAlternate)
        Key = hash_value(isa<BinaryOperator>(I) ? 1 : 0);
      else
        Key = hash_combine(hash_value(I->getOpcode()), Key);
      SubKey = hash_combine(
          hash_value(I->getOpcode()), hash_value(I->getType()),
          hash_value(isa<BinaryOperator>(I)
                         ? I->getType()
                         : cast<CastInst>(I)->getOperand(0)->getType()));
    } else if (auto *CI = dyn_cast<CmpInst>(I)) {
      CmpInst::Predicate Pred = CI->getPredicate();
      if (CI->isCommutative())
        Pred = std::min(Pred, CmpInst::getInversePredicate(Pred));
      CmpInst::Predicate SwapPred = CmpInst::getSwappedPredicate(Pred);
      SubKey = hash_combine(hash_value(I->getOpcode()), hash_value(Pred),
                            hash_value(SwapPred),
                            hash_value(CI->getOperand(0)->getType()));
    } else if (auto *Call = dyn_cast<CallInst>(I)) {
      Intrinsic::ID ID = getVectorIntrinsicIDForCall(Call, TLI);
      if (isTriviallyVectorizable(ID))
        SubKey = hash_combine(hash_value(I->getOpcode()), hash_value(ID));
      else if (!VFDatabase(*Call).getMappings(*Call).empty())
        SubKey = hash_combine(hash_value(I->getOpcode()),
                              hash_value(Call->getCalledFunction()));
      else
        SubKey = hash_combine(hash_value(I->getOpcode()), hash_value(Call));
      for (const CallBase::BundleOpInfo &Op : Call->bundle_op_infos())
        SubKey = hash_combine(hash_value(Op.Begin), hash_value(Op.End),
                              hash_value(Op.Tag), SubKey);
    } else if (auto *Gep = dyn_cast<GetElementPtrInst>(I)) {
      if (Gep->getNumOperands() == 2 && isa<ConstantInt>(Gep->getOperand(1)))
        SubKey = hash_value(Gep->getPointerOperand());
      else
        SubKey = hash_value(Gep);
    } else if (BinaryOperator::isIntDivRem(I->getOpcode()) &&
               !isa<ConstantInt>(I->getOperand(1))) {
      // Do not try to vectorize instructions with potentially high cost.
      SubKey = hash_value(I);
    } else {
      SubKey = hash_value(I->getOpcode());
    }
    Key = hash_combine(hash_value(I->getParent()), Key);
  }
  return std::make_pair(Key, SubKey);
}

void BoUpSLP::buildTree_rec(ArrayRef<Value *> VL, unsigned Depth,
                            const EdgeInfo &UserTreeIdx) {
  assert((allConstant(VL) || allSameType(VL)) && "Invalid types!");

  SmallVector<int> ReuseShuffleIndicies;
  SmallVector<Value *> UniqueValues;
  auto &&TryToFindDuplicates = [&VL, &ReuseShuffleIndicies, &UniqueValues,
                                &UserTreeIdx,
                                this](const InstructionsState &S) {
    // Check that every instruction appears once in this bundle.
    DenseMap<Value *, unsigned> UniquePositions;
    for (Value *V : VL) {
      if (isConstant(V)) {
        ReuseShuffleIndicies.emplace_back(
            isa<UndefValue>(V) ? UndefMaskElem : UniqueValues.size());
        UniqueValues.emplace_back(V);
        continue;
      }
      auto Res = UniquePositions.try_emplace(V, UniqueValues.size());
      ReuseShuffleIndicies.emplace_back(Res.first->second);
      if (Res.second)
        UniqueValues.emplace_back(V);
    }
    size_t NumUniqueScalarValues = UniqueValues.size();
    if (NumUniqueScalarValues == VL.size()) {
      ReuseShuffleIndicies.clear();
    } else {
      LLVM_DEBUG(dbgs() << "SLP: Shuffle for reused scalars.\n");
      if (NumUniqueScalarValues <= 1 ||
          (UniquePositions.size() == 1 && all_of(UniqueValues,
                                                 [](Value *V) {
                                                   return isa<UndefValue>(V) ||
                                                          !isConstant(V);
                                                 })) ||
          !llvm::isPowerOf2_32(NumUniqueScalarValues)) {
        LLVM_DEBUG(dbgs() << "SLP: Scalar used twice in bundle.\n");
        newTreeEntry(VL, None /*not vectorized*/, S, UserTreeIdx);
        return false;
      }
      VL = UniqueValues;
    }
    return true;
  };

  InstructionsState S = getSameOpcode(VL);
  if (Depth == RecursionMaxDepth) {
    LLVM_DEBUG(dbgs() << "SLP: Gathering due to max recursion depth.\n");
    if (TryToFindDuplicates(S))
      newTreeEntry(VL, None /*not vectorized*/, S, UserTreeIdx,
                   ReuseShuffleIndicies);
    return;
  }

  // Don't handle scalable vectors
  if (S.getOpcode() == Instruction::ExtractElement &&
      isa<ScalableVectorType>(
          cast<ExtractElementInst>(S.OpValue)->getVectorOperandType())) {
    LLVM_DEBUG(dbgs() << "SLP: Gathering due to scalable vector type.\n");
    if (TryToFindDuplicates(S))
      newTreeEntry(VL, None /*not vectorized*/, S, UserTreeIdx,
                   ReuseShuffleIndicies);
    return;
  }

  // Don't handle vectors.
  if (S.OpValue->getType()->isVectorTy() &&
      !isa<InsertElementInst>(S.OpValue)) {
    LLVM_DEBUG(dbgs() << "SLP: Gathering due to vector type.\n");
    newTreeEntry(VL, None /*not vectorized*/, S, UserTreeIdx);
    return;
  }

  if (StoreInst *SI = dyn_cast<StoreInst>(S.OpValue))
    if (SI->getValueOperand()->getType()->isVectorTy()) {
      LLVM_DEBUG(dbgs() << "SLP: Gathering due to store vector type.\n");
      newTreeEntry(VL, None /*not vectorized*/, S, UserTreeIdx);
      return;
    }

  // If all of the operands are identical or constant we have a simple solution.
  // If we deal with insert/extract instructions, they all must have constant
  // indices, otherwise we should gather them, not try to vectorize.
  if (allConstant(VL) || isSplat(VL) || !allSameBlock(VL) || !S.getOpcode() ||
      (isa<InsertElementInst, ExtractValueInst, ExtractElementInst>(S.MainOp) &&
       !all_of(VL, isVectorLikeInstWithConstOps))) {
    LLVM_DEBUG(dbgs() << "SLP: Gathering due to C,S,B,O. \n");
    if (TryToFindDuplicates(S))
      newTreeEntry(VL, None /*not vectorized*/, S, UserTreeIdx,
                   ReuseShuffleIndicies);
    return;
  }

  // We now know that this is a vector of instructions of the same type from
  // the same block.

  // Don't vectorize ephemeral values.
  for (Value *V : VL) {
    if (EphValues.count(V)) {
      LLVM_DEBUG(dbgs() << "SLP: The instruction (" << *V
                        << ") is ephemeral.\n");
      newTreeEntry(VL, None /*not vectorized*/, S, UserTreeIdx);
      return;
    }
  }

  // Check if this is a duplicate of another entry.
  if (TreeEntry *E = getTreeEntry(S.OpValue)) {
    LLVM_DEBUG(dbgs() << "SLP: \tChecking bundle: " << *S.OpValue << ".\n");
    if (!E->isSame(VL)) {
      LLVM_DEBUG(dbgs() << "SLP: Gathering due to partial overlap.\n");
      if (TryToFindDuplicates(S))
        newTreeEntry(VL, None /*not vectorized*/, S, UserTreeIdx,
                     ReuseShuffleIndicies);
      return;
    }
    // Record the reuse of the tree node.  FIXME, currently this is only used to
    // properly draw the graph rather than for the actual vectorization.
    E->UserTreeIndices.push_back(UserTreeIdx);
    LLVM_DEBUG(dbgs() << "SLP: Perfect diamond merge at " << *S.OpValue
                      << ".\n");
    return;
  }

  // Check that none of the instructions in the bundle are already in the tree.
  for (Value *V : VL) {
    auto *I = dyn_cast<Instruction>(V);
    if (!I)
      continue;
    if (getTreeEntry(I)) {
      LLVM_DEBUG(dbgs() << "SLP: The instruction (" << *V
                        << ") is already in tree.\n");
      if (TryToFindDuplicates(S))
        newTreeEntry(VL, None /*not vectorized*/, S, UserTreeIdx,
                     ReuseShuffleIndicies);
      return;
    }
  }

  // The reduction nodes (stored in UserIgnoreList) also should stay scalar.
  for (Value *V : VL) {
    if (is_contained(UserIgnoreList, V)) {
      LLVM_DEBUG(dbgs() << "SLP: Gathering due to gathered scalar.\n");
      if (TryToFindDuplicates(S))
        newTreeEntry(VL, None /*not vectorized*/, S, UserTreeIdx,
                     ReuseShuffleIndicies);
      return;
    }
  }

  // Check that all of the users of the scalars that we want to vectorize are
  // schedulable.
  auto *VL0 = cast<Instruction>(S.OpValue);
  BasicBlock *BB = VL0->getParent();

  if (!DT->isReachableFromEntry(BB)) {
    // Don't go into unreachable blocks. They may contain instructions with
    // dependency cycles which confuse the final scheduling.
    LLVM_DEBUG(dbgs() << "SLP: bundle in unreachable block.\n");
    newTreeEntry(VL, None /*not vectorized*/, S, UserTreeIdx);
    return;
  }

  // Check that every instruction appears once in this bundle.
  if (!TryToFindDuplicates(S))
    return;

  auto &BSRef = BlocksSchedules[BB];
  if (!BSRef)
    BSRef = std::make_unique<BlockScheduling>(BB);

  BlockScheduling &BS = *BSRef;

  Optional<ScheduleData *> Bundle = BS.tryScheduleBundle(VL, this, S);
#ifdef EXPENSIVE_CHECKS
  // Make sure we didn't break any internal invariants
  BS.verify();
#endif
  if (!Bundle) {
    LLVM_DEBUG(dbgs() << "SLP: We are not able to schedule this bundle!\n");
    assert((!BS.getScheduleData(VL0) ||
            !BS.getScheduleData(VL0)->isPartOfBundle()) &&
           "tryScheduleBundle should cancelScheduling on failure");
    newTreeEntry(VL, None /*not vectorized*/, S, UserTreeIdx,
                 ReuseShuffleIndicies);
    return;
  }
  LLVM_DEBUG(dbgs() << "SLP: We are able to schedule this bundle.\n");

  unsigned ShuffleOrOp = S.isAltShuffle() ?
                (unsigned) Instruction::ShuffleVector : S.getOpcode();
  switch (ShuffleOrOp) {
    case Instruction::PHI: {
      auto *PH = cast<PHINode>(VL0);

      // Check for terminator values (e.g. invoke).
      for (Value *V : VL)
        for (Value *Incoming : cast<PHINode>(V)->incoming_values()) {
          Instruction *Term = dyn_cast<Instruction>(Incoming);
          if (Term && Term->isTerminator()) {
            LLVM_DEBUG(dbgs()
                       << "SLP: Need to swizzle PHINodes (terminator use).\n");
            BS.cancelScheduling(VL, VL0);
            newTreeEntry(VL, None /*not vectorized*/, S, UserTreeIdx,
                         ReuseShuffleIndicies);
            return;
          }
        }

      TreeEntry *TE =
          newTreeEntry(VL, Bundle, S, UserTreeIdx, ReuseShuffleIndicies);
      LLVM_DEBUG(dbgs() << "SLP: added a vector of PHINodes.\n");

      // Keeps the reordered operands to avoid code duplication.
      SmallVector<ValueList, 2> OperandsVec;
      for (unsigned I = 0, E = PH->getNumIncomingValues(); I < E; ++I) {
        if (!DT->isReachableFromEntry(PH->getIncomingBlock(I))) {
          ValueList Operands(VL.size(), PoisonValue::get(PH->getType()));
          TE->setOperand(I, Operands);
          OperandsVec.push_back(Operands);
          continue;
        }
        ValueList Operands;
        // Prepare the operand vector.
        for (Value *V : VL)
          Operands.push_back(cast<PHINode>(V)->getIncomingValueForBlock(
              PH->getIncomingBlock(I)));
        TE->setOperand(I, Operands);
        OperandsVec.push_back(Operands);
      }
      for (unsigned OpIdx = 0, OpE = OperandsVec.size(); OpIdx != OpE; ++OpIdx)
        buildTree_rec(OperandsVec[OpIdx], Depth + 1, {TE, OpIdx});
      return;
    }
    case Instruction::ExtractValue:
    case Instruction::ExtractElement: {
      OrdersType CurrentOrder;
      bool Reuse = canReuseExtract(VL, VL0, CurrentOrder);
      if (Reuse) {
        LLVM_DEBUG(dbgs() << "SLP: Reusing or shuffling extract sequence.\n");
        newTreeEntry(VL, Bundle /*vectorized*/, S, UserTreeIdx,
                     ReuseShuffleIndicies);
        // This is a special case, as it does not gather, but at the same time
        // we are not extending buildTree_rec() towards the operands.
        ValueList Op0;
        Op0.assign(VL.size(), VL0->getOperand(0));
        VectorizableTree.back()->setOperand(0, Op0);
        return;
      }
      if (!CurrentOrder.empty()) {
        LLVM_DEBUG({
          dbgs() << "SLP: Reusing or shuffling of reordered extract sequence "
                    "with order";
          for (unsigned Idx : CurrentOrder)
            dbgs() << " " << Idx;
          dbgs() << "\n";
        });
        fixupOrderingIndices(CurrentOrder);
        // Insert new order with initial value 0, if it does not exist,
        // otherwise return the iterator to the existing one.
        newTreeEntry(VL, Bundle /*vectorized*/, S, UserTreeIdx,
                     ReuseShuffleIndicies, CurrentOrder);
        // This is a special case, as it does not gather, but at the same time
        // we are not extending buildTree_rec() towards the operands.
        ValueList Op0;
        Op0.assign(VL.size(), VL0->getOperand(0));
        VectorizableTree.back()->setOperand(0, Op0);
        return;
      }
      LLVM_DEBUG(dbgs() << "SLP: Gather extract sequence.\n");
      newTreeEntry(VL, None /*not vectorized*/, S, UserTreeIdx,
                   ReuseShuffleIndicies);
      BS.cancelScheduling(VL, VL0);
      return;
    }
    case Instruction::InsertElement: {
      assert(ReuseShuffleIndicies.empty() && "All inserts should be unique");

      // Check that we have a buildvector and not a shuffle of 2 or more
      // different vectors.
      ValueSet SourceVectors;
      for (Value *V : VL) {
        SourceVectors.insert(cast<Instruction>(V)->getOperand(0));
        assert(getInsertIndex(V) != None && "Non-constant or undef index?");
      }

      if (count_if(VL, [&SourceVectors](Value *V) {
            return !SourceVectors.contains(V);
          }) >= 2) {
        // Found 2nd source vector - cancel.
        LLVM_DEBUG(dbgs() << "SLP: Gather of insertelement vectors with "
                             "different source vectors.\n");
        newTreeEntry(VL, None /*not vectorized*/, S, UserTreeIdx);
        BS.cancelScheduling(VL, VL0);
        return;
      }

      auto OrdCompare = [](const std::pair<int, int> &P1,
                           const std::pair<int, int> &P2) {
        return P1.first > P2.first;
      };
      PriorityQueue<std::pair<int, int>, SmallVector<std::pair<int, int>>,
                    decltype(OrdCompare)>
          Indices(OrdCompare);
      for (int I = 0, E = VL.size(); I < E; ++I) {
        unsigned Idx = *getInsertIndex(VL[I]);
        Indices.emplace(Idx, I);
      }
      OrdersType CurrentOrder(VL.size(), VL.size());
      bool IsIdentity = true;
      for (int I = 0, E = VL.size(); I < E; ++I) {
        CurrentOrder[Indices.top().second] = I;
        IsIdentity &= Indices.top().second == I;
        Indices.pop();
      }
      if (IsIdentity)
        CurrentOrder.clear();
      TreeEntry *TE = newTreeEntry(VL, Bundle /*vectorized*/, S, UserTreeIdx,
                                   None, CurrentOrder);
      LLVM_DEBUG(dbgs() << "SLP: added inserts bundle.\n");

      constexpr int NumOps = 2;
      ValueList VectorOperands[NumOps];
      for (int I = 0; I < NumOps; ++I) {
        for (Value *V : VL)
          VectorOperands[I].push_back(cast<Instruction>(V)->getOperand(I));

        TE->setOperand(I, VectorOperands[I]);
      }
      buildTree_rec(VectorOperands[NumOps - 1], Depth + 1, {TE, NumOps - 1});
      return;
    }
    case Instruction::Load: {
      // Check that a vectorized load would load the same memory as a scalar
      // load. For example, we don't want to vectorize loads that are smaller
      // than 8-bit. Even though we have a packed struct {<i2, i2, i2, i2>} LLVM
      // treats loading/storing it as an i8 struct. If we vectorize loads/stores
      // from such a struct, we read/write packed bits disagreeing with the
      // unvectorized version.
      SmallVector<Value *> PointerOps;
      OrdersType CurrentOrder;
      TreeEntry *TE = nullptr;
      switch (canVectorizeLoads(VL, VL0, *TTI, *DL, *SE, CurrentOrder,
                                PointerOps)) {
      case LoadsState::Vectorize:
        if (CurrentOrder.empty()) {
          // Original loads are consecutive and does not require reordering.
          TE = newTreeEntry(VL, Bundle /*vectorized*/, S, UserTreeIdx,
                            ReuseShuffleIndicies);
          LLVM_DEBUG(dbgs() << "SLP: added a vector of loads.\n");
        } else {
          fixupOrderingIndices(CurrentOrder);
          // Need to reorder.
          TE = newTreeEntry(VL, Bundle /*vectorized*/, S, UserTreeIdx,
                            ReuseShuffleIndicies, CurrentOrder);
          LLVM_DEBUG(dbgs() << "SLP: added a vector of jumbled loads.\n");
        }
        TE->setOperandsInOrder();
        break;
      case LoadsState::ScatterVectorize:
        // Vectorizing non-consecutive loads with `llvm.masked.gather`.
        TE = newTreeEntry(VL, TreeEntry::ScatterVectorize, Bundle, S,
                          UserTreeIdx, ReuseShuffleIndicies);
        TE->setOperandsInOrder();
        buildTree_rec(PointerOps, Depth + 1, {TE, 0});
        LLVM_DEBUG(dbgs() << "SLP: added a vector of non-consecutive loads.\n");
        break;
      case LoadsState::Gather:
        BS.cancelScheduling(VL, VL0);
        newTreeEntry(VL, None /*not vectorized*/, S, UserTreeIdx,
                     ReuseShuffleIndicies);
#ifndef NDEBUG
        Type *ScalarTy = VL0->getType();
        if (DL->getTypeSizeInBits(ScalarTy) !=
            DL->getTypeAllocSizeInBits(ScalarTy))
          LLVM_DEBUG(dbgs() << "SLP: Gathering loads of non-packed type.\n");
        else if (any_of(VL, [](Value *V) {
                   return !cast<LoadInst>(V)->isSimple();
                 }))
          LLVM_DEBUG(dbgs() << "SLP: Gathering non-simple loads.\n");
        else
          LLVM_DEBUG(dbgs() << "SLP: Gathering non-consecutive loads.\n");
#endif // NDEBUG
        break;
      }
      return;
    }
    case Instruction::ZExt:
    case Instruction::SExt:
    case Instruction::FPToUI:
    case Instruction::FPToSI:
    case Instruction::FPExt:
    case Instruction::PtrToInt:
    case Instruction::IntToPtr:
    case Instruction::SIToFP:
    case Instruction::UIToFP:
    case Instruction::Trunc:
    case Instruction::FPTrunc:
    case Instruction::BitCast: {
      Type *SrcTy = VL0->getOperand(0)->getType();
      for (Value *V : VL) {
        Type *Ty = cast<Instruction>(V)->getOperand(0)->getType();
        if (Ty != SrcTy || !isValidElementType(Ty)) {
          BS.cancelScheduling(VL, VL0);
          newTreeEntry(VL, None /*not vectorized*/, S, UserTreeIdx,
                       ReuseShuffleIndicies);
          LLVM_DEBUG(dbgs()
                     << "SLP: Gathering casts with different src types.\n");
          return;
        }
      }
      TreeEntry *TE = newTreeEntry(VL, Bundle /*vectorized*/, S, UserTreeIdx,
                                   ReuseShuffleIndicies);
      LLVM_DEBUG(dbgs() << "SLP: added a vector of casts.\n");

      TE->setOperandsInOrder();
      for (unsigned i = 0, e = VL0->getNumOperands(); i < e; ++i) {
        ValueList Operands;
        // Prepare the operand vector.
        for (Value *V : VL)
          Operands.push_back(cast<Instruction>(V)->getOperand(i));

        buildTree_rec(Operands, Depth + 1, {TE, i});
      }
      return;
    }
    case Instruction::ICmp:
    case Instruction::FCmp: {
      // Check that all of the compares have the same predicate.
      CmpInst::Predicate P0 = cast<CmpInst>(VL0)->getPredicate();
      CmpInst::Predicate SwapP0 = CmpInst::getSwappedPredicate(P0);
      Type *ComparedTy = VL0->getOperand(0)->getType();
      for (Value *V : VL) {
        CmpInst *Cmp = cast<CmpInst>(V);
        if ((Cmp->getPredicate() != P0 && Cmp->getPredicate() != SwapP0) ||
            Cmp->getOperand(0)->getType() != ComparedTy) {
          BS.cancelScheduling(VL, VL0);
          newTreeEntry(VL, None /*not vectorized*/, S, UserTreeIdx,
                       ReuseShuffleIndicies);
          LLVM_DEBUG(dbgs()
                     << "SLP: Gathering cmp with different predicate.\n");
          return;
        }
      }

      TreeEntry *TE = newTreeEntry(VL, Bundle /*vectorized*/, S, UserTreeIdx,
                                   ReuseShuffleIndicies);
      LLVM_DEBUG(dbgs() << "SLP: added a vector of compares.\n");

      ValueList Left, Right;
      if (cast<CmpInst>(VL0)->isCommutative()) {
        // Commutative predicate - collect + sort operands of the instructions
        // so that each side is more likely to have the same opcode.
        assert(P0 == SwapP0 && "Commutative Predicate mismatch");
        reorderInputsAccordingToOpcode(VL, Left, Right, *DL, *SE, *this);
      } else {
        // Collect operands - commute if it uses the swapped predicate.
        for (Value *V : VL) {
          auto *Cmp = cast<CmpInst>(V);
          Value *LHS = Cmp->getOperand(0);
          Value *RHS = Cmp->getOperand(1);
          if (Cmp->getPredicate() != P0)
            std::swap(LHS, RHS);
          Left.push_back(LHS);
          Right.push_back(RHS);
        }
      }
      TE->setOperand(0, Left);
      TE->setOperand(1, Right);
      buildTree_rec(Left, Depth + 1, {TE, 0});
      buildTree_rec(Right, Depth + 1, {TE, 1});
      return;
    }
    case Instruction::Select:
    case Instruction::FNeg:
    case Instruction::Add:
    case Instruction::FAdd:
    case Instruction::Sub:
    case Instruction::FSub:
    case Instruction::Mul:
    case Instruction::FMul:
    case Instruction::UDiv:
    case Instruction::SDiv:
    case Instruction::FDiv:
    case Instruction::URem:
    case Instruction::SRem:
    case Instruction::FRem:
    case Instruction::Shl:
    case Instruction::LShr:
    case Instruction::AShr:
    case Instruction::And:
    case Instruction::Or:
    case Instruction::Xor: {
      TreeEntry *TE = newTreeEntry(VL, Bundle /*vectorized*/, S, UserTreeIdx,
                                   ReuseShuffleIndicies);
      LLVM_DEBUG(dbgs() << "SLP: added a vector of un/bin op.\n");

      // Sort operands of the instructions so that each side is more likely to
      // have the same opcode.
      if (isa<BinaryOperator>(VL0) && VL0->isCommutative()) {
        ValueList Left, Right;
        reorderInputsAccordingToOpcode(VL, Left, Right, *DL, *SE, *this);
        TE->setOperand(0, Left);
        TE->setOperand(1, Right);
        buildTree_rec(Left, Depth + 1, {TE, 0});
        buildTree_rec(Right, Depth + 1, {TE, 1});
        return;
      }

      TE->setOperandsInOrder();
      for (unsigned i = 0, e = VL0->getNumOperands(); i < e; ++i) {
        ValueList Operands;
        // Prepare the operand vector.
        for (Value *V : VL)
          Operands.push_back(cast<Instruction>(V)->getOperand(i));

        buildTree_rec(Operands, Depth + 1, {TE, i});
      }
      return;
    }
    case Instruction::GetElementPtr: {
      // We don't combine GEPs with complicated (nested) indexing.
      for (Value *V : VL) {
        if (cast<Instruction>(V)->getNumOperands() != 2) {
          LLVM_DEBUG(dbgs() << "SLP: not-vectorizable GEP (nested indexes).\n");
          BS.cancelScheduling(VL, VL0);
          newTreeEntry(VL, None /*not vectorized*/, S, UserTreeIdx,
                       ReuseShuffleIndicies);
          return;
        }
      }

      // We can't combine several GEPs into one vector if they operate on
      // different types.
      Type *Ty0 = cast<GEPOperator>(VL0)->getSourceElementType();
      for (Value *V : VL) {
        Type *CurTy = cast<GEPOperator>(V)->getSourceElementType();
        if (Ty0 != CurTy) {
          LLVM_DEBUG(dbgs()
                     << "SLP: not-vectorizable GEP (different types).\n");
          BS.cancelScheduling(VL, VL0);
          newTreeEntry(VL, None /*not vectorized*/, S, UserTreeIdx,
                       ReuseShuffleIndicies);
          return;
        }
      }

      // We don't combine GEPs with non-constant indexes.
      Type *Ty1 = VL0->getOperand(1)->getType();
      for (Value *V : VL) {
        auto Op = cast<Instruction>(V)->getOperand(1);
        if (!isa<ConstantInt>(Op) ||
            (Op->getType() != Ty1 &&
             Op->getType()->getScalarSizeInBits() >
                 DL->getIndexSizeInBits(
                     V->getType()->getPointerAddressSpace()))) {
          LLVM_DEBUG(dbgs()
                     << "SLP: not-vectorizable GEP (non-constant indexes).\n");
          BS.cancelScheduling(VL, VL0);
          newTreeEntry(VL, None /*not vectorized*/, S, UserTreeIdx,
                       ReuseShuffleIndicies);
          return;
        }
      }

      TreeEntry *TE = newTreeEntry(VL, Bundle /*vectorized*/, S, UserTreeIdx,
                                   ReuseShuffleIndicies);
      LLVM_DEBUG(dbgs() << "SLP: added a vector of GEPs.\n");
      SmallVector<ValueList, 2> Operands(2);
      // Prepare the operand vector for pointer operands.
      for (Value *V : VL)
        Operands.front().push_back(
            cast<GetElementPtrInst>(V)->getPointerOperand());
      TE->setOperand(0, Operands.front());
      // Need to cast all indices to the same type before vectorization to
      // avoid crash.
      // Required to be able to find correct matches between different gather
      // nodes and reuse the vectorized values rather than trying to gather them
      // again.
      int IndexIdx = 1;
      Type *VL0Ty = VL0->getOperand(IndexIdx)->getType();
      Type *Ty = all_of(VL,
                        [VL0Ty, IndexIdx](Value *V) {
                          return VL0Ty == cast<GetElementPtrInst>(V)
                                              ->getOperand(IndexIdx)
                                              ->getType();
                        })
                     ? VL0Ty
                     : DL->getIndexType(cast<GetElementPtrInst>(VL0)
                                            ->getPointerOperandType()
                                            ->getScalarType());
      // Prepare the operand vector.
      for (Value *V : VL) {
        auto *Op = cast<Instruction>(V)->getOperand(IndexIdx);
        auto *CI = cast<ConstantInt>(Op);
        Operands.back().push_back(ConstantExpr::getIntegerCast(
            CI, Ty, CI->getValue().isSignBitSet()));
      }
      TE->setOperand(IndexIdx, Operands.back());

      for (unsigned I = 0, Ops = Operands.size(); I < Ops; ++I)
        buildTree_rec(Operands[I], Depth + 1, {TE, I});
      return;
    }
    case Instruction::Store: {
      // Check if the stores are consecutive or if we need to swizzle them.
      llvm::Type *ScalarTy = cast<StoreInst>(VL0)->getValueOperand()->getType();
      // Avoid types that are padded when being allocated as scalars, while
      // being packed together in a vector (such as i1).
      if (DL->getTypeSizeInBits(ScalarTy) !=
          DL->getTypeAllocSizeInBits(ScalarTy)) {
        BS.cancelScheduling(VL, VL0);
        newTreeEntry(VL, None /*not vectorized*/, S, UserTreeIdx,
                     ReuseShuffleIndicies);
        LLVM_DEBUG(dbgs() << "SLP: Gathering stores of non-packed type.\n");
        return;
      }
      // Make sure all stores in the bundle are simple - we can't vectorize
      // atomic or volatile stores.
      SmallVector<Value *, 4> PointerOps(VL.size());
      ValueList Operands(VL.size());
      auto POIter = PointerOps.begin();
      auto OIter = Operands.begin();
      for (Value *V : VL) {
        auto *SI = cast<StoreInst>(V);
        if (!SI->isSimple()) {
          BS.cancelScheduling(VL, VL0);
          newTreeEntry(VL, None /*not vectorized*/, S, UserTreeIdx,
                       ReuseShuffleIndicies);
          LLVM_DEBUG(dbgs() << "SLP: Gathering non-simple stores.\n");
          return;
        }
        *POIter = SI->getPointerOperand();
        *OIter = SI->getValueOperand();
        ++POIter;
        ++OIter;
      }

      OrdersType CurrentOrder;
      // Check the order of pointer operands.
      if (llvm::sortPtrAccesses(PointerOps, ScalarTy, *DL, *SE, CurrentOrder)) {
        Value *Ptr0;
        Value *PtrN;
        if (CurrentOrder.empty()) {
          Ptr0 = PointerOps.front();
          PtrN = PointerOps.back();
        } else {
          Ptr0 = PointerOps[CurrentOrder.front()];
          PtrN = PointerOps[CurrentOrder.back()];
        }
        Optional<int> Dist =
            getPointersDiff(ScalarTy, Ptr0, ScalarTy, PtrN, *DL, *SE);
        // Check that the sorted pointer operands are consecutive.
        if (static_cast<unsigned>(*Dist) == VL.size() - 1) {
          if (CurrentOrder.empty()) {
            // Original stores are consecutive and does not require reordering.
            TreeEntry *TE = newTreeEntry(VL, Bundle /*vectorized*/, S,
                                         UserTreeIdx, ReuseShuffleIndicies);
            TE->setOperandsInOrder();
            buildTree_rec(Operands, Depth + 1, {TE, 0});
            LLVM_DEBUG(dbgs() << "SLP: added a vector of stores.\n");
          } else {
            fixupOrderingIndices(CurrentOrder);
            TreeEntry *TE =
                newTreeEntry(VL, Bundle /*vectorized*/, S, UserTreeIdx,
                             ReuseShuffleIndicies, CurrentOrder);
            TE->setOperandsInOrder();
            buildTree_rec(Operands, Depth + 1, {TE, 0});
            LLVM_DEBUG(dbgs() << "SLP: added a vector of jumbled stores.\n");
          }
          return;
        }
      }

      BS.cancelScheduling(VL, VL0);
      newTreeEntry(VL, None /*not vectorized*/, S, UserTreeIdx,
                   ReuseShuffleIndicies);
      LLVM_DEBUG(dbgs() << "SLP: Non-consecutive store.\n");
      return;
    }
    case Instruction::Call: {
      // Check if the calls are all to the same vectorizable intrinsic or
      // library function.
      CallInst *CI = cast<CallInst>(VL0);
      Intrinsic::ID ID = getVectorIntrinsicIDForCall(CI, TLI);

      VFShape Shape = VFShape::get(
          *CI, ElementCount::getFixed(static_cast<unsigned int>(VL.size())),
          false /*HasGlobalPred*/);
      Function *VecFunc = VFDatabase(*CI).getVectorizedFunction(Shape);

      if (!VecFunc && !isTriviallyVectorizable(ID)) {
        BS.cancelScheduling(VL, VL0);
        newTreeEntry(VL, None /*not vectorized*/, S, UserTreeIdx,
                     ReuseShuffleIndicies);
        LLVM_DEBUG(dbgs() << "SLP: Non-vectorizable call.\n");
        return;
      }
      Function *F = CI->getCalledFunction();
      unsigned NumArgs = CI->arg_size();
      SmallVector<Value*, 4> ScalarArgs(NumArgs, nullptr);
      for (unsigned j = 0; j != NumArgs; ++j)
        if (isVectorIntrinsicWithScalarOpAtArg(ID, j))
          ScalarArgs[j] = CI->getArgOperand(j);
      for (Value *V : VL) {
        CallInst *CI2 = dyn_cast<CallInst>(V);
        if (!CI2 || CI2->getCalledFunction() != F ||
            getVectorIntrinsicIDForCall(CI2, TLI) != ID ||
            (VecFunc &&
             VecFunc != VFDatabase(*CI2).getVectorizedFunction(Shape)) ||
            !CI->hasIdenticalOperandBundleSchema(*CI2)) {
          BS.cancelScheduling(VL, VL0);
          newTreeEntry(VL, None /*not vectorized*/, S, UserTreeIdx,
                       ReuseShuffleIndicies);
          LLVM_DEBUG(dbgs() << "SLP: mismatched calls:" << *CI << "!=" << *V
                            << "\n");
          return;
        }
        // Some intrinsics have scalar arguments and should be same in order for
        // them to be vectorized.
        for (unsigned j = 0; j != NumArgs; ++j) {
          if (isVectorIntrinsicWithScalarOpAtArg(ID, j)) {
            Value *A1J = CI2->getArgOperand(j);
            if (ScalarArgs[j] != A1J) {
              BS.cancelScheduling(VL, VL0);
              newTreeEntry(VL, None /*not vectorized*/, S, UserTreeIdx,
                           ReuseShuffleIndicies);
              LLVM_DEBUG(dbgs() << "SLP: mismatched arguments in call:" << *CI
                                << " argument " << ScalarArgs[j] << "!=" << A1J
                                << "\n");
              return;
            }
          }
        }
        // Verify that the bundle operands are identical between the two calls.
        if (CI->hasOperandBundles() &&
            !std::equal(CI->op_begin() + CI->getBundleOperandsStartIndex(),
                        CI->op_begin() + CI->getBundleOperandsEndIndex(),
                        CI2->op_begin() + CI2->getBundleOperandsStartIndex())) {
          BS.cancelScheduling(VL, VL0);
          newTreeEntry(VL, None /*not vectorized*/, S, UserTreeIdx,
                       ReuseShuffleIndicies);
          LLVM_DEBUG(dbgs() << "SLP: mismatched bundle operands in calls:"
                            << *CI << "!=" << *V << '\n');
          return;
        }
      }

      TreeEntry *TE = newTreeEntry(VL, Bundle /*vectorized*/, S, UserTreeIdx,
                                   ReuseShuffleIndicies);
      TE->setOperandsInOrder();
      for (unsigned i = 0, e = CI->arg_size(); i != e; ++i) {
        // For scalar operands no need to to create an entry since no need to
        // vectorize it.
        if (isVectorIntrinsicWithScalarOpAtArg(ID, i))
          continue;
        ValueList Operands;
        // Prepare the operand vector.
        for (Value *V : VL) {
          auto *CI2 = cast<CallInst>(V);
          Operands.push_back(CI2->getArgOperand(i));
        }
        buildTree_rec(Operands, Depth + 1, {TE, i});
      }
      return;
    }
    case Instruction::ShuffleVector: {
      // If this is not an alternate sequence of opcode like add-sub
      // then do not vectorize this instruction.
      if (!S.isAltShuffle()) {
        BS.cancelScheduling(VL, VL0);
        newTreeEntry(VL, None /*not vectorized*/, S, UserTreeIdx,
                     ReuseShuffleIndicies);
        LLVM_DEBUG(dbgs() << "SLP: ShuffleVector are not vectorized.\n");
        return;
      }
      TreeEntry *TE = newTreeEntry(VL, Bundle /*vectorized*/, S, UserTreeIdx,
                                   ReuseShuffleIndicies);
      LLVM_DEBUG(dbgs() << "SLP: added a ShuffleVector op.\n");

      // Reorder operands if reordering would enable vectorization.
      auto *CI = dyn_cast<CmpInst>(VL0);
      if (isa<BinaryOperator>(VL0) || CI) {
        ValueList Left, Right;
        if (!CI || all_of(VL, [](Value *V) {
              return cast<CmpInst>(V)->isCommutative();
            })) {
          reorderInputsAccordingToOpcode(VL, Left, Right, *DL, *SE, *this);
        } else {
          CmpInst::Predicate P0 = CI->getPredicate();
          CmpInst::Predicate AltP0 = cast<CmpInst>(S.AltOp)->getPredicate();
          assert(P0 != AltP0 &&
                 "Expected different main/alternate predicates.");
          CmpInst::Predicate AltP0Swapped = CmpInst::getSwappedPredicate(AltP0);
          Value *BaseOp0 = VL0->getOperand(0);
          Value *BaseOp1 = VL0->getOperand(1);
          // Collect operands - commute if it uses the swapped predicate or
          // alternate operation.
          for (Value *V : VL) {
            auto *Cmp = cast<CmpInst>(V);
            Value *LHS = Cmp->getOperand(0);
            Value *RHS = Cmp->getOperand(1);
            CmpInst::Predicate CurrentPred = Cmp->getPredicate();
            if (P0 == AltP0Swapped) {
              if (CI != Cmp && S.AltOp != Cmp &&
                  ((P0 == CurrentPred &&
                    !areCompatibleCmpOps(BaseOp0, BaseOp1, LHS, RHS)) ||
                   (AltP0 == CurrentPred &&
                    areCompatibleCmpOps(BaseOp0, BaseOp1, LHS, RHS))))
                std::swap(LHS, RHS);
            } else if (P0 != CurrentPred && AltP0 != CurrentPred) {
              std::swap(LHS, RHS);
            }
            Left.push_back(LHS);
            Right.push_back(RHS);
          }
        }
        TE->setOperand(0, Left);
        TE->setOperand(1, Right);
        buildTree_rec(Left, Depth + 1, {TE, 0});
        buildTree_rec(Right, Depth + 1, {TE, 1});
        return;
      }

      TE->setOperandsInOrder();
      for (unsigned i = 0, e = VL0->getNumOperands(); i < e; ++i) {
        ValueList Operands;
        // Prepare the operand vector.
        for (Value *V : VL)
          Operands.push_back(cast<Instruction>(V)->getOperand(i));

        buildTree_rec(Operands, Depth + 1, {TE, i});
      }
      return;
    }
    default:
      BS.cancelScheduling(VL, VL0);
      newTreeEntry(VL, None /*not vectorized*/, S, UserTreeIdx,
                   ReuseShuffleIndicies);
      LLVM_DEBUG(dbgs() << "SLP: Gathering unknown instruction.\n");
      return;
  }
}

unsigned BoUpSLP::canMapToVector(Type *T, const DataLayout &DL) const {
  unsigned N = 1;
  Type *EltTy = T;

  while (isa<StructType>(EltTy) || isa<ArrayType>(EltTy) ||
         isa<VectorType>(EltTy)) {
    if (auto *ST = dyn_cast<StructType>(EltTy)) {
      // Check that struct is homogeneous.
      for (const auto *Ty : ST->elements())
        if (Ty != *ST->element_begin())
          return 0;
      N *= ST->getNumElements();
      EltTy = *ST->element_begin();
    } else if (auto *AT = dyn_cast<ArrayType>(EltTy)) {
      N *= AT->getNumElements();
      EltTy = AT->getElementType();
    } else {
      auto *VT = cast<FixedVectorType>(EltTy);
      N *= VT->getNumElements();
      EltTy = VT->getElementType();
    }
  }

  if (!isValidElementType(EltTy))
    return 0;
  uint64_t VTSize = DL.getTypeStoreSizeInBits(FixedVectorType::get(EltTy, N));
  if (VTSize < MinVecRegSize || VTSize > MaxVecRegSize || VTSize != DL.getTypeStoreSizeInBits(T))
    return 0;
  return N;
}

bool BoUpSLP::canReuseExtract(ArrayRef<Value *> VL, Value *OpValue,
                              SmallVectorImpl<unsigned> &CurrentOrder) const {
  const auto *It = find_if(VL, [](Value *V) {
    return isa<ExtractElementInst, ExtractValueInst>(V);
  });
  assert(It != VL.end() && "Expected at least one extract instruction.");
  auto *E0 = cast<Instruction>(*It);
  assert(all_of(VL,
                [](Value *V) {
                  return isa<UndefValue, ExtractElementInst, ExtractValueInst>(
                      V);
                }) &&
         "Invalid opcode");
  // Check if all of the extracts come from the same vector and from the
  // correct offset.
  Value *Vec = E0->getOperand(0);

  CurrentOrder.clear();

  // We have to extract from a vector/aggregate with the same number of elements.
  unsigned NElts;
  if (E0->getOpcode() == Instruction::ExtractValue) {
    const DataLayout &DL = E0->getModule()->getDataLayout();
    NElts = canMapToVector(Vec->getType(), DL);
    if (!NElts)
      return false;
    // Check if load can be rewritten as load of vector.
    LoadInst *LI = dyn_cast<LoadInst>(Vec);
    if (!LI || !LI->isSimple() || !LI->hasNUses(VL.size()))
      return false;
  } else {
    NElts = cast<FixedVectorType>(Vec->getType())->getNumElements();
  }

  if (NElts != VL.size())
    return false;

  // Check that all of the indices extract from the correct offset.
  bool ShouldKeepOrder = true;
  unsigned E = VL.size();
  // Assign to all items the initial value E + 1 so we can check if the extract
  // instruction index was used already.
  // Also, later we can check that all the indices are used and we have a
  // consecutive access in the extract instructions, by checking that no
  // element of CurrentOrder still has value E + 1.
  CurrentOrder.assign(E, E);
  unsigned I = 0;
  for (; I < E; ++I) {
    auto *Inst = dyn_cast<Instruction>(VL[I]);
    if (!Inst)
      continue;
    if (Inst->getOperand(0) != Vec)
      break;
    if (auto *EE = dyn_cast<ExtractElementInst>(Inst))
      if (isa<UndefValue>(EE->getIndexOperand()))
        continue;
    Optional<unsigned> Idx = getExtractIndex(Inst);
    if (!Idx)
      break;
    const unsigned ExtIdx = *Idx;
    if (ExtIdx != I) {
      if (ExtIdx >= E || CurrentOrder[ExtIdx] != E)
        break;
      ShouldKeepOrder = false;
      CurrentOrder[ExtIdx] = I;
    } else {
      if (CurrentOrder[I] != E)
        break;
      CurrentOrder[I] = I;
    }
  }
  if (I < E) {
    CurrentOrder.clear();
    return false;
  }
  if (ShouldKeepOrder)
    CurrentOrder.clear();

  return ShouldKeepOrder;
}

bool BoUpSLP::areAllUsersVectorized(Instruction *I,
                                    ArrayRef<Value *> VectorizedVals) const {
  return (I->hasOneUse() && is_contained(VectorizedVals, I)) ||
         all_of(I->users(), [this](User *U) {
           return ScalarToTreeEntry.count(U) > 0 ||
                  isVectorLikeInstWithConstOps(U) ||
                  (isa<ExtractElementInst>(U) && MustGather.contains(U));
         });
}

static std::pair<InstructionCost, InstructionCost>
getVectorCallCosts(CallInst *CI, FixedVectorType *VecTy,
                   TargetTransformInfo *TTI, TargetLibraryInfo *TLI) {
  Intrinsic::ID ID = getVectorIntrinsicIDForCall(CI, TLI);

  // Calculate the cost of the scalar and vector calls.
  SmallVector<Type *, 4> VecTys;
  for (Use &Arg : CI->args())
    VecTys.push_back(
        FixedVectorType::get(Arg->getType(), VecTy->getNumElements()));
  FastMathFlags FMF;
  if (auto *FPCI = dyn_cast<FPMathOperator>(CI))
    FMF = FPCI->getFastMathFlags();
  SmallVector<const Value *> Arguments(CI->args());
  IntrinsicCostAttributes CostAttrs(ID, VecTy, Arguments, VecTys, FMF,
                                    dyn_cast<IntrinsicInst>(CI));
  auto IntrinsicCost =
    TTI->getIntrinsicInstrCost(CostAttrs, TTI::TCK_RecipThroughput);

  auto Shape = VFShape::get(*CI, ElementCount::getFixed(static_cast<unsigned>(
                                     VecTy->getNumElements())),
                            false /*HasGlobalPred*/);
  Function *VecFunc = VFDatabase(*CI).getVectorizedFunction(Shape);
  auto LibCost = IntrinsicCost;
  if (!CI->isNoBuiltin() && VecFunc) {
    // Calculate the cost of the vector library call.
    // If the corresponding vector call is cheaper, return its cost.
    LibCost = TTI->getCallInstrCost(nullptr, VecTy, VecTys,
                                    TTI::TCK_RecipThroughput);
  }
  return {IntrinsicCost, LibCost};
}

/// Compute the cost of creating a vector of type \p VecTy containing the
/// extracted values from \p VL.
static InstructionCost
computeExtractCost(ArrayRef<Value *> VL, FixedVectorType *VecTy,
                   TargetTransformInfo::ShuffleKind ShuffleKind,
                   ArrayRef<int> Mask, TargetTransformInfo &TTI) {
  unsigned NumOfParts = TTI.getNumberOfParts(VecTy);

  if (ShuffleKind != TargetTransformInfo::SK_PermuteSingleSrc || !NumOfParts ||
      VecTy->getNumElements() < NumOfParts)
    return TTI.getShuffleCost(ShuffleKind, VecTy, Mask);

  bool AllConsecutive = true;
  unsigned EltsPerVector = VecTy->getNumElements() / NumOfParts;
  unsigned Idx = -1;
  InstructionCost Cost = 0;

  // Process extracts in blocks of EltsPerVector to check if the source vector
  // operand can be re-used directly. If not, add the cost of creating a shuffle
  // to extract the values into a vector register.
  SmallVector<int> RegMask(EltsPerVector, UndefMaskElem);
  for (auto *V : VL) {
    ++Idx;

    // Need to exclude undefs from analysis.
    if (isa<UndefValue>(V) || Mask[Idx] == UndefMaskElem)
      continue;

    // Reached the start of a new vector registers.
    if (Idx % EltsPerVector == 0) {
      RegMask.assign(EltsPerVector, UndefMaskElem);
      AllConsecutive = true;
      continue;
    }

    // Check all extracts for a vector register on the target directly
    // extract values in order.
    unsigned CurrentIdx = *getExtractIndex(cast<Instruction>(V));
    if (!isa<UndefValue>(VL[Idx - 1]) && Mask[Idx - 1] != UndefMaskElem) {
      unsigned PrevIdx = *getExtractIndex(cast<Instruction>(VL[Idx - 1]));
      AllConsecutive &= PrevIdx + 1 == CurrentIdx &&
                        CurrentIdx % EltsPerVector == Idx % EltsPerVector;
      RegMask[Idx % EltsPerVector] = CurrentIdx % EltsPerVector;
    }

    if (AllConsecutive)
      continue;

    // Skip all indices, except for the last index per vector block.
    if ((Idx + 1) % EltsPerVector != 0 && Idx + 1 != VL.size())
      continue;

    // If we have a series of extracts which are not consecutive and hence
    // cannot re-use the source vector register directly, compute the shuffle
    // cost to extract the vector with EltsPerVector elements.
    Cost += TTI.getShuffleCost(
        TargetTransformInfo::SK_PermuteSingleSrc,
        FixedVectorType::get(VecTy->getElementType(), EltsPerVector), RegMask);
  }
  return Cost;
}

/// Build shuffle mask for shuffle graph entries and lists of main and alternate
/// operations operands.
static void
buildShuffleEntryMask(ArrayRef<Value *> VL, ArrayRef<unsigned> ReorderIndices,
                      ArrayRef<int> ReusesIndices,
                      const function_ref<bool(Instruction *)> IsAltOp,
                      SmallVectorImpl<int> &Mask,
                      SmallVectorImpl<Value *> *OpScalars = nullptr,
                      SmallVectorImpl<Value *> *AltScalars = nullptr) {
  unsigned Sz = VL.size();
  Mask.assign(Sz, UndefMaskElem);
  SmallVector<int> OrderMask;
  if (!ReorderIndices.empty())
    inversePermutation(ReorderIndices, OrderMask);
  for (unsigned I = 0; I < Sz; ++I) {
    unsigned Idx = I;
    if (!ReorderIndices.empty())
      Idx = OrderMask[I];
    auto *OpInst = cast<Instruction>(VL[Idx]);
    if (IsAltOp(OpInst)) {
      Mask[I] = Sz + Idx;
      if (AltScalars)
        AltScalars->push_back(OpInst);
    } else {
      Mask[I] = Idx;
      if (OpScalars)
        OpScalars->push_back(OpInst);
    }
  }
  if (!ReusesIndices.empty()) {
    SmallVector<int> NewMask(ReusesIndices.size(), UndefMaskElem);
    transform(ReusesIndices, NewMask.begin(), [&Mask](int Idx) {
      return Idx != UndefMaskElem ? Mask[Idx] : UndefMaskElem;
    });
    Mask.swap(NewMask);
  }
}

/// Checks if the specified instruction \p I is an alternate operation for the
/// given \p MainOp and \p AltOp instructions.
static bool isAlternateInstruction(const Instruction *I,
                                   const Instruction *MainOp,
                                   const Instruction *AltOp) {
  if (auto *CI0 = dyn_cast<CmpInst>(MainOp)) {
    auto *AltCI0 = cast<CmpInst>(AltOp);
    auto *CI = cast<CmpInst>(I);
    CmpInst::Predicate P0 = CI0->getPredicate();
    CmpInst::Predicate AltP0 = AltCI0->getPredicate();
    assert(P0 != AltP0 && "Expected different main/alternate predicates.");
    CmpInst::Predicate AltP0Swapped = CmpInst::getSwappedPredicate(AltP0);
    CmpInst::Predicate CurrentPred = CI->getPredicate();
    if (P0 == AltP0Swapped)
      return I == AltCI0 ||
             (I != MainOp &&
              !areCompatibleCmpOps(CI0->getOperand(0), CI0->getOperand(1),
                                   CI->getOperand(0), CI->getOperand(1)));
    return AltP0 == CurrentPred || AltP0Swapped == CurrentPred;
  }
  return I->getOpcode() == AltOp->getOpcode();
}

InstructionCost BoUpSLP::getEntryCost(const TreeEntry *E,
                                      ArrayRef<Value *> VectorizedVals) {
  ArrayRef<Value*> VL = E->Scalars;

  Type *ScalarTy = VL[0]->getType();
  if (StoreInst *SI = dyn_cast<StoreInst>(VL[0]))
    ScalarTy = SI->getValueOperand()->getType();
  else if (CmpInst *CI = dyn_cast<CmpInst>(VL[0]))
    ScalarTy = CI->getOperand(0)->getType();
  else if (auto *IE = dyn_cast<InsertElementInst>(VL[0]))
    ScalarTy = IE->getOperand(1)->getType();
  auto *VecTy = FixedVectorType::get(ScalarTy, VL.size());
  TTI::TargetCostKind CostKind = TTI::TCK_RecipThroughput;

  // If we have computed a smaller type for the expression, update VecTy so
  // that the costs will be accurate.
  if (MinBWs.count(VL[0]))
    VecTy = FixedVectorType::get(
        IntegerType::get(F->getContext(), MinBWs[VL[0]].first), VL.size());
  unsigned EntryVF = E->getVectorFactor();
  auto *FinalVecTy = FixedVectorType::get(VecTy->getElementType(), EntryVF);

  bool NeedToShuffleReuses = !E->ReuseShuffleIndices.empty();
  // FIXME: it tries to fix a problem with MSVC buildbots.
  TargetTransformInfo &TTIRef = *TTI;
  auto &&AdjustExtractsCost = [this, &TTIRef, CostKind, VL, VecTy,
                               VectorizedVals, E](InstructionCost &Cost) {
    DenseMap<Value *, int> ExtractVectorsTys;
    SmallPtrSet<Value *, 4> CheckedExtracts;
    for (auto *V : VL) {
      if (isa<UndefValue>(V))
        continue;
      // If all users of instruction are going to be vectorized and this
      // instruction itself is not going to be vectorized, consider this
      // instruction as dead and remove its cost from the final cost of the
      // vectorized tree.
      // Also, avoid adjusting the cost for extractelements with multiple uses
      // in different graph entries.
      const TreeEntry *VE = getTreeEntry(V);
      if (!CheckedExtracts.insert(V).second ||
          !areAllUsersVectorized(cast<Instruction>(V), VectorizedVals) ||
          (VE && VE != E))
        continue;
      auto *EE = cast<ExtractElementInst>(V);
      Optional<unsigned> EEIdx = getExtractIndex(EE);
      if (!EEIdx)
        continue;
      unsigned Idx = *EEIdx;
      if (TTIRef.getNumberOfParts(VecTy) !=
          TTIRef.getNumberOfParts(EE->getVectorOperandType())) {
        auto It =
            ExtractVectorsTys.try_emplace(EE->getVectorOperand(), Idx).first;
        It->getSecond() = std::min<int>(It->second, Idx);
      }
      // Take credit for instruction that will become dead.
      if (EE->hasOneUse()) {
        Instruction *Ext = EE->user_back();
        if ((isa<SExtInst>(Ext) || isa<ZExtInst>(Ext)) &&
            all_of(Ext->users(),
                   [](User *U) { return isa<GetElementPtrInst>(U); })) {
          // Use getExtractWithExtendCost() to calculate the cost of
          // extractelement/ext pair.
          Cost -=
              TTIRef.getExtractWithExtendCost(Ext->getOpcode(), Ext->getType(),
                                              EE->getVectorOperandType(), Idx);
          // Add back the cost of s|zext which is subtracted separately.
          Cost += TTIRef.getCastInstrCost(
              Ext->getOpcode(), Ext->getType(), EE->getType(),
              TTI::getCastContextHint(Ext), CostKind, Ext);
          continue;
        }
      }
      Cost -= TTIRef.getVectorInstrCost(Instruction::ExtractElement,
                                        EE->getVectorOperandType(), Idx);
    }
    // Add a cost for subvector extracts/inserts if required.
    for (const auto &Data : ExtractVectorsTys) {
      auto *EEVTy = cast<FixedVectorType>(Data.first->getType());
      unsigned NumElts = VecTy->getNumElements();
      if (Data.second % NumElts == 0)
        continue;
      if (TTIRef.getNumberOfParts(EEVTy) > TTIRef.getNumberOfParts(VecTy)) {
        unsigned Idx = (Data.second / NumElts) * NumElts;
        unsigned EENumElts = EEVTy->getNumElements();
        if (Idx + NumElts <= EENumElts) {
          Cost +=
              TTIRef.getShuffleCost(TargetTransformInfo::SK_ExtractSubvector,
                                    EEVTy, None, Idx, VecTy);
        } else {
          // Need to round up the subvector type vectorization factor to avoid a
          // crash in cost model functions. Make SubVT so that Idx + VF of SubVT
          // <= EENumElts.
          auto *SubVT =
              FixedVectorType::get(VecTy->getElementType(), EENumElts - Idx);
          Cost +=
              TTIRef.getShuffleCost(TargetTransformInfo::SK_ExtractSubvector,
                                    EEVTy, None, Idx, SubVT);
        }
      } else {
        Cost += TTIRef.getShuffleCost(TargetTransformInfo::SK_InsertSubvector,
                                      VecTy, None, 0, EEVTy);
      }
    }
  };
  if (E->State == TreeEntry::NeedToGather) {
    if (allConstant(VL))
      return 0;
    if (isa<InsertElementInst>(VL[0]))
      return InstructionCost::getInvalid();
    SmallVector<int> Mask;
    SmallVector<const TreeEntry *> Entries;
    Optional<TargetTransformInfo::ShuffleKind> Shuffle =
        isGatherShuffledEntry(E, Mask, Entries);
    if (Shuffle.hasValue()) {
      InstructionCost GatherCost = 0;
      if (ShuffleVectorInst::isIdentityMask(Mask)) {
        // Perfect match in the graph, will reuse the previously vectorized
        // node. Cost is 0.
        LLVM_DEBUG(
            dbgs()
            << "SLP: perfect diamond match for gather bundle that starts with "
            << *VL.front() << ".\n");
        if (NeedToShuffleReuses)
          GatherCost =
              TTI->getShuffleCost(TargetTransformInfo::SK_PermuteSingleSrc,
                                  FinalVecTy, E->ReuseShuffleIndices);
      } else {
        LLVM_DEBUG(dbgs() << "SLP: shuffled " << Entries.size()
                          << " entries for bundle that starts with "
                          << *VL.front() << ".\n");
        // Detected that instead of gather we can emit a shuffle of single/two
        // previously vectorized nodes. Add the cost of the permutation rather
        // than gather.
        ::addMask(Mask, E->ReuseShuffleIndices);
        GatherCost = TTI->getShuffleCost(*Shuffle, FinalVecTy, Mask);
      }
      return GatherCost;
    }
    if ((E->getOpcode() == Instruction::ExtractElement ||
         all_of(E->Scalars,
                [](Value *V) {
                  return isa<ExtractElementInst, UndefValue>(V);
                })) &&
        allSameType(VL)) {
      // Check that gather of extractelements can be represented as just a
      // shuffle of a single/two vectors the scalars are extracted from.
      SmallVector<int> Mask;
      Optional<TargetTransformInfo::ShuffleKind> ShuffleKind =
          isFixedVectorShuffle(VL, Mask);
      if (ShuffleKind.hasValue()) {
        // Found the bunch of extractelement instructions that must be gathered
        // into a vector and can be represented as a permutation elements in a
        // single input vector or of 2 input vectors.
        InstructionCost Cost =
            computeExtractCost(VL, VecTy, *ShuffleKind, Mask, *TTI);
        AdjustExtractsCost(Cost);
        if (NeedToShuffleReuses)
          Cost += TTI->getShuffleCost(TargetTransformInfo::SK_PermuteSingleSrc,
                                      FinalVecTy, E->ReuseShuffleIndices);
        return Cost;
      }
    }
    if (isSplat(VL)) {
      // Found the broadcasting of the single scalar, calculate the cost as the
      // broadcast.
      assert(VecTy == FinalVecTy &&
             "No reused scalars expected for broadcast.");
      return TTI->getShuffleCost(TargetTransformInfo::SK_Broadcast, VecTy,
                                 /*Mask=*/None, /*Index=*/0,
                                 /*SubTp=*/nullptr, /*Args=*/VL[0]);
    }
    InstructionCost ReuseShuffleCost = 0;
    if (NeedToShuffleReuses)
      ReuseShuffleCost = TTI->getShuffleCost(
          TTI::SK_PermuteSingleSrc, FinalVecTy, E->ReuseShuffleIndices);
    // Improve gather cost for gather of loads, if we can group some of the
    // loads into vector loads.
    if (VL.size() > 2 && E->getOpcode() == Instruction::Load &&
        !E->isAltShuffle()) {
      BoUpSLP::ValueSet VectorizedLoads;
      unsigned StartIdx = 0;
      unsigned VF = VL.size() / 2;
      unsigned VectorizedCnt = 0;
      unsigned ScatterVectorizeCnt = 0;
      const unsigned Sz = DL->getTypeSizeInBits(E->getMainOp()->getType());
      for (unsigned MinVF = getMinVF(2 * Sz); VF >= MinVF; VF /= 2) {
        for (unsigned Cnt = StartIdx, End = VL.size(); Cnt + VF <= End;
             Cnt += VF) {
          ArrayRef<Value *> Slice = VL.slice(Cnt, VF);
          if (!VectorizedLoads.count(Slice.front()) &&
              !VectorizedLoads.count(Slice.back()) && allSameBlock(Slice)) {
            SmallVector<Value *> PointerOps;
            OrdersType CurrentOrder;
            LoadsState LS = canVectorizeLoads(Slice, Slice.front(), *TTI, *DL,
                                              *SE, CurrentOrder, PointerOps);
            switch (LS) {
            case LoadsState::Vectorize:
            case LoadsState::ScatterVectorize:
              // Mark the vectorized loads so that we don't vectorize them
              // again.
              if (LS == LoadsState::Vectorize)
                ++VectorizedCnt;
              else
                ++ScatterVectorizeCnt;
              VectorizedLoads.insert(Slice.begin(), Slice.end());
              // If we vectorized initial block, no need to try to vectorize it
              // again.
              if (Cnt == StartIdx)
                StartIdx += VF;
              break;
            case LoadsState::Gather:
              break;
            }
          }
        }
        // Check if the whole array was vectorized already - exit.
        if (StartIdx >= VL.size())
          break;
        // Found vectorizable parts - exit.
        if (!VectorizedLoads.empty())
          break;
      }
      if (!VectorizedLoads.empty()) {
        InstructionCost GatherCost = 0;
        unsigned NumParts = TTI->getNumberOfParts(VecTy);
        bool NeedInsertSubvectorAnalysis =
            !NumParts || (VL.size() / VF) > NumParts;
        // Get the cost for gathered loads.
        for (unsigned I = 0, End = VL.size(); I < End; I += VF) {
          if (VectorizedLoads.contains(VL[I]))
            continue;
          GatherCost += getGatherCost(VL.slice(I, VF));
        }
        // The cost for vectorized loads.
        InstructionCost ScalarsCost = 0;
        for (Value *V : VectorizedLoads) {
          auto *LI = cast<LoadInst>(V);
          ScalarsCost += TTI->getMemoryOpCost(
              Instruction::Load, LI->getType(), LI->getAlign(),
              LI->getPointerAddressSpace(), CostKind, LI);
        }
        auto *LI = cast<LoadInst>(E->getMainOp());
        auto *LoadTy = FixedVectorType::get(LI->getType(), VF);
        Align Alignment = LI->getAlign();
        GatherCost +=
            VectorizedCnt *
            TTI->getMemoryOpCost(Instruction::Load, LoadTy, Alignment,
                                 LI->getPointerAddressSpace(), CostKind, LI);
        GatherCost += ScatterVectorizeCnt *
                      TTI->getGatherScatterOpCost(
                          Instruction::Load, LoadTy, LI->getPointerOperand(),
                          /*VariableMask=*/false, Alignment, CostKind, LI);
        if (NeedInsertSubvectorAnalysis) {
          // Add the cost for the subvectors insert.
          for (int I = VF, E = VL.size(); I < E; I += VF)
            GatherCost += TTI->getShuffleCost(TTI::SK_InsertSubvector, VecTy,
                                              None, I, LoadTy);
        }
        return ReuseShuffleCost + GatherCost - ScalarsCost;
      }
    }
    return ReuseShuffleCost + getGatherCost(VL);
  }
  InstructionCost CommonCost = 0;
  SmallVector<int> Mask;
  if (!E->ReorderIndices.empty()) {
    SmallVector<int> NewMask;
    if (E->getOpcode() == Instruction::Store) {
      // For stores the order is actually a mask.
      NewMask.resize(E->ReorderIndices.size());
      copy(E->ReorderIndices, NewMask.begin());
    } else {
      inversePermutation(E->ReorderIndices, NewMask);
    }
    ::addMask(Mask, NewMask);
  }
  if (NeedToShuffleReuses)
    ::addMask(Mask, E->ReuseShuffleIndices);
  if (!Mask.empty() && !ShuffleVectorInst::isIdentityMask(Mask))
    CommonCost =
        TTI->getShuffleCost(TTI::SK_PermuteSingleSrc, FinalVecTy, Mask);
  assert((E->State == TreeEntry::Vectorize ||
          E->State == TreeEntry::ScatterVectorize) &&
         "Unhandled state");
  assert(E->getOpcode() && allSameType(VL) && allSameBlock(VL) && "Invalid VL");
  Instruction *VL0 = E->getMainOp();
  unsigned ShuffleOrOp =
      E->isAltShuffle() ? (unsigned)Instruction::ShuffleVector : E->getOpcode();
  switch (ShuffleOrOp) {
    case Instruction::PHI:
      return 0;

    case Instruction::ExtractValue:
    case Instruction::ExtractElement: {
      // The common cost of removal ExtractElement/ExtractValue instructions +
      // the cost of shuffles, if required to resuffle the original vector.
      if (NeedToShuffleReuses) {
        unsigned Idx = 0;
        for (unsigned I : E->ReuseShuffleIndices) {
          if (ShuffleOrOp == Instruction::ExtractElement) {
            auto *EE = cast<ExtractElementInst>(VL[I]);
            CommonCost -= TTI->getVectorInstrCost(Instruction::ExtractElement,
                                                  EE->getVectorOperandType(),
                                                  *getExtractIndex(EE));
          } else {
            CommonCost -= TTI->getVectorInstrCost(Instruction::ExtractElement,
                                                  VecTy, Idx);
            ++Idx;
          }
        }
        Idx = EntryVF;
        for (Value *V : VL) {
          if (ShuffleOrOp == Instruction::ExtractElement) {
            auto *EE = cast<ExtractElementInst>(V);
            CommonCost += TTI->getVectorInstrCost(Instruction::ExtractElement,
                                                  EE->getVectorOperandType(),
                                                  *getExtractIndex(EE));
          } else {
            --Idx;
            CommonCost += TTI->getVectorInstrCost(Instruction::ExtractElement,
                                                  VecTy, Idx);
          }
        }
      }
      if (ShuffleOrOp == Instruction::ExtractValue) {
        for (unsigned I = 0, E = VL.size(); I < E; ++I) {
          auto *EI = cast<Instruction>(VL[I]);
          // Take credit for instruction that will become dead.
          if (EI->hasOneUse()) {
            Instruction *Ext = EI->user_back();
            if ((isa<SExtInst>(Ext) || isa<ZExtInst>(Ext)) &&
                all_of(Ext->users(),
                       [](User *U) { return isa<GetElementPtrInst>(U); })) {
              // Use getExtractWithExtendCost() to calculate the cost of
              // extractelement/ext pair.
              CommonCost -= TTI->getExtractWithExtendCost(
                  Ext->getOpcode(), Ext->getType(), VecTy, I);
              // Add back the cost of s|zext which is subtracted separately.
              CommonCost += TTI->getCastInstrCost(
                  Ext->getOpcode(), Ext->getType(), EI->getType(),
                  TTI::getCastContextHint(Ext), CostKind, Ext);
              continue;
            }
          }
          CommonCost -=
              TTI->getVectorInstrCost(Instruction::ExtractElement, VecTy, I);
        }
      } else {
        AdjustExtractsCost(CommonCost);
      }
      return CommonCost;
    }
    case Instruction::InsertElement: {
      assert(E->ReuseShuffleIndices.empty() &&
             "Unique insertelements only are expected.");
      auto *SrcVecTy = cast<FixedVectorType>(VL0->getType());

      unsigned const NumElts = SrcVecTy->getNumElements();
      unsigned const NumScalars = VL.size();
      APInt DemandedElts = APInt::getZero(NumElts);
      // TODO: Add support for Instruction::InsertValue.
      SmallVector<int> Mask;
      if (!E->ReorderIndices.empty()) {
        inversePermutation(E->ReorderIndices, Mask);
        Mask.append(NumElts - NumScalars, UndefMaskElem);
      } else {
        Mask.assign(NumElts, UndefMaskElem);
        std::iota(Mask.begin(), std::next(Mask.begin(), NumScalars), 0);
      }
      unsigned Offset = *getInsertIndex(VL0);
      bool IsIdentity = true;
      SmallVector<int> PrevMask(NumElts, UndefMaskElem);
      Mask.swap(PrevMask);
      for (unsigned I = 0; I < NumScalars; ++I) {
        unsigned InsertIdx = *getInsertIndex(VL[PrevMask[I]]);
        DemandedElts.setBit(InsertIdx);
        IsIdentity &= InsertIdx - Offset == I;
        Mask[InsertIdx - Offset] = I;
      }
      assert(Offset < NumElts && "Failed to find vector index offset");

      InstructionCost Cost = 0;
      Cost -= TTI->getScalarizationOverhead(SrcVecTy, DemandedElts,
                                            /*Insert*/ true, /*Extract*/ false);

      if (IsIdentity && NumElts != NumScalars && Offset % NumScalars != 0) {
        // FIXME: Replace with SK_InsertSubvector once it is properly supported.
        unsigned Sz = PowerOf2Ceil(Offset + NumScalars);
        Cost += TTI->getShuffleCost(
            TargetTransformInfo::SK_PermuteSingleSrc,
            FixedVectorType::get(SrcVecTy->getElementType(), Sz));
      } else if (!IsIdentity) {
        auto *FirstInsert =
            cast<Instruction>(*find_if(E->Scalars, [E](Value *V) {
              return !is_contained(E->Scalars,
                                   cast<Instruction>(V)->getOperand(0));
            }));
        if (isUndefVector(FirstInsert->getOperand(0))) {
          Cost += TTI->getShuffleCost(TTI::SK_PermuteSingleSrc, SrcVecTy, Mask);
        } else {
          SmallVector<int> InsertMask(NumElts);
          std::iota(InsertMask.begin(), InsertMask.end(), 0);
          for (unsigned I = 0; I < NumElts; I++) {
            if (Mask[I] != UndefMaskElem)
              InsertMask[Offset + I] = NumElts + I;
          }
          Cost +=
              TTI->getShuffleCost(TTI::SK_PermuteTwoSrc, SrcVecTy, InsertMask);
        }
      }

      return Cost;
    }
    case Instruction::ZExt:
    case Instruction::SExt:
    case Instruction::FPToUI:
    case Instruction::FPToSI:
    case Instruction::FPExt:
    case Instruction::PtrToInt:
    case Instruction::IntToPtr:
    case Instruction::SIToFP:
    case Instruction::UIToFP:
    case Instruction::Trunc:
    case Instruction::FPTrunc:
    case Instruction::BitCast: {
      Type *SrcTy = VL0->getOperand(0)->getType();
      InstructionCost ScalarEltCost =
          TTI->getCastInstrCost(E->getOpcode(), ScalarTy, SrcTy,
                                TTI::getCastContextHint(VL0), CostKind, VL0);
      if (NeedToShuffleReuses) {
        CommonCost -= (EntryVF - VL.size()) * ScalarEltCost;
      }

      // Calculate the cost of this instruction.
      InstructionCost ScalarCost = VL.size() * ScalarEltCost;

      auto *SrcVecTy = FixedVectorType::get(SrcTy, VL.size());
      InstructionCost VecCost = 0;
      // Check if the values are candidates to demote.
      if (!MinBWs.count(VL0) || VecTy != SrcVecTy) {
        VecCost = CommonCost + TTI->getCastInstrCost(
                                   E->getOpcode(), VecTy, SrcVecTy,
                                   TTI::getCastContextHint(VL0), CostKind, VL0);
      }
      LLVM_DEBUG(dumpTreeCosts(E, CommonCost, VecCost, ScalarCost));
      return VecCost - ScalarCost;
    }
    case Instruction::FCmp:
    case Instruction::ICmp:
    case Instruction::Select: {
      // Calculate the cost of this instruction.
      InstructionCost ScalarEltCost =
          TTI->getCmpSelInstrCost(E->getOpcode(), ScalarTy, Builder.getInt1Ty(),
                                  CmpInst::BAD_ICMP_PREDICATE, CostKind, VL0);
      if (NeedToShuffleReuses) {
        CommonCost -= (EntryVF - VL.size()) * ScalarEltCost;
      }
      auto *MaskTy = FixedVectorType::get(Builder.getInt1Ty(), VL.size());
      InstructionCost ScalarCost = VecTy->getNumElements() * ScalarEltCost;

      // Check if all entries in VL are either compares or selects with compares
      // as condition that have the same predicates.
      CmpInst::Predicate VecPred = CmpInst::BAD_ICMP_PREDICATE;
      bool First = true;
      for (auto *V : VL) {
        CmpInst::Predicate CurrentPred;
        auto MatchCmp = m_Cmp(CurrentPred, m_Value(), m_Value());
        if ((!match(V, m_Select(MatchCmp, m_Value(), m_Value())) &&
             !match(V, MatchCmp)) ||
            (!First && VecPred != CurrentPred)) {
          VecPred = CmpInst::BAD_ICMP_PREDICATE;
          break;
        }
        First = false;
        VecPred = CurrentPred;
      }

      InstructionCost VecCost = TTI->getCmpSelInstrCost(
          E->getOpcode(), VecTy, MaskTy, VecPred, CostKind, VL0);
      // Check if it is possible and profitable to use min/max for selects in
      // VL.
      //
      auto IntrinsicAndUse = canConvertToMinOrMaxIntrinsic(VL);
      if (IntrinsicAndUse.first != Intrinsic::not_intrinsic) {
        IntrinsicCostAttributes CostAttrs(IntrinsicAndUse.first, VecTy,
                                          {VecTy, VecTy});
        InstructionCost IntrinsicCost =
            TTI->getIntrinsicInstrCost(CostAttrs, CostKind);
        // If the selects are the only uses of the compares, they will be dead
        // and we can adjust the cost by removing their cost.
        if (IntrinsicAndUse.second)
          IntrinsicCost -= TTI->getCmpSelInstrCost(Instruction::ICmp, VecTy,
                                                   MaskTy, VecPred, CostKind);
        VecCost = std::min(VecCost, IntrinsicCost);
      }
      LLVM_DEBUG(dumpTreeCosts(E, CommonCost, VecCost, ScalarCost));
      return CommonCost + VecCost - ScalarCost;
    }
    case Instruction::FNeg:
    case Instruction::Add:
    case Instruction::FAdd:
    case Instruction::Sub:
    case Instruction::FSub:
    case Instruction::Mul:
    case Instruction::FMul:
    case Instruction::UDiv:
    case Instruction::SDiv:
    case Instruction::FDiv:
    case Instruction::URem:
    case Instruction::SRem:
    case Instruction::FRem:
    case Instruction::Shl:
    case Instruction::LShr:
    case Instruction::AShr:
    case Instruction::And:
    case Instruction::Or:
    case Instruction::Xor: {
      // Certain instructions can be cheaper to vectorize if they have a
      // constant second vector operand.
      TargetTransformInfo::OperandValueKind Op1VK =
          TargetTransformInfo::OK_AnyValue;
      TargetTransformInfo::OperandValueKind Op2VK =
          TargetTransformInfo::OK_UniformConstantValue;
      TargetTransformInfo::OperandValueProperties Op1VP =
          TargetTransformInfo::OP_None;
      TargetTransformInfo::OperandValueProperties Op2VP =
          TargetTransformInfo::OP_PowerOf2;

      // If all operands are exactly the same ConstantInt then set the
      // operand kind to OK_UniformConstantValue.
      // If instead not all operands are constants, then set the operand kind
      // to OK_AnyValue. If all operands are constants but not the same,
      // then set the operand kind to OK_NonUniformConstantValue.
      ConstantInt *CInt0 = nullptr;
      for (unsigned i = 0, e = VL.size(); i < e; ++i) {
        const Instruction *I = cast<Instruction>(VL[i]);
        unsigned OpIdx = isa<BinaryOperator>(I) ? 1 : 0;
        ConstantInt *CInt = dyn_cast<ConstantInt>(I->getOperand(OpIdx));
        if (!CInt) {
          Op2VK = TargetTransformInfo::OK_AnyValue;
          Op2VP = TargetTransformInfo::OP_None;
          break;
        }
        if (Op2VP == TargetTransformInfo::OP_PowerOf2 &&
            !CInt->getValue().isPowerOf2())
          Op2VP = TargetTransformInfo::OP_None;
        if (i == 0) {
          CInt0 = CInt;
          continue;
        }
        if (CInt0 != CInt)
          Op2VK = TargetTransformInfo::OK_NonUniformConstantValue;
      }

      SmallVector<const Value *, 4> Operands(VL0->operand_values());
      InstructionCost ScalarEltCost =
          TTI->getArithmeticInstrCost(E->getOpcode(), ScalarTy, CostKind, Op1VK,
                                      Op2VK, Op1VP, Op2VP, Operands, VL0);
      if (NeedToShuffleReuses) {
        CommonCost -= (EntryVF - VL.size()) * ScalarEltCost;
      }
      InstructionCost ScalarCost = VecTy->getNumElements() * ScalarEltCost;
      InstructionCost VecCost =
          TTI->getArithmeticInstrCost(E->getOpcode(), VecTy, CostKind, Op1VK,
                                      Op2VK, Op1VP, Op2VP, Operands, VL0);
      LLVM_DEBUG(dumpTreeCosts(E, CommonCost, VecCost, ScalarCost));
      return CommonCost + VecCost - ScalarCost;
    }
    case Instruction::GetElementPtr: {
      TargetTransformInfo::OperandValueKind Op1VK =
          TargetTransformInfo::OK_AnyValue;
      TargetTransformInfo::OperandValueKind Op2VK =
          TargetTransformInfo::OK_UniformConstantValue;

      InstructionCost ScalarEltCost = TTI->getArithmeticInstrCost(
          Instruction::Add, ScalarTy, CostKind, Op1VK, Op2VK);
      if (NeedToShuffleReuses) {
        CommonCost -= (EntryVF - VL.size()) * ScalarEltCost;
      }
      InstructionCost ScalarCost = VecTy->getNumElements() * ScalarEltCost;
      InstructionCost VecCost = TTI->getArithmeticInstrCost(
          Instruction::Add, VecTy, CostKind, Op1VK, Op2VK);
      LLVM_DEBUG(dumpTreeCosts(E, CommonCost, VecCost, ScalarCost));
      return CommonCost + VecCost - ScalarCost;
    }
    case Instruction::Load: {
      // Cost of wide load - cost of scalar loads.
      Align Alignment = cast<LoadInst>(VL0)->getAlign();
      InstructionCost ScalarEltCost = TTI->getMemoryOpCost(
          Instruction::Load, ScalarTy, Alignment, 0, CostKind, VL0);
      if (NeedToShuffleReuses) {
        CommonCost -= (EntryVF - VL.size()) * ScalarEltCost;
      }
      InstructionCost ScalarLdCost = VecTy->getNumElements() * ScalarEltCost;
      InstructionCost VecLdCost;
      if (E->State == TreeEntry::Vectorize) {
        VecLdCost = TTI->getMemoryOpCost(Instruction::Load, VecTy, Alignment, 0,
                                         CostKind, VL0);
      } else {
        assert(E->State == TreeEntry::ScatterVectorize && "Unknown EntryState");
        Align CommonAlignment = Alignment;
        for (Value *V : VL)
          CommonAlignment =
              commonAlignment(CommonAlignment, cast<LoadInst>(V)->getAlign());
        VecLdCost = TTI->getGatherScatterOpCost(
            Instruction::Load, VecTy, cast<LoadInst>(VL0)->getPointerOperand(),
            /*VariableMask=*/false, CommonAlignment, CostKind, VL0);
      }
      LLVM_DEBUG(dumpTreeCosts(E, CommonCost, VecLdCost, ScalarLdCost));
      return CommonCost + VecLdCost - ScalarLdCost;
    }
    case Instruction::Store: {
      // We know that we can merge the stores. Calculate the cost.
      bool IsReorder = !E->ReorderIndices.empty();
      auto *SI =
          cast<StoreInst>(IsReorder ? VL[E->ReorderIndices.front()] : VL0);
      Align Alignment = SI->getAlign();
      InstructionCost ScalarEltCost = TTI->getMemoryOpCost(
          Instruction::Store, ScalarTy, Alignment, 0, CostKind, VL0);
      InstructionCost ScalarStCost = VecTy->getNumElements() * ScalarEltCost;
      InstructionCost VecStCost = TTI->getMemoryOpCost(
          Instruction::Store, VecTy, Alignment, 0, CostKind, VL0);
      LLVM_DEBUG(dumpTreeCosts(E, CommonCost, VecStCost, ScalarStCost));
      return CommonCost + VecStCost - ScalarStCost;
    }
    case Instruction::Call: {
      CallInst *CI = cast<CallInst>(VL0);
      Intrinsic::ID ID = getVectorIntrinsicIDForCall(CI, TLI);

      // Calculate the cost of the scalar and vector calls.
      IntrinsicCostAttributes CostAttrs(ID, *CI, 1);
      InstructionCost ScalarEltCost =
          TTI->getIntrinsicInstrCost(CostAttrs, CostKind);
      if (NeedToShuffleReuses) {
        CommonCost -= (EntryVF - VL.size()) * ScalarEltCost;
      }
      InstructionCost ScalarCallCost = VecTy->getNumElements() * ScalarEltCost;

      auto VecCallCosts = getVectorCallCosts(CI, VecTy, TTI, TLI);
      InstructionCost VecCallCost =
          std::min(VecCallCosts.first, VecCallCosts.second);

      LLVM_DEBUG(dbgs() << "SLP: Call cost " << VecCallCost - ScalarCallCost
                        << " (" << VecCallCost << "-" << ScalarCallCost << ")"
                        << " for " << *CI << "\n");

      return CommonCost + VecCallCost - ScalarCallCost;
    }
    case Instruction::ShuffleVector: {
      assert(E->isAltShuffle() &&
             ((Instruction::isBinaryOp(E->getOpcode()) &&
               Instruction::isBinaryOp(E->getAltOpcode())) ||
              (Instruction::isCast(E->getOpcode()) &&
               Instruction::isCast(E->getAltOpcode())) ||
              (isa<CmpInst>(VL0) && isa<CmpInst>(E->getAltOp()))) &&
             "Invalid Shuffle Vector Operand");
      InstructionCost ScalarCost = 0;
      if (NeedToShuffleReuses) {
        for (unsigned Idx : E->ReuseShuffleIndices) {
          Instruction *I = cast<Instruction>(VL[Idx]);
          CommonCost -= TTI->getInstructionCost(I, CostKind);
        }
        for (Value *V : VL) {
          Instruction *I = cast<Instruction>(V);
          CommonCost += TTI->getInstructionCost(I, CostKind);
        }
      }
      for (Value *V : VL) {
        Instruction *I = cast<Instruction>(V);
        assert(E->isOpcodeOrAlt(I) && "Unexpected main/alternate opcode");
        ScalarCost += TTI->getInstructionCost(I, CostKind);
      }
      // VecCost is equal to sum of the cost of creating 2 vectors
      // and the cost of creating shuffle.
      InstructionCost VecCost = 0;
      // Try to find the previous shuffle node with the same operands and same
      // main/alternate ops.
      auto &&TryFindNodeWithEqualOperands = [this, E]() {
        for (const std::unique_ptr<TreeEntry> &TE : VectorizableTree) {
          if (TE.get() == E)
            break;
          if (TE->isAltShuffle() &&
              ((TE->getOpcode() == E->getOpcode() &&
                TE->getAltOpcode() == E->getAltOpcode()) ||
               (TE->getOpcode() == E->getAltOpcode() &&
                TE->getAltOpcode() == E->getOpcode())) &&
              TE->hasEqualOperands(*E))
            return true;
        }
        return false;
      };
      if (TryFindNodeWithEqualOperands()) {
        LLVM_DEBUG({
          dbgs() << "SLP: diamond match for alternate node found.\n";
          E->dump();
        });
        // No need to add new vector costs here since we're going to reuse
        // same main/alternate vector ops, just do different shuffling.
      } else if (Instruction::isBinaryOp(E->getOpcode())) {
        VecCost = TTI->getArithmeticInstrCost(E->getOpcode(), VecTy, CostKind);
        VecCost += TTI->getArithmeticInstrCost(E->getAltOpcode(), VecTy,
                                               CostKind);
      } else if (auto *CI0 = dyn_cast<CmpInst>(VL0)) {
        VecCost = TTI->getCmpSelInstrCost(E->getOpcode(), ScalarTy,
                                          Builder.getInt1Ty(),
                                          CI0->getPredicate(), CostKind, VL0);
        VecCost += TTI->getCmpSelInstrCost(
            E->getOpcode(), ScalarTy, Builder.getInt1Ty(),
            cast<CmpInst>(E->getAltOp())->getPredicate(), CostKind,
            E->getAltOp());
      } else {
        Type *Src0SclTy = E->getMainOp()->getOperand(0)->getType();
        Type *Src1SclTy = E->getAltOp()->getOperand(0)->getType();
        auto *Src0Ty = FixedVectorType::get(Src0SclTy, VL.size());
        auto *Src1Ty = FixedVectorType::get(Src1SclTy, VL.size());
        VecCost = TTI->getCastInstrCost(E->getOpcode(), VecTy, Src0Ty,
                                        TTI::CastContextHint::None, CostKind);
        VecCost += TTI->getCastInstrCost(E->getAltOpcode(), VecTy, Src1Ty,
                                         TTI::CastContextHint::None, CostKind);
      }

      if (E->ReuseShuffleIndices.empty()) {
        CommonCost =
            TTI->getShuffleCost(TargetTransformInfo::SK_Select, FinalVecTy);
      } else {
        SmallVector<int> Mask;
        buildShuffleEntryMask(
            E->Scalars, E->ReorderIndices, E->ReuseShuffleIndices,
            [E](Instruction *I) {
              assert(E->isOpcodeOrAlt(I) && "Unexpected main/alternate opcode");
              return I->getOpcode() == E->getAltOpcode();
            },
            Mask);
        CommonCost = TTI->getShuffleCost(TargetTransformInfo::SK_PermuteTwoSrc,
                                         FinalVecTy, Mask);
      }
      LLVM_DEBUG(dumpTreeCosts(E, CommonCost, VecCost, ScalarCost));
      return CommonCost + VecCost - ScalarCost;
    }
    default:
      llvm_unreachable("Unknown instruction");
  }
}

bool BoUpSLP::isFullyVectorizableTinyTree(bool ForReduction) const {
  LLVM_DEBUG(dbgs() << "SLP: Check whether the tree with height "
                    << VectorizableTree.size() << " is fully vectorizable .\n");

  auto &&AreVectorizableGathers = [this](const TreeEntry *TE, unsigned Limit) {
    SmallVector<int> Mask;
    return TE->State == TreeEntry::NeedToGather &&
           !any_of(TE->Scalars,
                   [this](Value *V) { return EphValues.contains(V); }) &&
           (allConstant(TE->Scalars) || isSplat(TE->Scalars) ||
            TE->Scalars.size() < Limit ||
            ((TE->getOpcode() == Instruction::ExtractElement ||
              all_of(TE->Scalars,
                     [](Value *V) {
                       return isa<ExtractElementInst, UndefValue>(V);
                     })) &&
             isFixedVectorShuffle(TE->Scalars, Mask)) ||
            (TE->State == TreeEntry::NeedToGather &&
             TE->getOpcode() == Instruction::Load && !TE->isAltShuffle()));
  };

  // We only handle trees of heights 1 and 2.
  if (VectorizableTree.size() == 1 &&
      (VectorizableTree[0]->State == TreeEntry::Vectorize ||
       (ForReduction &&
        AreVectorizableGathers(VectorizableTree[0].get(),
                               VectorizableTree[0]->Scalars.size()) &&
        VectorizableTree[0]->getVectorFactor() > 2)))
    return true;

  if (VectorizableTree.size() != 2)
    return false;

  // Handle splat and all-constants stores. Also try to vectorize tiny trees
  // with the second gather nodes if they have less scalar operands rather than
  // the initial tree element (may be profitable to shuffle the second gather)
  // or they are extractelements, which form shuffle.
  SmallVector<int> Mask;
  if (VectorizableTree[0]->State == TreeEntry::Vectorize &&
      AreVectorizableGathers(VectorizableTree[1].get(),
                             VectorizableTree[0]->Scalars.size()))
    return true;

  // Gathering cost would be too much for tiny trees.
  if (VectorizableTree[0]->State == TreeEntry::NeedToGather ||
      (VectorizableTree[1]->State == TreeEntry::NeedToGather &&
       VectorizableTree[0]->State != TreeEntry::ScatterVectorize))
    return false;

  return true;
}

static bool isLoadCombineCandidateImpl(Value *Root, unsigned NumElts,
                                       TargetTransformInfo *TTI,
                                       bool MustMatchOrInst) {
  // Look past the root to find a source value. Arbitrarily follow the
  // path through operand 0 of any 'or'. Also, peek through optional
  // shift-left-by-multiple-of-8-bits.
  Value *ZextLoad = Root;
  const APInt *ShAmtC;
  bool FoundOr = false;
  while (!isa<ConstantExpr>(ZextLoad) &&
         (match(ZextLoad, m_Or(m_Value(), m_Value())) ||
          (match(ZextLoad, m_Shl(m_Value(), m_APInt(ShAmtC))) &&
           ShAmtC->urem(8) == 0))) {
    auto *BinOp = cast<BinaryOperator>(ZextLoad);
    ZextLoad = BinOp->getOperand(0);
    if (BinOp->getOpcode() == Instruction::Or)
      FoundOr = true;
  }
  // Check if the input is an extended load of the required or/shift expression.
  Value *Load;
  if ((MustMatchOrInst && !FoundOr) || ZextLoad == Root ||
      !match(ZextLoad, m_ZExt(m_Value(Load))) || !isa<LoadInst>(Load))
    return false;

  // Require that the total load bit width is a legal integer type.
  // For example, <8 x i8> --> i64 is a legal integer on a 64-bit target.
  // But <16 x i8> --> i128 is not, so the backend probably can't reduce it.
  Type *SrcTy = Load->getType();
  unsigned LoadBitWidth = SrcTy->getIntegerBitWidth() * NumElts;
  if (!TTI->isTypeLegal(IntegerType::get(Root->getContext(), LoadBitWidth)))
    return false;

  // Everything matched - assume that we can fold the whole sequence using
  // load combining.
  LLVM_DEBUG(dbgs() << "SLP: Assume load combining for tree starting at "
             << *(cast<Instruction>(Root)) << "\n");

  return true;
}

bool BoUpSLP::isLoadCombineReductionCandidate(RecurKind RdxKind) const {
  if (RdxKind != RecurKind::Or)
    return false;

  unsigned NumElts = VectorizableTree[0]->Scalars.size();
  Value *FirstReduced = VectorizableTree[0]->Scalars[0];
  return isLoadCombineCandidateImpl(FirstReduced, NumElts, TTI,
                                    /* MatchOr */ false);
}

bool BoUpSLP::isLoadCombineCandidate() const {
  // Peek through a final sequence of stores and check if all operations are
  // likely to be load-combined.
  unsigned NumElts = VectorizableTree[0]->Scalars.size();
  for (Value *Scalar : VectorizableTree[0]->Scalars) {
    Value *X;
    if (!match(Scalar, m_Store(m_Value(X), m_Value())) ||
        !isLoadCombineCandidateImpl(X, NumElts, TTI, /* MatchOr */ true))
      return false;
  }
  return true;
}

bool BoUpSLP::isTreeTinyAndNotFullyVectorizable(bool ForReduction) const {
  // No need to vectorize inserts of gathered values.
  if (VectorizableTree.size() == 2 &&
      isa<InsertElementInst>(VectorizableTree[0]->Scalars[0]) &&
      VectorizableTree[1]->State == TreeEntry::NeedToGather)
    return true;

  // We can vectorize the tree if its size is greater than or equal to the
  // minimum size specified by the MinTreeSize command line option.
  if (VectorizableTree.size() >= MinTreeSize)
    return false;

  // If we have a tiny tree (a tree whose size is less than MinTreeSize), we
  // can vectorize it if we can prove it fully vectorizable.
  if (isFullyVectorizableTinyTree(ForReduction))
    return false;

  assert(VectorizableTree.empty()
             ? ExternalUses.empty()
             : true && "We shouldn't have any external users");

  // Otherwise, we can't vectorize the tree. It is both tiny and not fully
  // vectorizable.
  return true;
}

InstructionCost BoUpSLP::getSpillCost() const {
  // Walk from the bottom of the tree to the top, tracking which values are
  // live. When we see a call instruction that is not part of our tree,
  // query TTI to see if there is a cost to keeping values live over it
  // (for example, if spills and fills are required).
  unsigned BundleWidth = VectorizableTree.front()->Scalars.size();
  InstructionCost Cost = 0;

  SmallPtrSet<Instruction*, 4> LiveValues;
  Instruction *PrevInst = nullptr;

  // The entries in VectorizableTree are not necessarily ordered by their
  // position in basic blocks. Collect them and order them by dominance so later
  // instructions are guaranteed to be visited first. For instructions in
  // different basic blocks, we only scan to the beginning of the block, so
  // their order does not matter, as long as all instructions in a basic block
  // are grouped together. Using dominance ensures a deterministic order.
  SmallVector<Instruction *, 16> OrderedScalars;
  for (const auto &TEPtr : VectorizableTree) {
    Instruction *Inst = dyn_cast<Instruction>(TEPtr->Scalars[0]);
    if (!Inst)
      continue;
    OrderedScalars.push_back(Inst);
  }
  llvm::sort(OrderedScalars, [&](Instruction *A, Instruction *B) {
    auto *NodeA = DT->getNode(A->getParent());
    auto *NodeB = DT->getNode(B->getParent());
    assert(NodeA && "Should only process reachable instructions");
    assert(NodeB && "Should only process reachable instructions");
    assert((NodeA == NodeB) == (NodeA->getDFSNumIn() == NodeB->getDFSNumIn()) &&
           "Different nodes should have different DFS numbers");
    if (NodeA != NodeB)
      return NodeA->getDFSNumIn() < NodeB->getDFSNumIn();
    return B->comesBefore(A);
  });

  for (Instruction *Inst : OrderedScalars) {
    if (!PrevInst) {
      PrevInst = Inst;
      continue;
    }

    // Update LiveValues.
    LiveValues.erase(PrevInst);
    for (auto &J : PrevInst->operands()) {
      if (isa<Instruction>(&*J) && getTreeEntry(&*J))
        LiveValues.insert(cast<Instruction>(&*J));
    }

    LLVM_DEBUG({
      dbgs() << "SLP: #LV: " << LiveValues.size();
      for (auto *X : LiveValues)
        dbgs() << " " << X->getName();
      dbgs() << ", Looking at ";
      Inst->dump();
    });

    // Now find the sequence of instructions between PrevInst and Inst.
    unsigned NumCalls = 0;
    BasicBlock::reverse_iterator InstIt = ++Inst->getIterator().getReverse(),
                                 PrevInstIt =
                                     PrevInst->getIterator().getReverse();
    while (InstIt != PrevInstIt) {
      if (PrevInstIt == PrevInst->getParent()->rend()) {
        PrevInstIt = Inst->getParent()->rbegin();
        continue;
      }

      // Debug information does not impact spill cost.
      if ((isa<CallInst>(&*PrevInstIt) &&
           !isa<DbgInfoIntrinsic>(&*PrevInstIt)) &&
          &*PrevInstIt != PrevInst)
        NumCalls++;

      ++PrevInstIt;
    }

    if (NumCalls) {
      SmallVector<Type*, 4> V;
      for (auto *II : LiveValues) {
        auto *ScalarTy = II->getType();
        if (auto *VectorTy = dyn_cast<FixedVectorType>(ScalarTy))
          ScalarTy = VectorTy->getElementType();
        V.push_back(FixedVectorType::get(ScalarTy, BundleWidth));
      }
      Cost += NumCalls * TTI->getCostOfKeepingLiveOverCall(V);
    }

    PrevInst = Inst;
  }

  return Cost;
}

/// Check if two insertelement instructions are from the same buildvector.
static bool areTwoInsertFromSameBuildVector(InsertElementInst *VU,
                                            InsertElementInst *V) {
  // Instructions must be from the same basic blocks.
  if (VU->getParent() != V->getParent())
    return false;
  // Checks if 2 insertelements are from the same buildvector.
  if (VU->getType() != V->getType())
    return false;
  // Multiple used inserts are separate nodes.
  if (!VU->hasOneUse() && !V->hasOneUse())
    return false;
  auto *IE1 = VU;
  auto *IE2 = V;
  // Go through the vector operand of insertelement instructions trying to find
  // either VU as the original vector for IE2 or V as the original vector for
  // IE1.
  do {
    if (IE2 == VU || IE1 == V)
      return true;
    if (IE1) {
      if (IE1 != VU && !IE1->hasOneUse())
        IE1 = nullptr;
      else
        IE1 = dyn_cast<InsertElementInst>(IE1->getOperand(0));
    }
    if (IE2) {
      if (IE2 != V && !IE2->hasOneUse())
        IE2 = nullptr;
      else
        IE2 = dyn_cast<InsertElementInst>(IE2->getOperand(0));
    }
  } while (IE1 || IE2);
  return false;
}

InstructionCost BoUpSLP::getTreeCost(ArrayRef<Value *> VectorizedVals) {
  InstructionCost Cost = 0;
  LLVM_DEBUG(dbgs() << "SLP: Calculating cost for tree of size "
                    << VectorizableTree.size() << ".\n");

  unsigned BundleWidth = VectorizableTree[0]->Scalars.size();

  for (unsigned I = 0, E = VectorizableTree.size(); I < E; ++I) {
    TreeEntry &TE = *VectorizableTree[I];

    InstructionCost C = getEntryCost(&TE, VectorizedVals);
    Cost += C;
    LLVM_DEBUG(dbgs() << "SLP: Adding cost " << C
                      << " for bundle that starts with " << *TE.Scalars[0]
                      << ".\n"
                      << "SLP: Current total cost = " << Cost << "\n");
  }

  SmallPtrSet<Value *, 16> ExtractCostCalculated;
  InstructionCost ExtractCost = 0;
  SmallVector<unsigned> VF;
  SmallVector<SmallVector<int>> ShuffleMask;
  SmallVector<Value *> FirstUsers;
  SmallVector<APInt> DemandedElts;
  for (ExternalUser &EU : ExternalUses) {
    // We only add extract cost once for the same scalar.
    if (!isa_and_nonnull<InsertElementInst>(EU.User) &&
        !ExtractCostCalculated.insert(EU.Scalar).second)
      continue;

    // Uses by ephemeral values are free (because the ephemeral value will be
    // removed prior to code generation, and so the extraction will be
    // removed as well).
    if (EphValues.count(EU.User))
      continue;

    // No extract cost for vector "scalar"
    if (isa<FixedVectorType>(EU.Scalar->getType()))
      continue;

    // Already counted the cost for external uses when tried to adjust the cost
    // for extractelements, no need to add it again.
    if (isa<ExtractElementInst>(EU.Scalar))
      continue;

    // If found user is an insertelement, do not calculate extract cost but try
    // to detect it as a final shuffled/identity match.
    if (auto *VU = dyn_cast_or_null<InsertElementInst>(EU.User)) {
      if (auto *FTy = dyn_cast<FixedVectorType>(VU->getType())) {
        Optional<unsigned> InsertIdx = getInsertIndex(VU);
        if (InsertIdx) {
          auto *It = find_if(FirstUsers, [VU](Value *V) {
            return areTwoInsertFromSameBuildVector(VU,
                                                   cast<InsertElementInst>(V));
          });
          int VecId = -1;
          if (It == FirstUsers.end()) {
            VF.push_back(FTy->getNumElements());
            ShuffleMask.emplace_back(VF.back(), UndefMaskElem);
            // Find the insertvector, vectorized in tree, if any.
            Value *Base = VU;
            while (auto *IEBase = dyn_cast<InsertElementInst>(Base)) {
              // Build the mask for the vectorized insertelement instructions.
              if (const TreeEntry *E = getTreeEntry(IEBase)) {
                VU = IEBase;
                do {
                  int Idx = E->findLaneForValue(Base);
                  ShuffleMask.back()[Idx] = Idx;
                  Base = cast<InsertElementInst>(Base)->getOperand(0);
                } while (E == getTreeEntry(Base));
                break;
              }
              Base = cast<InsertElementInst>(Base)->getOperand(0);
            }
            FirstUsers.push_back(VU);
            DemandedElts.push_back(APInt::getZero(VF.back()));
            VecId = FirstUsers.size() - 1;
          } else {
            VecId = std::distance(FirstUsers.begin(), It);
          }
          int InIdx = *InsertIdx;
          ShuffleMask[VecId][InIdx] = EU.Lane;
          DemandedElts[VecId].setBit(InIdx);
          continue;
        }
      }
    }

    // If we plan to rewrite the tree in a smaller type, we will need to sign
    // extend the extracted value back to the original type. Here, we account
    // for the extract and the added cost of the sign extend if needed.
    auto *VecTy = FixedVectorType::get(EU.Scalar->getType(), BundleWidth);
    auto *ScalarRoot = VectorizableTree[0]->Scalars[0];
    if (MinBWs.count(ScalarRoot)) {
      auto *MinTy = IntegerType::get(F->getContext(), MinBWs[ScalarRoot].first);
      auto Extend =
          MinBWs[ScalarRoot].second ? Instruction::SExt : Instruction::ZExt;
      VecTy = FixedVectorType::get(MinTy, BundleWidth);
      ExtractCost += TTI->getExtractWithExtendCost(Extend, EU.Scalar->getType(),
                                                   VecTy, EU.Lane);
    } else {
      ExtractCost +=
          TTI->getVectorInstrCost(Instruction::ExtractElement, VecTy, EU.Lane);
    }
  }

  InstructionCost SpillCost = getSpillCost();
  Cost += SpillCost + ExtractCost;
  if (FirstUsers.size() == 1) {
    int Limit = ShuffleMask.front().size() * 2;
    if (!all_of(ShuffleMask.front(),
                [Limit](int Idx) { return Idx < Limit; }) ||
        !ShuffleVectorInst::isIdentityMask(ShuffleMask.front())) {
      InstructionCost C = TTI->getShuffleCost(
          TTI::SK_PermuteSingleSrc,
          cast<FixedVectorType>(FirstUsers.front()->getType()),
          ShuffleMask.front());
      LLVM_DEBUG(dbgs() << "SLP: Adding cost " << C
                        << " for final shuffle of insertelement external users "
                        << *VectorizableTree.front()->Scalars.front() << ".\n"
                        << "SLP: Current total cost = " << Cost << "\n");
      Cost += C;
    }
    InstructionCost InsertCost = TTI->getScalarizationOverhead(
        cast<FixedVectorType>(FirstUsers.front()->getType()),
        DemandedElts.front(), /*Insert*/ true, /*Extract*/ false);
    LLVM_DEBUG(dbgs() << "SLP: subtracting the cost " << InsertCost
                      << " for insertelements gather.\n"
                      << "SLP: Current total cost = " << Cost << "\n");
<<<<<<< HEAD
    Cost -= InsertCost;
  } else if (FirstUsers.size() >= 2) {
    unsigned MaxVF = *std::max_element(VF.begin(), VF.end());
    // Combined masks of the first 2 vectors.
    SmallVector<int> CombinedMask(MaxVF, UndefMaskElem);
    copy(ShuffleMask.front(), CombinedMask.begin());
    APInt CombinedDemandedElts = DemandedElts.front().zextOrSelf(MaxVF);
    auto *VecTy = FixedVectorType::get(
        cast<VectorType>(FirstUsers.front()->getType())->getElementType(),
        MaxVF);
    for (int I = 0, E = ShuffleMask[1].size(); I < E; ++I) {
      if (ShuffleMask[1][I] != UndefMaskElem) {
        CombinedMask[I] = ShuffleMask[1][I] + MaxVF;
        CombinedDemandedElts.setBit(I);
      }
    }
    InstructionCost C =
        TTI->getShuffleCost(TTI::SK_PermuteTwoSrc, VecTy, CombinedMask);
    LLVM_DEBUG(dbgs() << "SLP: Adding cost " << C
                      << " for final shuffle of vector node and external "
                         "insertelement users "
                      << *VectorizableTree.front()->Scalars.front() << ".\n"
                      << "SLP: Current total cost = " << Cost << "\n");
    Cost += C;
    InstructionCost InsertCost = TTI->getScalarizationOverhead(
        VecTy, CombinedDemandedElts, /*Insert*/ true, /*Extract*/ false);
    LLVM_DEBUG(dbgs() << "SLP: subtracting the cost " << InsertCost
                      << " for insertelements gather.\n"
                      << "SLP: Current total cost = " << Cost << "\n");
    Cost -= InsertCost;
=======
    Cost -= InsertCost;
  } else if (FirstUsers.size() >= 2) {
    unsigned MaxVF = *std::max_element(VF.begin(), VF.end());
    // Combined masks of the first 2 vectors.
    SmallVector<int> CombinedMask(MaxVF, UndefMaskElem);
    copy(ShuffleMask.front(), CombinedMask.begin());
    APInt CombinedDemandedElts = DemandedElts.front().zextOrSelf(MaxVF);
    auto *VecTy = FixedVectorType::get(
        cast<VectorType>(FirstUsers.front()->getType())->getElementType(),
        MaxVF);
    for (int I = 0, E = ShuffleMask[1].size(); I < E; ++I) {
      if (ShuffleMask[1][I] != UndefMaskElem) {
        CombinedMask[I] = ShuffleMask[1][I] + MaxVF;
        CombinedDemandedElts.setBit(I);
      }
    }
    InstructionCost C =
        TTI->getShuffleCost(TTI::SK_PermuteTwoSrc, VecTy, CombinedMask);
    LLVM_DEBUG(dbgs() << "SLP: Adding cost " << C
                      << " for final shuffle of vector node and external "
                         "insertelement users "
                      << *VectorizableTree.front()->Scalars.front() << ".\n"
                      << "SLP: Current total cost = " << Cost << "\n");
    Cost += C;
    InstructionCost InsertCost = TTI->getScalarizationOverhead(
        VecTy, CombinedDemandedElts, /*Insert*/ true, /*Extract*/ false);
    LLVM_DEBUG(dbgs() << "SLP: subtracting the cost " << InsertCost
                      << " for insertelements gather.\n"
                      << "SLP: Current total cost = " << Cost << "\n");
    Cost -= InsertCost;
>>>>>>> be768164
    for (int I = 2, E = FirstUsers.size(); I < E; ++I) {
      if (ShuffleMask[I].empty())
        continue;
      // Other elements - permutation of 2 vectors (the initial one and the
      // next Ith incoming vector).
      unsigned VF = ShuffleMask[I].size();
      for (unsigned Idx = 0; Idx < VF; ++Idx) {
        int Mask = ShuffleMask[I][Idx];
        if (Mask != UndefMaskElem)
          CombinedMask[Idx] = MaxVF + Mask;
        else if (CombinedMask[Idx] != UndefMaskElem)
          CombinedMask[Idx] = Idx;
      }
      for (unsigned Idx = VF; Idx < MaxVF; ++Idx)
        if (CombinedMask[Idx] != UndefMaskElem)
          CombinedMask[Idx] = Idx;
      InstructionCost C =
          TTI->getShuffleCost(TTI::SK_PermuteTwoSrc, VecTy, CombinedMask);
      LLVM_DEBUG(dbgs() << "SLP: Adding cost " << C
                        << " for final shuffle of vector node and external "
                           "insertelement users "
                        << *VectorizableTree.front()->Scalars.front() << ".\n"
                        << "SLP: Current total cost = " << Cost << "\n");
      Cost += C;
      InstructionCost InsertCost = TTI->getScalarizationOverhead(
          cast<FixedVectorType>(FirstUsers[I]->getType()), DemandedElts[I],
          /*Insert*/ true, /*Extract*/ false);
      LLVM_DEBUG(dbgs() << "SLP: subtracting the cost " << InsertCost
                        << " for insertelements gather.\n"
                        << "SLP: Current total cost = " << Cost << "\n");
      Cost -= InsertCost;
    }
  }

#ifndef NDEBUG
  SmallString<256> Str;
  {
    raw_svector_ostream OS(Str);
    OS << "SLP: Spill Cost = " << SpillCost << ".\n"
       << "SLP: Extract Cost = " << ExtractCost << ".\n"
       << "SLP: Total Cost = " << Cost << ".\n";
  }
  LLVM_DEBUG(dbgs() << Str);
  if (ViewSLPTree)
    ViewGraph(this, "SLP" + F->getName(), false, Str);
#endif

  return Cost;
}

Optional<TargetTransformInfo::ShuffleKind>
BoUpSLP::isGatherShuffledEntry(const TreeEntry *TE, SmallVectorImpl<int> &Mask,
                               SmallVectorImpl<const TreeEntry *> &Entries) {
  // TODO: currently checking only for Scalars in the tree entry, need to count
  // reused elements too for better cost estimation.
  Mask.assign(TE->Scalars.size(), UndefMaskElem);
  Entries.clear();
  // Build a lists of values to tree entries.
  DenseMap<Value *, SmallPtrSet<const TreeEntry *, 4>> ValueToTEs;
  for (const std::unique_ptr<TreeEntry> &EntryPtr : VectorizableTree) {
    if (EntryPtr.get() == TE)
      break;
    if (EntryPtr->State != TreeEntry::NeedToGather)
      continue;
    for (Value *V : EntryPtr->Scalars)
      ValueToTEs.try_emplace(V).first->getSecond().insert(EntryPtr.get());
  }
  // Find all tree entries used by the gathered values. If no common entries
  // found - not a shuffle.
  // Here we build a set of tree nodes for each gathered value and trying to
  // find the intersection between these sets. If we have at least one common
  // tree node for each gathered value - we have just a permutation of the
  // single vector. If we have 2 different sets, we're in situation where we
  // have a permutation of 2 input vectors.
  SmallVector<SmallPtrSet<const TreeEntry *, 4>> UsedTEs;
  DenseMap<Value *, int> UsedValuesEntry;
  for (Value *V : TE->Scalars) {
    if (isa<UndefValue>(V))
      continue;
    // Build a list of tree entries where V is used.
    SmallPtrSet<const TreeEntry *, 4> VToTEs;
    auto It = ValueToTEs.find(V);
    if (It != ValueToTEs.end())
      VToTEs = It->second;
    if (const TreeEntry *VTE = getTreeEntry(V))
      VToTEs.insert(VTE);
    if (VToTEs.empty())
      return None;
    if (UsedTEs.empty()) {
      // The first iteration, just insert the list of nodes to vector.
      UsedTEs.push_back(VToTEs);
    } else {
      // Need to check if there are any previously used tree nodes which use V.
      // If there are no such nodes, consider that we have another one input
      // vector.
      SmallPtrSet<const TreeEntry *, 4> SavedVToTEs(VToTEs);
      unsigned Idx = 0;
      for (SmallPtrSet<const TreeEntry *, 4> &Set : UsedTEs) {
        // Do we have a non-empty intersection of previously listed tree entries
        // and tree entries using current V?
        set_intersect(VToTEs, Set);
        if (!VToTEs.empty()) {
          // Yes, write the new subset and continue analysis for the next
          // scalar.
          Set.swap(VToTEs);
          break;
        }
        VToTEs = SavedVToTEs;
        ++Idx;
      }
      // No non-empty intersection found - need to add a second set of possible
      // source vectors.
      if (Idx == UsedTEs.size()) {
        // If the number of input vectors is greater than 2 - not a permutation,
        // fallback to the regular gather.
        if (UsedTEs.size() == 2)
          return None;
        UsedTEs.push_back(SavedVToTEs);
        Idx = UsedTEs.size() - 1;
      }
      UsedValuesEntry.try_emplace(V, Idx);
    }
  }

  if (UsedTEs.empty()) {
    assert(all_of(TE->Scalars, UndefValue::classof) &&
           "Expected vector of undefs only.");
    return None;
  }

  unsigned VF = 0;
  if (UsedTEs.size() == 1) {
    // Try to find the perfect match in another gather node at first.
    auto It = find_if(UsedTEs.front(), [TE](const TreeEntry *EntryPtr) {
      return EntryPtr->isSame(TE->Scalars);
    });
    if (It != UsedTEs.front().end()) {
      Entries.push_back(*It);
      std::iota(Mask.begin(), Mask.end(), 0);
      return TargetTransformInfo::SK_PermuteSingleSrc;
    }
    // No perfect match, just shuffle, so choose the first tree node.
    Entries.push_back(*UsedTEs.front().begin());
  } else {
    // Try to find nodes with the same vector factor.
    assert(UsedTEs.size() == 2 && "Expected at max 2 permuted entries.");
    DenseMap<int, const TreeEntry *> VFToTE;
    for (const TreeEntry *TE : UsedTEs.front())
      VFToTE.try_emplace(TE->getVectorFactor(), TE);
    for (const TreeEntry *TE : UsedTEs.back()) {
      auto It = VFToTE.find(TE->getVectorFactor());
      if (It != VFToTE.end()) {
        VF = It->first;
        Entries.push_back(It->second);
        Entries.push_back(TE);
        break;
      }
    }
    // No 2 source vectors with the same vector factor - give up and do regular
    // gather.
    if (Entries.empty())
      return None;
  }

  // Build a shuffle mask for better cost estimation and vector emission.
  for (int I = 0, E = TE->Scalars.size(); I < E; ++I) {
    Value *V = TE->Scalars[I];
    if (isa<UndefValue>(V))
      continue;
    unsigned Idx = UsedValuesEntry.lookup(V);
    const TreeEntry *VTE = Entries[Idx];
    int FoundLane = VTE->findLaneForValue(V);
    Mask[I] = Idx * VF + FoundLane;
    // Extra check required by isSingleSourceMaskImpl function (called by
    // ShuffleVectorInst::isSingleSourceMask).
    if (Mask[I] >= 2 * E)
      return None;
  }
  switch (Entries.size()) {
  case 1:
    return TargetTransformInfo::SK_PermuteSingleSrc;
  case 2:
    return TargetTransformInfo::SK_PermuteTwoSrc;
  default:
    break;
  }
  return None;
}

InstructionCost BoUpSLP::getGatherCost(FixedVectorType *Ty,
                                       const APInt &ShuffledIndices,
                                       bool NeedToShuffle) const {
  InstructionCost Cost =
      TTI->getScalarizationOverhead(Ty, ~ShuffledIndices, /*Insert*/ true,
                                    /*Extract*/ false);
  if (NeedToShuffle)
    Cost += TTI->getShuffleCost(TargetTransformInfo::SK_PermuteSingleSrc, Ty);
  return Cost;
}

InstructionCost BoUpSLP::getGatherCost(ArrayRef<Value *> VL) const {
  // Find the type of the operands in VL.
  Type *ScalarTy = VL[0]->getType();
  if (StoreInst *SI = dyn_cast<StoreInst>(VL[0]))
    ScalarTy = SI->getValueOperand()->getType();
  auto *VecTy = FixedVectorType::get(ScalarTy, VL.size());
  bool DuplicateNonConst = false;
  // Find the cost of inserting/extracting values from the vector.
  // Check if the same elements are inserted several times and count them as
  // shuffle candidates.
  APInt ShuffledElements = APInt::getZero(VL.size());
  DenseSet<Value *> UniqueElements;
  // Iterate in reverse order to consider insert elements with the high cost.
  for (unsigned I = VL.size(); I > 0; --I) {
    unsigned Idx = I - 1;
    // No need to shuffle duplicates for constants.
    if (isConstant(VL[Idx])) {
      ShuffledElements.setBit(Idx);
      continue;
    }
    if (!UniqueElements.insert(VL[Idx]).second) {
      DuplicateNonConst = true;
      ShuffledElements.setBit(Idx);
    }
  }
  return getGatherCost(VecTy, ShuffledElements, DuplicateNonConst);
}

// Perform operand reordering on the instructions in VL and return the reordered
// operands in Left and Right.
void BoUpSLP::reorderInputsAccordingToOpcode(ArrayRef<Value *> VL,
                                             SmallVectorImpl<Value *> &Left,
                                             SmallVectorImpl<Value *> &Right,
                                             const DataLayout &DL,
                                             ScalarEvolution &SE,
                                             const BoUpSLP &R) {
  if (VL.empty())
    return;
  VLOperands Ops(VL, DL, SE, R);
  // Reorder the operands in place.
  Ops.reorder();
  Left = Ops.getVL(0);
  Right = Ops.getVL(1);
}

void BoUpSLP::setInsertPointAfterBundle(const TreeEntry *E) {
  // Get the basic block this bundle is in. All instructions in the bundle
  // should be in this block.
  auto *Front = E->getMainOp();
  auto *BB = Front->getParent();
  assert(llvm::all_of(E->Scalars, [=](Value *V) -> bool {
    auto *I = cast<Instruction>(V);
    return !E->isOpcodeOrAlt(I) || I->getParent() == BB;
  }));

  auto &&FindLastInst = [E, Front]() {
    Instruction *LastInst = Front;
    for (Value *V : E->Scalars) {
      auto *I = dyn_cast<Instruction>(V);
      if (!I)
        continue;
      if (LastInst->comesBefore(I))
        LastInst = I;
    }
    return LastInst;
  };

  auto &&FindFirstInst = [E, Front]() {
    Instruction *FirstInst = Front;
    for (Value *V : E->Scalars) {
      auto *I = dyn_cast<Instruction>(V);
      if (!I)
        continue;
      if (I->comesBefore(FirstInst))
        FirstInst = I;
    }
    return FirstInst;
  };

  // Set the insert point to the beginning of the basic block if the entry
  // should not be scheduled.
  if (E->State != TreeEntry::NeedToGather &&
      doesNotNeedToSchedule(E->Scalars)) {
    Instruction *InsertInst;
    if (all_of(E->Scalars, isUsedOutsideBlock))
      InsertInst = FindLastInst();
    else
      InsertInst = FindFirstInst();
    // If the instruction is PHI, set the insert point after all the PHIs.
    if (isa<PHINode>(InsertInst))
      InsertInst = BB->getFirstNonPHI();
    BasicBlock::iterator InsertPt = InsertInst->getIterator();
    Builder.SetInsertPoint(BB, InsertPt);
    Builder.SetCurrentDebugLocation(Front->getDebugLoc());
    return;
  }

  // The last instruction in the bundle in program order.
  Instruction *LastInst = nullptr;

  // Find the last instruction. The common case should be that BB has been
  // scheduled, and the last instruction is VL.back(). So we start with
  // VL.back() and iterate over schedule data until we reach the end of the
  // bundle. The end of the bundle is marked by null ScheduleData.
  if (BlocksSchedules.count(BB)) {
    Value *V = E->isOneOf(E->Scalars.back());
    if (doesNotNeedToBeScheduled(V))
      V = *find_if_not(E->Scalars, doesNotNeedToBeScheduled);
    auto *Bundle = BlocksSchedules[BB]->getScheduleData(V);
    if (Bundle && Bundle->isPartOfBundle())
      for (; Bundle; Bundle = Bundle->NextInBundle)
        if (Bundle->OpValue == Bundle->Inst)
          LastInst = Bundle->Inst;
  }

  // LastInst can still be null at this point if there's either not an entry
  // for BB in BlocksSchedules or there's no ScheduleData available for
  // VL.back(). This can be the case if buildTree_rec aborts for various
  // reasons (e.g., the maximum recursion depth is reached, the maximum region
  // size is reached, etc.). ScheduleData is initialized in the scheduling
  // "dry-run".
  //
  // If this happens, we can still find the last instruction by brute force. We
  // iterate forwards from Front (inclusive) until we either see all
  // instructions in the bundle or reach the end of the block. If Front is the
  // last instruction in program order, LastInst will be set to Front, and we
  // will visit all the remaining instructions in the block.
  //
  // One of the reasons we exit early from buildTree_rec is to place an upper
  // bound on compile-time. Thus, taking an additional compile-time hit here is
  // not ideal. However, this should be exceedingly rare since it requires that
  // we both exit early from buildTree_rec and that the bundle be out-of-order
  // (causing us to iterate all the way to the end of the block).
  if (!LastInst) {
    LastInst = FindLastInst();
    // If the instruction is PHI, set the insert point after all the PHIs.
    if (isa<PHINode>(LastInst))
      LastInst = BB->getFirstNonPHI()->getPrevNode();
  }
  assert(LastInst && "Failed to find last instruction in bundle");

  // Set the insertion point after the last instruction in the bundle. Set the
  // debug location to Front.
  Builder.SetInsertPoint(BB, std::next(LastInst->getIterator()));
  Builder.SetCurrentDebugLocation(Front->getDebugLoc());
}

Value *BoUpSLP::gather(ArrayRef<Value *> VL) {
  // List of instructions/lanes from current block and/or the blocks which are
  // part of the current loop. These instructions will be inserted at the end to
  // make it possible to optimize loops and hoist invariant instructions out of
  // the loops body with better chances for success.
  SmallVector<std::pair<Value *, unsigned>, 4> PostponedInsts;
  SmallSet<int, 4> PostponedIndices;
  Loop *L = LI->getLoopFor(Builder.GetInsertBlock());
  auto &&CheckPredecessor = [](BasicBlock *InstBB, BasicBlock *InsertBB) {
    SmallPtrSet<BasicBlock *, 4> Visited;
    while (InsertBB && InsertBB != InstBB && Visited.insert(InsertBB).second)
      InsertBB = InsertBB->getSinglePredecessor();
    return InsertBB && InsertBB == InstBB;
  };
  for (int I = 0, E = VL.size(); I < E; ++I) {
    if (auto *Inst = dyn_cast<Instruction>(VL[I]))
      if ((CheckPredecessor(Inst->getParent(), Builder.GetInsertBlock()) ||
           getTreeEntry(Inst) || (L && (L->contains(Inst)))) &&
          PostponedIndices.insert(I).second)
        PostponedInsts.emplace_back(Inst, I);
  }

  auto &&CreateInsertElement = [this](Value *Vec, Value *V, unsigned Pos) {
    Vec = Builder.CreateInsertElement(Vec, V, Builder.getInt32(Pos));
    auto *InsElt = dyn_cast<InsertElementInst>(Vec);
    if (!InsElt)
      return Vec;
    GatherShuffleSeq.insert(InsElt);
    CSEBlocks.insert(InsElt->getParent());
    // Add to our 'need-to-extract' list.
    if (TreeEntry *Entry = getTreeEntry(V)) {
      // Find which lane we need to extract.
      unsigned FoundLane = Entry->findLaneForValue(V);
      ExternalUses.emplace_back(V, InsElt, FoundLane);
    }
    return Vec;
  };
  Value *Val0 =
      isa<StoreInst>(VL[0]) ? cast<StoreInst>(VL[0])->getValueOperand() : VL[0];
  FixedVectorType *VecTy = FixedVectorType::get(Val0->getType(), VL.size());
  Value *Vec = PoisonValue::get(VecTy);
  SmallVector<int> NonConsts;
  // Insert constant values at first.
  for (int I = 0, E = VL.size(); I < E; ++I) {
    if (PostponedIndices.contains(I))
      continue;
    if (!isConstant(VL[I])) {
      NonConsts.push_back(I);
      continue;
    }
    Vec = CreateInsertElement(Vec, VL[I], I);
  }
  // Insert non-constant values.
  for (int I : NonConsts)
    Vec = CreateInsertElement(Vec, VL[I], I);
  // Append instructions, which are/may be part of the loop, in the end to make
  // it possible to hoist non-loop-based instructions.
  for (const std::pair<Value *, unsigned> &Pair : PostponedInsts)
    Vec = CreateInsertElement(Vec, Pair.first, Pair.second);

  return Vec;
}

namespace {
/// Merges shuffle masks and emits final shuffle instruction, if required.
class ShuffleInstructionBuilder {
  IRBuilderBase &Builder;
  const unsigned VF = 0;
  bool IsFinalized = false;
  SmallVector<int, 4> Mask;
  /// Holds all of the instructions that we gathered.
  SetVector<Instruction *> &GatherShuffleSeq;
  /// A list of blocks that we are going to CSE.
  SetVector<BasicBlock *> &CSEBlocks;

public:
  ShuffleInstructionBuilder(IRBuilderBase &Builder, unsigned VF,
                            SetVector<Instruction *> &GatherShuffleSeq,
                            SetVector<BasicBlock *> &CSEBlocks)
      : Builder(Builder), VF(VF), GatherShuffleSeq(GatherShuffleSeq),
        CSEBlocks(CSEBlocks) {}

  /// Adds a mask, inverting it before applying.
  void addInversedMask(ArrayRef<unsigned> SubMask) {
    if (SubMask.empty())
      return;
    SmallVector<int, 4> NewMask;
    inversePermutation(SubMask, NewMask);
    addMask(NewMask);
  }

  /// Functions adds masks, merging them into  single one.
  void addMask(ArrayRef<unsigned> SubMask) {
    SmallVector<int, 4> NewMask(SubMask.begin(), SubMask.end());
    addMask(NewMask);
  }

  void addMask(ArrayRef<int> SubMask) { ::addMask(Mask, SubMask); }

  Value *finalize(Value *V) {
    IsFinalized = true;
    unsigned ValueVF = cast<FixedVectorType>(V->getType())->getNumElements();
    if (VF == ValueVF && Mask.empty())
      return V;
    SmallVector<int, 4> NormalizedMask(VF, UndefMaskElem);
    std::iota(NormalizedMask.begin(), NormalizedMask.end(), 0);
    addMask(NormalizedMask);

    if (VF == ValueVF && ShuffleVectorInst::isIdentityMask(Mask))
      return V;
    Value *Vec = Builder.CreateShuffleVector(V, Mask, "shuffle");
    if (auto *I = dyn_cast<Instruction>(Vec)) {
      GatherShuffleSeq.insert(I);
      CSEBlocks.insert(I->getParent());
    }
    return Vec;
  }

  ~ShuffleInstructionBuilder() {
    assert((IsFinalized || Mask.empty()) &&
           "Shuffle construction must be finalized.");
  }
};
} // namespace

Value *BoUpSLP::vectorizeTree(ArrayRef<Value *> VL) {
  const unsigned VF = VL.size();
  InstructionsState S = getSameOpcode(VL);
  if (S.getOpcode()) {
    if (TreeEntry *E = getTreeEntry(S.OpValue))
      if (E->isSame(VL)) {
        Value *V = vectorizeTree(E);
        if (VF != cast<FixedVectorType>(V->getType())->getNumElements()) {
          if (!E->ReuseShuffleIndices.empty()) {
            // Reshuffle to get only unique values.
            // If some of the scalars are duplicated in the vectorization tree
            // entry, we do not vectorize them but instead generate a mask for
            // the reuses. But if there are several users of the same entry,
            // they may have different vectorization factors. This is especially
            // important for PHI nodes. In this case, we need to adapt the
            // resulting instruction for the user vectorization factor and have
            // to reshuffle it again to take only unique elements of the vector.
            // Without this code the function incorrectly returns reduced vector
            // instruction with the same elements, not with the unique ones.

            // block:
            // %phi = phi <2 x > { .., %entry} {%shuffle, %block}
            // %2 = shuffle <2 x > %phi, poison, <4 x > <1, 1, 0, 0>
            // ... (use %2)
            // %shuffle = shuffle <2 x> %2, poison, <2 x> {2, 0}
            // br %block
            SmallVector<int> UniqueIdxs(VF, UndefMaskElem);
            SmallSet<int, 4> UsedIdxs;
            int Pos = 0;
            int Sz = VL.size();
            for (int Idx : E->ReuseShuffleIndices) {
              if (Idx != Sz && Idx != UndefMaskElem &&
                  UsedIdxs.insert(Idx).second)
                UniqueIdxs[Idx] = Pos;
              ++Pos;
            }
            assert(VF >= UsedIdxs.size() && "Expected vectorization factor "
                                            "less than original vector size.");
            UniqueIdxs.append(VF - UsedIdxs.size(), UndefMaskElem);
            V = Builder.CreateShuffleVector(V, UniqueIdxs, "shrink.shuffle");
          } else {
            assert(VF < cast<FixedVectorType>(V->getType())->getNumElements() &&
                   "Expected vectorization factor less "
                   "than original vector size.");
            SmallVector<int> UniformMask(VF, 0);
            std::iota(UniformMask.begin(), UniformMask.end(), 0);
            V = Builder.CreateShuffleVector(V, UniformMask, "shrink.shuffle");
          }
          if (auto *I = dyn_cast<Instruction>(V)) {
            GatherShuffleSeq.insert(I);
            CSEBlocks.insert(I->getParent());
          }
        }
        return V;
      }
  }

  // Can't vectorize this, so simply build a new vector with each lane
  // corresponding to the requested value.
  return createBuildVector(VL);
}
Value *BoUpSLP::createBuildVector(ArrayRef<Value *> VL) {
  unsigned VF = VL.size();
  // Exploit possible reuse of values across lanes.
  SmallVector<int> ReuseShuffleIndicies;
  SmallVector<Value *> UniqueValues;
  if (VL.size() > 2) {
    DenseMap<Value *, unsigned> UniquePositions;
    unsigned NumValues =
        std::distance(VL.begin(), find_if(reverse(VL), [](Value *V) {
                                    return !isa<UndefValue>(V);
                                  }).base());
    VF = std::max<unsigned>(VF, PowerOf2Ceil(NumValues));
    int UniqueVals = 0;
    for (Value *V : VL.drop_back(VL.size() - VF)) {
      if (isa<UndefValue>(V)) {
        ReuseShuffleIndicies.emplace_back(UndefMaskElem);
        continue;
      }
      if (isConstant(V)) {
        ReuseShuffleIndicies.emplace_back(UniqueValues.size());
        UniqueValues.emplace_back(V);
        continue;
      }
      auto Res = UniquePositions.try_emplace(V, UniqueValues.size());
      ReuseShuffleIndicies.emplace_back(Res.first->second);
      if (Res.second) {
        UniqueValues.emplace_back(V);
        ++UniqueVals;
      }
    }
    if (UniqueVals == 1 && UniqueValues.size() == 1) {
      // Emit pure splat vector.
      ReuseShuffleIndicies.append(VF - ReuseShuffleIndicies.size(),
                                  UndefMaskElem);
    } else if (UniqueValues.size() >= VF - 1 || UniqueValues.size() <= 1) {
      ReuseShuffleIndicies.clear();
      UniqueValues.clear();
      UniqueValues.append(VL.begin(), std::next(VL.begin(), NumValues));
    }
    UniqueValues.append(VF - UniqueValues.size(),
                        PoisonValue::get(VL[0]->getType()));
    VL = UniqueValues;
  }

  ShuffleInstructionBuilder ShuffleBuilder(Builder, VF, GatherShuffleSeq,
                                           CSEBlocks);
  Value *Vec = gather(VL);
  if (!ReuseShuffleIndicies.empty()) {
    ShuffleBuilder.addMask(ReuseShuffleIndicies);
    Vec = ShuffleBuilder.finalize(Vec);
  }
  return Vec;
}

Value *BoUpSLP::vectorizeTree(TreeEntry *E) {
  IRBuilder<>::InsertPointGuard Guard(Builder);

  if (E->VectorizedValue) {
    LLVM_DEBUG(dbgs() << "SLP: Diamond merged for " << *E->Scalars[0] << ".\n");
    return E->VectorizedValue;
  }

  bool NeedToShuffleReuses = !E->ReuseShuffleIndices.empty();
  unsigned VF = E->getVectorFactor();
  ShuffleInstructionBuilder ShuffleBuilder(Builder, VF, GatherShuffleSeq,
                                           CSEBlocks);
  if (E->State == TreeEntry::NeedToGather) {
    if (E->getMainOp())
      setInsertPointAfterBundle(E);
    Value *Vec;
    SmallVector<int> Mask;
    SmallVector<const TreeEntry *> Entries;
    Optional<TargetTransformInfo::ShuffleKind> Shuffle =
        isGatherShuffledEntry(E, Mask, Entries);
    if (Shuffle.hasValue()) {
      assert((Entries.size() == 1 || Entries.size() == 2) &&
             "Expected shuffle of 1 or 2 entries.");
      Vec = Builder.CreateShuffleVector(Entries.front()->VectorizedValue,
                                        Entries.back()->VectorizedValue, Mask);
      if (auto *I = dyn_cast<Instruction>(Vec)) {
        GatherShuffleSeq.insert(I);
        CSEBlocks.insert(I->getParent());
      }
    } else {
      Vec = gather(E->Scalars);
    }
    if (NeedToShuffleReuses) {
      ShuffleBuilder.addMask(E->ReuseShuffleIndices);
      Vec = ShuffleBuilder.finalize(Vec);
    }
    E->VectorizedValue = Vec;
    return Vec;
  }

  assert((E->State == TreeEntry::Vectorize ||
          E->State == TreeEntry::ScatterVectorize) &&
         "Unhandled state");
  unsigned ShuffleOrOp =
      E->isAltShuffle() ? (unsigned)Instruction::ShuffleVector : E->getOpcode();
  Instruction *VL0 = E->getMainOp();
  Type *ScalarTy = VL0->getType();
  if (auto *Store = dyn_cast<StoreInst>(VL0))
    ScalarTy = Store->getValueOperand()->getType();
  else if (auto *IE = dyn_cast<InsertElementInst>(VL0))
    ScalarTy = IE->getOperand(1)->getType();
  auto *VecTy = FixedVectorType::get(ScalarTy, E->Scalars.size());
  switch (ShuffleOrOp) {
    case Instruction::PHI: {
      assert(
          (E->ReorderIndices.empty() || E != VectorizableTree.front().get()) &&
          "PHI reordering is free.");
      auto *PH = cast<PHINode>(VL0);
      Builder.SetInsertPoint(PH->getParent()->getFirstNonPHI());
      Builder.SetCurrentDebugLocation(PH->getDebugLoc());
      PHINode *NewPhi = Builder.CreatePHI(VecTy, PH->getNumIncomingValues());
      Value *V = NewPhi;

      // Adjust insertion point once all PHI's have been generated.
      Builder.SetInsertPoint(&*PH->getParent()->getFirstInsertionPt());
      Builder.SetCurrentDebugLocation(PH->getDebugLoc());

      ShuffleBuilder.addInversedMask(E->ReorderIndices);
      ShuffleBuilder.addMask(E->ReuseShuffleIndices);
      V = ShuffleBuilder.finalize(V);

      E->VectorizedValue = V;

      // PHINodes may have multiple entries from the same block. We want to
      // visit every block once.
      SmallPtrSet<BasicBlock*, 4> VisitedBBs;

      for (unsigned i = 0, e = PH->getNumIncomingValues(); i < e; ++i) {
        ValueList Operands;
        BasicBlock *IBB = PH->getIncomingBlock(i);

        if (!VisitedBBs.insert(IBB).second) {
          NewPhi->addIncoming(NewPhi->getIncomingValueForBlock(IBB), IBB);
          continue;
        }

        Builder.SetInsertPoint(IBB->getTerminator());
        Builder.SetCurrentDebugLocation(PH->getDebugLoc());
        Value *Vec = vectorizeTree(E->getOperand(i));
        NewPhi->addIncoming(Vec, IBB);
      }

      assert(NewPhi->getNumIncomingValues() == PH->getNumIncomingValues() &&
             "Invalid number of incoming values");
      return V;
    }

    case Instruction::ExtractElement: {
      Value *V = E->getSingleOperand(0);
      Builder.SetInsertPoint(VL0);
      ShuffleBuilder.addInversedMask(E->ReorderIndices);
      ShuffleBuilder.addMask(E->ReuseShuffleIndices);
      V = ShuffleBuilder.finalize(V);
      E->VectorizedValue = V;
      return V;
    }
    case Instruction::ExtractValue: {
      auto *LI = cast<LoadInst>(E->getSingleOperand(0));
      Builder.SetInsertPoint(LI);
      auto *PtrTy = PointerType::get(VecTy, LI->getPointerAddressSpace());
      Value *Ptr = Builder.CreateBitCast(LI->getOperand(0), PtrTy);
      LoadInst *V = Builder.CreateAlignedLoad(VecTy, Ptr, LI->getAlign());
      Value *NewV = propagateMetadata(V, E->Scalars);
      ShuffleBuilder.addInversedMask(E->ReorderIndices);
      ShuffleBuilder.addMask(E->ReuseShuffleIndices);
      NewV = ShuffleBuilder.finalize(NewV);
      E->VectorizedValue = NewV;
      return NewV;
    }
    case Instruction::InsertElement: {
      assert(E->ReuseShuffleIndices.empty() && "All inserts should be unique");
      Builder.SetInsertPoint(cast<Instruction>(E->Scalars.back()));
      Value *V = vectorizeTree(E->getOperand(1));

      // Create InsertVector shuffle if necessary
      auto *FirstInsert = cast<Instruction>(*find_if(E->Scalars, [E](Value *V) {
        return !is_contained(E->Scalars, cast<Instruction>(V)->getOperand(0));
      }));
      const unsigned NumElts =
          cast<FixedVectorType>(FirstInsert->getType())->getNumElements();
      const unsigned NumScalars = E->Scalars.size();

      unsigned Offset = *getInsertIndex(VL0);
      assert(Offset < NumElts && "Failed to find vector index offset");

      // Create shuffle to resize vector
      SmallVector<int> Mask;
      if (!E->ReorderIndices.empty()) {
        inversePermutation(E->ReorderIndices, Mask);
        Mask.append(NumElts - NumScalars, UndefMaskElem);
      } else {
        Mask.assign(NumElts, UndefMaskElem);
        std::iota(Mask.begin(), std::next(Mask.begin(), NumScalars), 0);
      }
      // Create InsertVector shuffle if necessary
      bool IsIdentity = true;
      SmallVector<int> PrevMask(NumElts, UndefMaskElem);
      Mask.swap(PrevMask);
      for (unsigned I = 0; I < NumScalars; ++I) {
        Value *Scalar = E->Scalars[PrevMask[I]];
        unsigned InsertIdx = *getInsertIndex(Scalar);
        IsIdentity &= InsertIdx - Offset == I;
        Mask[InsertIdx - Offset] = I;
      }
      if (!IsIdentity || NumElts != NumScalars) {
        V = Builder.CreateShuffleVector(V, Mask);
        if (auto *I = dyn_cast<Instruction>(V)) {
          GatherShuffleSeq.insert(I);
          CSEBlocks.insert(I->getParent());
        }
      }

      if ((!IsIdentity || Offset != 0 ||
           !isUndefVector(FirstInsert->getOperand(0))) &&
          NumElts != NumScalars) {
        SmallVector<int> InsertMask(NumElts);
        std::iota(InsertMask.begin(), InsertMask.end(), 0);
        for (unsigned I = 0; I < NumElts; I++) {
          if (Mask[I] != UndefMaskElem)
            InsertMask[Offset + I] = NumElts + I;
        }

        V = Builder.CreateShuffleVector(
            FirstInsert->getOperand(0), V, InsertMask,
            cast<Instruction>(E->Scalars.back())->getName());
        if (auto *I = dyn_cast<Instruction>(V)) {
          GatherShuffleSeq.insert(I);
          CSEBlocks.insert(I->getParent());
        }
      }

      ++NumVectorInstructions;
      E->VectorizedValue = V;
      return V;
    }
    case Instruction::ZExt:
    case Instruction::SExt:
    case Instruction::FPToUI:
    case Instruction::FPToSI:
    case Instruction::FPExt:
    case Instruction::PtrToInt:
    case Instruction::IntToPtr:
    case Instruction::SIToFP:
    case Instruction::UIToFP:
    case Instruction::Trunc:
    case Instruction::FPTrunc:
    case Instruction::BitCast: {
      setInsertPointAfterBundle(E);

      Value *InVec = vectorizeTree(E->getOperand(0));

      if (E->VectorizedValue) {
        LLVM_DEBUG(dbgs() << "SLP: Diamond merged for " << *VL0 << ".\n");
        return E->VectorizedValue;
      }

      auto *CI = cast<CastInst>(VL0);
      Value *V = Builder.CreateCast(CI->getOpcode(), InVec, VecTy);
      ShuffleBuilder.addInversedMask(E->ReorderIndices);
      ShuffleBuilder.addMask(E->ReuseShuffleIndices);
      V = ShuffleBuilder.finalize(V);

      E->VectorizedValue = V;
      ++NumVectorInstructions;
      return V;
    }
    case Instruction::FCmp:
    case Instruction::ICmp: {
      setInsertPointAfterBundle(E);

      Value *L = vectorizeTree(E->getOperand(0));
      Value *R = vectorizeTree(E->getOperand(1));

      if (E->VectorizedValue) {
        LLVM_DEBUG(dbgs() << "SLP: Diamond merged for " << *VL0 << ".\n");
        return E->VectorizedValue;
      }

      CmpInst::Predicate P0 = cast<CmpInst>(VL0)->getPredicate();
      Value *V = Builder.CreateCmp(P0, L, R);
      propagateIRFlags(V, E->Scalars, VL0);
      ShuffleBuilder.addInversedMask(E->ReorderIndices);
      ShuffleBuilder.addMask(E->ReuseShuffleIndices);
      V = ShuffleBuilder.finalize(V);

      E->VectorizedValue = V;
      ++NumVectorInstructions;
      return V;
    }
    case Instruction::Select: {
      setInsertPointAfterBundle(E);

      Value *Cond = vectorizeTree(E->getOperand(0));
      Value *True = vectorizeTree(E->getOperand(1));
      Value *False = vectorizeTree(E->getOperand(2));

      if (E->VectorizedValue) {
        LLVM_DEBUG(dbgs() << "SLP: Diamond merged for " << *VL0 << ".\n");
        return E->VectorizedValue;
      }

      Value *V = Builder.CreateSelect(Cond, True, False);
      ShuffleBuilder.addInversedMask(E->ReorderIndices);
      ShuffleBuilder.addMask(E->ReuseShuffleIndices);
      V = ShuffleBuilder.finalize(V);

      E->VectorizedValue = V;
      ++NumVectorInstructions;
      return V;
    }
    case Instruction::FNeg: {
      setInsertPointAfterBundle(E);

      Value *Op = vectorizeTree(E->getOperand(0));

      if (E->VectorizedValue) {
        LLVM_DEBUG(dbgs() << "SLP: Diamond merged for " << *VL0 << ".\n");
        return E->VectorizedValue;
      }

      Value *V = Builder.CreateUnOp(
          static_cast<Instruction::UnaryOps>(E->getOpcode()), Op);
      propagateIRFlags(V, E->Scalars, VL0);
      if (auto *I = dyn_cast<Instruction>(V))
        V = propagateMetadata(I, E->Scalars);

      ShuffleBuilder.addInversedMask(E->ReorderIndices);
      ShuffleBuilder.addMask(E->ReuseShuffleIndices);
      V = ShuffleBuilder.finalize(V);

      E->VectorizedValue = V;
      ++NumVectorInstructions;

      return V;
    }
    case Instruction::Add:
    case Instruction::FAdd:
    case Instruction::Sub:
    case Instruction::FSub:
    case Instruction::Mul:
    case Instruction::FMul:
    case Instruction::UDiv:
    case Instruction::SDiv:
    case Instruction::FDiv:
    case Instruction::URem:
    case Instruction::SRem:
    case Instruction::FRem:
    case Instruction::Shl:
    case Instruction::LShr:
    case Instruction::AShr:
    case Instruction::And:
    case Instruction::Or:
    case Instruction::Xor: {
      setInsertPointAfterBundle(E);

      Value *LHS = vectorizeTree(E->getOperand(0));
      Value *RHS = vectorizeTree(E->getOperand(1));

      if (E->VectorizedValue) {
        LLVM_DEBUG(dbgs() << "SLP: Diamond merged for " << *VL0 << ".\n");
        return E->VectorizedValue;
      }

      Value *V = Builder.CreateBinOp(
          static_cast<Instruction::BinaryOps>(E->getOpcode()), LHS,
          RHS);
      propagateIRFlags(V, E->Scalars, VL0);
      if (auto *I = dyn_cast<Instruction>(V))
        V = propagateMetadata(I, E->Scalars);

      ShuffleBuilder.addInversedMask(E->ReorderIndices);
      ShuffleBuilder.addMask(E->ReuseShuffleIndices);
      V = ShuffleBuilder.finalize(V);

      E->VectorizedValue = V;
      ++NumVectorInstructions;

      return V;
    }
    case Instruction::Load: {
      // Loads are inserted at the head of the tree because we don't want to
      // sink them all the way down past store instructions.
      setInsertPointAfterBundle(E);

      LoadInst *LI = cast<LoadInst>(VL0);
      Instruction *NewLI;
      unsigned AS = LI->getPointerAddressSpace();
      Value *PO = LI->getPointerOperand();
      if (E->State == TreeEntry::Vectorize) {
        Value *VecPtr = Builder.CreateBitCast(PO, VecTy->getPointerTo(AS));
        NewLI = Builder.CreateAlignedLoad(VecTy, VecPtr, LI->getAlign());

        // The pointer operand uses an in-tree scalar so we add the new BitCast
        // or LoadInst to ExternalUses list to make sure that an extract will
        // be generated in the future.
        if (TreeEntry *Entry = getTreeEntry(PO)) {
          // Find which lane we need to extract.
          unsigned FoundLane = Entry->findLaneForValue(PO);
          ExternalUses.emplace_back(
              PO, PO != VecPtr ? cast<User>(VecPtr) : NewLI, FoundLane);
        }
      } else {
        assert(E->State == TreeEntry::ScatterVectorize && "Unhandled state");
        Value *VecPtr = vectorizeTree(E->getOperand(0));
        // Use the minimum alignment of the gathered loads.
        Align CommonAlignment = LI->getAlign();
        for (Value *V : E->Scalars)
          CommonAlignment =
              commonAlignment(CommonAlignment, cast<LoadInst>(V)->getAlign());
        NewLI = Builder.CreateMaskedGather(VecTy, VecPtr, CommonAlignment);
      }
      Value *V = propagateMetadata(NewLI, E->Scalars);

      ShuffleBuilder.addInversedMask(E->ReorderIndices);
      ShuffleBuilder.addMask(E->ReuseShuffleIndices);
      V = ShuffleBuilder.finalize(V);
      E->VectorizedValue = V;
      ++NumVectorInstructions;
      return V;
    }
    case Instruction::Store: {
      auto *SI = cast<StoreInst>(VL0);
      unsigned AS = SI->getPointerAddressSpace();

      setInsertPointAfterBundle(E);

      Value *VecValue = vectorizeTree(E->getOperand(0));
      ShuffleBuilder.addMask(E->ReorderIndices);
      VecValue = ShuffleBuilder.finalize(VecValue);

      Value *ScalarPtr = SI->getPointerOperand();
      Value *VecPtr = Builder.CreateBitCast(
          ScalarPtr, VecValue->getType()->getPointerTo(AS));
      StoreInst *ST =
          Builder.CreateAlignedStore(VecValue, VecPtr, SI->getAlign());

      // The pointer operand uses an in-tree scalar, so add the new BitCast or
      // StoreInst to ExternalUses to make sure that an extract will be
      // generated in the future.
      if (TreeEntry *Entry = getTreeEntry(ScalarPtr)) {
        // Find which lane we need to extract.
        unsigned FoundLane = Entry->findLaneForValue(ScalarPtr);
        ExternalUses.push_back(ExternalUser(
            ScalarPtr, ScalarPtr != VecPtr ? cast<User>(VecPtr) : ST,
            FoundLane));
      }

      Value *V = propagateMetadata(ST, E->Scalars);

      E->VectorizedValue = V;
      ++NumVectorInstructions;
      return V;
    }
    case Instruction::GetElementPtr: {
      auto *GEP0 = cast<GetElementPtrInst>(VL0);
      setInsertPointAfterBundle(E);

      Value *Op0 = vectorizeTree(E->getOperand(0));

      SmallVector<Value *> OpVecs;
      for (int J = 1, N = GEP0->getNumOperands(); J < N; ++J) {
        Value *OpVec = vectorizeTree(E->getOperand(J));
        OpVecs.push_back(OpVec);
      }

      Value *V = Builder.CreateGEP(GEP0->getSourceElementType(), Op0, OpVecs);
      if (Instruction *I = dyn_cast<Instruction>(V))
        V = propagateMetadata(I, E->Scalars);

      ShuffleBuilder.addInversedMask(E->ReorderIndices);
      ShuffleBuilder.addMask(E->ReuseShuffleIndices);
      V = ShuffleBuilder.finalize(V);

      E->VectorizedValue = V;
      ++NumVectorInstructions;

      return V;
    }
    case Instruction::Call: {
      CallInst *CI = cast<CallInst>(VL0);
      setInsertPointAfterBundle(E);

      Intrinsic::ID IID  = Intrinsic::not_intrinsic;
      if (Function *FI = CI->getCalledFunction())
        IID = FI->getIntrinsicID();

      Intrinsic::ID ID = getVectorIntrinsicIDForCall(CI, TLI);

      auto VecCallCosts = getVectorCallCosts(CI, VecTy, TTI, TLI);
      bool UseIntrinsic = ID != Intrinsic::not_intrinsic &&
                          VecCallCosts.first <= VecCallCosts.second;

      Value *ScalarArg = nullptr;
      std::vector<Value *> OpVecs;
      SmallVector<Type *, 2> TysForDecl =
          {FixedVectorType::get(CI->getType(), E->Scalars.size())};
      for (int j = 0, e = CI->arg_size(); j < e; ++j) {
        ValueList OpVL;
        // Some intrinsics have scalar arguments. This argument should not be
        // vectorized.
        if (UseIntrinsic && isVectorIntrinsicWithScalarOpAtArg(IID, j)) {
          CallInst *CEI = cast<CallInst>(VL0);
          ScalarArg = CEI->getArgOperand(j);
          OpVecs.push_back(CEI->getArgOperand(j));
          if (isVectorIntrinsicWithOverloadTypeAtArg(IID, j))
            TysForDecl.push_back(ScalarArg->getType());
          continue;
        }

        Value *OpVec = vectorizeTree(E->getOperand(j));
        LLVM_DEBUG(dbgs() << "SLP: OpVec[" << j << "]: " << *OpVec << "\n");
        OpVecs.push_back(OpVec);
        if (isVectorIntrinsicWithOverloadTypeAtArg(IID, j))
          TysForDecl.push_back(OpVec->getType());
      }

      Function *CF;
      if (!UseIntrinsic) {
        VFShape Shape =
            VFShape::get(*CI, ElementCount::getFixed(static_cast<unsigned>(
                                  VecTy->getNumElements())),
                         false /*HasGlobalPred*/);
        CF = VFDatabase(*CI).getVectorizedFunction(Shape);
      } else {
        CF = Intrinsic::getDeclaration(F->getParent(), ID, TysForDecl);
      }

      SmallVector<OperandBundleDef, 1> OpBundles;
      CI->getOperandBundlesAsDefs(OpBundles);
      Value *V = Builder.CreateCall(CF, OpVecs, OpBundles);

      // The scalar argument uses an in-tree scalar so we add the new vectorized
      // call to ExternalUses list to make sure that an extract will be
      // generated in the future.
      if (ScalarArg) {
        if (TreeEntry *Entry = getTreeEntry(ScalarArg)) {
          // Find which lane we need to extract.
          unsigned FoundLane = Entry->findLaneForValue(ScalarArg);
          ExternalUses.push_back(
              ExternalUser(ScalarArg, cast<User>(V), FoundLane));
        }
      }

      propagateIRFlags(V, E->Scalars, VL0);
      ShuffleBuilder.addInversedMask(E->ReorderIndices);
      ShuffleBuilder.addMask(E->ReuseShuffleIndices);
      V = ShuffleBuilder.finalize(V);

      E->VectorizedValue = V;
      ++NumVectorInstructions;
      return V;
    }
    case Instruction::ShuffleVector: {
      assert(E->isAltShuffle() &&
             ((Instruction::isBinaryOp(E->getOpcode()) &&
               Instruction::isBinaryOp(E->getAltOpcode())) ||
              (Instruction::isCast(E->getOpcode()) &&
               Instruction::isCast(E->getAltOpcode())) ||
              (isa<CmpInst>(VL0) && isa<CmpInst>(E->getAltOp()))) &&
             "Invalid Shuffle Vector Operand");

      Value *LHS = nullptr, *RHS = nullptr;
      if (Instruction::isBinaryOp(E->getOpcode()) || isa<CmpInst>(VL0)) {
        setInsertPointAfterBundle(E);
        LHS = vectorizeTree(E->getOperand(0));
        RHS = vectorizeTree(E->getOperand(1));
      } else {
        setInsertPointAfterBundle(E);
        LHS = vectorizeTree(E->getOperand(0));
      }

      if (E->VectorizedValue) {
        LLVM_DEBUG(dbgs() << "SLP: Diamond merged for " << *VL0 << ".\n");
        return E->VectorizedValue;
      }

      Value *V0, *V1;
      if (Instruction::isBinaryOp(E->getOpcode())) {
        V0 = Builder.CreateBinOp(
            static_cast<Instruction::BinaryOps>(E->getOpcode()), LHS, RHS);
        V1 = Builder.CreateBinOp(
            static_cast<Instruction::BinaryOps>(E->getAltOpcode()), LHS, RHS);
      } else if (auto *CI0 = dyn_cast<CmpInst>(VL0)) {
        V0 = Builder.CreateCmp(CI0->getPredicate(), LHS, RHS);
        auto *AltCI = cast<CmpInst>(E->getAltOp());
        CmpInst::Predicate AltPred = AltCI->getPredicate();
        V1 = Builder.CreateCmp(AltPred, LHS, RHS);
      } else {
        V0 = Builder.CreateCast(
            static_cast<Instruction::CastOps>(E->getOpcode()), LHS, VecTy);
        V1 = Builder.CreateCast(
            static_cast<Instruction::CastOps>(E->getAltOpcode()), LHS, VecTy);
      }
      // Add V0 and V1 to later analysis to try to find and remove matching
      // instruction, if any.
      for (Value *V : {V0, V1}) {
        if (auto *I = dyn_cast<Instruction>(V)) {
          GatherShuffleSeq.insert(I);
          CSEBlocks.insert(I->getParent());
        }
      }

      // Create shuffle to take alternate operations from the vector.
      // Also, gather up main and alt scalar ops to propagate IR flags to
      // each vector operation.
      ValueList OpScalars, AltScalars;
      SmallVector<int> Mask;
      buildShuffleEntryMask(
          E->Scalars, E->ReorderIndices, E->ReuseShuffleIndices,
          [E](Instruction *I) {
            assert(E->isOpcodeOrAlt(I) && "Unexpected main/alternate opcode");
            return isAlternateInstruction(I, E->getMainOp(), E->getAltOp());
          },
          Mask, &OpScalars, &AltScalars);

      propagateIRFlags(V0, OpScalars);
      propagateIRFlags(V1, AltScalars);

      Value *V = Builder.CreateShuffleVector(V0, V1, Mask);
      if (auto *I = dyn_cast<Instruction>(V)) {
        V = propagateMetadata(I, E->Scalars);
        GatherShuffleSeq.insert(I);
        CSEBlocks.insert(I->getParent());
      }
      V = ShuffleBuilder.finalize(V);

      E->VectorizedValue = V;
      ++NumVectorInstructions;

      return V;
    }
    default:
    llvm_unreachable("unknown inst");
  }
  return nullptr;
}

Value *BoUpSLP::vectorizeTree() {
  ExtraValueToDebugLocsMap ExternallyUsedValues;
  return vectorizeTree(ExternallyUsedValues);
}

Value *
BoUpSLP::vectorizeTree(ExtraValueToDebugLocsMap &ExternallyUsedValues) {
  // All blocks must be scheduled before any instructions are inserted.
  for (auto &BSIter : BlocksSchedules) {
    scheduleBlock(BSIter.second.get());
  }

  Builder.SetInsertPoint(&F->getEntryBlock().front());
  auto *VectorRoot = vectorizeTree(VectorizableTree[0].get());

  // If the vectorized tree can be rewritten in a smaller type, we truncate the
  // vectorized root. InstCombine will then rewrite the entire expression. We
  // sign extend the extracted values below.
  auto *ScalarRoot = VectorizableTree[0]->Scalars[0];
  if (MinBWs.count(ScalarRoot)) {
    if (auto *I = dyn_cast<Instruction>(VectorRoot)) {
      // If current instr is a phi and not the last phi, insert it after the
      // last phi node.
      if (isa<PHINode>(I))
        Builder.SetInsertPoint(&*I->getParent()->getFirstInsertionPt());
      else
        Builder.SetInsertPoint(&*++BasicBlock::iterator(I));
    }
    auto BundleWidth = VectorizableTree[0]->Scalars.size();
    auto *MinTy = IntegerType::get(F->getContext(), MinBWs[ScalarRoot].first);
    auto *VecTy = FixedVectorType::get(MinTy, BundleWidth);
    auto *Trunc = Builder.CreateTrunc(VectorRoot, VecTy);
    VectorizableTree[0]->VectorizedValue = Trunc;
  }

  LLVM_DEBUG(dbgs() << "SLP: Extracting " << ExternalUses.size()
                    << " values .\n");

  // Extract all of the elements with the external uses.
  for (const auto &ExternalUse : ExternalUses) {
    Value *Scalar = ExternalUse.Scalar;
    llvm::User *User = ExternalUse.User;

    // Skip users that we already RAUW. This happens when one instruction
    // has multiple uses of the same value.
    if (User && !is_contained(Scalar->users(), User))
      continue;
    TreeEntry *E = getTreeEntry(Scalar);
    assert(E && "Invalid scalar");
    assert(E->State != TreeEntry::NeedToGather &&
           "Extracting from a gather list");

    Value *Vec = E->VectorizedValue;
    assert(Vec && "Can't find vectorizable value");

    Value *Lane = Builder.getInt32(ExternalUse.Lane);
    auto ExtractAndExtendIfNeeded = [&](Value *Vec) {
      if (Scalar->getType() != Vec->getType()) {
        Value *Ex;
        // "Reuse" the existing extract to improve final codegen.
        if (auto *ES = dyn_cast<ExtractElementInst>(Scalar)) {
          Ex = Builder.CreateExtractElement(ES->getOperand(0),
                                            ES->getOperand(1));
        } else {
          Ex = Builder.CreateExtractElement(Vec, Lane);
        }
        // If necessary, sign-extend or zero-extend ScalarRoot
        // to the larger type.
        if (!MinBWs.count(ScalarRoot))
          return Ex;
        if (MinBWs[ScalarRoot].second)
          return Builder.CreateSExt(Ex, Scalar->getType());
        return Builder.CreateZExt(Ex, Scalar->getType());
      }
      assert(isa<FixedVectorType>(Scalar->getType()) &&
             isa<InsertElementInst>(Scalar) &&
             "In-tree scalar of vector type is not insertelement?");
      return Vec;
    };
    // If User == nullptr, the Scalar is used as extra arg. Generate
    // ExtractElement instruction and update the record for this scalar in
    // ExternallyUsedValues.
    if (!User) {
      assert(ExternallyUsedValues.count(Scalar) &&
             "Scalar with nullptr as an external user must be registered in "
             "ExternallyUsedValues map");
      if (auto *VecI = dyn_cast<Instruction>(Vec)) {
        Builder.SetInsertPoint(VecI->getParent(),
                               std::next(VecI->getIterator()));
      } else {
        Builder.SetInsertPoint(&F->getEntryBlock().front());
      }
      Value *NewInst = ExtractAndExtendIfNeeded(Vec);
      CSEBlocks.insert(cast<Instruction>(Scalar)->getParent());
      auto &NewInstLocs = ExternallyUsedValues[NewInst];
      auto It = ExternallyUsedValues.find(Scalar);
      assert(It != ExternallyUsedValues.end() &&
             "Externally used scalar is not found in ExternallyUsedValues");
      NewInstLocs.append(It->second);
      ExternallyUsedValues.erase(Scalar);
      // Required to update internally referenced instructions.
      Scalar->replaceAllUsesWith(NewInst);
      continue;
    }

    // Generate extracts for out-of-tree users.
    // Find the insertion point for the extractelement lane.
    if (auto *VecI = dyn_cast<Instruction>(Vec)) {
      if (PHINode *PH = dyn_cast<PHINode>(User)) {
        for (int i = 0, e = PH->getNumIncomingValues(); i != e; ++i) {
          if (PH->getIncomingValue(i) == Scalar) {
            Instruction *IncomingTerminator =
                PH->getIncomingBlock(i)->getTerminator();
            if (isa<CatchSwitchInst>(IncomingTerminator)) {
              Builder.SetInsertPoint(VecI->getParent(),
                                     std::next(VecI->getIterator()));
            } else {
              Builder.SetInsertPoint(PH->getIncomingBlock(i)->getTerminator());
            }
            Value *NewInst = ExtractAndExtendIfNeeded(Vec);
            CSEBlocks.insert(PH->getIncomingBlock(i));
            PH->setOperand(i, NewInst);
          }
        }
      } else {
        Builder.SetInsertPoint(cast<Instruction>(User));
        Value *NewInst = ExtractAndExtendIfNeeded(Vec);
        CSEBlocks.insert(cast<Instruction>(User)->getParent());
        User->replaceUsesOfWith(Scalar, NewInst);
      }
    } else {
      Builder.SetInsertPoint(&F->getEntryBlock().front());
      Value *NewInst = ExtractAndExtendIfNeeded(Vec);
      CSEBlocks.insert(&F->getEntryBlock());
      User->replaceUsesOfWith(Scalar, NewInst);
    }

    LLVM_DEBUG(dbgs() << "SLP: Replaced:" << *User << ".\n");
  }

  // For each vectorized value:
  for (auto &TEPtr : VectorizableTree) {
    TreeEntry *Entry = TEPtr.get();

    // No need to handle users of gathered values.
    if (Entry->State == TreeEntry::NeedToGather)
      continue;

    assert(Entry->VectorizedValue && "Can't find vectorizable value");

    // For each lane:
    for (int Lane = 0, LE = Entry->Scalars.size(); Lane != LE; ++Lane) {
      Value *Scalar = Entry->Scalars[Lane];

#ifndef NDEBUG
      Type *Ty = Scalar->getType();
      if (!Ty->isVoidTy()) {
        for (User *U : Scalar->users()) {
          LLVM_DEBUG(dbgs() << "SLP: \tvalidating user:" << *U << ".\n");

          // It is legal to delete users in the ignorelist.
          assert((getTreeEntry(U) || is_contained(UserIgnoreList, U) ||
                  (isa_and_nonnull<Instruction>(U) &&
                   isDeleted(cast<Instruction>(U)))) &&
                 "Deleting out-of-tree value");
        }
      }
#endif
      LLVM_DEBUG(dbgs() << "SLP: \tErasing scalar:" << *Scalar << ".\n");
      eraseInstruction(cast<Instruction>(Scalar));
    }
  }

  Builder.ClearInsertionPoint();
  InstrElementSize.clear();

  return VectorizableTree[0]->VectorizedValue;
}

void BoUpSLP::optimizeGatherSequence() {
  LLVM_DEBUG(dbgs() << "SLP: Optimizing " << GatherShuffleSeq.size()
                    << " gather sequences instructions.\n");
  // LICM InsertElementInst sequences.
  for (Instruction *I : GatherShuffleSeq) {
    if (isDeleted(I))
      continue;

    // Check if this block is inside a loop.
    Loop *L = LI->getLoopFor(I->getParent());
    if (!L)
      continue;

    // Check if it has a preheader.
    BasicBlock *PreHeader = L->getLoopPreheader();
    if (!PreHeader)
      continue;

    // If the vector or the element that we insert into it are
    // instructions that are defined in this basic block then we can't
    // hoist this instruction.
    if (any_of(I->operands(), [L](Value *V) {
          auto *OpI = dyn_cast<Instruction>(V);
          return OpI && L->contains(OpI);
        }))
      continue;

    // We can hoist this instruction. Move it to the pre-header.
    I->moveBefore(PreHeader->getTerminator());
  }

  // Make a list of all reachable blocks in our CSE queue.
  SmallVector<const DomTreeNode *, 8> CSEWorkList;
  CSEWorkList.reserve(CSEBlocks.size());
  for (BasicBlock *BB : CSEBlocks)
    if (DomTreeNode *N = DT->getNode(BB)) {
      assert(DT->isReachableFromEntry(N));
      CSEWorkList.push_back(N);
    }

  // Sort blocks by domination. This ensures we visit a block after all blocks
  // dominating it are visited.
  llvm::sort(CSEWorkList, [](const DomTreeNode *A, const DomTreeNode *B) {
    assert((A == B) == (A->getDFSNumIn() == B->getDFSNumIn()) &&
           "Different nodes should have different DFS numbers");
    return A->getDFSNumIn() < B->getDFSNumIn();
  });

  // Less defined shuffles can be replaced by the more defined copies.
  // Between two shuffles one is less defined if it has the same vector operands
  // and its mask indeces are the same as in the first one or undefs. E.g.
  // shuffle %0, poison, <0, 0, 0, undef> is less defined than shuffle %0,
  // poison, <0, 0, 0, 0>.
  auto &&IsIdenticalOrLessDefined = [this](Instruction *I1, Instruction *I2,
                                           SmallVectorImpl<int> &NewMask) {
    if (I1->getType() != I2->getType())
      return false;
    auto *SI1 = dyn_cast<ShuffleVectorInst>(I1);
    auto *SI2 = dyn_cast<ShuffleVectorInst>(I2);
    if (!SI1 || !SI2)
      return I1->isIdenticalTo(I2);
    if (SI1->isIdenticalTo(SI2))
      return true;
    for (int I = 0, E = SI1->getNumOperands(); I < E; ++I)
      if (SI1->getOperand(I) != SI2->getOperand(I))
        return false;
    // Check if the second instruction is more defined than the first one.
    NewMask.assign(SI2->getShuffleMask().begin(), SI2->getShuffleMask().end());
    ArrayRef<int> SM1 = SI1->getShuffleMask();
    // Count trailing undefs in the mask to check the final number of used
    // registers.
    unsigned LastUndefsCnt = 0;
    for (int I = 0, E = NewMask.size(); I < E; ++I) {
      if (SM1[I] == UndefMaskElem)
        ++LastUndefsCnt;
      else
        LastUndefsCnt = 0;
      if (NewMask[I] != UndefMaskElem && SM1[I] != UndefMaskElem &&
          NewMask[I] != SM1[I])
        return false;
      if (NewMask[I] == UndefMaskElem)
        NewMask[I] = SM1[I];
    }
    // Check if the last undefs actually change the final number of used vector
    // registers.
    return SM1.size() - LastUndefsCnt > 1 &&
           TTI->getNumberOfParts(SI1->getType()) ==
               TTI->getNumberOfParts(
                   FixedVectorType::get(SI1->getType()->getElementType(),
                                        SM1.size() - LastUndefsCnt));
  };
  // Perform O(N^2) search over the gather/shuffle sequences and merge identical
  // instructions. TODO: We can further optimize this scan if we split the
  // instructions into different buckets based on the insert lane.
  SmallVector<Instruction *, 16> Visited;
  for (auto I = CSEWorkList.begin(), E = CSEWorkList.end(); I != E; ++I) {
    assert(*I &&
           (I == CSEWorkList.begin() || !DT->dominates(*I, *std::prev(I))) &&
           "Worklist not sorted properly!");
    BasicBlock *BB = (*I)->getBlock();
    // For all instructions in blocks containing gather sequences:
    for (Instruction &In : llvm::make_early_inc_range(*BB)) {
      if (isDeleted(&In))
        continue;
      if (!isa<InsertElementInst>(&In) && !isa<ExtractElementInst>(&In) &&
          !isa<ShuffleVectorInst>(&In) && !GatherShuffleSeq.contains(&In))
        continue;

      // Check if we can replace this instruction with any of the
      // visited instructions.
      bool Replaced = false;
      for (Instruction *&V : Visited) {
        SmallVector<int> NewMask;
        if (IsIdenticalOrLessDefined(&In, V, NewMask) &&
            DT->dominates(V->getParent(), In.getParent())) {
          In.replaceAllUsesWith(V);
          eraseInstruction(&In);
          if (auto *SI = dyn_cast<ShuffleVectorInst>(V))
            if (!NewMask.empty())
              SI->setShuffleMask(NewMask);
          Replaced = true;
          break;
        }
        if (isa<ShuffleVectorInst>(In) && isa<ShuffleVectorInst>(V) &&
            GatherShuffleSeq.contains(V) &&
            IsIdenticalOrLessDefined(V, &In, NewMask) &&
            DT->dominates(In.getParent(), V->getParent())) {
          In.moveAfter(V);
          V->replaceAllUsesWith(&In);
          eraseInstruction(V);
          if (auto *SI = dyn_cast<ShuffleVectorInst>(&In))
            if (!NewMask.empty())
              SI->setShuffleMask(NewMask);
          V = &In;
          Replaced = true;
          break;
        }
      }
      if (!Replaced) {
        assert(!is_contained(Visited, &In));
        Visited.push_back(&In);
      }
    }
  }
  CSEBlocks.clear();
  GatherShuffleSeq.clear();
}

BoUpSLP::ScheduleData *
BoUpSLP::BlockScheduling::buildBundle(ArrayRef<Value *> VL) {
  ScheduleData *Bundle = nullptr;
  ScheduleData *PrevInBundle = nullptr;
  for (Value *V : VL) {
    if (doesNotNeedToBeScheduled(V))
      continue;
    ScheduleData *BundleMember = getScheduleData(V);
    assert(BundleMember &&
           "no ScheduleData for bundle member "
           "(maybe not in same basic block)");
    assert(BundleMember->isSchedulingEntity() &&
           "bundle member already part of other bundle");
    if (PrevInBundle) {
      PrevInBundle->NextInBundle = BundleMember;
    } else {
      Bundle = BundleMember;
    }

    // Group the instructions to a bundle.
    BundleMember->FirstInBundle = Bundle;
    PrevInBundle = BundleMember;
  }
  assert(Bundle && "Failed to find schedule bundle");
  return Bundle;
}

// Groups the instructions to a bundle (which is then a single scheduling entity)
// and schedules instructions until the bundle gets ready.
Optional<BoUpSLP::ScheduleData *>
BoUpSLP::BlockScheduling::tryScheduleBundle(ArrayRef<Value *> VL, BoUpSLP *SLP,
                                            const InstructionsState &S) {
  // No need to schedule PHIs, insertelement, extractelement and extractvalue
  // instructions.
  if (isa<PHINode>(S.OpValue) || isVectorLikeInstWithConstOps(S.OpValue) ||
      doesNotNeedToSchedule(VL))
    return nullptr;

  // Initialize the instruction bundle.
  Instruction *OldScheduleEnd = ScheduleEnd;
  LLVM_DEBUG(dbgs() << "SLP:  bundle: " << *S.OpValue << "\n");

  auto TryScheduleBundleImpl = [this, OldScheduleEnd, SLP](bool ReSchedule,
                                                         ScheduleData *Bundle) {
    // The scheduling region got new instructions at the lower end (or it is a
    // new region for the first bundle). This makes it necessary to
    // recalculate all dependencies.
    // It is seldom that this needs to be done a second time after adding the
    // initial bundle to the region.
    if (ScheduleEnd != OldScheduleEnd) {
      for (auto *I = ScheduleStart; I != ScheduleEnd; I = I->getNextNode())
        doForAllOpcodes(I, [](ScheduleData *SD) { SD->clearDependencies(); });
      ReSchedule = true;
    }
    if (Bundle) {
      LLVM_DEBUG(dbgs() << "SLP: try schedule bundle " << *Bundle
                        << " in block " << BB->getName() << "\n");
      calculateDependencies(Bundle, /*InsertInReadyList=*/true, SLP);
    }

    if (ReSchedule) {
      resetSchedule();
      initialFillReadyList(ReadyInsts);
    }

    // Now try to schedule the new bundle or (if no bundle) just calculate
    // dependencies. As soon as the bundle is "ready" it means that there are no
    // cyclic dependencies and we can schedule it. Note that's important that we
    // don't "schedule" the bundle yet (see cancelScheduling).
    while (((!Bundle && ReSchedule) || (Bundle && !Bundle->isReady())) &&
           !ReadyInsts.empty()) {
      ScheduleData *Picked = ReadyInsts.pop_back_val();
      assert(Picked->isSchedulingEntity() && Picked->isReady() &&
             "must be ready to schedule");
      schedule(Picked, ReadyInsts);
    }
  };

  // Make sure that the scheduling region contains all
  // instructions of the bundle.
  for (Value *V : VL) {
    if (doesNotNeedToBeScheduled(V))
      continue;
    if (!extendSchedulingRegion(V, S)) {
      // If the scheduling region got new instructions at the lower end (or it
      // is a new region for the first bundle). This makes it necessary to
      // recalculate all dependencies.
      // Otherwise the compiler may crash trying to incorrectly calculate
      // dependencies and emit instruction in the wrong order at the actual
      // scheduling.
      TryScheduleBundleImpl(/*ReSchedule=*/false, nullptr);
      return None;
    }
  }

  bool ReSchedule = false;
  for (Value *V : VL) {
    if (doesNotNeedToBeScheduled(V))
      continue;
    ScheduleData *BundleMember = getScheduleData(V);
    assert(BundleMember &&
           "no ScheduleData for bundle member (maybe not in same basic block)");

    // Make sure we don't leave the pieces of the bundle in the ready list when
    // whole bundle might not be ready.
    ReadyInsts.remove(BundleMember);

    if (!BundleMember->IsScheduled)
      continue;
    // A bundle member was scheduled as single instruction before and now
    // needs to be scheduled as part of the bundle. We just get rid of the
    // existing schedule.
    LLVM_DEBUG(dbgs() << "SLP:  reset schedule because " << *BundleMember
                      << " was already scheduled\n");
    ReSchedule = true;
  }

  auto *Bundle = buildBundle(VL);
  TryScheduleBundleImpl(ReSchedule, Bundle);
  if (!Bundle->isReady()) {
    cancelScheduling(VL, S.OpValue);
    return None;
  }
  return Bundle;
}

void BoUpSLP::BlockScheduling::cancelScheduling(ArrayRef<Value *> VL,
                                                Value *OpValue) {
  if (isa<PHINode>(OpValue) || isVectorLikeInstWithConstOps(OpValue) ||
      doesNotNeedToSchedule(VL))
    return;

  if (doesNotNeedToBeScheduled(OpValue))
    OpValue = *find_if_not(VL, doesNotNeedToBeScheduled);
  ScheduleData *Bundle = getScheduleData(OpValue);
  LLVM_DEBUG(dbgs() << "SLP:  cancel scheduling of " << *Bundle << "\n");
  assert(!Bundle->IsScheduled &&
         "Can't cancel bundle which is already scheduled");
  assert(Bundle->isSchedulingEntity() &&
         (Bundle->isPartOfBundle() || needToScheduleSingleInstruction(VL)) &&
         "tried to unbundle something which is not a bundle");

  // Remove the bundle from the ready list.
  if (Bundle->isReady())
    ReadyInsts.remove(Bundle);

  // Un-bundle: make single instructions out of the bundle.
  ScheduleData *BundleMember = Bundle;
  while (BundleMember) {
    assert(BundleMember->FirstInBundle == Bundle && "corrupt bundle links");
    BundleMember->FirstInBundle = BundleMember;
    ScheduleData *Next = BundleMember->NextInBundle;
    BundleMember->NextInBundle = nullptr;
    BundleMember->TE = nullptr;
    if (BundleMember->unscheduledDepsInBundle() == 0) {
      ReadyInsts.insert(BundleMember);
    }
    BundleMember = Next;
  }
}

BoUpSLP::ScheduleData *BoUpSLP::BlockScheduling::allocateScheduleDataChunks() {
  // Allocate a new ScheduleData for the instruction.
  if (ChunkPos >= ChunkSize) {
    ScheduleDataChunks.push_back(std::make_unique<ScheduleData[]>(ChunkSize));
    ChunkPos = 0;
  }
  return &(ScheduleDataChunks.back()[ChunkPos++]);
}

bool BoUpSLP::BlockScheduling::extendSchedulingRegion(Value *V,
                                                      const InstructionsState &S) {
  if (getScheduleData(V, isOneOf(S, V)))
    return true;
  Instruction *I = dyn_cast<Instruction>(V);
  assert(I && "bundle member must be an instruction");
  assert(!isa<PHINode>(I) && !isVectorLikeInstWithConstOps(I) &&
         !doesNotNeedToBeScheduled(I) &&
         "phi nodes/insertelements/extractelements/extractvalues don't need to "
         "be scheduled");
  auto &&CheckScheduleForI = [this, &S](Instruction *I) -> bool {
    ScheduleData *ISD = getScheduleData(I);
    if (!ISD)
      return false;
    assert(isInSchedulingRegion(ISD) &&
           "ScheduleData not in scheduling region");
    ScheduleData *SD = allocateScheduleDataChunks();
    SD->Inst = I;
    SD->init(SchedulingRegionID, S.OpValue);
    ExtraScheduleDataMap[I][S.OpValue] = SD;
    return true;
  };
  if (CheckScheduleForI(I))
    return true;
  if (!ScheduleStart) {
    // It's the first instruction in the new region.
    initScheduleData(I, I->getNextNode(), nullptr, nullptr);
    ScheduleStart = I;
    ScheduleEnd = I->getNextNode();
    if (isOneOf(S, I) != I)
      CheckScheduleForI(I);
    assert(ScheduleEnd && "tried to vectorize a terminator?");
    LLVM_DEBUG(dbgs() << "SLP:  initialize schedule region to " << *I << "\n");
    return true;
  }
  // Search up and down at the same time, because we don't know if the new
  // instruction is above or below the existing scheduling region.
  BasicBlock::reverse_iterator UpIter =
      ++ScheduleStart->getIterator().getReverse();
  BasicBlock::reverse_iterator UpperEnd = BB->rend();
  BasicBlock::iterator DownIter = ScheduleEnd->getIterator();
  BasicBlock::iterator LowerEnd = BB->end();
  while (UpIter != UpperEnd && DownIter != LowerEnd && &*UpIter != I &&
         &*DownIter != I) {
    if (++ScheduleRegionSize > ScheduleRegionSizeLimit) {
      LLVM_DEBUG(dbgs() << "SLP:  exceeded schedule region size limit\n");
      return false;
    }

    ++UpIter;
    ++DownIter;
  }
  if (DownIter == LowerEnd || (UpIter != UpperEnd && &*UpIter == I)) {
    assert(I->getParent() == ScheduleStart->getParent() &&
           "Instruction is in wrong basic block.");
    initScheduleData(I, ScheduleStart, nullptr, FirstLoadStoreInRegion);
    ScheduleStart = I;
    if (isOneOf(S, I) != I)
      CheckScheduleForI(I);
    LLVM_DEBUG(dbgs() << "SLP:  extend schedule region start to " << *I
                      << "\n");
    return true;
  }
  assert((UpIter == UpperEnd || (DownIter != LowerEnd && &*DownIter == I)) &&
         "Expected to reach top of the basic block or instruction down the "
         "lower end.");
  assert(I->getParent() == ScheduleEnd->getParent() &&
         "Instruction is in wrong basic block.");
  initScheduleData(ScheduleEnd, I->getNextNode(), LastLoadStoreInRegion,
                   nullptr);
  ScheduleEnd = I->getNextNode();
  if (isOneOf(S, I) != I)
    CheckScheduleForI(I);
  assert(ScheduleEnd && "tried to vectorize a terminator?");
  LLVM_DEBUG(dbgs() << "SLP:  extend schedule region end to " << *I << "\n");
  return true;
}

void BoUpSLP::BlockScheduling::initScheduleData(Instruction *FromI,
                                                Instruction *ToI,
                                                ScheduleData *PrevLoadStore,
                                                ScheduleData *NextLoadStore) {
  ScheduleData *CurrentLoadStore = PrevLoadStore;
  for (Instruction *I = FromI; I != ToI; I = I->getNextNode()) {
    // No need to allocate data for non-schedulable instructions.
    if (doesNotNeedToBeScheduled(I))
      continue;
    ScheduleData *SD = ScheduleDataMap.lookup(I);
    if (!SD) {
      SD = allocateScheduleDataChunks();
      ScheduleDataMap[I] = SD;
      SD->Inst = I;
    }
    assert(!isInSchedulingRegion(SD) &&
           "new ScheduleData already in scheduling region");
    SD->init(SchedulingRegionID, I);

    if (I->mayReadOrWriteMemory() &&
        (!isa<IntrinsicInst>(I) ||
         (cast<IntrinsicInst>(I)->getIntrinsicID() != Intrinsic::sideeffect &&
          cast<IntrinsicInst>(I)->getIntrinsicID() !=
              Intrinsic::pseudoprobe))) {
      // Update the linked list of memory accessing instructions.
      if (CurrentLoadStore) {
        CurrentLoadStore->NextLoadStore = SD;
      } else {
        FirstLoadStoreInRegion = SD;
      }
      CurrentLoadStore = SD;
    }

    if (match(I, m_Intrinsic<Intrinsic::stacksave>()) ||
        match(I, m_Intrinsic<Intrinsic::stackrestore>()))
      RegionHasStackSave = true;
  }
  if (NextLoadStore) {
    if (CurrentLoadStore)
      CurrentLoadStore->NextLoadStore = NextLoadStore;
  } else {
    LastLoadStoreInRegion = CurrentLoadStore;
  }
}

void BoUpSLP::BlockScheduling::calculateDependencies(ScheduleData *SD,
                                                     bool InsertInReadyList,
                                                     BoUpSLP *SLP) {
  assert(SD->isSchedulingEntity());

  SmallVector<ScheduleData *, 10> WorkList;
  WorkList.push_back(SD);

  while (!WorkList.empty()) {
    ScheduleData *SD = WorkList.pop_back_val();
    for (ScheduleData *BundleMember = SD; BundleMember;
         BundleMember = BundleMember->NextInBundle) {
      assert(isInSchedulingRegion(BundleMember));
      if (BundleMember->hasValidDependencies())
        continue;

      LLVM_DEBUG(dbgs() << "SLP:       update deps of " << *BundleMember
                 << "\n");
      BundleMember->Dependencies = 0;
      BundleMember->resetUnscheduledDeps();

      // Handle def-use chain dependencies.
      if (BundleMember->OpValue != BundleMember->Inst) {
        if (ScheduleData *UseSD = getScheduleData(BundleMember->Inst)) {
          BundleMember->Dependencies++;
          ScheduleData *DestBundle = UseSD->FirstInBundle;
          if (!DestBundle->IsScheduled)
            BundleMember->incrementUnscheduledDeps(1);
          if (!DestBundle->hasValidDependencies())
            WorkList.push_back(DestBundle);
        }
      } else {
        for (User *U : BundleMember->Inst->users()) {
          if (ScheduleData *UseSD = getScheduleData(cast<Instruction>(U))) {
            BundleMember->Dependencies++;
            ScheduleData *DestBundle = UseSD->FirstInBundle;
            if (!DestBundle->IsScheduled)
              BundleMember->incrementUnscheduledDeps(1);
            if (!DestBundle->hasValidDependencies())
              WorkList.push_back(DestBundle);
          }
        }
      }

      auto makeControlDependent = [&](Instruction *I) {
        auto *DepDest = getScheduleData(I);
        assert(DepDest && "must be in schedule window");
        DepDest->ControlDependencies.push_back(BundleMember);
        BundleMember->Dependencies++;
        ScheduleData *DestBundle = DepDest->FirstInBundle;
        if (!DestBundle->IsScheduled)
          BundleMember->incrementUnscheduledDeps(1);
        if (!DestBundle->hasValidDependencies())
          WorkList.push_back(DestBundle);
      };

      // Any instruction which isn't safe to speculate at the begining of the
      // block is control dependend on any early exit or non-willreturn call
      // which proceeds it.
      if (!isGuaranteedToTransferExecutionToSuccessor(BundleMember->Inst)) {
        for (Instruction *I = BundleMember->Inst->getNextNode();
             I != ScheduleEnd; I = I->getNextNode()) {
          if (isSafeToSpeculativelyExecute(I, &*BB->begin()))
            continue;

          // Add the dependency
          makeControlDependent(I);

          if (!isGuaranteedToTransferExecutionToSuccessor(I))
            // Everything past here must be control dependent on I.
            break;
        }
      }

      if (RegionHasStackSave) {
        // If we have an inalloc alloca instruction, it needs to be scheduled
        // after any preceeding stacksave.  We also need to prevent any alloca
        // from reordering above a preceeding stackrestore.
        if (match(BundleMember->Inst, m_Intrinsic<Intrinsic::stacksave>()) ||
            match(BundleMember->Inst, m_Intrinsic<Intrinsic::stackrestore>())) {
          for (Instruction *I = BundleMember->Inst->getNextNode();
               I != ScheduleEnd; I = I->getNextNode()) {
            if (match(I, m_Intrinsic<Intrinsic::stacksave>()) ||
                match(I, m_Intrinsic<Intrinsic::stackrestore>()))
              // Any allocas past here must be control dependent on I, and I
              // must be memory dependend on BundleMember->Inst.
              break;

            if (!isa<AllocaInst>(I))
              continue;

            // Add the dependency
            makeControlDependent(I);
          }
        }

        // In addition to the cases handle just above, we need to prevent
        // allocas from moving below a stacksave.  The stackrestore case
        // is currently thought to be conservatism.
        if (isa<AllocaInst>(BundleMember->Inst)) {
          for (Instruction *I = BundleMember->Inst->getNextNode();
               I != ScheduleEnd; I = I->getNextNode()) {
            if (!match(I, m_Intrinsic<Intrinsic::stacksave>()) &&
                !match(I, m_Intrinsic<Intrinsic::stackrestore>()))
              continue;

            // Add the dependency
            makeControlDependent(I);
            break;
          }
        }
      }

      // Handle the memory dependencies (if any).
      ScheduleData *DepDest = BundleMember->NextLoadStore;
      if (!DepDest)
        continue;
      Instruction *SrcInst = BundleMember->Inst;
      assert(SrcInst->mayReadOrWriteMemory() &&
             "NextLoadStore list for non memory effecting bundle?");
      MemoryLocation SrcLoc = getLocation(SrcInst);
      bool SrcMayWrite = BundleMember->Inst->mayWriteToMemory();
      unsigned numAliased = 0;
      unsigned DistToSrc = 1;

      for ( ; DepDest; DepDest = DepDest->NextLoadStore) {
        assert(isInSchedulingRegion(DepDest));

        // We have two limits to reduce the complexity:
        // 1) AliasedCheckLimit: It's a small limit to reduce calls to
        //    SLP->isAliased (which is the expensive part in this loop).
        // 2) MaxMemDepDistance: It's for very large blocks and it aborts
        //    the whole loop (even if the loop is fast, it's quadratic).
        //    It's important for the loop break condition (see below) to
        //    check this limit even between two read-only instructions.
        if (DistToSrc >= MaxMemDepDistance ||
            ((SrcMayWrite || DepDest->Inst->mayWriteToMemory()) &&
             (numAliased >= AliasedCheckLimit ||
              SLP->isAliased(SrcLoc, SrcInst, DepDest->Inst)))) {

          // We increment the counter only if the locations are aliased
          // (instead of counting all alias checks). This gives a better
          // balance between reduced runtime and accurate dependencies.
          numAliased++;

          DepDest->MemoryDependencies.push_back(BundleMember);
          BundleMember->Dependencies++;
          ScheduleData *DestBundle = DepDest->FirstInBundle;
          if (!DestBundle->IsScheduled) {
            BundleMember->incrementUnscheduledDeps(1);
          }
          if (!DestBundle->hasValidDependencies()) {
            WorkList.push_back(DestBundle);
          }
        }

        // Example, explaining the loop break condition: Let's assume our
        // starting instruction is i0 and MaxMemDepDistance = 3.
        //
        //                      +--------v--v--v
        //             i0,i1,i2,i3,i4,i5,i6,i7,i8
        //             +--------^--^--^
        //
        // MaxMemDepDistance let us stop alias-checking at i3 and we add
        // dependencies from i0 to i3,i4,.. (even if they are not aliased).
        // Previously we already added dependencies from i3 to i6,i7,i8
        // (because of MaxMemDepDistance). As we added a dependency from
        // i0 to i3, we have transitive dependencies from i0 to i6,i7,i8
        // and we can abort this loop at i6.
        if (DistToSrc >= 2 * MaxMemDepDistance)
          break;
        DistToSrc++;
      }
    }
    if (InsertInReadyList && SD->isReady()) {
      ReadyInsts.insert(SD);
      LLVM_DEBUG(dbgs() << "SLP:     gets ready on update: " << *SD->Inst
                        << "\n");
    }
  }
}

void BoUpSLP::BlockScheduling::resetSchedule() {
  assert(ScheduleStart &&
         "tried to reset schedule on block which has not been scheduled");
  for (Instruction *I = ScheduleStart; I != ScheduleEnd; I = I->getNextNode()) {
    doForAllOpcodes(I, [&](ScheduleData *SD) {
      assert(isInSchedulingRegion(SD) &&
             "ScheduleData not in scheduling region");
      SD->IsScheduled = false;
      SD->resetUnscheduledDeps();
    });
  }
  ReadyInsts.clear();
}

void BoUpSLP::scheduleBlock(BlockScheduling *BS) {
  if (!BS->ScheduleStart)
    return;

  LLVM_DEBUG(dbgs() << "SLP: schedule block " << BS->BB->getName() << "\n");

  // A key point - if we got here, pre-scheduling was able to find a valid
  // scheduling of the sub-graph of the scheduling window which consists
  // of all vector bundles and their transitive users.  As such, we do not
  // need to reschedule anything *outside of* that subgraph.

  BS->resetSchedule();

  // For the real scheduling we use a more sophisticated ready-list: it is
  // sorted by the original instruction location. This lets the final schedule
  // be as  close as possible to the original instruction order.
  // WARNING: If changing this order causes a correctness issue, that means
  // there is some missing dependence edge in the schedule data graph.
  struct ScheduleDataCompare {
    bool operator()(ScheduleData *SD1, ScheduleData *SD2) const {
      return SD2->SchedulingPriority < SD1->SchedulingPriority;
    }
  };
  std::set<ScheduleData *, ScheduleDataCompare> ReadyInsts;

  // Ensure that all dependency data is updated (for nodes in the sub-graph)
  // and fill the ready-list with initial instructions.
  int Idx = 0;
  for (auto *I = BS->ScheduleStart; I != BS->ScheduleEnd;
       I = I->getNextNode()) {
    BS->doForAllOpcodes(I, [this, &Idx, BS](ScheduleData *SD) {
      TreeEntry *SDTE = getTreeEntry(SD->Inst);
      (void)SDTE;
      assert((isVectorLikeInstWithConstOps(SD->Inst) ||
              SD->isPartOfBundle() ==
                  (SDTE && !doesNotNeedToSchedule(SDTE->Scalars))) &&
             "scheduler and vectorizer bundle mismatch");
      SD->FirstInBundle->SchedulingPriority = Idx++;

      if (SD->isSchedulingEntity() && SD->isPartOfBundle())
        BS->calculateDependencies(SD, false, this);
    });
  }
  BS->initialFillReadyList(ReadyInsts);

  Instruction *LastScheduledInst = BS->ScheduleEnd;

  // Do the "real" scheduling.
  while (!ReadyInsts.empty()) {
    ScheduleData *picked = *ReadyInsts.begin();
    ReadyInsts.erase(ReadyInsts.begin());

    // Move the scheduled instruction(s) to their dedicated places, if not
    // there yet.
    for (ScheduleData *BundleMember = picked; BundleMember;
         BundleMember = BundleMember->NextInBundle) {
      Instruction *pickedInst = BundleMember->Inst;
      if (pickedInst->getNextNode() != LastScheduledInst)
        pickedInst->moveBefore(LastScheduledInst);
      LastScheduledInst = pickedInst;
    }

    BS->schedule(picked, ReadyInsts);
  }

  // Check that we didn't break any of our invariants.
#ifdef EXPENSIVE_CHECKS
  BS->verify();
#endif

#if !defined(NDEBUG) || defined(EXPENSIVE_CHECKS)
  // Check that all schedulable entities got scheduled
  for (auto *I = BS->ScheduleStart; I != BS->ScheduleEnd; I = I->getNextNode()) {
    BS->doForAllOpcodes(I, [&](ScheduleData *SD) {
      if (SD->isSchedulingEntity() && SD->hasValidDependencies()) {
        assert(SD->IsScheduled && "must be scheduled at this point");
      }
    });
  }
#endif

  // Avoid duplicate scheduling of the block.
  BS->ScheduleStart = nullptr;
}

unsigned BoUpSLP::getVectorElementSize(Value *V) {
  // If V is a store, just return the width of the stored value (or value
  // truncated just before storing) without traversing the expression tree.
  // This is the common case.
  if (auto *Store = dyn_cast<StoreInst>(V))
    return DL->getTypeSizeInBits(Store->getValueOperand()->getType());

  if (auto *IEI = dyn_cast<InsertElementInst>(V))
    return getVectorElementSize(IEI->getOperand(1));

  auto E = InstrElementSize.find(V);
  if (E != InstrElementSize.end())
    return E->second;

  // If V is not a store, we can traverse the expression tree to find loads
  // that feed it. The type of the loaded value may indicate a more suitable
  // width than V's type. We want to base the vector element size on the width
  // of memory operations where possible.
  SmallVector<std::pair<Instruction *, BasicBlock *>, 16> Worklist;
  SmallPtrSet<Instruction *, 16> Visited;
  if (auto *I = dyn_cast<Instruction>(V)) {
    Worklist.emplace_back(I, I->getParent());
    Visited.insert(I);
  }

  // Traverse the expression tree in bottom-up order looking for loads. If we
  // encounter an instruction we don't yet handle, we give up.
  auto Width = 0u;
  while (!Worklist.empty()) {
    Instruction *I;
    BasicBlock *Parent;
    std::tie(I, Parent) = Worklist.pop_back_val();

    // We should only be looking at scalar instructions here. If the current
    // instruction has a vector type, skip.
    auto *Ty = I->getType();
    if (isa<VectorType>(Ty))
      continue;

    // If the current instruction is a load, update MaxWidth to reflect the
    // width of the loaded value.
    if (isa<LoadInst>(I) || isa<ExtractElementInst>(I) ||
        isa<ExtractValueInst>(I))
      Width = std::max<unsigned>(Width, DL->getTypeSizeInBits(Ty));

    // Otherwise, we need to visit the operands of the instruction. We only
    // handle the interesting cases from buildTree here. If an operand is an
    // instruction we haven't yet visited and from the same basic block as the
    // user or the use is a PHI node, we add it to the worklist.
    else if (isa<PHINode>(I) || isa<CastInst>(I) || isa<GetElementPtrInst>(I) ||
             isa<CmpInst>(I) || isa<SelectInst>(I) || isa<BinaryOperator>(I) ||
             isa<UnaryOperator>(I)) {
      for (Use &U : I->operands())
        if (auto *J = dyn_cast<Instruction>(U.get()))
          if (Visited.insert(J).second &&
              (isa<PHINode>(I) || J->getParent() == Parent))
            Worklist.emplace_back(J, J->getParent());
    } else {
      break;
    }
  }

  // If we didn't encounter a memory access in the expression tree, or if we
  // gave up for some reason, just return the width of V. Otherwise, return the
  // maximum width we found.
  if (!Width) {
    if (auto *CI = dyn_cast<CmpInst>(V))
      V = CI->getOperand(0);
    Width = DL->getTypeSizeInBits(V->getType());
  }

  for (Instruction *I : Visited)
    InstrElementSize[I] = Width;

  return Width;
}

// Determine if a value V in a vectorizable expression Expr can be demoted to a
// smaller type with a truncation. We collect the values that will be demoted
// in ToDemote and additional roots that require investigating in Roots.
static bool collectValuesToDemote(Value *V, SmallPtrSetImpl<Value *> &Expr,
                                  SmallVectorImpl<Value *> &ToDemote,
                                  SmallVectorImpl<Value *> &Roots) {
  // We can always demote constants.
  if (isa<Constant>(V)) {
    ToDemote.push_back(V);
    return true;
  }

  // If the value is not an instruction in the expression with only one use, it
  // cannot be demoted.
  auto *I = dyn_cast<Instruction>(V);
  if (!I || !I->hasOneUse() || !Expr.count(I))
    return false;

  switch (I->getOpcode()) {

  // We can always demote truncations and extensions. Since truncations can
  // seed additional demotion, we save the truncated value.
  case Instruction::Trunc:
    Roots.push_back(I->getOperand(0));
    break;
  case Instruction::ZExt:
  case Instruction::SExt:
    if (isa<ExtractElementInst>(I->getOperand(0)) ||
        isa<InsertElementInst>(I->getOperand(0)))
      return false;
    break;

  // We can demote certain binary operations if we can demote both of their
  // operands.
  case Instruction::Add:
  case Instruction::Sub:
  case Instruction::Mul:
  case Instruction::And:
  case Instruction::Or:
  case Instruction::Xor:
    if (!collectValuesToDemote(I->getOperand(0), Expr, ToDemote, Roots) ||
        !collectValuesToDemote(I->getOperand(1), Expr, ToDemote, Roots))
      return false;
    break;

  // We can demote selects if we can demote their true and false values.
  case Instruction::Select: {
    SelectInst *SI = cast<SelectInst>(I);
    if (!collectValuesToDemote(SI->getTrueValue(), Expr, ToDemote, Roots) ||
        !collectValuesToDemote(SI->getFalseValue(), Expr, ToDemote, Roots))
      return false;
    break;
  }

  // We can demote phis if we can demote all their incoming operands. Note that
  // we don't need to worry about cycles since we ensure single use above.
  case Instruction::PHI: {
    PHINode *PN = cast<PHINode>(I);
    for (Value *IncValue : PN->incoming_values())
      if (!collectValuesToDemote(IncValue, Expr, ToDemote, Roots))
        return false;
    break;
  }

  // Otherwise, conservatively give up.
  default:
    return false;
  }

  // Record the value that we can demote.
  ToDemote.push_back(V);
  return true;
}

void BoUpSLP::computeMinimumValueSizes() {
  // If there are no external uses, the expression tree must be rooted by a
  // store. We can't demote in-memory values, so there is nothing to do here.
  if (ExternalUses.empty())
    return;

  // We only attempt to truncate integer expressions.
  auto &TreeRoot = VectorizableTree[0]->Scalars;
  auto *TreeRootIT = dyn_cast<IntegerType>(TreeRoot[0]->getType());
  if (!TreeRootIT)
    return;

  // If the expression is not rooted by a store, these roots should have
  // external uses. We will rely on InstCombine to rewrite the expression in
  // the narrower type. However, InstCombine only rewrites single-use values.
  // This means that if a tree entry other than a root is used externally, it
  // must have multiple uses and InstCombine will not rewrite it. The code
  // below ensures that only the roots are used externally.
  SmallPtrSet<Value *, 32> Expr(TreeRoot.begin(), TreeRoot.end());
  for (auto &EU : ExternalUses)
    if (!Expr.erase(EU.Scalar))
      return;
  if (!Expr.empty())
    return;

  // Collect the scalar values of the vectorizable expression. We will use this
  // context to determine which values can be demoted. If we see a truncation,
  // we mark it as seeding another demotion.
  for (auto &EntryPtr : VectorizableTree)
    Expr.insert(EntryPtr->Scalars.begin(), EntryPtr->Scalars.end());

  // Ensure the roots of the vectorizable tree don't form a cycle. They must
  // have a single external user that is not in the vectorizable tree.
  for (auto *Root : TreeRoot)
    if (!Root->hasOneUse() || Expr.count(*Root->user_begin()))
      return;

  // Conservatively determine if we can actually truncate the roots of the
  // expression. Collect the values that can be demoted in ToDemote and
  // additional roots that require investigating in Roots.
  SmallVector<Value *, 32> ToDemote;
  SmallVector<Value *, 4> Roots;
  for (auto *Root : TreeRoot)
    if (!collectValuesToDemote(Root, Expr, ToDemote, Roots))
      return;

  // The maximum bit width required to represent all the values that can be
  // demoted without loss of precision. It would be safe to truncate the roots
  // of the expression to this width.
  auto MaxBitWidth = 8u;

  // We first check if all the bits of the roots are demanded. If they're not,
  // we can truncate the roots to this narrower type.
  for (auto *Root : TreeRoot) {
    auto Mask = DB->getDemandedBits(cast<Instruction>(Root));
    MaxBitWidth = std::max<unsigned>(
        Mask.getBitWidth() - Mask.countLeadingZeros(), MaxBitWidth);
  }

  // True if the roots can be zero-extended back to their original type, rather
  // than sign-extended. We know that if the leading bits are not demanded, we
  // can safely zero-extend. So we initialize IsKnownPositive to True.
  bool IsKnownPositive = true;

  // If all the bits of the roots are demanded, we can try a little harder to
  // compute a narrower type. This can happen, for example, if the roots are
  // getelementptr indices. InstCombine promotes these indices to the pointer
  // width. Thus, all their bits are technically demanded even though the
  // address computation might be vectorized in a smaller type.
  //
  // We start by looking at each entry that can be demoted. We compute the
  // maximum bit width required to store the scalar by using ValueTracking to
  // compute the number of high-order bits we can truncate.
  if (MaxBitWidth == DL->getTypeSizeInBits(TreeRoot[0]->getType()) &&
      llvm::all_of(TreeRoot, [](Value *R) {
        assert(R->hasOneUse() && "Root should have only one use!");
        return isa<GetElementPtrInst>(R->user_back());
      })) {
    MaxBitWidth = 8u;

    // Determine if the sign bit of all the roots is known to be zero. If not,
    // IsKnownPositive is set to False.
    IsKnownPositive = llvm::all_of(TreeRoot, [&](Value *R) {
      KnownBits Known = computeKnownBits(R, *DL);
      return Known.isNonNegative();
    });

    // Determine the maximum number of bits required to store the scalar
    // values.
    for (auto *Scalar : ToDemote) {
      auto NumSignBits = ComputeNumSignBits(Scalar, *DL, 0, AC, nullptr, DT);
      auto NumTypeBits = DL->getTypeSizeInBits(Scalar->getType());
      MaxBitWidth = std::max<unsigned>(NumTypeBits - NumSignBits, MaxBitWidth);
    }

    // If we can't prove that the sign bit is zero, we must add one to the
    // maximum bit width to account for the unknown sign bit. This preserves
    // the existing sign bit so we can safely sign-extend the root back to the
    // original type. Otherwise, if we know the sign bit is zero, we will
    // zero-extend the root instead.
    //
    // FIXME: This is somewhat suboptimal, as there will be cases where adding
    //        one to the maximum bit width will yield a larger-than-necessary
    //        type. In general, we need to add an extra bit only if we can't
    //        prove that the upper bit of the original type is equal to the
    //        upper bit of the proposed smaller type. If these two bits are the
    //        same (either zero or one) we know that sign-extending from the
    //        smaller type will result in the same value. Here, since we can't
    //        yet prove this, we are just making the proposed smaller type
    //        larger to ensure correctness.
    if (!IsKnownPositive)
      ++MaxBitWidth;
  }

  // Round MaxBitWidth up to the next power-of-two.
  if (!isPowerOf2_64(MaxBitWidth))
    MaxBitWidth = NextPowerOf2(MaxBitWidth);

  // If the maximum bit width we compute is less than the with of the roots'
  // type, we can proceed with the narrowing. Otherwise, do nothing.
  if (MaxBitWidth >= TreeRootIT->getBitWidth())
    return;

  // If we can truncate the root, we must collect additional values that might
  // be demoted as a result. That is, those seeded by truncations we will
  // modify.
  while (!Roots.empty())
    collectValuesToDemote(Roots.pop_back_val(), Expr, ToDemote, Roots);

  // Finally, map the values we can demote to the maximum bit with we computed.
  for (auto *Scalar : ToDemote)
    MinBWs[Scalar] = std::make_pair(MaxBitWidth, !IsKnownPositive);
}

namespace {

/// The SLPVectorizer Pass.
struct SLPVectorizer : public FunctionPass {
  SLPVectorizerPass Impl;

  /// Pass identification, replacement for typeid
  static char ID;

  explicit SLPVectorizer() : FunctionPass(ID) {
    initializeSLPVectorizerPass(*PassRegistry::getPassRegistry());
  }

  bool doInitialization(Module &M) override { return false; }

  bool runOnFunction(Function &F) override {
    if (skipFunction(F))
      return false;

    auto *SE = &getAnalysis<ScalarEvolutionWrapperPass>().getSE();
    auto *TTI = &getAnalysis<TargetTransformInfoWrapperPass>().getTTI(F);
    auto *TLIP = getAnalysisIfAvailable<TargetLibraryInfoWrapperPass>();
    auto *TLI = TLIP ? &TLIP->getTLI(F) : nullptr;
    auto *AA = &getAnalysis<AAResultsWrapperPass>().getAAResults();
    auto *LI = &getAnalysis<LoopInfoWrapperPass>().getLoopInfo();
    auto *DT = &getAnalysis<DominatorTreeWrapperPass>().getDomTree();
    auto *AC = &getAnalysis<AssumptionCacheTracker>().getAssumptionCache(F);
    auto *DB = &getAnalysis<DemandedBitsWrapperPass>().getDemandedBits();
    auto *ORE = &getAnalysis<OptimizationRemarkEmitterWrapperPass>().getORE();

    return Impl.runImpl(F, SE, TTI, TLI, AA, LI, DT, AC, DB, ORE);
  }

  void getAnalysisUsage(AnalysisUsage &AU) const override {
    FunctionPass::getAnalysisUsage(AU);
    AU.addRequired<AssumptionCacheTracker>();
    AU.addRequired<ScalarEvolutionWrapperPass>();
    AU.addRequired<AAResultsWrapperPass>();
    AU.addRequired<TargetTransformInfoWrapperPass>();
    AU.addRequired<LoopInfoWrapperPass>();
    AU.addRequired<DominatorTreeWrapperPass>();
    AU.addRequired<DemandedBitsWrapperPass>();
    AU.addRequired<OptimizationRemarkEmitterWrapperPass>();
    AU.addRequired<InjectTLIMappingsLegacy>();
    AU.addPreserved<LoopInfoWrapperPass>();
    AU.addPreserved<DominatorTreeWrapperPass>();
    AU.addPreserved<AAResultsWrapperPass>();
    AU.addPreserved<GlobalsAAWrapperPass>();
    AU.setPreservesCFG();
  }
};

} // end anonymous namespace

PreservedAnalyses SLPVectorizerPass::run(Function &F, FunctionAnalysisManager &AM) {
  auto *SE = &AM.getResult<ScalarEvolutionAnalysis>(F);
  auto *TTI = &AM.getResult<TargetIRAnalysis>(F);
  auto *TLI = AM.getCachedResult<TargetLibraryAnalysis>(F);
  auto *AA = &AM.getResult<AAManager>(F);
  auto *LI = &AM.getResult<LoopAnalysis>(F);
  auto *DT = &AM.getResult<DominatorTreeAnalysis>(F);
  auto *AC = &AM.getResult<AssumptionAnalysis>(F);
  auto *DB = &AM.getResult<DemandedBitsAnalysis>(F);
  auto *ORE = &AM.getResult<OptimizationRemarkEmitterAnalysis>(F);

  bool Changed = runImpl(F, SE, TTI, TLI, AA, LI, DT, AC, DB, ORE);
  if (!Changed)
    return PreservedAnalyses::all();

  PreservedAnalyses PA;
  PA.preserveSet<CFGAnalyses>();
  return PA;
}

bool SLPVectorizerPass::runImpl(Function &F, ScalarEvolution *SE_,
                                TargetTransformInfo *TTI_,
                                TargetLibraryInfo *TLI_, AAResults *AA_,
                                LoopInfo *LI_, DominatorTree *DT_,
                                AssumptionCache *AC_, DemandedBits *DB_,
                                OptimizationRemarkEmitter *ORE_) {
  if (!RunSLPVectorization)
    return false;
  SE = SE_;
  TTI = TTI_;
  TLI = TLI_;
  AA = AA_;
  LI = LI_;
  DT = DT_;
  AC = AC_;
  DB = DB_;
  DL = &F.getParent()->getDataLayout();

  Stores.clear();
  GEPs.clear();
  bool Changed = false;

  // If the target claims to have no vector registers don't attempt
  // vectorization.
  if (!TTI->getNumberOfRegisters(TTI->getRegisterClassForType(true))) {
    LLVM_DEBUG(
        dbgs() << "SLP: Didn't find any vector registers for target, abort.\n");
    return false;
  }

  // Don't vectorize when the attribute NoImplicitFloat is used.
  if (F.hasFnAttribute(Attribute::NoImplicitFloat))
    return false;

  LLVM_DEBUG(dbgs() << "SLP: Analyzing blocks in " << F.getName() << ".\n");

  // Use the bottom up slp vectorizer to construct chains that start with
  // store instructions.
  BoUpSLP R(&F, SE, TTI, TLI, AA, LI, DT, AC, DB, DL, ORE_);

  // A general note: the vectorizer must use BoUpSLP::eraseInstruction() to
  // delete instructions.

  // Update DFS numbers now so that we can use them for ordering.
  DT->updateDFSNumbers();

  // Scan the blocks in the function in post order.
  for (auto BB : post_order(&F.getEntryBlock())) {
    // Start new block - clear the list of reduction roots.
    R.clearReductionData();
    collectSeedInstructions(BB);

    // Vectorize trees that end at stores.
    if (!Stores.empty()) {
      LLVM_DEBUG(dbgs() << "SLP: Found stores for " << Stores.size()
                        << " underlying objects.\n");
      Changed |= vectorizeStoreChains(R);
    }

    // Vectorize trees that end at reductions.
    Changed |= vectorizeChainsInBlock(BB, R);

    // Vectorize the index computations of getelementptr instructions. This
    // is primarily intended to catch gather-like idioms ending at
    // non-consecutive loads.
    if (!GEPs.empty()) {
      LLVM_DEBUG(dbgs() << "SLP: Found GEPs for " << GEPs.size()
                        << " underlying objects.\n");
      Changed |= vectorizeGEPIndices(BB, R);
    }
  }

  if (Changed) {
    R.optimizeGatherSequence();
    LLVM_DEBUG(dbgs() << "SLP: vectorized \"" << F.getName() << "\"\n");
  }
  return Changed;
}

bool SLPVectorizerPass::vectorizeStoreChain(ArrayRef<Value *> Chain, BoUpSLP &R,
                                            unsigned Idx, unsigned MinVF) {
  LLVM_DEBUG(dbgs() << "SLP: Analyzing a store chain of length " << Chain.size()
                    << "\n");
  const unsigned Sz = R.getVectorElementSize(Chain[0]);
  unsigned VF = Chain.size();

  if (!isPowerOf2_32(Sz) || !isPowerOf2_32(VF) || VF < 2 || VF < MinVF)
    return false;

  LLVM_DEBUG(dbgs() << "SLP: Analyzing " << VF << " stores at offset " << Idx
                    << "\n");

  R.buildTree(Chain);
  if (R.isTreeTinyAndNotFullyVectorizable())
    return false;
  if (R.isLoadCombineCandidate())
    return false;
  R.reorderTopToBottom();
  R.reorderBottomToTop();
  R.buildExternalUses();

  R.computeMinimumValueSizes();

  InstructionCost Cost = R.getTreeCost();

  LLVM_DEBUG(dbgs() << "SLP: Found cost = " << Cost << " for VF =" << VF << "\n");
  if (Cost < -SLPCostThreshold) {
    LLVM_DEBUG(dbgs() << "SLP: Decided to vectorize cost = " << Cost << "\n");

    using namespace ore;

    R.getORE()->emit(OptimizationRemark(SV_NAME, "StoresVectorized",
                                        cast<StoreInst>(Chain[0]))
                     << "Stores SLP vectorized with cost " << NV("Cost", Cost)
                     << " and with tree size "
                     << NV("TreeSize", R.getTreeSize()));

    R.vectorizeTree();
    return true;
  }

  return false;
}

bool SLPVectorizerPass::vectorizeStores(ArrayRef<StoreInst *> Stores,
                                        BoUpSLP &R) {
  // We may run into multiple chains that merge into a single chain. We mark the
  // stores that we vectorized so that we don't visit the same store twice.
  BoUpSLP::ValueSet VectorizedStores;
  bool Changed = false;

  int E = Stores.size();
  SmallBitVector Tails(E, false);
  int MaxIter = MaxStoreLookup.getValue();
  SmallVector<std::pair<int, int>, 16> ConsecutiveChain(
      E, std::make_pair(E, INT_MAX));
  SmallVector<SmallBitVector, 4> CheckedPairs(E, SmallBitVector(E, false));
  int IterCnt;
  auto &&FindConsecutiveAccess = [this, &Stores, &Tails, &IterCnt, MaxIter,
                                  &CheckedPairs,
                                  &ConsecutiveChain](int K, int Idx) {
    if (IterCnt >= MaxIter)
      return true;
    if (CheckedPairs[Idx].test(K))
      return ConsecutiveChain[K].second == 1 &&
             ConsecutiveChain[K].first == Idx;
    ++IterCnt;
    CheckedPairs[Idx].set(K);
    CheckedPairs[K].set(Idx);
    Optional<int> Diff = getPointersDiff(
        Stores[K]->getValueOperand()->getType(), Stores[K]->getPointerOperand(),
        Stores[Idx]->getValueOperand()->getType(),
        Stores[Idx]->getPointerOperand(), *DL, *SE, /*StrictCheck=*/true);
    if (!Diff || *Diff == 0)
      return false;
    int Val = *Diff;
    if (Val < 0) {
      if (ConsecutiveChain[Idx].second > -Val) {
        Tails.set(K);
        ConsecutiveChain[Idx] = std::make_pair(K, -Val);
      }
      return false;
    }
    if (ConsecutiveChain[K].second <= Val)
      return false;

    Tails.set(Idx);
    ConsecutiveChain[K] = std::make_pair(Idx, Val);
    return Val == 1;
  };
  // Do a quadratic search on all of the given stores in reverse order and find
  // all of the pairs of stores that follow each other.
  for (int Idx = E - 1; Idx >= 0; --Idx) {
    // If a store has multiple consecutive store candidates, search according
    // to the sequence: Idx-1, Idx+1, Idx-2, Idx+2, ...
    // This is because usually pairing with immediate succeeding or preceding
    // candidate create the best chance to find slp vectorization opportunity.
    const int MaxLookDepth = std::max(E - Idx, Idx + 1);
    IterCnt = 0;
    for (int Offset = 1, F = MaxLookDepth; Offset < F; ++Offset)
      if ((Idx >= Offset && FindConsecutiveAccess(Idx - Offset, Idx)) ||
          (Idx + Offset < E && FindConsecutiveAccess(Idx + Offset, Idx)))
        break;
  }

  // Tracks if we tried to vectorize stores starting from the given tail
  // already.
  SmallBitVector TriedTails(E, false);
  // For stores that start but don't end a link in the chain:
  for (int Cnt = E; Cnt > 0; --Cnt) {
    int I = Cnt - 1;
    if (ConsecutiveChain[I].first == E || Tails.test(I))
      continue;
    // We found a store instr that starts a chain. Now follow the chain and try
    // to vectorize it.
    BoUpSLP::ValueList Operands;
    // Collect the chain into a list.
    while (I != E && !VectorizedStores.count(Stores[I])) {
      Operands.push_back(Stores[I]);
      Tails.set(I);
      if (ConsecutiveChain[I].second != 1) {
        // Mark the new end in the chain and go back, if required. It might be
        // required if the original stores come in reversed order, for example.
        if (ConsecutiveChain[I].first != E &&
            Tails.test(ConsecutiveChain[I].first) && !TriedTails.test(I) &&
            !VectorizedStores.count(Stores[ConsecutiveChain[I].first])) {
          TriedTails.set(I);
          Tails.reset(ConsecutiveChain[I].first);
          if (Cnt < ConsecutiveChain[I].first + 2)
            Cnt = ConsecutiveChain[I].first + 2;
        }
        break;
      }
      // Move to the next value in the chain.
      I = ConsecutiveChain[I].first;
    }
    assert(!Operands.empty() && "Expected non-empty list of stores.");

    unsigned MaxVecRegSize = R.getMaxVecRegSize();
    unsigned EltSize = R.getVectorElementSize(Operands[0]);
    unsigned MaxElts = llvm::PowerOf2Floor(MaxVecRegSize / EltSize);

    unsigned MaxVF = std::min(R.getMaximumVF(EltSize, Instruction::Store),
                              MaxElts);
    auto *Store = cast<StoreInst>(Operands[0]);
    Type *StoreTy = Store->getValueOperand()->getType();
    Type *ValueTy = StoreTy;
    if (auto *Trunc = dyn_cast<TruncInst>(Store->getValueOperand()))
      ValueTy = Trunc->getSrcTy();
    unsigned MinVF = TTI->getStoreMinimumVF(
        R.getMinVF(DL->getTypeSizeInBits(ValueTy)), StoreTy, ValueTy);

    // FIXME: Is division-by-2 the correct step? Should we assert that the
    // register size is a power-of-2?
    unsigned StartIdx = 0;
    for (unsigned Size = MaxVF; Size >= MinVF; Size /= 2) {
      for (unsigned Cnt = StartIdx, E = Operands.size(); Cnt + Size <= E;) {
        ArrayRef<Value *> Slice = makeArrayRef(Operands).slice(Cnt, Size);
        if (!VectorizedStores.count(Slice.front()) &&
            !VectorizedStores.count(Slice.back()) &&
            vectorizeStoreChain(Slice, R, Cnt, MinVF)) {
          // Mark the vectorized stores so that we don't vectorize them again.
          VectorizedStores.insert(Slice.begin(), Slice.end());
          Changed = true;
          // If we vectorized initial block, no need to try to vectorize it
          // again.
          if (Cnt == StartIdx)
            StartIdx += Size;
          Cnt += Size;
          continue;
        }
        ++Cnt;
      }
      // Check if the whole array was vectorized already - exit.
      if (StartIdx >= Operands.size())
        break;
    }
  }

  return Changed;
}

void SLPVectorizerPass::collectSeedInstructions(BasicBlock *BB) {
  // Initialize the collections. We will make a single pass over the block.
  Stores.clear();
  GEPs.clear();

  // Visit the store and getelementptr instructions in BB and organize them in
  // Stores and GEPs according to the underlying objects of their pointer
  // operands.
  for (Instruction &I : *BB) {
    // Ignore store instructions that are volatile or have a pointer operand
    // that doesn't point to a scalar type.
    if (auto *SI = dyn_cast<StoreInst>(&I)) {
      if (!SI->isSimple())
        continue;
      if (!isValidElementType(SI->getValueOperand()->getType()))
        continue;
      Stores[getUnderlyingObject(SI->getPointerOperand())].push_back(SI);
    }

    // Ignore getelementptr instructions that have more than one index, a
    // constant index, or a pointer operand that doesn't point to a scalar
    // type.
    else if (auto *GEP = dyn_cast<GetElementPtrInst>(&I)) {
      auto Idx = GEP->idx_begin()->get();
      if (GEP->getNumIndices() > 1 || isa<Constant>(Idx))
        continue;
      if (!isValidElementType(Idx->getType()))
        continue;
      if (GEP->getType()->isVectorTy())
        continue;
      GEPs[GEP->getPointerOperand()].push_back(GEP);
    }
  }
}

bool SLPVectorizerPass::tryToVectorizePair(Value *A, Value *B, BoUpSLP &R) {
  if (!A || !B)
    return false;
  if (isa<InsertElementInst>(A) || isa<InsertElementInst>(B))
    return false;
  Value *VL[] = {A, B};
  return tryToVectorizeList(VL, R);
}

bool SLPVectorizerPass::tryToVectorizeList(ArrayRef<Value *> VL, BoUpSLP &R,
                                           bool LimitForRegisterSize) {
  if (VL.size() < 2)
    return false;

  LLVM_DEBUG(dbgs() << "SLP: Trying to vectorize a list of length = "
                    << VL.size() << ".\n");

  // Check that all of the parts are instructions of the same type,
  // we permit an alternate opcode via InstructionsState.
  InstructionsState S = getSameOpcode(VL);
  if (!S.getOpcode())
    return false;

  Instruction *I0 = cast<Instruction>(S.OpValue);
  // Make sure invalid types (including vector type) are rejected before
  // determining vectorization factor for scalar instructions.
  for (Value *V : VL) {
    Type *Ty = V->getType();
    if (!isa<InsertElementInst>(V) && !isValidElementType(Ty)) {
      // NOTE: the following will give user internal llvm type name, which may
      // not be useful.
      R.getORE()->emit([&]() {
        std::string type_str;
        llvm::raw_string_ostream rso(type_str);
        Ty->print(rso);
        return OptimizationRemarkMissed(SV_NAME, "UnsupportedType", I0)
               << "Cannot SLP vectorize list: type "
               << rso.str() + " is unsupported by vectorizer";
      });
      return false;
    }
  }

  unsigned Sz = R.getVectorElementSize(I0);
  unsigned MinVF = R.getMinVF(Sz);
  unsigned MaxVF = std::max<unsigned>(PowerOf2Floor(VL.size()), MinVF);
  MaxVF = std::min(R.getMaximumVF(Sz, S.getOpcode()), MaxVF);
  if (MaxVF < 2) {
    R.getORE()->emit([&]() {
      return OptimizationRemarkMissed(SV_NAME, "SmallVF", I0)
             << "Cannot SLP vectorize list: vectorization factor "
             << "less than 2 is not supported";
    });
    return false;
  }

  bool Changed = false;
  bool CandidateFound = false;
  InstructionCost MinCost = SLPCostThreshold.getValue();
  Type *ScalarTy = VL[0]->getType();
  if (auto *IE = dyn_cast<InsertElementInst>(VL[0]))
    ScalarTy = IE->getOperand(1)->getType();

  unsigned NextInst = 0, MaxInst = VL.size();
  for (unsigned VF = MaxVF; NextInst + 1 < MaxInst && VF >= MinVF; VF /= 2) {
    // No actual vectorization should happen, if number of parts is the same as
    // provided vectorization factor (i.e. the scalar type is used for vector
    // code during codegen).
    auto *VecTy = FixedVectorType::get(ScalarTy, VF);
    if (TTI->getNumberOfParts(VecTy) == VF)
      continue;
    for (unsigned I = NextInst; I < MaxInst; ++I) {
      unsigned OpsWidth = 0;

      if (I + VF > MaxInst)
        OpsWidth = MaxInst - I;
      else
        OpsWidth = VF;

      if (!isPowerOf2_32(OpsWidth))
        continue;

      if ((LimitForRegisterSize && OpsWidth < MaxVF) ||
          (VF > MinVF && OpsWidth <= VF / 2) || (VF == MinVF && OpsWidth < 2))
        break;

      ArrayRef<Value *> Ops = VL.slice(I, OpsWidth);
      // Check that a previous iteration of this loop did not delete the Value.
      if (llvm::any_of(Ops, [&R](Value *V) {
            auto *I = dyn_cast<Instruction>(V);
            return I && R.isDeleted(I);
          }))
        continue;

      LLVM_DEBUG(dbgs() << "SLP: Analyzing " << OpsWidth << " operations "
                        << "\n");

      R.buildTree(Ops);
      if (R.isTreeTinyAndNotFullyVectorizable())
        continue;
      R.reorderTopToBottom();
      R.reorderBottomToTop(!isa<InsertElementInst>(Ops.front()));
      R.buildExternalUses();

      R.computeMinimumValueSizes();
      InstructionCost Cost = R.getTreeCost();
      CandidateFound = true;
      MinCost = std::min(MinCost, Cost);

      if (Cost < -SLPCostThreshold) {
        LLVM_DEBUG(dbgs() << "SLP: Vectorizing list at cost:" << Cost << ".\n");
        R.getORE()->emit(OptimizationRemark(SV_NAME, "VectorizedList",
                                                    cast<Instruction>(Ops[0]))
                                 << "SLP vectorized with cost " << ore::NV("Cost", Cost)
                                 << " and with tree size "
                                 << ore::NV("TreeSize", R.getTreeSize()));

        R.vectorizeTree();
        // Move to the next bundle.
        I += VF - 1;
        NextInst = I + 1;
        Changed = true;
      }
    }
  }

  if (!Changed && CandidateFound) {
    R.getORE()->emit([&]() {
      return OptimizationRemarkMissed(SV_NAME, "NotBeneficial", I0)
             << "List vectorization was possible but not beneficial with cost "
             << ore::NV("Cost", MinCost) << " >= "
             << ore::NV("Treshold", -SLPCostThreshold);
    });
  } else if (!Changed) {
    R.getORE()->emit([&]() {
      return OptimizationRemarkMissed(SV_NAME, "NotPossible", I0)
             << "Cannot SLP vectorize list: vectorization was impossible"
             << " with available vectorization factors";
    });
  }
  return Changed;
}

bool SLPVectorizerPass::tryToVectorize(Instruction *I, BoUpSLP &R) {
  if (!I)
    return false;

  if ((!isa<BinaryOperator>(I) && !isa<CmpInst>(I)) ||
      isa<VectorType>(I->getType()))
    return false;

  Value *P = I->getParent();

  // Vectorize in current basic block only.
  auto *Op0 = dyn_cast<Instruction>(I->getOperand(0));
  auto *Op1 = dyn_cast<Instruction>(I->getOperand(1));
  if (!Op0 || !Op1 || Op0->getParent() != P || Op1->getParent() != P)
    return false;

  // First collect all possible candidates
  SmallVector<std::pair<Value *, Value *>, 4> Candidates;
  Candidates.emplace_back(Op0, Op1);

  auto *A = dyn_cast<BinaryOperator>(Op0);
  auto *B = dyn_cast<BinaryOperator>(Op1);
  // Try to skip B.
  if (A && B && B->hasOneUse()) {
    auto *B0 = dyn_cast<BinaryOperator>(B->getOperand(0));
    auto *B1 = dyn_cast<BinaryOperator>(B->getOperand(1));
    if (B0 && B0->getParent() == P)
      Candidates.emplace_back(A, B0);
    if (B1 && B1->getParent() == P)
      Candidates.emplace_back(A, B1);
  }
  // Try to skip A.
  if (B && A && A->hasOneUse()) {
    auto *A0 = dyn_cast<BinaryOperator>(A->getOperand(0));
    auto *A1 = dyn_cast<BinaryOperator>(A->getOperand(1));
    if (A0 && A0->getParent() == P)
      Candidates.emplace_back(A0, B);
    if (A1 && A1->getParent() == P)
      Candidates.emplace_back(A1, B);
  }

  if (Candidates.size() == 1)
    return tryToVectorizePair(Op0, Op1, R);

  // We have multiple options. Try to pick the single best.
  Optional<int> BestCandidate = R.findBestRootPair(Candidates);
  if (!BestCandidate)
    return false;
  return tryToVectorizePair(Candidates[*BestCandidate].first,
                            Candidates[*BestCandidate].second, R);
}

namespace {

/// Model horizontal reductions.
///
/// A horizontal reduction is a tree of reduction instructions that has values
/// that can be put into a vector as its leaves. For example:
///
/// mul mul mul mul
///  \  /    \  /
///   +       +
///    \     /
///       +
/// This tree has "mul" as its leaf values and "+" as its reduction
/// instructions. A reduction can feed into a store or a binary operation
/// feeding a phi.
///    ...
///    \  /
///     +
///     |
///  phi +=
///
///  Or:
///    ...
///    \  /
///     +
///     |
///   *p =
///
class HorizontalReduction {
  using ReductionOpsType = SmallVector<Value *, 16>;
  using ReductionOpsListType = SmallVector<ReductionOpsType, 2>;
  ReductionOpsListType ReductionOps;
  /// List of possibly reduced values.
  SmallVector<SmallVector<Value *>> ReducedVals;
  /// Maps reduced value to the corresponding reduction operation.
  DenseMap<Value *, SmallVector<Instruction *>> ReducedValsToOps;
  // Use map vector to make stable output.
  MapVector<Instruction *, Value *> ExtraArgs;
  WeakTrackingVH ReductionRoot;
  /// The type of reduction operation.
  RecurKind RdxKind;

  static bool isCmpSelMinMax(Instruction *I) {
    return match(I, m_Select(m_Cmp(), m_Value(), m_Value())) &&
           RecurrenceDescriptor::isMinMaxRecurrenceKind(getRdxKind(I));
  }

  // And/or are potentially poison-safe logical patterns like:
  // select x, y, false
  // select x, true, y
  static bool isBoolLogicOp(Instruction *I) {
    return match(I, m_LogicalAnd(m_Value(), m_Value())) ||
           match(I, m_LogicalOr(m_Value(), m_Value()));
  }

  /// Checks if instruction is associative and can be vectorized.
  static bool isVectorizable(RecurKind Kind, Instruction *I) {
    if (Kind == RecurKind::None)
      return false;

    // Integer ops that map to select instructions or intrinsics are fine.
    if (RecurrenceDescriptor::isIntMinMaxRecurrenceKind(Kind) ||
        isBoolLogicOp(I))
      return true;

    if (Kind == RecurKind::FMax || Kind == RecurKind::FMin) {
      // FP min/max are associative except for NaN and -0.0. We do not
      // have to rule out -0.0 here because the intrinsic semantics do not
      // specify a fixed result for it.
      return I->getFastMathFlags().noNaNs();
    }

    return I->isAssociative();
  }

  static Value *getRdxOperand(Instruction *I, unsigned Index) {
    // Poison-safe 'or' takes the form: select X, true, Y
    // To make that work with the normal operand processing, we skip the
    // true value operand.
    // TODO: Change the code and data structures to handle this without a hack.
    if (getRdxKind(I) == RecurKind::Or && isa<SelectInst>(I) && Index == 1)
      return I->getOperand(2);
    return I->getOperand(Index);
  }

  /// Creates reduction operation with the current opcode.
  static Value *createOp(IRBuilder<> &Builder, RecurKind Kind, Value *LHS,
                         Value *RHS, const Twine &Name, bool UseSelect) {
    unsigned RdxOpcode = RecurrenceDescriptor::getOpcode(Kind);
    switch (Kind) {
    case RecurKind::Or:
      if (UseSelect &&
          LHS->getType() == CmpInst::makeCmpResultType(LHS->getType()))
        return Builder.CreateSelect(LHS, Builder.getTrue(), RHS, Name);
      return Builder.CreateBinOp((Instruction::BinaryOps)RdxOpcode, LHS, RHS,
                                 Name);
    case RecurKind::And:
      if (UseSelect &&
          LHS->getType() == CmpInst::makeCmpResultType(LHS->getType()))
        return Builder.CreateSelect(LHS, RHS, Builder.getFalse(), Name);
      return Builder.CreateBinOp((Instruction::BinaryOps)RdxOpcode, LHS, RHS,
                                 Name);
    case RecurKind::Add:
    case RecurKind::Mul:
    case RecurKind::Xor:
    case RecurKind::FAdd:
    case RecurKind::FMul:
      return Builder.CreateBinOp((Instruction::BinaryOps)RdxOpcode, LHS, RHS,
                                 Name);
    case RecurKind::FMax:
      return Builder.CreateBinaryIntrinsic(Intrinsic::maxnum, LHS, RHS);
    case RecurKind::FMin:
      return Builder.CreateBinaryIntrinsic(Intrinsic::minnum, LHS, RHS);
    case RecurKind::SMax:
      if (UseSelect) {
        Value *Cmp = Builder.CreateICmpSGT(LHS, RHS, Name);
        return Builder.CreateSelect(Cmp, LHS, RHS, Name);
      }
      return Builder.CreateBinaryIntrinsic(Intrinsic::smax, LHS, RHS);
    case RecurKind::SMin:
      if (UseSelect) {
        Value *Cmp = Builder.CreateICmpSLT(LHS, RHS, Name);
        return Builder.CreateSelect(Cmp, LHS, RHS, Name);
      }
      return Builder.CreateBinaryIntrinsic(Intrinsic::smin, LHS, RHS);
    case RecurKind::UMax:
      if (UseSelect) {
        Value *Cmp = Builder.CreateICmpUGT(LHS, RHS, Name);
        return Builder.CreateSelect(Cmp, LHS, RHS, Name);
      }
      return Builder.CreateBinaryIntrinsic(Intrinsic::umax, LHS, RHS);
    case RecurKind::UMin:
      if (UseSelect) {
        Value *Cmp = Builder.CreateICmpULT(LHS, RHS, Name);
        return Builder.CreateSelect(Cmp, LHS, RHS, Name);
      }
      return Builder.CreateBinaryIntrinsic(Intrinsic::umin, LHS, RHS);
    default:
      llvm_unreachable("Unknown reduction operation.");
    }
  }

  /// Creates reduction operation with the current opcode with the IR flags
  /// from \p ReductionOps.
  static Value *createOp(IRBuilder<> &Builder, RecurKind RdxKind, Value *LHS,
                         Value *RHS, const Twine &Name,
                         const ReductionOpsListType &ReductionOps) {
    bool UseSelect = ReductionOps.size() == 2 ||
                     // Logical or/and.
                     (ReductionOps.size() == 1 &&
                      isa<SelectInst>(ReductionOps.front().front()));
    assert((!UseSelect || ReductionOps.size() != 2 ||
            isa<SelectInst>(ReductionOps[1][0])) &&
           "Expected cmp + select pairs for reduction");
    Value *Op = createOp(Builder, RdxKind, LHS, RHS, Name, UseSelect);
    if (RecurrenceDescriptor::isIntMinMaxRecurrenceKind(RdxKind)) {
      if (auto *Sel = dyn_cast<SelectInst>(Op)) {
        propagateIRFlags(Sel->getCondition(), ReductionOps[0]);
        propagateIRFlags(Op, ReductionOps[1]);
        return Op;
      }
    }
    propagateIRFlags(Op, ReductionOps[0]);
    return Op;
  }

  /// Creates reduction operation with the current opcode with the IR flags
  /// from \p I.
  static Value *createOp(IRBuilder<> &Builder, RecurKind RdxKind, Value *LHS,
                         Value *RHS, const Twine &Name, Value *I) {
    auto *SelI = dyn_cast<SelectInst>(I);
    Value *Op = createOp(Builder, RdxKind, LHS, RHS, Name, SelI != nullptr);
    if (SelI && RecurrenceDescriptor::isIntMinMaxRecurrenceKind(RdxKind)) {
      if (auto *Sel = dyn_cast<SelectInst>(Op))
        propagateIRFlags(Sel->getCondition(), SelI->getCondition());
    }
    propagateIRFlags(Op, I);
    return Op;
  }

  static RecurKind getRdxKind(Value *V) {
    auto *I = dyn_cast<Instruction>(V);
    if (!I)
      return RecurKind::None;
    if (match(I, m_Add(m_Value(), m_Value())))
      return RecurKind::Add;
    if (match(I, m_Mul(m_Value(), m_Value())))
      return RecurKind::Mul;
    if (match(I, m_And(m_Value(), m_Value())) ||
        match(I, m_LogicalAnd(m_Value(), m_Value())))
      return RecurKind::And;
    if (match(I, m_Or(m_Value(), m_Value())) ||
        match(I, m_LogicalOr(m_Value(), m_Value())))
      return RecurKind::Or;
    if (match(I, m_Xor(m_Value(), m_Value())))
      return RecurKind::Xor;
    if (match(I, m_FAdd(m_Value(), m_Value())))
      return RecurKind::FAdd;
    if (match(I, m_FMul(m_Value(), m_Value())))
      return RecurKind::FMul;

    if (match(I, m_Intrinsic<Intrinsic::maxnum>(m_Value(), m_Value())))
      return RecurKind::FMax;
    if (match(I, m_Intrinsic<Intrinsic::minnum>(m_Value(), m_Value())))
      return RecurKind::FMin;

    // This matches either cmp+select or intrinsics. SLP is expected to handle
    // either form.
    // TODO: If we are canonicalizing to intrinsics, we can remove several
    //       special-case paths that deal with selects.
    if (match(I, m_SMax(m_Value(), m_Value())))
      return RecurKind::SMax;
    if (match(I, m_SMin(m_Value(), m_Value())))
      return RecurKind::SMin;
    if (match(I, m_UMax(m_Value(), m_Value())))
      return RecurKind::UMax;
    if (match(I, m_UMin(m_Value(), m_Value())))
      return RecurKind::UMin;

    if (auto *Select = dyn_cast<SelectInst>(I)) {
      // Try harder: look for min/max pattern based on instructions producing
      // same values such as: select ((cmp Inst1, Inst2), Inst1, Inst2).
      // During the intermediate stages of SLP, it's very common to have
      // pattern like this (since optimizeGatherSequence is run only once
      // at the end):
      // %1 = extractelement <2 x i32> %a, i32 0
      // %2 = extractelement <2 x i32> %a, i32 1
      // %cond = icmp sgt i32 %1, %2
      // %3 = extractelement <2 x i32> %a, i32 0
      // %4 = extractelement <2 x i32> %a, i32 1
      // %select = select i1 %cond, i32 %3, i32 %4
      CmpInst::Predicate Pred;
      Instruction *L1;
      Instruction *L2;

      Value *LHS = Select->getTrueValue();
      Value *RHS = Select->getFalseValue();
      Value *Cond = Select->getCondition();

      // TODO: Support inverse predicates.
      if (match(Cond, m_Cmp(Pred, m_Specific(LHS), m_Instruction(L2)))) {
        if (!isa<ExtractElementInst>(RHS) ||
            !L2->isIdenticalTo(cast<Instruction>(RHS)))
          return RecurKind::None;
      } else if (match(Cond, m_Cmp(Pred, m_Instruction(L1), m_Specific(RHS)))) {
        if (!isa<ExtractElementInst>(LHS) ||
            !L1->isIdenticalTo(cast<Instruction>(LHS)))
          return RecurKind::None;
      } else {
        if (!isa<ExtractElementInst>(LHS) || !isa<ExtractElementInst>(RHS))
          return RecurKind::None;
        if (!match(Cond, m_Cmp(Pred, m_Instruction(L1), m_Instruction(L2))) ||
            !L1->isIdenticalTo(cast<Instruction>(LHS)) ||
            !L2->isIdenticalTo(cast<Instruction>(RHS)))
          return RecurKind::None;
      }

      switch (Pred) {
      default:
        return RecurKind::None;
      case CmpInst::ICMP_SGT:
      case CmpInst::ICMP_SGE:
        return RecurKind::SMax;
      case CmpInst::ICMP_SLT:
      case CmpInst::ICMP_SLE:
        return RecurKind::SMin;
      case CmpInst::ICMP_UGT:
      case CmpInst::ICMP_UGE:
        return RecurKind::UMax;
      case CmpInst::ICMP_ULT:
      case CmpInst::ICMP_ULE:
        return RecurKind::UMin;
      }
    }
    return RecurKind::None;
  }

  /// Get the index of the first operand.
  static unsigned getFirstOperandIndex(Instruction *I) {
    return isCmpSelMinMax(I) ? 1 : 0;
  }

  /// Total number of operands in the reduction operation.
  static unsigned getNumberOfOperands(Instruction *I) {
    return isCmpSelMinMax(I) ? 3 : 2;
  }

  /// Checks if the instruction is in basic block \p BB.
  /// For a cmp+sel min/max reduction check that both ops are in \p BB.
  static bool hasSameParent(Instruction *I, BasicBlock *BB) {
    if (isCmpSelMinMax(I) || (isBoolLogicOp(I) && isa<SelectInst>(I))) {
      auto *Sel = cast<SelectInst>(I);
      auto *Cmp = dyn_cast<Instruction>(Sel->getCondition());
      return Sel->getParent() == BB && Cmp && Cmp->getParent() == BB;
    }
    return I->getParent() == BB;
  }

  /// Expected number of uses for reduction operations/reduced values.
  static bool hasRequiredNumberOfUses(bool IsCmpSelMinMax, Instruction *I) {
    if (IsCmpSelMinMax) {
      // SelectInst must be used twice while the condition op must have single
      // use only.
      if (auto *Sel = dyn_cast<SelectInst>(I))
        return Sel->hasNUses(2) && Sel->getCondition()->hasOneUse();
      return I->hasNUses(2);
    }

    // Arithmetic reduction operation must be used once only.
    return I->hasOneUse();
  }

  /// Initializes the list of reduction operations.
  void initReductionOps(Instruction *I) {
    if (isCmpSelMinMax(I))
      ReductionOps.assign(2, ReductionOpsType());
    else
      ReductionOps.assign(1, ReductionOpsType());
  }

  /// Add all reduction operations for the reduction instruction \p I.
  void addReductionOps(Instruction *I) {
    if (isCmpSelMinMax(I)) {
      ReductionOps[0].emplace_back(cast<SelectInst>(I)->getCondition());
      ReductionOps[1].emplace_back(I);
    } else {
      ReductionOps[0].emplace_back(I);
    }
  }

  static Value *getLHS(RecurKind Kind, Instruction *I) {
    if (Kind == RecurKind::None)
      return nullptr;
    return I->getOperand(getFirstOperandIndex(I));
  }
  static Value *getRHS(RecurKind Kind, Instruction *I) {
    if (Kind == RecurKind::None)
      return nullptr;
    return I->getOperand(getFirstOperandIndex(I) + 1);
  }

public:
  HorizontalReduction() = default;

  /// Try to find a reduction tree.
  bool matchAssociativeReduction(PHINode *Phi, Instruction *Inst,
                                 ScalarEvolution &SE, const DataLayout &DL,
                                 const TargetLibraryInfo &TLI) {
    assert((!Phi || is_contained(Phi->operands(), Inst)) &&
           "Phi needs to use the binary operator");
    assert((isa<BinaryOperator>(Inst) || isa<SelectInst>(Inst) ||
            isa<IntrinsicInst>(Inst)) &&
           "Expected binop, select, or intrinsic for reduction matching");
    RdxKind = getRdxKind(Inst);

    // We could have a initial reductions that is not an add.
    //  r *= v1 + v2 + v3 + v4
    // In such a case start looking for a tree rooted in the first '+'.
    if (Phi) {
      if (getLHS(RdxKind, Inst) == Phi) {
        Phi = nullptr;
        Inst = dyn_cast<Instruction>(getRHS(RdxKind, Inst));
        if (!Inst)
          return false;
        RdxKind = getRdxKind(Inst);
      } else if (getRHS(RdxKind, Inst) == Phi) {
        Phi = nullptr;
        Inst = dyn_cast<Instruction>(getLHS(RdxKind, Inst));
        if (!Inst)
          return false;
        RdxKind = getRdxKind(Inst);
      }
    }

    if (!isVectorizable(RdxKind, Inst))
      return false;

    // Analyze "regular" integer/FP types for reductions - no target-specific
    // types or pointers.
    Type *Ty = Inst->getType();
    if (!isValidElementType(Ty) || Ty->isPointerTy())
      return false;

    // Though the ultimate reduction may have multiple uses, its condition must
    // have only single use.
    if (auto *Sel = dyn_cast<SelectInst>(Inst))
      if (!Sel->getCondition()->hasOneUse())
        return false;

    ReductionRoot = Inst;

    // Iterate through all the operands of the possible reduction tree and
    // gather all the reduced values, sorting them by their value id.
    BasicBlock *BB = Inst->getParent();
    bool IsCmpSelMinMax = isCmpSelMinMax(Inst);
    SmallVector<Instruction *> Worklist(1, Inst);
    // Checks if the operands of the \p TreeN instruction are also reduction
    // operations or should be treated as reduced values or an extra argument,
    // which is not part of the reduction.
    auto &&CheckOperands = [this, IsCmpSelMinMax,
                            BB](Instruction *TreeN,
                                SmallVectorImpl<Value *> &ExtraArgs,
                                SmallVectorImpl<Value *> &PossibleReducedVals,
                                SmallVectorImpl<Instruction *> &ReductionOps) {
      for (int I = getFirstOperandIndex(TreeN),
               End = getNumberOfOperands(TreeN);
           I < End; ++I) {
        Value *EdgeVal = getRdxOperand(TreeN, I);
        ReducedValsToOps[EdgeVal].push_back(TreeN);
        auto *EdgeInst = dyn_cast<Instruction>(EdgeVal);
        // Edge has wrong parent - mark as an extra argument.
        if (EdgeInst && !isVectorLikeInstWithConstOps(EdgeInst) &&
            !hasSameParent(EdgeInst, BB)) {
          ExtraArgs.push_back(EdgeVal);
          continue;
        }
        // If the edge is not an instruction, or it is different from the main
        // reduction opcode or has too many uses - possible reduced value.
        if (!EdgeInst || getRdxKind(EdgeInst) != RdxKind ||
            !hasRequiredNumberOfUses(IsCmpSelMinMax, EdgeInst) ||
            !isVectorizable(getRdxKind(EdgeInst), EdgeInst)) {
          PossibleReducedVals.push_back(EdgeVal);
          continue;
        }
        ReductionOps.push_back(EdgeInst);
      }
    };
    // Try to regroup reduced values so that it gets more profitable to try to
    // reduce them. Values are grouped by their value ids, instructions - by
    // instruction op id and/or alternate op id, plus do extra analysis for
    // loads (grouping them by the distabce between pointers) and cmp
    // instructions (grouping them by the predicate).
    MapVector<size_t, MapVector<size_t, MapVector<Value *, unsigned>>>
        PossibleReducedVals;
    initReductionOps(Inst);
    while (!Worklist.empty()) {
      Instruction *TreeN = Worklist.pop_back_val();
      SmallVector<Value *> Args;
      SmallVector<Value *> PossibleRedVals;
      SmallVector<Instruction *> PossibleReductionOps;
      CheckOperands(TreeN, Args, PossibleRedVals, PossibleReductionOps);
      // If too many extra args - mark the instruction itself as a reduction
      // value, not a reduction operation.
      if (Args.size() < 2) {
        addReductionOps(TreeN);
        // Add extra args.
        if (!Args.empty()) {
          assert(Args.size() == 1 && "Expected only single argument.");
          ExtraArgs[TreeN] = Args.front();
        }
        // Add reduction values. The values are sorted for better vectorization
        // results.
        for (Value *V : PossibleRedVals) {
          size_t Key, Idx;
          std::tie(Key, Idx) = generateKeySubkey(
              V, &TLI,
              [&PossibleReducedVals, &DL, &SE](size_t Key, LoadInst *LI) {
                for (const auto &LoadData : PossibleReducedVals[Key]) {
                  auto *RLI = cast<LoadInst>(LoadData.second.front().first);
                  if (getPointersDiff(RLI->getType(), RLI->getPointerOperand(),
                                      LI->getType(), LI->getPointerOperand(),
                                      DL, SE, /*StrictCheck=*/true))
                    return hash_value(RLI->getPointerOperand());
                }
                return hash_value(LI->getPointerOperand());
              },
              /*AllowAlternate=*/false);
          ++PossibleReducedVals[Key][Idx]
                .insert(std::make_pair(V, 0))
                .first->second;
        }
        Worklist.append(PossibleReductionOps.rbegin(),
                        PossibleReductionOps.rend());
      } else {
        size_t Key, Idx;
        std::tie(Key, Idx) = generateKeySubkey(
            TreeN, &TLI,
            [&PossibleReducedVals, &DL, &SE](size_t Key, LoadInst *LI) {
              for (const auto &LoadData : PossibleReducedVals[Key]) {
                auto *RLI = cast<LoadInst>(LoadData.second.front().first);
                if (getPointersDiff(RLI->getType(), RLI->getPointerOperand(),
                                    LI->getType(), LI->getPointerOperand(), DL,
                                    SE, /*StrictCheck=*/true))
                  return hash_value(RLI->getPointerOperand());
              }
              return hash_value(LI->getPointerOperand());
            },
            /*AllowAlternate=*/false);
        ++PossibleReducedVals[Key][Idx]
              .insert(std::make_pair(TreeN, 0))
              .first->second;
      }
    }
    auto PossibleReducedValsVect = PossibleReducedVals.takeVector();
    // Sort values by the total number of values kinds to start the reduction
    // from the longest possible reduced values sequences.
    for (auto &PossibleReducedVals : PossibleReducedValsVect) {
      auto PossibleRedVals = PossibleReducedVals.second.takeVector();
      SmallVector<SmallVector<Value *>> PossibleRedValsVect;
      for (auto It = PossibleRedVals.begin(), E = PossibleRedVals.end();
           It != E; ++It) {
        PossibleRedValsVect.emplace_back();
        auto RedValsVect = It->second.takeVector();
        stable_sort(RedValsVect, [](const auto &P1, const auto &P2) {
          return P1.second < P2.second;
        });
        for (const std::pair<Value *, unsigned> &Data : RedValsVect)
          PossibleRedValsVect.back().append(Data.second, Data.first);
      }
      stable_sort(PossibleRedValsVect, [](const auto &P1, const auto &P2) {
        return P1.size() > P2.size();
      });
      ReducedVals.emplace_back();
      for (ArrayRef<Value *> Data : PossibleRedValsVect)
        ReducedVals.back().append(Data.rbegin(), Data.rend());
    }
    // Sort the reduced values by number of same/alternate opcode and/or pointer
    // operand.
    stable_sort(ReducedVals, [](ArrayRef<Value *> P1, ArrayRef<Value *> P2) {
      return P1.size() > P2.size();
    });
    return true;
  }

  /// Attempt to vectorize the tree found by matchAssociativeReduction.
  Value *tryToReduce(BoUpSLP &V, TargetTransformInfo *TTI) {
    constexpr int ReductionLimit = 4;
    // If there are a sufficient number of reduction values, reduce
    // to a nearby power-of-2. We can safely generate oversized
    // vectors and rely on the backend to split them to legal sizes.
    unsigned NumReducedVals = std::accumulate(
        ReducedVals.begin(), ReducedVals.end(), 0,
        [](int Num, ArrayRef<Value *> Vals) { return Num + Vals.size(); });
    if (NumReducedVals < ReductionLimit)
      return nullptr;

    IRBuilder<> Builder(cast<Instruction>(ReductionRoot));

    // Track the reduced values in case if they are replaced by extractelement
    // because of the vectorization.
    DenseMap<Value *, WeakTrackingVH> TrackedVals;
    BoUpSLP::ExtraValueToDebugLocsMap ExternallyUsedValues;
    // The same extra argument may be used several times, so log each attempt
    // to use it.
    for (const std::pair<Instruction *, Value *> &Pair : ExtraArgs) {
      assert(Pair.first && "DebugLoc must be set.");
      ExternallyUsedValues[Pair.second].push_back(Pair.first);
      TrackedVals.try_emplace(Pair.second, Pair.second);
    }

    // The compare instruction of a min/max is the insertion point for new
    // instructions and may be replaced with a new compare instruction.
    auto &&GetCmpForMinMaxReduction = [](Instruction *RdxRootInst) {
      assert(isa<SelectInst>(RdxRootInst) &&
             "Expected min/max reduction to have select root instruction");
      Value *ScalarCond = cast<SelectInst>(RdxRootInst)->getCondition();
      assert(isa<Instruction>(ScalarCond) &&
             "Expected min/max reduction to have compare condition");
      return cast<Instruction>(ScalarCond);
    };

    // The reduction root is used as the insertion point for new instructions,
    // so set it as externally used to prevent it from being deleted.
    ExternallyUsedValues[ReductionRoot];
    SmallVector<Value *> IgnoreList;
    for (ReductionOpsType &RdxOps : ReductionOps)
      for (Value *RdxOp : RdxOps) {
        if (!RdxOp)
          continue;
        IgnoreList.push_back(RdxOp);
      }
    bool IsCmpSelMinMax = isCmpSelMinMax(cast<Instruction>(ReductionRoot));

    // Need to track reduced vals, they may be changed during vectorization of
    // subvectors.
    for (ArrayRef<Value *> Candidates : ReducedVals)
      for (Value *V : Candidates)
        TrackedVals.try_emplace(V, V);

    DenseMap<Value *, unsigned> VectorizedVals;
    Value *VectorizedTree = nullptr;
    bool CheckForReusedReductionOps = false;
    // Try to vectorize elements based on their type.
    for (unsigned I = 0, E = ReducedVals.size(); I < E; ++I) {
      ArrayRef<Value *> OrigReducedVals = ReducedVals[I];
      InstructionsState S = getSameOpcode(OrigReducedVals);
      SmallVector<Value *> Candidates;
      DenseMap<Value *, Value *> TrackedToOrig;
      for (unsigned Cnt = 0, Sz = OrigReducedVals.size(); Cnt < Sz; ++Cnt) {
        Value *RdxVal = TrackedVals.find(OrigReducedVals[Cnt])->second;
        // Check if the reduction value was not overriden by the extractelement
        // instruction because of the vectorization and exclude it, if it is not
        // compatible with other values.
        if (auto *Inst = dyn_cast<Instruction>(RdxVal))
          if (isVectorLikeInstWithConstOps(Inst) &&
              (!S.getOpcode() || !S.isOpcodeOrAlt(Inst)))
            continue;
        Candidates.push_back(RdxVal);
        TrackedToOrig.try_emplace(RdxVal, OrigReducedVals[Cnt]);
      }
      bool ShuffledExtracts = false;
      // Try to handle shuffled extractelements.
      if (S.getOpcode() == Instruction::ExtractElement && !S.isAltShuffle() &&
          I + 1 < E) {
        InstructionsState NextS = getSameOpcode(ReducedVals[I + 1]);
        if (NextS.getOpcode() == Instruction::ExtractElement &&
            !NextS.isAltShuffle()) {
          SmallVector<Value *> CommonCandidates(Candidates);
          for (Value *RV : ReducedVals[I + 1]) {
            Value *RdxVal = TrackedVals.find(RV)->second;
            // Check if the reduction value was not overriden by the
            // extractelement instruction because of the vectorization and
            // exclude it, if it is not compatible with other values.
            if (auto *Inst = dyn_cast<Instruction>(RdxVal))
              if (!NextS.getOpcode() || !NextS.isOpcodeOrAlt(Inst))
                continue;
            CommonCandidates.push_back(RdxVal);
            TrackedToOrig.try_emplace(RdxVal, RV);
          }
          SmallVector<int> Mask;
          if (isFixedVectorShuffle(CommonCandidates, Mask)) {
            ++I;
            Candidates.swap(CommonCandidates);
            ShuffledExtracts = true;
          }
        }
      }
      unsigned NumReducedVals = Candidates.size();
      if (NumReducedVals < ReductionLimit)
        continue;

      unsigned ReduxWidth = PowerOf2Floor(NumReducedVals);
      unsigned Start = 0;
      unsigned Pos = Start;
      // Restarts vectorization attempt with lower vector factor.
      unsigned PrevReduxWidth = ReduxWidth;
      bool CheckForReusedReductionOpsLocal = false;
      auto &&AdjustReducedVals = [&Pos, &Start, &ReduxWidth, NumReducedVals,
                                  &CheckForReusedReductionOpsLocal,
                                  &PrevReduxWidth, &V,
                                  &IgnoreList](bool IgnoreVL = false) {
        bool IsAnyRedOpGathered =
            !IgnoreVL && any_of(IgnoreList, [&V](Value *RedOp) {
              return V.isGathered(RedOp);
            });
        if (!CheckForReusedReductionOpsLocal && PrevReduxWidth == ReduxWidth) {
          // Check if any of the reduction ops are gathered. If so, worth
          // trying again with less number of reduction ops.
          CheckForReusedReductionOpsLocal |= IsAnyRedOpGathered;
        }
        ++Pos;
        if (Pos < NumReducedVals - ReduxWidth + 1)
          return IsAnyRedOpGathered;
        Pos = Start;
        ReduxWidth /= 2;
        return IsAnyRedOpGathered;
      };
      while (Pos < NumReducedVals - ReduxWidth + 1 &&
             ReduxWidth >= ReductionLimit) {
        // Dependency in tree of the reduction ops - drop this attempt, try
        // later.
        if (CheckForReusedReductionOpsLocal && PrevReduxWidth != ReduxWidth &&
            Start == 0) {
          CheckForReusedReductionOps = true;
          break;
        }
        PrevReduxWidth = ReduxWidth;
        ArrayRef<Value *> VL(std::next(Candidates.begin(), Pos), ReduxWidth);
        // Beeing analyzed already - skip.
        if (V.areAnalyzedReductionVals(VL)) {
          (void)AdjustReducedVals(/*IgnoreVL=*/true);
          continue;
        }
        // Early exit if any of the reduction values were deleted during
        // previous vectorization attempts.
        if (any_of(VL, [&V](Value *RedVal) {
              auto *RedValI = dyn_cast<Instruction>(RedVal);
              if (!RedValI)
                return false;
              return V.isDeleted(RedValI);
            }))
          break;
        V.buildTree(VL, IgnoreList);
        if (V.isTreeTinyAndNotFullyVectorizable(/*ForReduction=*/true)) {
          if (!AdjustReducedVals())
            V.analyzedReductionVals(VL);
          continue;
        }
        if (V.isLoadCombineReductionCandidate(RdxKind)) {
          if (!AdjustReducedVals())
            V.analyzedReductionVals(VL);
          continue;
        }
        V.reorderTopToBottom();
        // No need to reorder the root node at all.
        V.reorderBottomToTop(/*IgnoreReorder=*/true);
        // Keep extracted other reduction values, if they are used in the
        // vectorization trees.
        BoUpSLP::ExtraValueToDebugLocsMap LocalExternallyUsedValues(
            ExternallyUsedValues);
        for (unsigned Cnt = 0, Sz = ReducedVals.size(); Cnt < Sz; ++Cnt) {
          if (Cnt == I || (ShuffledExtracts && Cnt == I - 1))
            continue;
          for_each(ReducedVals[Cnt],
                   [&LocalExternallyUsedValues, &TrackedVals](Value *V) {
                     if (isa<Instruction>(V))
                       LocalExternallyUsedValues[TrackedVals[V]];
                   });
        }
        for (unsigned Cnt = 0; Cnt < NumReducedVals; ++Cnt) {
          if (Cnt >= Pos && Cnt < Pos + ReduxWidth)
            continue;
          if (VectorizedVals.count(Candidates[Cnt]))
            continue;
          LocalExternallyUsedValues[Candidates[Cnt]];
        }
        V.buildExternalUses(LocalExternallyUsedValues);

        V.computeMinimumValueSizes();

        // Intersect the fast-math-flags from all reduction operations.
        FastMathFlags RdxFMF;
        RdxFMF.set();
        for (Value *U : IgnoreList)
          if (auto *FPMO = dyn_cast<FPMathOperator>(U))
            RdxFMF &= FPMO->getFastMathFlags();
        // Estimate cost.
        InstructionCost TreeCost = V.getTreeCost(VL);
        InstructionCost ReductionCost =
            getReductionCost(TTI, VL[0], ReduxWidth, RdxFMF);
        InstructionCost Cost = TreeCost + ReductionCost;
        if (!Cost.isValid()) {
          LLVM_DEBUG(dbgs() << "Encountered invalid baseline cost.\n");
          return nullptr;
        }
        if (Cost >= -SLPCostThreshold) {
          V.getORE()->emit([&]() {
            return OptimizationRemarkMissed(
                       SV_NAME, "HorSLPNotBeneficial",
                       ReducedValsToOps.find(VL[0])->second.front())
                   << "Vectorizing horizontal reduction is possible"
                   << "but not beneficial with cost " << ore::NV("Cost", Cost)
                   << " and threshold "
                   << ore::NV("Threshold", -SLPCostThreshold);
          });
          if (!AdjustReducedVals())
            V.analyzedReductionVals(VL);
          continue;
        }

        LLVM_DEBUG(dbgs() << "SLP: Vectorizing horizontal reduction at cost:"
                          << Cost << ". (HorRdx)\n");
        V.getORE()->emit([&]() {
          return OptimizationRemark(
                     SV_NAME, "VectorizedHorizontalReduction",
                     ReducedValsToOps.find(VL[0])->second.front())
                 << "Vectorized horizontal reduction with cost "
                 << ore::NV("Cost", Cost) << " and with tree size "
                 << ore::NV("TreeSize", V.getTreeSize());
        });

        Builder.setFastMathFlags(RdxFMF);

        // Vectorize a tree.
        Value *VectorizedRoot = V.vectorizeTree(LocalExternallyUsedValues);

        // Emit a reduction. If the root is a select (min/max idiom), the insert
        // point is the compare condition of that select.
        Instruction *RdxRootInst = cast<Instruction>(ReductionRoot);
        if (IsCmpSelMinMax)
          Builder.SetInsertPoint(GetCmpForMinMaxReduction(RdxRootInst));
        else
          Builder.SetInsertPoint(RdxRootInst);

        // To prevent poison from leaking across what used to be sequential,
        // safe, scalar boolean logic operations, the reduction operand must be
        // frozen.
        if (isa<SelectInst>(RdxRootInst) && isBoolLogicOp(RdxRootInst))
          VectorizedRoot = Builder.CreateFreeze(VectorizedRoot);

        Value *ReducedSubTree =
            emitReduction(VectorizedRoot, Builder, ReduxWidth, TTI);

        if (!VectorizedTree) {
          // Initialize the final value in the reduction.
          VectorizedTree = ReducedSubTree;
        } else {
          // Update the final value in the reduction.
          Builder.SetCurrentDebugLocation(
              cast<Instruction>(ReductionOps.front().front())->getDebugLoc());
          VectorizedTree = createOp(Builder, RdxKind, VectorizedTree,
                                    ReducedSubTree, "op.rdx", ReductionOps);
        }
        // Count vectorized reduced values to exclude them from final reduction.
        for (Value *V : VL)
          ++VectorizedVals.try_emplace(TrackedToOrig.find(V)->second, 0)
                .first->getSecond();
        Pos += ReduxWidth;
        Start = Pos;
        ReduxWidth = PowerOf2Floor(NumReducedVals - Pos);
      }
    }
    if (VectorizedTree) {
      // Finish the reduction.
      // Need to add extra arguments and not vectorized possible reduction
      // values.
      SmallPtrSet<Value *, 8> Visited;
      for (unsigned I = 0, E = ReducedVals.size(); I < E; ++I) {
        ArrayRef<Value *> Candidates = ReducedVals[I];
        for (Value *RdxVal : Candidates) {
          if (!Visited.insert(RdxVal).second)
            continue;
          Value *StableRdxVal = RdxVal;
          auto TVIt = TrackedVals.find(RdxVal);
          if (TVIt != TrackedVals.end())
            StableRdxVal = TVIt->second;
          unsigned NumOps = 0;
          auto It = VectorizedVals.find(RdxVal);
          if (It != VectorizedVals.end())
            NumOps = It->second;
          for (Instruction *RedOp :
               makeArrayRef(ReducedValsToOps.find(RdxVal)->second)
                   .drop_back(NumOps)) {
            Builder.SetCurrentDebugLocation(RedOp->getDebugLoc());
            ReductionOpsListType Ops;
            if (auto *Sel = dyn_cast<SelectInst>(RedOp))
              Ops.emplace_back().push_back(Sel->getCondition());
            Ops.emplace_back().push_back(RedOp);
            VectorizedTree = createOp(Builder, RdxKind, VectorizedTree,
                                      StableRdxVal, "op.rdx", Ops);
          }
        }
      }
      for (auto &Pair : ExternallyUsedValues) {
        // Add each externally used value to the final reduction.
        for (auto *I : Pair.second) {
          Builder.SetCurrentDebugLocation(I->getDebugLoc());
          ReductionOpsListType Ops;
          if (auto *Sel = dyn_cast<SelectInst>(I))
            Ops.emplace_back().push_back(Sel->getCondition());
          Ops.emplace_back().push_back(I);
          Value *StableRdxVal = Pair.first;
          auto TVIt = TrackedVals.find(Pair.first);
          if (TVIt != TrackedVals.end())
            StableRdxVal = TVIt->second;
          VectorizedTree = createOp(Builder, RdxKind, VectorizedTree,
                                    StableRdxVal, "op.rdx", Ops);
        }
      }

      ReductionRoot->replaceAllUsesWith(VectorizedTree);

      // The original scalar reduction is expected to have no remaining
      // uses outside the reduction tree itself.  Assert that we got this
      // correct, replace internal uses with undef, and mark for eventual
      // deletion.
#ifndef NDEBUG
      SmallSet<Value *, 4> IgnoreSet;
      for (ArrayRef<Value *> RdxOps : ReductionOps)
        IgnoreSet.insert(RdxOps.begin(), RdxOps.end());
#endif
      for (ArrayRef<Value *> RdxOps : ReductionOps) {
        for (Value *Ignore : RdxOps) {
          if (!Ignore)
            continue;
#ifndef NDEBUG
          for (auto *U : Ignore->users()) {
            assert(IgnoreSet.count(U) &&
                   "All users must be either in the reduction ops list.");
          }
#endif
          if (!Ignore->use_empty()) {
            Value *Undef = UndefValue::get(Ignore->getType());
            Ignore->replaceAllUsesWith(Undef);
          }
          V.eraseInstruction(cast<Instruction>(Ignore));
        }
      }
    } else if (!CheckForReusedReductionOps) {
      for (ReductionOpsType &RdxOps : ReductionOps)
        for (Value *RdxOp : RdxOps)
          V.analyzedReductionRoot(cast<Instruction>(RdxOp));
    }
    return VectorizedTree;
  }

  unsigned numReductionValues() const { return ReducedVals.size(); }

private:
  /// Calculate the cost of a reduction.
  InstructionCost getReductionCost(TargetTransformInfo *TTI,
                                   Value *FirstReducedVal, unsigned ReduxWidth,
                                   FastMathFlags FMF) {
    TTI::TargetCostKind CostKind = TTI::TCK_RecipThroughput;
    Type *ScalarTy = FirstReducedVal->getType();
    FixedVectorType *VectorTy = FixedVectorType::get(ScalarTy, ReduxWidth);
    InstructionCost VectorCost, ScalarCost;
    switch (RdxKind) {
    case RecurKind::Add:
    case RecurKind::Mul:
    case RecurKind::Or:
    case RecurKind::And:
    case RecurKind::Xor:
    case RecurKind::FAdd:
    case RecurKind::FMul: {
      unsigned RdxOpcode = RecurrenceDescriptor::getOpcode(RdxKind);
      VectorCost =
          TTI->getArithmeticReductionCost(RdxOpcode, VectorTy, FMF, CostKind);
      ScalarCost = TTI->getArithmeticInstrCost(RdxOpcode, ScalarTy, CostKind);
      break;
    }
    case RecurKind::FMax:
    case RecurKind::FMin: {
      auto *SclCondTy = CmpInst::makeCmpResultType(ScalarTy);
      auto *VecCondTy = cast<VectorType>(CmpInst::makeCmpResultType(VectorTy));
      VectorCost = TTI->getMinMaxReductionCost(VectorTy, VecCondTy,
                                               /*IsUnsigned=*/false, CostKind);
      CmpInst::Predicate RdxPred = getMinMaxReductionPredicate(RdxKind);
      ScalarCost = TTI->getCmpSelInstrCost(Instruction::FCmp, ScalarTy,
                                           SclCondTy, RdxPred, CostKind) +
                   TTI->getCmpSelInstrCost(Instruction::Select, ScalarTy,
                                           SclCondTy, RdxPred, CostKind);
      break;
    }
    case RecurKind::SMax:
    case RecurKind::SMin:
    case RecurKind::UMax:
    case RecurKind::UMin: {
      auto *SclCondTy = CmpInst::makeCmpResultType(ScalarTy);
      auto *VecCondTy = cast<VectorType>(CmpInst::makeCmpResultType(VectorTy));
      bool IsUnsigned =
          RdxKind == RecurKind::UMax || RdxKind == RecurKind::UMin;
      VectorCost = TTI->getMinMaxReductionCost(VectorTy, VecCondTy, IsUnsigned,
                                               CostKind);
      CmpInst::Predicate RdxPred = getMinMaxReductionPredicate(RdxKind);
      ScalarCost = TTI->getCmpSelInstrCost(Instruction::ICmp, ScalarTy,
                                           SclCondTy, RdxPred, CostKind) +
                   TTI->getCmpSelInstrCost(Instruction::Select, ScalarTy,
                                           SclCondTy, RdxPred, CostKind);
      break;
    }
    default:
      llvm_unreachable("Expected arithmetic or min/max reduction operation");
    }

    // Scalar cost is repeated for N-1 elements.
    ScalarCost *= (ReduxWidth - 1);
    LLVM_DEBUG(dbgs() << "SLP: Adding cost " << VectorCost - ScalarCost
                      << " for reduction that starts with " << *FirstReducedVal
                      << " (It is a splitting reduction)\n");
    return VectorCost - ScalarCost;
  }

  /// Emit a horizontal reduction of the vectorized value.
  Value *emitReduction(Value *VectorizedValue, IRBuilder<> &Builder,
                       unsigned ReduxWidth, const TargetTransformInfo *TTI) {
    assert(VectorizedValue && "Need to have a vectorized tree node");
    assert(isPowerOf2_32(ReduxWidth) &&
           "We only handle power-of-two reductions for now");
    assert(RdxKind != RecurKind::FMulAdd &&
           "A call to the llvm.fmuladd intrinsic is not handled yet");

    ++NumVectorInstructions;
    return createSimpleTargetReduction(Builder, TTI, VectorizedValue, RdxKind);
  }
};

} // end anonymous namespace

static Optional<unsigned> getAggregateSize(Instruction *InsertInst) {
  if (auto *IE = dyn_cast<InsertElementInst>(InsertInst))
    return cast<FixedVectorType>(IE->getType())->getNumElements();

  unsigned AggregateSize = 1;
  auto *IV = cast<InsertValueInst>(InsertInst);
  Type *CurrentType = IV->getType();
  do {
    if (auto *ST = dyn_cast<StructType>(CurrentType)) {
      for (auto *Elt : ST->elements())
        if (Elt != ST->getElementType(0)) // check homogeneity
          return None;
      AggregateSize *= ST->getNumElements();
      CurrentType = ST->getElementType(0);
    } else if (auto *AT = dyn_cast<ArrayType>(CurrentType)) {
      AggregateSize *= AT->getNumElements();
      CurrentType = AT->getElementType();
    } else if (auto *VT = dyn_cast<FixedVectorType>(CurrentType)) {
      AggregateSize *= VT->getNumElements();
      return AggregateSize;
    } else if (CurrentType->isSingleValueType()) {
      return AggregateSize;
    } else {
      return None;
    }
  } while (true);
}

static void findBuildAggregate_rec(Instruction *LastInsertInst,
                                   TargetTransformInfo *TTI,
                                   SmallVectorImpl<Value *> &BuildVectorOpds,
                                   SmallVectorImpl<Value *> &InsertElts,
                                   unsigned OperandOffset) {
  do {
    Value *InsertedOperand = LastInsertInst->getOperand(1);
    Optional<unsigned> OperandIndex =
        getInsertIndex(LastInsertInst, OperandOffset);
    if (!OperandIndex)
      return;
    if (isa<InsertElementInst>(InsertedOperand) ||
        isa<InsertValueInst>(InsertedOperand)) {
      findBuildAggregate_rec(cast<Instruction>(InsertedOperand), TTI,
                             BuildVectorOpds, InsertElts, *OperandIndex);

    } else {
      BuildVectorOpds[*OperandIndex] = InsertedOperand;
      InsertElts[*OperandIndex] = LastInsertInst;
    }
    LastInsertInst = dyn_cast<Instruction>(LastInsertInst->getOperand(0));
  } while (LastInsertInst != nullptr &&
           (isa<InsertValueInst>(LastInsertInst) ||
            isa<InsertElementInst>(LastInsertInst)) &&
           LastInsertInst->hasOneUse());
}

/// Recognize construction of vectors like
///  %ra = insertelement <4 x float> poison, float %s0, i32 0
///  %rb = insertelement <4 x float> %ra, float %s1, i32 1
///  %rc = insertelement <4 x float> %rb, float %s2, i32 2
///  %rd = insertelement <4 x float> %rc, float %s3, i32 3
///  starting from the last insertelement or insertvalue instruction.
///
/// Also recognize homogeneous aggregates like {<2 x float>, <2 x float>},
/// {{float, float}, {float, float}}, [2 x {float, float}] and so on.
/// See llvm/test/Transforms/SLPVectorizer/X86/pr42022.ll for examples.
///
/// Assume LastInsertInst is of InsertElementInst or InsertValueInst type.
///
/// \return true if it matches.
static bool findBuildAggregate(Instruction *LastInsertInst,
                               TargetTransformInfo *TTI,
                               SmallVectorImpl<Value *> &BuildVectorOpds,
                               SmallVectorImpl<Value *> &InsertElts) {

  assert((isa<InsertElementInst>(LastInsertInst) ||
          isa<InsertValueInst>(LastInsertInst)) &&
         "Expected insertelement or insertvalue instruction!");

  assert((BuildVectorOpds.empty() && InsertElts.empty()) &&
         "Expected empty result vectors!");

  Optional<unsigned> AggregateSize = getAggregateSize(LastInsertInst);
  if (!AggregateSize)
    return false;
  BuildVectorOpds.resize(*AggregateSize);
  InsertElts.resize(*AggregateSize);

  findBuildAggregate_rec(LastInsertInst, TTI, BuildVectorOpds, InsertElts, 0);
  llvm::erase_value(BuildVectorOpds, nullptr);
  llvm::erase_value(InsertElts, nullptr);
  if (BuildVectorOpds.size() >= 2)
    return true;

  return false;
}

/// Try and get a reduction value from a phi node.
///
/// Given a phi node \p P in a block \p ParentBB, consider possible reductions
/// if they come from either \p ParentBB or a containing loop latch.
///
/// \returns A candidate reduction value if possible, or \code nullptr \endcode
/// if not possible.
static Value *getReductionValue(const DominatorTree *DT, PHINode *P,
                                BasicBlock *ParentBB, LoopInfo *LI) {
  // There are situations where the reduction value is not dominated by the
  // reduction phi. Vectorizing such cases has been reported to cause
  // miscompiles. See PR25787.
  auto DominatedReduxValue = [&](Value *R) {
    return isa<Instruction>(R) &&
           DT->dominates(P->getParent(), cast<Instruction>(R)->getParent());
  };

  Value *Rdx = nullptr;

  // Return the incoming value if it comes from the same BB as the phi node.
  if (P->getIncomingBlock(0) == ParentBB) {
    Rdx = P->getIncomingValue(0);
  } else if (P->getIncomingBlock(1) == ParentBB) {
    Rdx = P->getIncomingValue(1);
  }

  if (Rdx && DominatedReduxValue(Rdx))
    return Rdx;

  // Otherwise, check whether we have a loop latch to look at.
  Loop *BBL = LI->getLoopFor(ParentBB);
  if (!BBL)
    return nullptr;
  BasicBlock *BBLatch = BBL->getLoopLatch();
  if (!BBLatch)
    return nullptr;

  // There is a loop latch, return the incoming value if it comes from
  // that. This reduction pattern occasionally turns up.
  if (P->getIncomingBlock(0) == BBLatch) {
    Rdx = P->getIncomingValue(0);
  } else if (P->getIncomingBlock(1) == BBLatch) {
    Rdx = P->getIncomingValue(1);
  }

  if (Rdx && DominatedReduxValue(Rdx))
    return Rdx;

  return nullptr;
}

static bool matchRdxBop(Instruction *I, Value *&V0, Value *&V1) {
  if (match(I, m_BinOp(m_Value(V0), m_Value(V1))))
    return true;
  if (match(I, m_Intrinsic<Intrinsic::maxnum>(m_Value(V0), m_Value(V1))))
    return true;
  if (match(I, m_Intrinsic<Intrinsic::minnum>(m_Value(V0), m_Value(V1))))
    return true;
  if (match(I, m_Intrinsic<Intrinsic::smax>(m_Value(V0), m_Value(V1))))
    return true;
  if (match(I, m_Intrinsic<Intrinsic::smin>(m_Value(V0), m_Value(V1))))
    return true;
  if (match(I, m_Intrinsic<Intrinsic::umax>(m_Value(V0), m_Value(V1))))
    return true;
  if (match(I, m_Intrinsic<Intrinsic::umin>(m_Value(V0), m_Value(V1))))
    return true;
  return false;
}

/// Attempt to reduce a horizontal reduction.
/// If it is legal to match a horizontal reduction feeding the phi node \a P
/// with reduction operators \a Root (or one of its operands) in a basic block
/// \a BB, then check if it can be done. If horizontal reduction is not found
/// and root instruction is a binary operation, vectorization of the operands is
/// attempted.
/// \returns true if a horizontal reduction was matched and reduced or operands
/// of one of the binary instruction were vectorized.
/// \returns false if a horizontal reduction was not matched (or not possible)
/// or no vectorization of any binary operation feeding \a Root instruction was
/// performed.
static bool tryToVectorizeHorReductionOrInstOperands(
    PHINode *P, Instruction *Root, BasicBlock *BB, BoUpSLP &R,
    TargetTransformInfo *TTI, ScalarEvolution &SE, const DataLayout &DL,
    const TargetLibraryInfo &TLI,
    const function_ref<bool(Instruction *, BoUpSLP &)> Vectorize) {
  if (!ShouldVectorizeHor)
    return false;

  if (!Root)
    return false;

  if (Root->getParent() != BB || isa<PHINode>(Root))
    return false;
  // Start analysis starting from Root instruction. If horizontal reduction is
  // found, try to vectorize it. If it is not a horizontal reduction or
  // vectorization is not possible or not effective, and currently analyzed
  // instruction is a binary operation, try to vectorize the operands, using
  // pre-order DFS traversal order. If the operands were not vectorized, repeat
  // the same procedure considering each operand as a possible root of the
  // horizontal reduction.
  // Interrupt the process if the Root instruction itself was vectorized or all
  // sub-trees not higher that RecursionMaxDepth were analyzed/vectorized.
  // Skip the analysis of CmpInsts. Compiler implements postanalysis of the
  // CmpInsts so we can skip extra attempts in
  // tryToVectorizeHorReductionOrInstOperands and save compile time.
  std::queue<std::pair<Instruction *, unsigned>> Stack;
  Stack.emplace(Root, 0);
  SmallPtrSet<Value *, 8> VisitedInstrs;
  SmallVector<WeakTrackingVH> PostponedInsts;
  bool Res = false;
  auto &&TryToReduce = [TTI, &SE, &DL, &P, &R, &TLI](Instruction *Inst,
                                                     Value *&B0,
                                                     Value *&B1) -> Value * {
    if (R.isAnalizedReductionRoot(Inst))
      return nullptr;
    bool IsBinop = matchRdxBop(Inst, B0, B1);
    bool IsSelect = match(Inst, m_Select(m_Value(), m_Value(), m_Value()));
    if (IsBinop || IsSelect) {
      HorizontalReduction HorRdx;
      if (HorRdx.matchAssociativeReduction(P, Inst, SE, DL, TLI))
        return HorRdx.tryToReduce(R, TTI);
    }
    return nullptr;
  };
  while (!Stack.empty()) {
    Instruction *Inst;
    unsigned Level;
    std::tie(Inst, Level) = Stack.front();
    Stack.pop();
    // Do not try to analyze instruction that has already been vectorized.
    // This may happen when we vectorize instruction operands on a previous
    // iteration while stack was populated before that happened.
    if (R.isDeleted(Inst))
      continue;
    Value *B0 = nullptr, *B1 = nullptr;
    if (Value *V = TryToReduce(Inst, B0, B1)) {
      Res = true;
      // Set P to nullptr to avoid re-analysis of phi node in
      // matchAssociativeReduction function unless this is the root node.
      P = nullptr;
      if (auto *I = dyn_cast<Instruction>(V)) {
        // Try to find another reduction.
        Stack.emplace(I, Level);
        continue;
      }
    } else {
      bool IsBinop = B0 && B1;
      if (P && IsBinop) {
        Inst = dyn_cast<Instruction>(B0);
        if (Inst == P)
          Inst = dyn_cast<Instruction>(B1);
        if (!Inst) {
          // Set P to nullptr to avoid re-analysis of phi node in
          // matchAssociativeReduction function unless this is the root node.
          P = nullptr;
          continue;
        }
      }
      // Set P to nullptr to avoid re-analysis of phi node in
      // matchAssociativeReduction function unless this is the root node.
      P = nullptr;
      // Do not try to vectorize CmpInst operands, this is done separately.
      // Final attempt for binop args vectorization should happen after the loop
      // to try to find reductions.
      if (!isa<CmpInst, InsertElementInst, InsertValueInst>(Inst))
        PostponedInsts.push_back(Inst);
    }

    // Try to vectorize operands.
    // Continue analysis for the instruction from the same basic block only to
    // save compile time.
    if (++Level < RecursionMaxDepth)
      for (auto *Op : Inst->operand_values())
        if (VisitedInstrs.insert(Op).second)
          if (auto *I = dyn_cast<Instruction>(Op))
            // Do not try to vectorize CmpInst operands,  this is done
            // separately.
            if (!isa<PHINode, CmpInst, InsertElementInst, InsertValueInst>(I) &&
                !R.isDeleted(I) && I->getParent() == BB)
              Stack.emplace(I, Level);
  }
  // Try to vectorized binops where reductions were not found.
  for (Value *V : PostponedInsts)
    if (auto *Inst = dyn_cast<Instruction>(V))
      if (!R.isDeleted(Inst))
        Res |= Vectorize(Inst, R);
  return Res;
}

bool SLPVectorizerPass::vectorizeRootInstruction(PHINode *P, Value *V,
                                                 BasicBlock *BB, BoUpSLP &R,
                                                 TargetTransformInfo *TTI) {
  auto *I = dyn_cast_or_null<Instruction>(V);
  if (!I)
    return false;

  if (!isa<BinaryOperator>(I))
    P = nullptr;
  // Try to match and vectorize a horizontal reduction.
  auto &&ExtraVectorization = [this](Instruction *I, BoUpSLP &R) -> bool {
    return tryToVectorize(I, R);
  };
  return tryToVectorizeHorReductionOrInstOperands(P, I, BB, R, TTI, *SE, *DL,
                                                  *TLI, ExtraVectorization);
}

bool SLPVectorizerPass::vectorizeInsertValueInst(InsertValueInst *IVI,
                                                 BasicBlock *BB, BoUpSLP &R) {
  const DataLayout &DL = BB->getModule()->getDataLayout();
  if (!R.canMapToVector(IVI->getType(), DL))
    return false;

  SmallVector<Value *, 16> BuildVectorOpds;
  SmallVector<Value *, 16> BuildVectorInsts;
  if (!findBuildAggregate(IVI, TTI, BuildVectorOpds, BuildVectorInsts))
    return false;

  LLVM_DEBUG(dbgs() << "SLP: array mappable to vector: " << *IVI << "\n");
  // Aggregate value is unlikely to be processed in vector register.
  return tryToVectorizeList(BuildVectorOpds, R);
}

bool SLPVectorizerPass::vectorizeInsertElementInst(InsertElementInst *IEI,
                                                   BasicBlock *BB, BoUpSLP &R) {
  SmallVector<Value *, 16> BuildVectorInsts;
  SmallVector<Value *, 16> BuildVectorOpds;
  SmallVector<int> Mask;
  if (!findBuildAggregate(IEI, TTI, BuildVectorOpds, BuildVectorInsts) ||
      (llvm::all_of(
           BuildVectorOpds,
           [](Value *V) { return isa<ExtractElementInst, UndefValue>(V); }) &&
       isFixedVectorShuffle(BuildVectorOpds, Mask)))
    return false;

  LLVM_DEBUG(dbgs() << "SLP: array mappable to vector: " << *IEI << "\n");
  return tryToVectorizeList(BuildVectorInsts, R);
}

template <typename T>
static bool
tryToVectorizeSequence(SmallVectorImpl<T *> &Incoming,
                       function_ref<unsigned(T *)> Limit,
                       function_ref<bool(T *, T *)> Comparator,
                       function_ref<bool(T *, T *)> AreCompatible,
                       function_ref<bool(ArrayRef<T *>, bool)> TryToVectorizeHelper,
                       bool LimitForRegisterSize) {
  bool Changed = false;
  // Sort by type, parent, operands.
  stable_sort(Incoming, Comparator);

  // Try to vectorize elements base on their type.
  SmallVector<T *> Candidates;
  for (auto *IncIt = Incoming.begin(), *E = Incoming.end(); IncIt != E;) {
    // Look for the next elements with the same type, parent and operand
    // kinds.
    auto *SameTypeIt = IncIt;
    while (SameTypeIt != E && AreCompatible(*SameTypeIt, *IncIt))
      ++SameTypeIt;

    // Try to vectorize them.
    unsigned NumElts = (SameTypeIt - IncIt);
    LLVM_DEBUG(dbgs() << "SLP: Trying to vectorize starting at nodes ("
                      << NumElts << ")\n");
    // The vectorization is a 3-state attempt:
    // 1. Try to vectorize instructions with the same/alternate opcodes with the
    // size of maximal register at first.
    // 2. Try to vectorize remaining instructions with the same type, if
    // possible. This may result in the better vectorization results rather than
    // if we try just to vectorize instructions with the same/alternate opcodes.
    // 3. Final attempt to try to vectorize all instructions with the
    // same/alternate ops only, this may result in some extra final
    // vectorization.
    if (NumElts > 1 &&
        TryToVectorizeHelper(makeArrayRef(IncIt, NumElts), LimitForRegisterSize)) {
      // Success start over because instructions might have been changed.
      Changed = true;
    } else if (NumElts < Limit(*IncIt) &&
               (Candidates.empty() ||
                Candidates.front()->getType() == (*IncIt)->getType())) {
      Candidates.append(IncIt, std::next(IncIt, NumElts));
    }
    // Final attempt to vectorize instructions with the same types.
    if (Candidates.size() > 1 &&
        (SameTypeIt == E || (*SameTypeIt)->getType() != (*IncIt)->getType())) {
      if (TryToVectorizeHelper(Candidates, /*LimitForRegisterSize=*/false)) {
        // Success start over because instructions might have been changed.
        Changed = true;
      } else if (LimitForRegisterSize) {
        // Try to vectorize using small vectors.
        for (auto *It = Candidates.begin(), *End = Candidates.end();
             It != End;) {
          auto *SameTypeIt = It;
          while (SameTypeIt != End && AreCompatible(*SameTypeIt, *It))
            ++SameTypeIt;
          unsigned NumElts = (SameTypeIt - It);
          if (NumElts > 1 && TryToVectorizeHelper(makeArrayRef(It, NumElts),
                                            /*LimitForRegisterSize=*/false))
            Changed = true;
          It = SameTypeIt;
        }
      }
      Candidates.clear();
    }

    // Start over at the next instruction of a different type (or the end).
    IncIt = SameTypeIt;
  }
  return Changed;
}

/// Compare two cmp instructions. If IsCompatibility is true, function returns
/// true if 2 cmps have same/swapped predicates and mos compatible corresponding
/// operands. If IsCompatibility is false, function implements strict weak
/// ordering relation between two cmp instructions, returning true if the first
/// instruction is "less" than the second, i.e. its predicate is less than the
/// predicate of the second or the operands IDs are less than the operands IDs
/// of the second cmp instruction.
template <bool IsCompatibility>
static bool compareCmp(Value *V, Value *V2,
                       function_ref<bool(Instruction *)> IsDeleted) {
  auto *CI1 = cast<CmpInst>(V);
  auto *CI2 = cast<CmpInst>(V2);
  if (IsDeleted(CI2) || !isValidElementType(CI2->getType()))
    return false;
  if (CI1->getOperand(0)->getType()->getTypeID() <
      CI2->getOperand(0)->getType()->getTypeID())
    return !IsCompatibility;
  if (CI1->getOperand(0)->getType()->getTypeID() >
      CI2->getOperand(0)->getType()->getTypeID())
    return false;
  CmpInst::Predicate Pred1 = CI1->getPredicate();
  CmpInst::Predicate Pred2 = CI2->getPredicate();
  CmpInst::Predicate SwapPred1 = CmpInst::getSwappedPredicate(Pred1);
  CmpInst::Predicate SwapPred2 = CmpInst::getSwappedPredicate(Pred2);
  CmpInst::Predicate BasePred1 = std::min(Pred1, SwapPred1);
  CmpInst::Predicate BasePred2 = std::min(Pred2, SwapPred2);
  if (BasePred1 < BasePred2)
    return !IsCompatibility;
  if (BasePred1 > BasePred2)
    return false;
  // Compare operands.
  bool LEPreds = Pred1 <= Pred2;
  bool GEPreds = Pred1 >= Pred2;
  for (int I = 0, E = CI1->getNumOperands(); I < E; ++I) {
    auto *Op1 = CI1->getOperand(LEPreds ? I : E - I - 1);
    auto *Op2 = CI2->getOperand(GEPreds ? I : E - I - 1);
    if (Op1->getValueID() < Op2->getValueID())
      return !IsCompatibility;
    if (Op1->getValueID() > Op2->getValueID())
      return false;
    if (auto *I1 = dyn_cast<Instruction>(Op1))
      if (auto *I2 = dyn_cast<Instruction>(Op2)) {
        if (I1->getParent() != I2->getParent())
          return false;
        InstructionsState S = getSameOpcode({I1, I2});
        if (S.getOpcode())
          continue;
        return false;
      }
  }
  return IsCompatibility;
}

bool SLPVectorizerPass::vectorizeSimpleInstructions(
    SmallVectorImpl<Instruction *> &Instructions, BasicBlock *BB, BoUpSLP &R,
    bool AtTerminator) {
  bool OpsChanged = false;
  SmallVector<Instruction *, 4> PostponedCmps;
  for (auto *I : reverse(Instructions)) {
    if (R.isDeleted(I))
      continue;
    if (auto *LastInsertValue = dyn_cast<InsertValueInst>(I)) {
      OpsChanged |= vectorizeInsertValueInst(LastInsertValue, BB, R);
    } else if (auto *LastInsertElem = dyn_cast<InsertElementInst>(I)) {
      OpsChanged |= vectorizeInsertElementInst(LastInsertElem, BB, R);
    } else if (isa<CmpInst>(I)) {
      PostponedCmps.push_back(I);
      continue;
    }
    // Try to find reductions in buildvector sequnces.
    OpsChanged |= vectorizeRootInstruction(nullptr, I, BB, R, TTI);
  }
  if (AtTerminator) {
    // Try to find reductions first.
    for (Instruction *I : PostponedCmps) {
      if (R.isDeleted(I))
        continue;
      for (Value *Op : I->operands())
        OpsChanged |= vectorizeRootInstruction(nullptr, Op, BB, R, TTI);
    }
    // Try to vectorize operands as vector bundles.
    for (Instruction *I : PostponedCmps) {
      if (R.isDeleted(I))
        continue;
      OpsChanged |= tryToVectorize(I, R);
    }
    // Try to vectorize list of compares.
    // Sort by type, compare predicate, etc.
    auto &&CompareSorter = [&R](Value *V, Value *V2) {
      return compareCmp<false>(V, V2,
                               [&R](Instruction *I) { return R.isDeleted(I); });
    };

    auto &&AreCompatibleCompares = [&R](Value *V1, Value *V2) {
      if (V1 == V2)
        return true;
      return compareCmp<true>(V1, V2,
                              [&R](Instruction *I) { return R.isDeleted(I); });
    };
    auto Limit = [&R](Value *V) {
      unsigned EltSize = R.getVectorElementSize(V);
      return std::max(2U, R.getMaxVecRegSize() / EltSize);
    };

    SmallVector<Value *> Vals(PostponedCmps.begin(), PostponedCmps.end());
    OpsChanged |= tryToVectorizeSequence<Value>(
        Vals, Limit, CompareSorter, AreCompatibleCompares,
        [this, &R](ArrayRef<Value *> Candidates, bool LimitForRegisterSize) {
          // Exclude possible reductions from other blocks.
          bool ArePossiblyReducedInOtherBlock =
              any_of(Candidates, [](Value *V) {
                return any_of(V->users(), [V](User *U) {
                  return isa<SelectInst>(U) &&
                         cast<SelectInst>(U)->getParent() !=
                             cast<Instruction>(V)->getParent();
                });
              });
          if (ArePossiblyReducedInOtherBlock)
            return false;
          return tryToVectorizeList(Candidates, R, LimitForRegisterSize);
        },
        /*LimitForRegisterSize=*/true);
    Instructions.clear();
  } else {
    // Insert in reverse order since the PostponedCmps vector was filled in
    // reverse order.
    Instructions.assign(PostponedCmps.rbegin(), PostponedCmps.rend());
  }
  return OpsChanged;
}

bool SLPVectorizerPass::vectorizeChainsInBlock(BasicBlock *BB, BoUpSLP &R) {
  bool Changed = false;
  SmallVector<Value *, 4> Incoming;
  SmallPtrSet<Value *, 16> VisitedInstrs;
  // Maps phi nodes to the non-phi nodes found in the use tree for each phi
  // node. Allows better to identify the chains that can be vectorized in the
  // better way.
  DenseMap<Value *, SmallVector<Value *, 4>> PHIToOpcodes;
  auto PHICompare = [this, &PHIToOpcodes](Value *V1, Value *V2) {
    assert(isValidElementType(V1->getType()) &&
           isValidElementType(V2->getType()) &&
           "Expected vectorizable types only.");
    // It is fine to compare type IDs here, since we expect only vectorizable
    // types, like ints, floats and pointers, we don't care about other type.
    if (V1->getType()->getTypeID() < V2->getType()->getTypeID())
      return true;
    if (V1->getType()->getTypeID() > V2->getType()->getTypeID())
      return false;
    ArrayRef<Value *> Opcodes1 = PHIToOpcodes[V1];
    ArrayRef<Value *> Opcodes2 = PHIToOpcodes[V2];
    if (Opcodes1.size() < Opcodes2.size())
      return true;
    if (Opcodes1.size() > Opcodes2.size())
      return false;
    Optional<bool> ConstOrder;
    for (int I = 0, E = Opcodes1.size(); I < E; ++I) {
      // Undefs are compatible with any other value.
      if (isa<UndefValue>(Opcodes1[I]) || isa<UndefValue>(Opcodes2[I])) {
        if (!ConstOrder)
          ConstOrder =
              !isa<UndefValue>(Opcodes1[I]) && isa<UndefValue>(Opcodes2[I]);
        continue;
      }
      if (auto *I1 = dyn_cast<Instruction>(Opcodes1[I]))
        if (auto *I2 = dyn_cast<Instruction>(Opcodes2[I])) {
          DomTreeNodeBase<BasicBlock> *NodeI1 = DT->getNode(I1->getParent());
          DomTreeNodeBase<BasicBlock> *NodeI2 = DT->getNode(I2->getParent());
          if (!NodeI1)
            return NodeI2 != nullptr;
          if (!NodeI2)
            return false;
          assert((NodeI1 == NodeI2) ==
                     (NodeI1->getDFSNumIn() == NodeI2->getDFSNumIn()) &&
                 "Different nodes should have different DFS numbers");
          if (NodeI1 != NodeI2)
            return NodeI1->getDFSNumIn() < NodeI2->getDFSNumIn();
          InstructionsState S = getSameOpcode({I1, I2});
          if (S.getOpcode())
            continue;
          return I1->getOpcode() < I2->getOpcode();
        }
      if (isa<Constant>(Opcodes1[I]) && isa<Constant>(Opcodes2[I])) {
        if (!ConstOrder)
          ConstOrder = Opcodes1[I]->getValueID() < Opcodes2[I]->getValueID();
        continue;
      }
      if (Opcodes1[I]->getValueID() < Opcodes2[I]->getValueID())
        return true;
      if (Opcodes1[I]->getValueID() > Opcodes2[I]->getValueID())
        return false;
    }
    return ConstOrder && *ConstOrder;
  };
  auto AreCompatiblePHIs = [&PHIToOpcodes](Value *V1, Value *V2) {
    if (V1 == V2)
      return true;
    if (V1->getType() != V2->getType())
      return false;
    ArrayRef<Value *> Opcodes1 = PHIToOpcodes[V1];
    ArrayRef<Value *> Opcodes2 = PHIToOpcodes[V2];
    if (Opcodes1.size() != Opcodes2.size())
      return false;
    for (int I = 0, E = Opcodes1.size(); I < E; ++I) {
      // Undefs are compatible with any other value.
      if (isa<UndefValue>(Opcodes1[I]) || isa<UndefValue>(Opcodes2[I]))
        continue;
      if (auto *I1 = dyn_cast<Instruction>(Opcodes1[I]))
        if (auto *I2 = dyn_cast<Instruction>(Opcodes2[I])) {
          if (I1->getParent() != I2->getParent())
            return false;
          InstructionsState S = getSameOpcode({I1, I2});
          if (S.getOpcode())
            continue;
          return false;
        }
      if (isa<Constant>(Opcodes1[I]) && isa<Constant>(Opcodes2[I]))
        continue;
      if (Opcodes1[I]->getValueID() != Opcodes2[I]->getValueID())
        return false;
    }
    return true;
  };
  auto Limit = [&R](Value *V) {
    unsigned EltSize = R.getVectorElementSize(V);
    return std::max(2U, R.getMaxVecRegSize() / EltSize);
  };

  bool HaveVectorizedPhiNodes = false;
  do {
    // Collect the incoming values from the PHIs.
    Incoming.clear();
    for (Instruction &I : *BB) {
      PHINode *P = dyn_cast<PHINode>(&I);
      if (!P)
        break;

      // No need to analyze deleted, vectorized and non-vectorizable
      // instructions.
      if (!VisitedInstrs.count(P) && !R.isDeleted(P) &&
          isValidElementType(P->getType()))
        Incoming.push_back(P);
    }

    // Find the corresponding non-phi nodes for better matching when trying to
    // build the tree.
    for (Value *V : Incoming) {
      SmallVectorImpl<Value *> &Opcodes =
          PHIToOpcodes.try_emplace(V).first->getSecond();
      if (!Opcodes.empty())
        continue;
      SmallVector<Value *, 4> Nodes(1, V);
      SmallPtrSet<Value *, 4> Visited;
      while (!Nodes.empty()) {
        auto *PHI = cast<PHINode>(Nodes.pop_back_val());
        if (!Visited.insert(PHI).second)
          continue;
        for (Value *V : PHI->incoming_values()) {
          if (auto *PHI1 = dyn_cast<PHINode>((V))) {
            Nodes.push_back(PHI1);
            continue;
          }
          Opcodes.emplace_back(V);
        }
      }
    }

    HaveVectorizedPhiNodes = tryToVectorizeSequence<Value>(
        Incoming, Limit, PHICompare, AreCompatiblePHIs,
        [this, &R](ArrayRef<Value *> Candidates, bool LimitForRegisterSize) {
          return tryToVectorizeList(Candidates, R, LimitForRegisterSize);
        },
        /*LimitForRegisterSize=*/true);
    Changed |= HaveVectorizedPhiNodes;
    VisitedInstrs.insert(Incoming.begin(), Incoming.end());
  } while (HaveVectorizedPhiNodes);

  VisitedInstrs.clear();

  SmallVector<Instruction *, 8> PostProcessInstructions;
  SmallDenseSet<Instruction *, 4> KeyNodes;
  for (BasicBlock::iterator it = BB->begin(), e = BB->end(); it != e; ++it) {
    // Skip instructions with scalable type. The num of elements is unknown at
    // compile-time for scalable type.
    if (isa<ScalableVectorType>(it->getType()))
      continue;

    // Skip instructions marked for the deletion.
    if (R.isDeleted(&*it))
      continue;
    // We may go through BB multiple times so skip the one we have checked.
    if (!VisitedInstrs.insert(&*it).second) {
      if (it->use_empty() && KeyNodes.contains(&*it) &&
          vectorizeSimpleInstructions(PostProcessInstructions, BB, R,
                                      it->isTerminator())) {
        // We would like to start over since some instructions are deleted
        // and the iterator may become invalid value.
        Changed = true;
        it = BB->begin();
        e = BB->end();
      }
      continue;
    }

    if (isa<DbgInfoIntrinsic>(it))
      continue;

    // Try to vectorize reductions that use PHINodes.
    if (PHINode *P = dyn_cast<PHINode>(it)) {
      // Check that the PHI is a reduction PHI.
      if (P->getNumIncomingValues() == 2) {
        // Try to match and vectorize a horizontal reduction.
        if (vectorizeRootInstruction(P, getReductionValue(DT, P, BB, LI), BB, R,
                                     TTI)) {
          Changed = true;
          it = BB->begin();
          e = BB->end();
          continue;
        }
      }
      // Try to vectorize the incoming values of the PHI, to catch reductions
      // that feed into PHIs.
      for (unsigned I = 0, E = P->getNumIncomingValues(); I != E; I++) {
        // Skip if the incoming block is the current BB for now. Also, bypass
        // unreachable IR for efficiency and to avoid crashing.
        // TODO: Collect the skipped incoming values and try to vectorize them
        // after processing BB.
        if (BB == P->getIncomingBlock(I) ||
            !DT->isReachableFromEntry(P->getIncomingBlock(I)))
          continue;

        Changed |= vectorizeRootInstruction(nullptr, P->getIncomingValue(I),
                                            P->getIncomingBlock(I), R, TTI);
      }
      continue;
    }

    // Ran into an instruction without users, like terminator, or function call
    // with ignored return value, store. Ignore unused instructions (basing on
    // instruction type, except for CallInst and InvokeInst).
    if (it->use_empty() && (it->getType()->isVoidTy() || isa<CallInst>(it) ||
                            isa<InvokeInst>(it))) {
      KeyNodes.insert(&*it);
      bool OpsChanged = false;
      if (ShouldStartVectorizeHorAtStore || !isa<StoreInst>(it)) {
        for (auto *V : it->operand_values()) {
          // Try to match and vectorize a horizontal reduction.
          OpsChanged |= vectorizeRootInstruction(nullptr, V, BB, R, TTI);
        }
      }
      // Start vectorization of post-process list of instructions from the
      // top-tree instructions to try to vectorize as many instructions as
      // possible.
      OpsChanged |= vectorizeSimpleInstructions(PostProcessInstructions, BB, R,
                                                it->isTerminator());
      if (OpsChanged) {
        // We would like to start over since some instructions are deleted
        // and the iterator may become invalid value.
        Changed = true;
        it = BB->begin();
        e = BB->end();
        continue;
      }
    }

    if (isa<InsertElementInst>(it) || isa<CmpInst>(it) ||
        isa<InsertValueInst>(it))
      PostProcessInstructions.push_back(&*it);
  }

  return Changed;
}

bool SLPVectorizerPass::vectorizeGEPIndices(BasicBlock *BB, BoUpSLP &R) {
  auto Changed = false;
  for (auto &Entry : GEPs) {
    // If the getelementptr list has fewer than two elements, there's nothing
    // to do.
    if (Entry.second.size() < 2)
      continue;

    LLVM_DEBUG(dbgs() << "SLP: Analyzing a getelementptr list of length "
                      << Entry.second.size() << ".\n");

    // Process the GEP list in chunks suitable for the target's supported
    // vector size. If a vector register can't hold 1 element, we are done. We
    // are trying to vectorize the index computations, so the maximum number of
    // elements is based on the size of the index expression, rather than the
    // size of the GEP itself (the target's pointer size).
    unsigned MaxVecRegSize = R.getMaxVecRegSize();
    unsigned EltSize = R.getVectorElementSize(*Entry.second[0]->idx_begin());
    if (MaxVecRegSize < EltSize)
      continue;

    unsigned MaxElts = MaxVecRegSize / EltSize;
    for (unsigned BI = 0, BE = Entry.second.size(); BI < BE; BI += MaxElts) {
      auto Len = std::min<unsigned>(BE - BI, MaxElts);
      ArrayRef<GetElementPtrInst *> GEPList(&Entry.second[BI], Len);

      // Initialize a set a candidate getelementptrs. Note that we use a
      // SetVector here to preserve program order. If the index computations
      // are vectorizable and begin with loads, we want to minimize the chance
      // of having to reorder them later.
      SetVector<Value *> Candidates(GEPList.begin(), GEPList.end());

      // Some of the candidates may have already been vectorized after we
      // initially collected them. If so, they are marked as deleted, so remove
      // them from the set of candidates.
      Candidates.remove_if(
          [&R](Value *I) { return R.isDeleted(cast<Instruction>(I)); });

      // Remove from the set of candidates all pairs of getelementptrs with
      // constant differences. Such getelementptrs are likely not good
      // candidates for vectorization in a bottom-up phase since one can be
      // computed from the other. We also ensure all candidate getelementptr
      // indices are unique.
      for (int I = 0, E = GEPList.size(); I < E && Candidates.size() > 1; ++I) {
        auto *GEPI = GEPList[I];
        if (!Candidates.count(GEPI))
          continue;
        auto *SCEVI = SE->getSCEV(GEPList[I]);
        for (int J = I + 1; J < E && Candidates.size() > 1; ++J) {
          auto *GEPJ = GEPList[J];
          auto *SCEVJ = SE->getSCEV(GEPList[J]);
          if (isa<SCEVConstant>(SE->getMinusSCEV(SCEVI, SCEVJ))) {
            Candidates.remove(GEPI);
            Candidates.remove(GEPJ);
          } else if (GEPI->idx_begin()->get() == GEPJ->idx_begin()->get()) {
            Candidates.remove(GEPJ);
          }
        }
      }

      // We break out of the above computation as soon as we know there are
      // fewer than two candidates remaining.
      if (Candidates.size() < 2)
        continue;

      // Add the single, non-constant index of each candidate to the bundle. We
      // ensured the indices met these constraints when we originally collected
      // the getelementptrs.
      SmallVector<Value *, 16> Bundle(Candidates.size());
      auto BundleIndex = 0u;
      for (auto *V : Candidates) {
        auto *GEP = cast<GetElementPtrInst>(V);
        auto *GEPIdx = GEP->idx_begin()->get();
        assert(GEP->getNumIndices() == 1 || !isa<Constant>(GEPIdx));
        Bundle[BundleIndex++] = GEPIdx;
      }

      // Try and vectorize the indices. We are currently only interested in
      // gather-like cases of the form:
      //
      // ... = g[a[0] - b[0]] + g[a[1] - b[1]] + ...
      //
      // where the loads of "a", the loads of "b", and the subtractions can be
      // performed in parallel. It's likely that detecting this pattern in a
      // bottom-up phase will be simpler and less costly than building a
      // full-blown top-down phase beginning at the consecutive loads.
      Changed |= tryToVectorizeList(Bundle, R);
    }
  }
  return Changed;
}

bool SLPVectorizerPass::vectorizeStoreChains(BoUpSLP &R) {
  bool Changed = false;
  // Sort by type, base pointers and values operand. Value operands must be
  // compatible (have the same opcode, same parent), otherwise it is
  // definitely not profitable to try to vectorize them.
  auto &&StoreSorter = [this](StoreInst *V, StoreInst *V2) {
    if (V->getPointerOperandType()->getTypeID() <
        V2->getPointerOperandType()->getTypeID())
      return true;
    if (V->getPointerOperandType()->getTypeID() >
        V2->getPointerOperandType()->getTypeID())
      return false;
    // UndefValues are compatible with all other values.
    if (isa<UndefValue>(V->getValueOperand()) ||
        isa<UndefValue>(V2->getValueOperand()))
      return false;
    if (auto *I1 = dyn_cast<Instruction>(V->getValueOperand()))
      if (auto *I2 = dyn_cast<Instruction>(V2->getValueOperand())) {
        DomTreeNodeBase<llvm::BasicBlock> *NodeI1 =
            DT->getNode(I1->getParent());
        DomTreeNodeBase<llvm::BasicBlock> *NodeI2 =
            DT->getNode(I2->getParent());
        assert(NodeI1 && "Should only process reachable instructions");
        assert(NodeI2 && "Should only process reachable instructions");
        assert((NodeI1 == NodeI2) ==
                   (NodeI1->getDFSNumIn() == NodeI2->getDFSNumIn()) &&
               "Different nodes should have different DFS numbers");
        if (NodeI1 != NodeI2)
          return NodeI1->getDFSNumIn() < NodeI2->getDFSNumIn();
        InstructionsState S = getSameOpcode({I1, I2});
        if (S.getOpcode())
          return false;
        return I1->getOpcode() < I2->getOpcode();
      }
    if (isa<Constant>(V->getValueOperand()) &&
        isa<Constant>(V2->getValueOperand()))
      return false;
    return V->getValueOperand()->getValueID() <
           V2->getValueOperand()->getValueID();
  };

  auto &&AreCompatibleStores = [](StoreInst *V1, StoreInst *V2) {
    if (V1 == V2)
      return true;
    if (V1->getPointerOperandType() != V2->getPointerOperandType())
      return false;
    // Undefs are compatible with any other value.
    if (isa<UndefValue>(V1->getValueOperand()) ||
        isa<UndefValue>(V2->getValueOperand()))
      return true;
    if (auto *I1 = dyn_cast<Instruction>(V1->getValueOperand()))
      if (auto *I2 = dyn_cast<Instruction>(V2->getValueOperand())) {
        if (I1->getParent() != I2->getParent())
          return false;
        InstructionsState S = getSameOpcode({I1, I2});
        return S.getOpcode() > 0;
      }
    if (isa<Constant>(V1->getValueOperand()) &&
        isa<Constant>(V2->getValueOperand()))
      return true;
    return V1->getValueOperand()->getValueID() ==
           V2->getValueOperand()->getValueID();
  };
  auto Limit = [&R, this](StoreInst *SI) {
    unsigned EltSize = DL->getTypeSizeInBits(SI->getValueOperand()->getType());
    return R.getMinVF(EltSize);
  };

  // Attempt to sort and vectorize each of the store-groups.
  for (auto &Pair : Stores) {
    if (Pair.second.size() < 2)
      continue;

    LLVM_DEBUG(dbgs() << "SLP: Analyzing a store chain of length "
                      << Pair.second.size() << ".\n");

    if (!isValidElementType(Pair.second.front()->getValueOperand()->getType()))
      continue;

    Changed |= tryToVectorizeSequence<StoreInst>(
        Pair.second, Limit, StoreSorter, AreCompatibleStores,
        [this, &R](ArrayRef<StoreInst *> Candidates, bool) {
          return vectorizeStores(Candidates, R);
        },
        /*LimitForRegisterSize=*/false);
  }
  return Changed;
}

char SLPVectorizer::ID = 0;

static const char lv_name[] = "SLP Vectorizer";

INITIALIZE_PASS_BEGIN(SLPVectorizer, SV_NAME, lv_name, false, false)
INITIALIZE_PASS_DEPENDENCY(AAResultsWrapperPass)
INITIALIZE_PASS_DEPENDENCY(TargetTransformInfoWrapperPass)
INITIALIZE_PASS_DEPENDENCY(AssumptionCacheTracker)
INITIALIZE_PASS_DEPENDENCY(ScalarEvolutionWrapperPass)
INITIALIZE_PASS_DEPENDENCY(LoopSimplify)
INITIALIZE_PASS_DEPENDENCY(DemandedBitsWrapperPass)
INITIALIZE_PASS_DEPENDENCY(OptimizationRemarkEmitterWrapperPass)
INITIALIZE_PASS_DEPENDENCY(InjectTLIMappingsLegacy)
INITIALIZE_PASS_END(SLPVectorizer, SV_NAME, lv_name, false, false)

Pass *llvm::createSLPVectorizerPass() { return new SLPVectorizer(); }<|MERGE_RESOLUTION|>--- conflicted
+++ resolved
@@ -6512,7 +6512,6 @@
     LLVM_DEBUG(dbgs() << "SLP: subtracting the cost " << InsertCost
                       << " for insertelements gather.\n"
                       << "SLP: Current total cost = " << Cost << "\n");
-<<<<<<< HEAD
     Cost -= InsertCost;
   } else if (FirstUsers.size() >= 2) {
     unsigned MaxVF = *std::max_element(VF.begin(), VF.end());
@@ -6543,38 +6542,6 @@
                       << " for insertelements gather.\n"
                       << "SLP: Current total cost = " << Cost << "\n");
     Cost -= InsertCost;
-=======
-    Cost -= InsertCost;
-  } else if (FirstUsers.size() >= 2) {
-    unsigned MaxVF = *std::max_element(VF.begin(), VF.end());
-    // Combined masks of the first 2 vectors.
-    SmallVector<int> CombinedMask(MaxVF, UndefMaskElem);
-    copy(ShuffleMask.front(), CombinedMask.begin());
-    APInt CombinedDemandedElts = DemandedElts.front().zextOrSelf(MaxVF);
-    auto *VecTy = FixedVectorType::get(
-        cast<VectorType>(FirstUsers.front()->getType())->getElementType(),
-        MaxVF);
-    for (int I = 0, E = ShuffleMask[1].size(); I < E; ++I) {
-      if (ShuffleMask[1][I] != UndefMaskElem) {
-        CombinedMask[I] = ShuffleMask[1][I] + MaxVF;
-        CombinedDemandedElts.setBit(I);
-      }
-    }
-    InstructionCost C =
-        TTI->getShuffleCost(TTI::SK_PermuteTwoSrc, VecTy, CombinedMask);
-    LLVM_DEBUG(dbgs() << "SLP: Adding cost " << C
-                      << " for final shuffle of vector node and external "
-                         "insertelement users "
-                      << *VectorizableTree.front()->Scalars.front() << ".\n"
-                      << "SLP: Current total cost = " << Cost << "\n");
-    Cost += C;
-    InstructionCost InsertCost = TTI->getScalarizationOverhead(
-        VecTy, CombinedDemandedElts, /*Insert*/ true, /*Extract*/ false);
-    LLVM_DEBUG(dbgs() << "SLP: subtracting the cost " << InsertCost
-                      << " for insertelements gather.\n"
-                      << "SLP: Current total cost = " << Cost << "\n");
-    Cost -= InsertCost;
->>>>>>> be768164
     for (int I = 2, E = FirstUsers.size(); I < E; ++I) {
       if (ShuffleMask[I].empty())
         continue;
