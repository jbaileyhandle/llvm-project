set(LIBCXX_LIB_CMAKEFILES_DIR "${CMAKE_CURRENT_BINARY_DIR}${CMAKE_FILES_DIRECTORY}"  PARENT_SCOPE)

# Get sources
set(LIBCXX_SOURCES
  algorithm.cpp
  any.cpp
  bind.cpp
  charconv.cpp
  chrono.cpp
  condition_variable.cpp
  condition_variable_destructor.cpp
  debug.cpp
  exception.cpp
  functional.cpp
  future.cpp
  hash.cpp
  include/apple_availability.h
  include/atomic_support.h
  include/config_elast.h
  include/refstring.h
  ios.cpp
  iostream.cpp
  locale.cpp
  memory.cpp
  mutex.cpp
  mutex_destructor.cpp
  new.cpp
  optional.cpp
  random.cpp
  regex.cpp
  shared_mutex.cpp
  stdexcept.cpp
  string.cpp
  strstream.cpp
  support/runtime/exception_fallback.ipp
  support/runtime/exception_glibcxx.ipp
  support/runtime/exception_libcxxabi.ipp
  support/runtime/exception_libcxxrt.ipp
  support/runtime/exception_msvc.ipp
  support/runtime/exception_pointer_cxxabi.ipp
  support/runtime/exception_pointer_glibcxx.ipp
  support/runtime/exception_pointer_msvc.ipp
  support/runtime/exception_pointer_unimplemented.ipp
  support/runtime/new_handler_fallback.ipp
  support/runtime/stdexcept_default.ipp
  support/runtime/stdexcept_vcruntime.ipp
  system_error.cpp
  thread.cpp
  typeinfo.cpp
  utility.cpp
  valarray.cpp
  variant.cpp
  vector.cpp
  )

if(WIN32)
  list(APPEND LIBCXX_SOURCES
    support/win32/locale_win32.cpp
    support/win32/support.cpp
    support/win32/thread_win32.cpp
    )
elseif("${CMAKE_SYSTEM_NAME}" STREQUAL "SunOS")
  list(APPEND LIBCXX_SOURCES
    support/solaris/mbsnrtowcs.inc
    support/solaris/wcsnrtombs.inc
    support/solaris/xlocale.cpp
    )
endif()

if (LIBCXX_ENABLE_FILESYSTEM)
  list(APPEND LIBCXX_SOURCES
    filesystem/filesystem_common.h
    filesystem/operations.cpp
    filesystem/directory_iterator.cpp
    )
  # Filesystem uses __int128_t, which requires a definition of __muloi4 when
  # compiled with UBSAN. This definition is not provided by libgcc_s, but is
  # provided by compiler-rt. So we need to disable it to avoid having multiple
  # definitions. See filesystem/int128_builtins.cpp.
  if (NOT LIBCXX_USE_COMPILER_RT)
    list(APPEND LIBCXX_SOURCES
      filesystem/int128_builtins.cpp
      )
  endif()
endif()

# Add all the headers to the project for IDEs.
if (LIBCXX_CONFIGURE_IDE)
  file(GLOB_RECURSE LIBCXX_HEADERS ${CMAKE_CURRENT_SOURCE_DIR}/../include/*)
  if(WIN32)
    file( GLOB LIBCXX_WIN32_HEADERS ${CMAKE_CURRENT_SOURCE_DIR}/../include/support/win32/*.h)
    list(APPEND LIBCXX_HEADERS ${LIBCXX_WIN32_HEADERS})
  endif()
  # Force them all into the headers dir on MSVC, otherwise they end up at
  # project scope because they don't have extensions.
  if (MSVC_IDE)
    source_group("Header Files" FILES ${LIBCXX_HEADERS})
  endif()
endif()

if(NOT LIBCXX_INSTALL_LIBRARY)
  set(exclude_from_all EXCLUDE_FROM_ALL)
endif()

# If LIBCXX_CXX_ABI_LIBRARY_PATH is defined we want to add it to the search path.
add_link_flags_if(LIBCXX_CXX_ABI_LIBRARY_PATH
                  "${CMAKE_LIBRARY_PATH_FLAG}${LIBCXX_CXX_ABI_LIBRARY_PATH}")


if (LIBCXX_GENERATE_COVERAGE AND NOT LIBCXX_COVERAGE_LIBRARY)
  find_compiler_rt_library(profile LIBCXX_COVERAGE_LIBRARY)
endif()
add_library_flags_if(LIBCXX_COVERAGE_LIBRARY "${LIBCXX_COVERAGE_LIBRARY}")

if (APPLE AND LLVM_USE_SANITIZER)
  if (("${LLVM_USE_SANITIZER}" STREQUAL "Address") OR
      ("${LLVM_USE_SANITIZER}" STREQUAL "Address;Undefined") OR
      ("${LLVM_USE_SANITIZER}" STREQUAL "Undefined;Address"))
    set(LIBFILE "libclang_rt.asan_osx_dynamic.dylib")
  elseif("${LLVM_USE_SANITIZER}" STREQUAL "Undefined")
    set(LIBFILE "libclang_rt.ubsan_osx_dynamic.dylib")
  elseif("${LLVM_USE_SANITIZER}" STREQUAL "Thread")
    set(LIBFILE "libclang_rt.tsan_osx_dynamic.dylib")
  else()
    message(WARNING "LLVM_USE_SANITIZER=${LLVM_USE_SANITIZER} is not supported on OS X")
  endif()
  if (LIBFILE)
    find_compiler_rt_dir(LIBDIR)
    if (NOT IS_DIRECTORY "${LIBDIR}")
      message(FATAL_ERROR "Cannot find compiler-rt directory on OS X required for LLVM_USE_SANITIZER")
    endif()
    set(LIBCXX_SANITIZER_LIBRARY "${LIBDIR}/${LIBFILE}")
    set(LIBCXX_SANITIZER_LIBRARY "${LIBCXX_SANITIZER_LIBRARY}" PARENT_SCOPE)
    message(STATUS "Manually linking compiler-rt library: ${LIBCXX_SANITIZER_LIBRARY}")
    add_library_flags("${LIBCXX_SANITIZER_LIBRARY}")
    add_link_flags("-Wl,-rpath,${LIBDIR}")
  endif()
endif()

if (LIBCXX_ENABLE_PARALLEL_ALGORITHMS AND NOT TARGET pstl::ParallelSTL)
  message(FATAL_ERROR "Could not find ParallelSTL")
endif()

function(cxx_set_common_defines name)
  if(LIBCXX_CXX_ABI_HEADER_TARGET)
    add_dependencies(${name} ${LIBCXX_CXX_ABI_HEADER_TARGET})
  endif()

  if (LIBCXX_ENABLE_PARALLEL_ALGORITHMS)
    target_link_libraries(${name} PUBLIC pstl::ParallelSTL)
  endif()
endfunction()

split_list(LIBCXX_COMPILE_FLAGS)
split_list(LIBCXX_LINK_FLAGS)

# Build the shared library.
if (LIBCXX_ENABLE_SHARED)
  add_library(cxx_shared SHARED ${exclude_from_all} ${LIBCXX_SOURCES} ${LIBCXX_HEADERS})
  if(COMMAND llvm_setup_rpath)
    llvm_setup_rpath(cxx_shared)
  endif()
  target_link_libraries(cxx_shared PRIVATE ${LIBCXX_LIBRARIES})
  set_target_properties(cxx_shared
    PROPERTIES
      COMPILE_FLAGS "${LIBCXX_COMPILE_FLAGS}"
      LINK_FLAGS    "${LIBCXX_LINK_FLAGS}"
      OUTPUT_NAME   "c++"
      VERSION       "${LIBCXX_ABI_VERSION}.0"
      SOVERSION     "${LIBCXX_ABI_VERSION}"
      DEFINE_SYMBOL ""
  )
  cxx_add_common_build_flags(cxx_shared)
  cxx_set_common_defines(cxx_shared)
<<<<<<< HEAD
  cxx_add_warning_flags(cxx_shared)
  cxx_add_windows_flags(cxx_shared)
  cxx_add_config_site(cxx_shared)
=======
>>>>>>> 6ca354ba

  # Link against LLVM libunwind
  if (LIBCXXABI_USE_LLVM_UNWINDER)
    if (NOT LIBCXXABI_STATICALLY_LINK_UNWINDER_IN_SHARED_LIBRARY AND (TARGET unwind_shared OR HAVE_LIBUNWIND))
      target_link_libraries(cxx_shared PUBLIC unwind_shared)
    elseif (LIBCXXABI_STATICALLY_LINK_UNWINDER_IN_SHARED_LIBRARY AND (TARGET unwind_static OR HAVE_LIBUNWIND))
      # libunwind is already included in libc++abi
    else()
      target_link_libraries(cxx_shared PUBLIC unwind)
    endif()
  endif()

  # Link against libc++abi
  if (LIBCXX_STATICALLY_LINK_ABI_IN_SHARED_LIBRARY)
    if (APPLE)
      target_link_libraries(cxx_shared PRIVATE "-Wl,-force_load" "${LIBCXX_CXX_STATIC_ABI_LIBRARY}")
    else()
      target_link_libraries(cxx_shared PRIVATE "-Wl,--whole-archive,-Bstatic" "${LIBCXX_CXX_STATIC_ABI_LIBRARY}" "-Wl,-Bdynamic,--no-whole-archive")
    endif()
  else()
    target_link_libraries(cxx_shared PUBLIC "${LIBCXX_CXX_SHARED_ABI_LIBRARY}")
  endif()

  # Maybe re-export symbols from libc++abi
  if (APPLE AND (LIBCXX_CXX_ABI_LIBNAME STREQUAL "libcxxabi" OR
                 LIBCXX_CXX_ABI_LIBNAME STREQUAL "default")
            AND NOT DEFINED LIBCXX_OSX_REEXPORT_LIBCXXABI_SYMBOLS)
    set(LIBCXX_OSX_REEXPORT_LIBCXXABI_SYMBOLS ON)
  endif()

  if (LIBCXX_OSX_REEXPORT_LIBCXXABI_SYMBOLS)
    if ("${CMAKE_OSX_ARCHITECTURES}" MATCHES "^(armv6|armv7|armv7s)$")
      set(RE_EXPORT_LIST "${CMAKE_CURRENT_SOURCE_DIR}/../lib/libc++sjlj-abi.v${LIBCXX_LIBCPPABI_VERSION}.exp")
    else()
      set(RE_EXPORT_LIST "${CMAKE_CURRENT_SOURCE_DIR}/../lib/libc++abi.v${LIBCXX_LIBCPPABI_VERSION}.exp")
    endif()
    target_link_libraries(cxx_shared PRIVATE
      "-Wl,-unexported_symbols_list,${CMAKE_CURRENT_SOURCE_DIR}/../lib/libc++unexp.exp"
      "-Wl,-reexported_symbols_list,${RE_EXPORT_LIST}"
      "-Wl,-force_symbols_not_weak_list,${CMAKE_CURRENT_SOURCE_DIR}/../lib/notweak.exp"
      "-Wl,-force_symbols_weak_list,${CMAKE_CURRENT_SOURCE_DIR}/../lib/weak.exp")

    if (NOT LIBCXX_ENABLE_NEW_DELETE_DEFINITIONS)
      target_link_libraries(cxx_shared PRIVATE "-Wl,-reexported_symbols_list,${CMAKE_CURRENT_SOURCE_DIR}/../lib/libc++abi-new-delete.exp")
    endif()
  endif()

  # Generate a linker script in place of a libc++.so symlink.
  if (LIBCXX_ENABLE_ABI_LINKER_SCRIPT)
      include(DefineLinkerScript)
      define_linker_script(cxx_shared)
  endif()

  list(APPEND LIBCXX_BUILD_TARGETS "cxx_shared")
  if(WIN32 AND NOT MINGW AND NOT "${CMAKE_HOST_SYSTEM_NAME}" STREQUAL "Windows")
    # Since we most likely do not have a mt.exe replacement, disable the
    # manifest bundling.  This allows a normal cmake invocation to pass which
    # will attempt to use the manifest tool to generate the bundled manifest
    set_target_properties(cxx_shared PROPERTIES
                          APPEND_STRING PROPERTY LINK_FLAGS " /MANIFEST:NO")
  endif()
endif()

# Build the static library.
if (LIBCXX_ENABLE_STATIC)
  add_library(cxx_static STATIC ${exclude_from_all} ${LIBCXX_SOURCES} ${LIBCXX_HEADERS})
  target_link_libraries(cxx_static PRIVATE ${LIBCXX_LIBRARIES})
  set(CMAKE_STATIC_LIBRARY_PREFIX "lib")
  set_target_properties(cxx_static
    PROPERTIES
      COMPILE_FLAGS "${LIBCXX_COMPILE_FLAGS}"
      LINK_FLAGS    "${LIBCXX_LINK_FLAGS}"
      OUTPUT_NAME   "c++"
  )
  cxx_add_common_build_flags(cxx_static)
  cxx_set_common_defines(cxx_static)
<<<<<<< HEAD
  cxx_add_warning_flags(cxx_static)
  cxx_add_windows_flags(cxx_static)
  cxx_add_config_site(cxx_static)
=======
>>>>>>> 6ca354ba

  if (LIBCXX_HERMETIC_STATIC_LIBRARY)
    # If the hermetic library doesn't define the operator new/delete functions
    # then its code shouldn't declare them with hidden visibility.  They might
    # actually be provided by a shared library at link time.
    if (LIBCXX_ENABLE_NEW_DELETE_DEFINITIONS)
      append_flags_if_supported(CXX_STATIC_LIBRARY_FLAGS -fvisibility-global-new-delete-hidden)
    endif()
    target_compile_options(cxx_static PRIVATE ${CXX_STATIC_LIBRARY_FLAGS})
    target_compile_definitions(cxx_static PRIVATE _LIBCPP_DISABLE_VISIBILITY_ANNOTATIONS)
  endif()

  list(APPEND LIBCXX_BUILD_TARGETS "cxx_static")
  # Attempt to merge the libc++.a archive and the ABI library archive into one.
  if (LIBCXX_STATICALLY_LINK_ABI_IN_STATIC_LIBRARY)
    set(MERGE_ARCHIVES_SEARCH_PATHS "")
    if (LIBCXX_CXX_ABI_LIBRARY_PATH)
      set(MERGE_ARCHIVES_SEARCH_PATHS "-L${LIBCXX_CXX_ABI_LIBRARY_PATH}")
    endif()
    if (TARGET "${LIBCXX_CXX_STATIC_ABI_LIBRARY}" OR HAVE_LIBCXXABI)
      set(MERGE_ARCHIVES_ABI_TARGET "$<TARGET_LINKER_FILE:${LIBCXX_CXX_STATIC_ABI_LIBRARY}>")
    else()
      set(MERGE_ARCHIVES_ABI_TARGET
        "${CMAKE_STATIC_LIBRARY_PREFIX}${LIBCXX_CXX_STATIC_ABI_LIBRARY}${CMAKE_STATIC_LIBRARY_SUFFIX}")
    endif()
    if (APPLE)
      set(MERGE_ARCHIVES_LIBTOOL "--use-libtool" "--libtool" "${CMAKE_LIBTOOL}")
    endif()
    add_custom_command(TARGET cxx_static POST_BUILD
    COMMAND
      ${PYTHON_EXECUTABLE} ${LIBCXX_SOURCE_DIR}/utils/merge_archives.py
    ARGS
      -o $<TARGET_LINKER_FILE:cxx_static>
      --ar "${CMAKE_AR}"
      ${MERGE_ARCHIVES_LIBTOOL}
      "$<TARGET_LINKER_FILE:cxx_static>"
      "${MERGE_ARCHIVES_ABI_TARGET}"
      "${MERGE_ARCHIVES_SEARCH_PATHS}"
    WORKING_DIRECTORY ${LIBCXX_BUILD_DIR}
    )
  endif()
endif()

# Add a meta-target for both libraries.
add_custom_target(cxx DEPENDS cxx-headers ${LIBCXX_BUILD_TARGETS})

if (LIBCXX_ENABLE_EXPERIMENTAL_LIBRARY)
  set(LIBCXX_EXPERIMENTAL_SOURCES
    experimental/memory_resource.cpp
    )
  add_library(cxx_experimental STATIC ${LIBCXX_EXPERIMENTAL_SOURCES})
  if (LIBCXX_ENABLE_SHARED)
    target_link_libraries(cxx_experimental PRIVATE cxx_shared)
  else()
    target_link_libraries(cxx_experimental PRIVATE cxx_static)
  endif()

  set_target_properties(cxx_experimental
    PROPERTIES
      COMPILE_FLAGS "${LIBCXX_COMPILE_FLAGS}"
      OUTPUT_NAME   "c++experimental"
  )
  cxx_add_common_build_flags(cxx_experimental)
  # Overwrite the previously-set Standard flag with -std=c++14 if supported
  check_flag_supported(-std=c++14)
  if (NOT MSVC AND LIBCXX_SUPPORTS_STD_EQ_CXX14_FLAG)
    target_compile_options(cxx_experimental PRIVATE "-std=c++14")
  endif()
endif()


if (LIBCXX_BUILD_EXTERNAL_THREAD_LIBRARY)
  file(GLOB LIBCXX_EXTERNAL_THREADING_SUPPORT_SOURCES ../test/support/external_threads.cpp)

  if (LIBCXX_ENABLE_SHARED)
    add_library(cxx_external_threads SHARED ${LIBCXX_EXTERNAL_THREADING_SUPPORT_SOURCES})
  else()
    add_library(cxx_external_threads STATIC ${LIBCXX_EXTERNAL_THREADING_SUPPORT_SOURCES})
  endif()

  set_target_properties(cxx_external_threads
    PROPERTIES
      LINK_FLAGS    "${LIBCXX_LINK_FLAGS}"
      COMPILE_FLAGS "${LIBCXX_COMPILE_FLAGS}"
      OUTPUT_NAME   "c++external_threads"
  )
endif()

if (LIBCXX_INSTALL_LIBRARY)
  if (LIBCXX_INSTALL_SHARED_LIBRARY)
    install(TARGETS cxx_shared
      ARCHIVE DESTINATION ${LIBCXX_INSTALL_PREFIX}${LIBCXX_INSTALL_LIBRARY_DIR} COMPONENT cxx
      LIBRARY DESTINATION ${LIBCXX_INSTALL_PREFIX}${LIBCXX_INSTALL_LIBRARY_DIR} COMPONENT cxx
      RUNTIME DESTINATION ${LIBCXX_INSTALL_PREFIX}bin COMPONENT cxx)
  endif()

  if (LIBCXX_INSTALL_STATIC_LIBRARY)
    install(TARGETS cxx_static
      ARCHIVE DESTINATION ${LIBCXX_INSTALL_PREFIX}${LIBCXX_INSTALL_LIBRARY_DIR} COMPONENT cxx
      LIBRARY DESTINATION ${LIBCXX_INSTALL_PREFIX}${LIBCXX_INSTALL_LIBRARY_DIR} COMPONENT cxx
      RUNTIME DESTINATION ${LIBCXX_INSTALL_PREFIX}bin COMPONENT cxx)
  endif()

  if(LIBCXX_INSTALL_EXPERIMENTAL_LIBRARY)
    install(TARGETS ${LIBCXX_INSTALL_TARGETS} ${experimental_lib}
      LIBRARY DESTINATION ${LIBCXX_INSTALL_PREFIX}${LIBCXX_INSTALL_LIBRARY_DIR} COMPONENT cxx
      ARCHIVE DESTINATION ${LIBCXX_INSTALL_PREFIX}${LIBCXX_INSTALL_LIBRARY_DIR} COMPONENT cxx
      RUNTIME DESTINATION ${LIBCXX_INSTALL_PREFIX}bin COMPONENT cxx)
  endif()

  # NOTE: This install command must go after the cxx install command otherwise
  # it will not be executed after the library symlinks are installed.
  if (LIBCXX_ENABLE_SHARED AND LIBCXX_ENABLE_ABI_LINKER_SCRIPT)
    # Replace the libc++ filename with $<TARGET_LINKER_FILE:cxx>
    # after we required CMake 3.0.
    install(FILES "${LIBCXX_LIBRARY_DIR}/libc++${CMAKE_SHARED_LIBRARY_SUFFIX}"
      DESTINATION ${LIBCXX_INSTALL_PREFIX}${LIBCXX_INSTALL_LIBRARY_DIR}
      COMPONENT libcxx)
  endif()
endif()

if (NOT CMAKE_CONFIGURATION_TYPES AND (LIBCXX_INSTALL_LIBRARY OR
                                       LIBCXX_INSTALL_HEADERS))
    if(LIBCXX_INSTALL_LIBRARY)
      set(lib_install_target cxx)
    endif()
    if (LIBCXX_INSTALL_EXPERIMENTAL_LIBRARY)
      set(experimental_lib_install_target cxx_experimental)
    endif()
    if(LIBCXX_INSTALL_HEADERS)
      set(header_install_target install-cxx-headers)
    endif()
    add_custom_target(install-cxx
                      DEPENDS ${lib_install_target}
                              ${experimental_lib_install_target}
                              ${header_install_target}
                      COMMAND "${CMAKE_COMMAND}"
                      -DCMAKE_INSTALL_COMPONENT=cxx
                      -P "${LIBCXX_BINARY_DIR}/cmake_install.cmake")
    add_custom_target(install-cxx-stripped
                      DEPENDS ${lib_install_target}
                              ${experimental_lib_install_target}
                              ${header_install_target}
                      COMMAND "${CMAKE_COMMAND}"
                      -DCMAKE_INSTALL_COMPONENT=cxx
                      -DCMAKE_INSTALL_DO_STRIP=1
                      -P "${LIBCXX_BINARY_DIR}/cmake_install.cmake")
    add_custom_target(install-libcxx DEPENDS install-cxx)
endif()<|MERGE_RESOLUTION|>--- conflicted
+++ resolved
@@ -172,12 +172,6 @@
   )
   cxx_add_common_build_flags(cxx_shared)
   cxx_set_common_defines(cxx_shared)
-<<<<<<< HEAD
-  cxx_add_warning_flags(cxx_shared)
-  cxx_add_windows_flags(cxx_shared)
-  cxx_add_config_site(cxx_shared)
-=======
->>>>>>> 6ca354ba
 
   # Link against LLVM libunwind
   if (LIBCXXABI_USE_LLVM_UNWINDER)
@@ -254,12 +248,6 @@
   )
   cxx_add_common_build_flags(cxx_static)
   cxx_set_common_defines(cxx_static)
-<<<<<<< HEAD
-  cxx_add_warning_flags(cxx_static)
-  cxx_add_windows_flags(cxx_static)
-  cxx_add_config_site(cxx_static)
-=======
->>>>>>> 6ca354ba
 
   if (LIBCXX_HERMETIC_STATIC_LIBRARY)
     # If the hermetic library doesn't define the operator new/delete functions
