--- conflicted
+++ resolved
@@ -218,12 +218,8 @@
 ; MUBUF-NEXT:    s_waitcnt vmcnt(0) expcnt(0) lgkmcnt(0)
 ; MUBUF-NEXT:    s_mov_b32 s7, s33
 ; MUBUF-NEXT:    s_mov_b32 s33, s32
-<<<<<<< HEAD
 ; MUBUF-NEXT:    v_cmp_eq_u32_e32 vcc, 0, v2
-; MUBUF-NEXT:    s_add_u32 s32, s32, 0x400
-=======
 ; MUBUF-NEXT:    s_addk_i32 s32, 0x400
->>>>>>> 05289dfb
 ; MUBUF-NEXT:    s_and_saveexec_b64 s[4:5], vcc
 ; MUBUF-NEXT:    s_cbranch_execz BB2_3
 ; MUBUF-NEXT:  ; %bb.1: ; %bb.0
@@ -256,17 +252,10 @@
 ; FLATSCR-LABEL: func_non_entry_block_static_alloca_align4:
 ; FLATSCR:       ; %bb.0: ; %entry
 ; FLATSCR-NEXT:    s_waitcnt vmcnt(0) expcnt(0) lgkmcnt(0)
-<<<<<<< HEAD
-; FLATSCR-NEXT:    s_mov_b32 s4, s33
+; FLATSCR-NEXT:    s_mov_b32 s3, s33
 ; FLATSCR-NEXT:    s_mov_b32 s33, s32
 ; FLATSCR-NEXT:    v_cmp_eq_u32_e32 vcc, 0, v2
-; FLATSCR-NEXT:    s_add_u32 s32, s32, 16
-=======
-; FLATSCR-NEXT:    s_mov_b32 s3, s33
-; FLATSCR-NEXT:    v_cmp_eq_u32_e32 vcc, 0, v2
-; FLATSCR-NEXT:    s_mov_b32 s33, s32
 ; FLATSCR-NEXT:    s_add_i32 s32, s32, 16
->>>>>>> 05289dfb
 ; FLATSCR-NEXT:    s_and_saveexec_b64 s[0:1], vcc
 ; FLATSCR-NEXT:    s_cbranch_execz BB2_3
 ; FLATSCR-NEXT:  ; %bb.1: ; %bb.0
