//===--- amdgpu/src/rtl.cpp --------------------------------------- C++ -*-===//
//
// Part of the LLVM Project, under the Apache License v2.0 with LLVM Exceptions.
// See https://llvm.org/LICENSE.txt for license information.
// SPDX-License-Identifier: Apache-2.0 WITH LLVM-exception
// Modifications Copyright (c) 2022 Advanced Micro Devices, Inc. All rights reserved.
// Notified per clause 4(b) of the license.
//
//===----------------------------------------------------------------------===//
//
// RTL for AMD hsa machine
//
//===----------------------------------------------------------------------===//

#include <algorithm>
#include <assert.h>
#include <cstdio>
#include <cstdlib>
#include <cstring>
#include <dlfcn.h>
#include <functional>
#include <libelf.h>
#include <list>
#include <memory>
#include <mutex>
#include <shared_mutex>
#include <unordered_map>
#include <vector>

#include "impl_runtime.h"
#include "interop_hsa.h"

#include "internal.h"
#include "rt.h"
#include "small_pool.h"

#include "DeviceEnvironment.h"
#include "get_elf_mach_gfx_name.h"
#include "memtype.h"
#include "omptargetplugin.h"
#include "print_tracing.h"
#include "trace.h"

#include "llvm/Frontend/OpenMP/OMPConstants.h"
#include "llvm/Frontend/OpenMP/OMPGridValues.h"

#include "MemoryManager.h"

#include "utils.h"

#ifdef OMPT_SUPPORT
#include <ompt_device_callbacks.h>
#define OMPT_IF_ENABLED(stmts)                                                 \
  do {                                                                         \
    if (ompt_device_callbacks.is_enabled()) {                                  \
      stmts                                                                    \
    }                                                                          \
  } while (0)
#define OMPT_IF_TRACING_ENABLED(stmts)                                         \
  do {                                                                         \
    if (ompt_device_callbacks.is_tracing_enabled()) {                          \
      stmts                                                                    \
    }                                                                          \
  } while (0)
#else
#define OMPT_IF_ENABLED(stmts)
#define OMPT_IF_TRACING_ENABLED(stmts)
#endif

/// Libomptarget function that will be used to set num_teams in trace records.
typedef void (*libomptarget_ompt_set_granted_teams_t)(uint32_t);
libomptarget_ompt_set_granted_teams_t ompt_set_granted_teams_fn = nullptr;
std::mutex granted_teams_mtx;

/// Libomptarget function that will be used to set timestamps in trace records.
typedef void (*libomptarget_ompt_set_timestamp_t)(uint64_t start, uint64_t end);
libomptarget_ompt_set_timestamp_t ompt_set_timestamp_fn = nullptr;
std::mutex ompt_set_timestamp_mtx;

SmallPoolMgrTy SmallPoolMgr;

// hostrpc interface, FIXME: consider moving to its own include these are
// statically linked into amdgpu/plugin if present from hostrpc_services.a,
// linked as --whole-archive to override the weak symbols that are used to
// implement a fallback for toolchains that do not yet have a hostrpc library.
extern "C" {
uint64_t hostrpc_assign_buffer(hsa_agent_t Agent, hsa_queue_t *ThisQ,
                               uint32_t DeviceId);
hsa_status_t hostrpc_init();
hsa_status_t hostrpc_terminate();

__attribute__((weak)) hsa_status_t hostrpc_init() { return HSA_STATUS_SUCCESS; }
__attribute__((weak)) hsa_status_t hostrpc_terminate() {
  return HSA_STATUS_SUCCESS;
}
__attribute__((weak)) uint64_t hostrpc_assign_buffer(hsa_agent_t, hsa_queue_t *,
                                                     uint32_t DeviceId) {
  DP("Warning: Attempting to assign hostrpc to device %u, but hostrpc library "
     "missing\n",
     DeviceId);
  return 0;
}
}

// Heuristic parameters used for kernel launch
// Number of teams per CU to allow scheduling flexibility
static const unsigned DefaultTeamsPerCU = 4;

// Data structure used to keep track of coarse grain memory regions
AMDGPUMemTypeBitFieldTable *coarse_grain_mem_tab = nullptr;

int print_kernel_trace;

#ifdef OMPTARGET_DEBUG
#define check(msg, status)                                                     \
  if (status != HSA_STATUS_SUCCESS) {                                          \
    DP(#msg " failed\n");                                                      \
  } else {                                                                     \
    DP(#msg " succeeded\n");                                                   \
  }
#else
#define check(msg, status)                                                     \
  {}
#endif

#include "elf_common.h"

namespace hsa {
template <typename C> hsa_status_t iterate_agents(C Cb) {
  auto L = [](hsa_agent_t Agent, void *Data) -> hsa_status_t {
    C *Unwrapped = static_cast<C *>(Data);
    return (*Unwrapped)(Agent);
  };
  return hsa_iterate_agents(L, static_cast<void *>(&Cb));
}

template <typename C>
hsa_status_t amd_agent_iterate_memory_pools(hsa_agent_t Agent, C Cb) {
  auto L = [](hsa_amd_memory_pool_t MemoryPool, void *Data) -> hsa_status_t {
    C *Unwrapped = static_cast<C *>(Data);
    return (*Unwrapped)(MemoryPool);
  };

  return hsa_amd_agent_iterate_memory_pools(Agent, L, static_cast<void *>(&Cb));
}

} // namespace hsa

/// Keep entries table per device
struct FuncOrGblEntryTy {
  __tgt_target_table Table;
  std::vector<__tgt_offload_entry> Entries;
};

typedef enum { INIT = 1, FINI } initORfini;

typedef struct DeviceImageTy {
  int size;
  bool initfini;
  DeviceImageTy() {
    size = 0;
    initfini = false;
  }
  DeviceImageTy(int s, bool init_fini) {
    size = s;
    initfini = init_fini;
  }
  ~DeviceImageTy() {}
} Image_t;

struct KernelArgPool {
private:
  static pthread_mutex_t Mutex;

public:
  uint32_t KernargSegmentSize;
  void *KernargRegion = nullptr;
  std::queue<int> FreeKernargSegments;

  uint32_t kernargSizeIncludingImplicit() {
    return KernargSegmentSize + sizeof(impl_implicit_args_t);
  }

  ~KernelArgPool() {
    if (KernargRegion) {
      auto R = hsa_amd_memory_pool_free(KernargRegion);
      if (R != HSA_STATUS_SUCCESS) {
        DP("hsa_amd_memory_pool_free failed: %s\n", get_error_string(R));
      }
    }
  }

  // Can't really copy or move a mutex
  KernelArgPool() = default;
  KernelArgPool(const KernelArgPool &) = delete;
  KernelArgPool(KernelArgPool &&) = delete;

  KernelArgPool(uint32_t KernargSegmentSize, hsa_amd_memory_pool_t &MemoryPool)
      : KernargSegmentSize(KernargSegmentSize) {

    // impl uses one pool per kernel for all gpus, with a fixed upper size
    // preserving that exact scheme here, including the queue<int>

    hsa_status_t Err = hsa_amd_memory_pool_allocate(
        MemoryPool, kernargSizeIncludingImplicit() * MAX_NUM_KERNELS, 0,
        &KernargRegion);

    if (Err != HSA_STATUS_SUCCESS) {
      DP("hsa_amd_memory_pool_allocate failed: %s\n", get_error_string(Err));
      KernargRegion = nullptr; // paranoid
      return;
    }

    Err = core::allow_access_to_all_gpu_agents(KernargRegion);
    if (Err != HSA_STATUS_SUCCESS) {
      DP("hsa allow_access_to_all_gpu_agents failed: %s\n",
         get_error_string(Err));
      auto R = hsa_amd_memory_pool_free(KernargRegion);
      if (R != HSA_STATUS_SUCCESS) {
        // if free failed, can't do anything more to resolve it
        DP("hsa memory poll free failed: %s\n", get_error_string(Err));
      }
      KernargRegion = nullptr;
      return;
    }

    for (int I = 0; I < MAX_NUM_KERNELS; I++) {
      FreeKernargSegments.push(I);
    }
  }

  void *allocate(uint64_t ArgNum) {
    assert((ArgNum * sizeof(void *)) == KernargSegmentSize);
    Lock L(&Mutex);
    void *Res = nullptr;
    if (!FreeKernargSegments.empty()) {

      int FreeIdx = FreeKernargSegments.front();
      Res = static_cast<void *>(static_cast<char *>(KernargRegion) +
                                (FreeIdx * kernargSizeIncludingImplicit()));
      assert(FreeIdx == pointerToIndex(Res));
      FreeKernargSegments.pop();
    }
    return Res;
  }

  void deallocate(void *Ptr) {
    Lock L(&Mutex);
    int Idx = pointerToIndex(Ptr);
    FreeKernargSegments.push(Idx);
  }

private:
  int pointerToIndex(void *Ptr) {
    ptrdiff_t Bytes =
        static_cast<char *>(Ptr) - static_cast<char *>(KernargRegion);
    assert(Bytes >= 0);
    assert(Bytes % kernargSizeIncludingImplicit() == 0);
    return Bytes / kernargSizeIncludingImplicit();
  }
  struct Lock {
    Lock(pthread_mutex_t *M) : M(M) { pthread_mutex_lock(M); }
    ~Lock() { pthread_mutex_unlock(M); }
    pthread_mutex_t *M;
  };
};
pthread_mutex_t KernelArgPool::Mutex = PTHREAD_MUTEX_INITIALIZER;

/// Use a single entity to encode a kernel and a set of flags
struct KernelTy {
  llvm::omp::OMPTgtExecModeFlags ExecutionMode;
  int16_t ConstWGSize;
  int32_t DeviceId;
  void *CallStackAddr = nullptr;
  const char *Name;

  KernelTy(llvm::omp::OMPTgtExecModeFlags ExecutionMode, int16_t ConstWgSize,
           int32_t DeviceId, void *CallStackAddr, const char *Name,
           uint32_t KernargSegmentSize,
           hsa_amd_memory_pool_t &KernArgMemoryPool,
           std::unordered_map<std::string, std::unique_ptr<KernelArgPool>>
               &KernelArgPoolMap)
      : ExecutionMode(ExecutionMode), ConstWGSize(ConstWgSize),
        DeviceId(DeviceId), CallStackAddr(CallStackAddr), Name(Name) {
    DP("Construct kernelinfo: ExecMode %d\n", ExecutionMode);

    std::string N(Name);
    if (KernelArgPoolMap.find(N) == KernelArgPoolMap.end()) {
      KernelArgPoolMap.insert(
          std::make_pair(N, std::unique_ptr<KernelArgPool>(new KernelArgPool(
                                KernargSegmentSize, KernArgMemoryPool))));
    }
  }
};

template <typename Callback> static hsa_status_t findAgents(Callback CB) {

  hsa_status_t Err =
      hsa::iterate_agents([&](hsa_agent_t Agent) -> hsa_status_t {
        hsa_device_type_t DeviceType;
        // get_info fails iff HSA runtime not yet initialized
        hsa_status_t Err =
            hsa_agent_get_info(Agent, HSA_AGENT_INFO_DEVICE, &DeviceType);

        if (Err != HSA_STATUS_SUCCESS) {
          if (print_kernel_trace > 0)
            DP("rtl.cpp: err %s\n", get_error_string(Err));

          return Err;
        }

        CB(DeviceType, Agent);
        return HSA_STATUS_SUCCESS;
      });

  // iterate_agents fails iff HSA runtime not yet initialized
  if (print_kernel_trace > 0 && Err != HSA_STATUS_SUCCESS) {
    DP("rtl.cpp: err %s\n", get_error_string(Err));
  }

  return Err;
}

static void callbackQueue(hsa_status_t Status, hsa_queue_t *Source,
                          void *Data) {
  if (Status != HSA_STATUS_SUCCESS) {
    const char *StatusString;
    if (hsa_status_string(Status, &StatusString) != HSA_STATUS_SUCCESS) {
      StatusString = "unavailable";
    }
    DP("[%s:%d] GPU error in queue %p %d (%s)\n", __FILE__, __LINE__, Source,
       Status, StatusString);
    abort();
  }
}

namespace core {

void launchInitFiniKernel(int32_t, void *, const size_t &, const initORfini);

namespace {

bool checkResult(hsa_status_t Err, const char *ErrMsg) {
  if (Err == HSA_STATUS_SUCCESS)
    return true;

  REPORT("%s", ErrMsg);
  REPORT("%s", get_error_string(Err));
  return false;
}

void packetStoreRelease(uint32_t *Packet, uint16_t Header, uint16_t Rest) {
  __atomic_store_n(Packet, Header | (Rest << 16), __ATOMIC_RELEASE);
}

uint16_t createHeader() {
  uint16_t Header = HSA_PACKET_TYPE_KERNEL_DISPATCH << HSA_PACKET_HEADER_TYPE;
  // header |= 1 << 8; // set barrier bit?
  Header |= HSA_FENCE_SCOPE_SYSTEM << HSA_PACKET_HEADER_ACQUIRE_FENCE_SCOPE;
  Header |= HSA_FENCE_SCOPE_SYSTEM << HSA_PACKET_HEADER_RELEASE_FENCE_SCOPE;
  return Header;
}

uint16_t create_BarrierAND_header() {
  uint16_t header = HSA_PACKET_TYPE_BARRIER_AND << HSA_PACKET_HEADER_TYPE;
  header |= HSA_FENCE_SCOPE_SYSTEM << HSA_PACKET_HEADER_ACQUIRE_FENCE_SCOPE;
  header |= HSA_FENCE_SCOPE_SYSTEM << HSA_PACKET_HEADER_RELEASE_FENCE_SCOPE;
  return header;
}

static uint64_t acquire_available_packet_id(hsa_queue_t *Queue) {
  uint64_t packet_id = hsa_queue_add_write_index_relaxed(Queue, 1);
  bool full = true;
  while (full) {
    full =
        packet_id >= (Queue->size + hsa_queue_load_read_index_scacquire(Queue));
  }
  return packet_id;
}

hsa_status_t isValidMemoryPool(hsa_amd_memory_pool_t MemoryPool) {
  bool AllocAllowed = false;
  hsa_status_t Err = hsa_amd_memory_pool_get_info(
      MemoryPool, HSA_AMD_MEMORY_POOL_INFO_RUNTIME_ALLOC_ALLOWED,
      &AllocAllowed);
  if (Err != HSA_STATUS_SUCCESS) {
    DP("Alloc allowed in memory pool check failed: %s\n",
       get_error_string(Err));
    return Err;
  }

  size_t Size = 0;
  Err = hsa_amd_memory_pool_get_info(MemoryPool, HSA_AMD_MEMORY_POOL_INFO_SIZE,
                                     &Size);
  if (Err != HSA_STATUS_SUCCESS) {
    DP("Get memory pool size failed: %s\n", get_error_string(Err));
    return Err;
  }

  return (AllocAllowed && Size > 0) ? HSA_STATUS_SUCCESS : HSA_STATUS_ERROR;
}

hsa_status_t addMemoryPool(hsa_amd_memory_pool_t MemoryPool, void *Data) {
  std::vector<hsa_amd_memory_pool_t> *Result =
      static_cast<std::vector<hsa_amd_memory_pool_t> *>(Data);

  hsa_status_t Err;
  if ((Err = isValidMemoryPool(MemoryPool)) != HSA_STATUS_SUCCESS) {
    return Err;
  }

  Result->push_back(MemoryPool);
  return HSA_STATUS_SUCCESS;
}

} // namespace
} // namespace core

struct EnvironmentVariables {
  int NumTeams;
  int TeamLimit;
  int TeamThreadLimit;
  int MaxTeamsDefault;
  int DynamicMemSize;
};

template <uint32_t wavesize>
static constexpr const llvm::omp::GV &getGridValue() {
  return llvm::omp::getAMDGPUGridValues<wavesize>();
}

struct HSALifetime {
  // Wrapper around HSA used to ensure it is constructed before other types
  // and destructed after, which means said other types can use raii for
  // cleanup without risking running outside of the lifetime of HSA
  const hsa_status_t S;

  bool HSAInitSuccess() { return S == HSA_STATUS_SUCCESS; }
  HSALifetime() : S(hsa_init()) {}

  ~HSALifetime() {
    if (S == HSA_STATUS_SUCCESS) {
      hsa_status_t Err = hsa_shut_down();
      if (Err != HSA_STATUS_SUCCESS) {
        // Can't call into HSA to get a string from the integer
        DP("Shutting down HSA failed: %d\n", Err);
      }
    }
  }
};

// Handle scheduling of multiple hsa_queue's per device to
// multiple threads (one scheduler per device)
class HSAQueueScheduler {
public:
  HSAQueueScheduler() : Current(0) {}

  HSAQueueScheduler(const HSAQueueScheduler &) = delete;

  HSAQueueScheduler(HSAQueueScheduler &&Q) {
    Current = Q.Current.load();
    for (uint8_t I = 0; I < NUM_QUEUES_PER_DEVICE; I++) {
      HSAQueues[I] = Q.HSAQueues[I];
      Q.HSAQueues[I] = nullptr;
    }
  }

  // \return false if any HSA queue creation fails
  bool createQueues(hsa_agent_t HSAAgent, uint32_t QueueSize) {
    for (uint8_t I = 0; I < NUM_QUEUES_PER_DEVICE; I++) {
      hsa_queue_t *Q = nullptr;
      hsa_status_t Rc =
          hsa_queue_create(HSAAgent, QueueSize, HSA_QUEUE_TYPE_MULTI,
                           callbackQueue, NULL, UINT32_MAX, UINT32_MAX, &Q);
      if (Rc != HSA_STATUS_SUCCESS) {
        DP("Failed to create HSA queue %d\n", I);
        return false;
      }
      HSAQueues[I] = Q;
    }
    return true;
  }

  ~HSAQueueScheduler() {
    for (uint8_t I = 0; I < NUM_QUEUES_PER_DEVICE; I++) {
      if (HSAQueues[I]) {
        hsa_status_t Err = hsa_queue_destroy(HSAQueues[I]);
        if (Err != HSA_STATUS_SUCCESS)
          DP("Error destroying HSA queue");
      }
    }
  }

  // \return next queue to use for device
  hsa_queue_t *next() {
    return HSAQueues[(Current.fetch_add(1, std::memory_order_relaxed)) %
                     NUM_QUEUES_PER_DEVICE];
  }

  /// Enable/disable queue profiling for OMPT trace records
  void enableQueueProfiling(int enable) {
    for (uint8_t i = 0; i < NUM_QUEUES_PER_DEVICE; ++i) {
      hsa_status_t err =
          hsa_amd_profiling_set_profiler_enabled(HSAQueues[i], enable);
      if (err != HSA_STATUS_SUCCESS)
        DP("Error enabling queue profiling\n");
    }
  }

  // Get the Number of Queues per Device
  int getNumQueues() { return NUM_QUEUES_PER_DEVICE; }

private:
  // Number of queues per device
  enum : uint8_t { NUM_QUEUES_PER_DEVICE = 4 };
  hsa_queue_t *HSAQueues[NUM_QUEUES_PER_DEVICE] = {};
  std::atomic<uint8_t> Current;
};

/// Class containing all the device information
class RTLDeviceInfoTy : HSALifetime {
  std::vector<std::list<FuncOrGblEntryTy>> FuncGblEntries;

  struct QueueDeleter {
    void operator()(hsa_queue_t *Q) {
      if (Q) {
        hsa_status_t Err = hsa_queue_destroy(Q);
        if (Err != HSA_STATUS_SUCCESS) {
          DP("Error destroying hsa queue: %s\n", get_error_string(Err));
        }
      }
    }
  };

public:
  bool ConstructionSucceeded = false;

  // load binary populates symbol tables and mutates various global state
  // run uses those symbol tables
  std::shared_timed_mutex LoadRunLock;

  int NumberOfDevices = 0;

  /// List that contains all the kernels.
  /// FIXME: we may need this to be per device and per library.
  std::list<KernelTy> KernelsList;
  std::unordered_map<std::string /*kernel*/, std::unique_ptr<KernelArgPool>>
      KernelArgPoolMap;

  // GPU devices
  std::vector<hsa_agent_t> HSAAgents;
  std::vector<HSAQueueScheduler> HSAQueueSchedulers; // one per gpu

  // CPUs
  std::vector<hsa_agent_t> CPUAgents;

  // Device properties
  std::vector<int> ComputeUnits;
  std::vector<int> GroupsPerDevice;
  std::vector<int> ThreadsPerGroup;
  std::vector<int> WarpSize;
  std::vector<std::string> GPUName;

  // OpenMP properties
  std::vector<int> NumTeams;
  std::vector<int> NumThreads;

  // OpenMP Environment properties
  EnvironmentVariables Env;

  // OpenMP Requires Flags
  int64_t RequiresFlags;

  // Resource pools
  SignalPoolT FreeSignalPool;

  bool HostcallRequired = false;

  std::vector<hsa_executable_t> HSAExecutables;

  std::map<void *, Image_t> ImageList;
  std::vector<std::map<std::string, atl_kernel_info_t>> KernelInfoTable;
  std::vector<std::map<std::string, atl_symbol_info_t>> SymbolInfoTable;

  hsa_amd_memory_pool_t KernArgPool;

  // fine grained memory pool for host allocations
  hsa_amd_memory_pool_t HostFineGrainedMemoryPool;

  // fine and coarse-grained memory pools per offloading device
  std::vector<hsa_amd_memory_pool_t> DeviceFineGrainedMemoryPools;
  std::vector<hsa_amd_memory_pool_t> DeviceCoarseGrainedMemoryPools;

  struct ImplFreePtrDeletor {
    void operator()(void *P) {
      core::Runtime::Memfree(P); // ignore failure to free
    }
  };

  // device_State shared across loaded binaries, error if inconsistent size
  std::vector<std::pair<std::unique_ptr<void, ImplFreePtrDeletor>, uint64_t>>
      DeviceStateStore;

  static const unsigned HardTeamLimit =
      (1 << 16) - 1; // 64K needed to fit in uint16
  static const int DefaultNumTeams = 128;

  /// HSA system clock frequency. Modeled after ROCclr Timestamp functionality
  double TicksToTime = 0;

  // These need to be per-device since different devices can have different
  // wave sizes, but are currently the same number for each so that refactor
  // can be postponed.
  static_assert(getGridValue<32>().GV_Max_Teams ==
                    getGridValue<64>().GV_Max_Teams,
                "");
  static const int MaxTeams = getGridValue<64>().GV_Max_Teams;

  static_assert(getGridValue<32>().GV_Max_WG_Size ==
                    getGridValue<64>().GV_Max_WG_Size,
                "");
  static const int MaxWgSize = getGridValue<64>().GV_Max_WG_Size;

  static_assert(getGridValue<32>().GV_Default_WG_Size ==
                    getGridValue<64>().GV_Default_WG_Size,
                "");
  static const int DefaultWgSize = getGridValue<64>().GV_Default_WG_Size;

  using MemcpyFunc = hsa_status_t (*)(hsa_signal_t, void *, void *, size_t Size,
                                      hsa_agent_t, hsa_amd_memory_pool_t,
				      bool *UserLocked);
  hsa_status_t freesignalpoolMemcpy(void *Dest, void *Src, size_t Size,
                                    MemcpyFunc Func, int32_t DeviceId,
				    hsa_signal_t &S, bool &UserLocked) {
    hsa_agent_t Agent = HSAAgents[DeviceId];
    S = FreeSignalPool.pop();
    if (S.handle == 0) {
      return HSA_STATUS_ERROR;
    }
    hsa_status_t R = Func(S, Dest, Src, Size, Agent, HostFineGrainedMemoryPool, &UserLocked);
 // FIXME   FreeSignalPool.push(S);
    return R;
  }

  hsa_status_t freesignalpoolMemcpyD2H(void *Dest, void *Src, size_t Size,
                                       int32_t DeviceId, hsa_signal_t &Signal,
				       bool &UserLocked) {
    return freesignalpoolMemcpy(Dest, Src, Size, impl_memcpy_d2h, DeviceId,
		    Signal, UserLocked);
  }

  hsa_status_t freesignalpoolMemcpyH2D(void *Dest, void *Src, size_t Size,
                                       int32_t DeviceId,  hsa_signal_t &Signal,
				       bool &UserLocked) {
    return freesignalpoolMemcpy(Dest, Src, Size, impl_memcpy_h2d, DeviceId,
		    Signal, UserLocked);
  }

  static void printDeviceInfo(int32_t DeviceId, hsa_agent_t Agent) {
    char TmpChar[1000];
    uint16_t Major, Minor;
    uint32_t TmpUInt;
    uint32_t TmpUInt2;
    uint32_t CacheSize[4];
    bool TmpBool;
    uint16_t WorkgroupMaxDim[3];
    hsa_dim3_t GridMaxDim;

    // Getting basic information about HSA and Device
    core::checkResult(
        hsa_system_get_info(HSA_SYSTEM_INFO_VERSION_MAJOR, &Major),
        "Error from hsa_system_get_info when obtaining "
        "HSA_SYSTEM_INFO_VERSION_MAJOR\n");
    core::checkResult(
        hsa_system_get_info(HSA_SYSTEM_INFO_VERSION_MINOR, &Minor),
        "Error from hsa_system_get_info when obtaining "
        "HSA_SYSTEM_INFO_VERSION_MINOR\n");
    printf("    HSA Runtime Version: \t\t%u.%u \n", Major, Minor);
    printf("    HSA OpenMP Device Number: \t\t%d \n", DeviceId);
    core::checkResult(
        hsa_agent_get_info(
            Agent, (hsa_agent_info_t)HSA_AMD_AGENT_INFO_PRODUCT_NAME, TmpChar),
        "Error returned from hsa_agent_get_info when obtaining "
        "HSA_AMD_AGENT_INFO_PRODUCT_NAME\n");
    printf("    Product Name: \t\t\t%s \n", TmpChar);
    core::checkResult(hsa_agent_get_info(Agent, HSA_AGENT_INFO_NAME, TmpChar),
                      "Error returned from hsa_agent_get_info when obtaining "
                      "HSA_AGENT_INFO_NAME\n");
    printf("    Device Name: \t\t\t%s \n", TmpChar);
    core::checkResult(
        hsa_agent_get_info(Agent, HSA_AGENT_INFO_VENDOR_NAME, TmpChar),
        "Error returned from hsa_agent_get_info when obtaining "
        "HSA_AGENT_INFO_NAME\n");
    printf("    Vendor Name: \t\t\t%s \n", TmpChar);
    hsa_device_type_t DevType;
    core::checkResult(
        hsa_agent_get_info(Agent, HSA_AGENT_INFO_DEVICE, &DevType),
        "Error returned from hsa_agent_get_info when obtaining "
        "HSA_AGENT_INFO_DEVICE\n");
    printf("    Device Type: \t\t\t%s \n",
           DevType == HSA_DEVICE_TYPE_CPU
               ? "CPU"
               : (DevType == HSA_DEVICE_TYPE_GPU
                      ? "GPU"
                      : (DevType == HSA_DEVICE_TYPE_DSP ? "DSP" : "UNKNOWN")));
    core::checkResult(
        hsa_agent_get_info(Agent, HSA_AGENT_INFO_QUEUES_MAX, &TmpUInt),
        "Error returned from hsa_agent_get_info when obtaining "
        "HSA_AGENT_INFO_QUEUES_MAX\n");
    printf("    Max Queues: \t\t\t%u \n", TmpUInt);
    core::checkResult(
        hsa_agent_get_info(Agent, HSA_AGENT_INFO_QUEUE_MIN_SIZE, &TmpUInt),
        "Error returned from hsa_agent_get_info when obtaining "
        "HSA_AGENT_INFO_QUEUE_MIN_SIZE\n");
    printf("    Queue Min Size: \t\t\t%u \n", TmpUInt);
    core::checkResult(
        hsa_agent_get_info(Agent, HSA_AGENT_INFO_QUEUE_MAX_SIZE, &TmpUInt),
        "Error returned from hsa_agent_get_info when obtaining "
        "HSA_AGENT_INFO_QUEUE_MAX_SIZE\n");
    printf("    Queue Max Size: \t\t\t%u \n", TmpUInt);

    // Getting cache information
    printf("    Cache:\n");

    // FIXME: This is deprecated according to HSA documentation. But using
    // hsa_agent_iterate_caches and hsa_cache_get_info breaks execution during
    // runtime.
    core::checkResult(
        hsa_agent_get_info(Agent, HSA_AGENT_INFO_CACHE_SIZE, CacheSize),
        "Error returned from hsa_agent_get_info when obtaining "
        "HSA_AGENT_INFO_CACHE_SIZE\n");

    for (int I = 0; I < 4; I++) {
      if (CacheSize[I]) {
        printf("      L%u: \t\t\t\t%u bytes\n", I, CacheSize[I]);
      }
    }

    core::checkResult(
        hsa_agent_get_info(Agent,
                           (hsa_agent_info_t)HSA_AMD_AGENT_INFO_CACHELINE_SIZE,
                           &TmpUInt),
        "Error returned from hsa_agent_get_info when obtaining "
        "HSA_AMD_AGENT_INFO_CACHELINE_SIZE\n");
    printf("    Cacheline Size: \t\t\t%u \n", TmpUInt);
    core::checkResult(
        hsa_agent_get_info(
            Agent, (hsa_agent_info_t)HSA_AMD_AGENT_INFO_MAX_CLOCK_FREQUENCY,
            &TmpUInt),
        "Error returned from hsa_agent_get_info when obtaining "
        "HSA_AMD_AGENT_INFO_MAX_CLOCK_FREQUENCY\n");
    printf("    Max Clock Freq(MHz): \t\t%u \n", TmpUInt);
    core::checkResult(
        hsa_agent_get_info(
            Agent, (hsa_agent_info_t)HSA_AMD_AGENT_INFO_COMPUTE_UNIT_COUNT,
            &TmpUInt),
        "Error returned from hsa_agent_get_info when obtaining "
        "HSA_AMD_AGENT_INFO_COMPUTE_UNIT_COUNT\n");
    printf("    Compute Units: \t\t\t%u \n", TmpUInt);
    core::checkResult(hsa_agent_get_info(
                          Agent,
                          (hsa_agent_info_t)HSA_AMD_AGENT_INFO_NUM_SIMDS_PER_CU,
                          &TmpUInt),
                      "Error returned from hsa_agent_get_info when obtaining "
                      "HSA_AMD_AGENT_INFO_NUM_SIMDS_PER_CU\n");
    printf("    SIMD per CU: \t\t\t%u \n", TmpUInt);
    core::checkResult(
        hsa_agent_get_info(Agent, HSA_AGENT_INFO_FAST_F16_OPERATION, &TmpBool),
        "Error returned from hsa_agent_get_info when obtaining "
        "HSA_AMD_AGENT_INFO_NUM_SIMDS_PER_CU\n");
    printf("    Fast F16 Operation: \t\t%s \n", (TmpBool ? "TRUE" : "FALSE"));
    core::checkResult(
        hsa_agent_get_info(Agent, HSA_AGENT_INFO_WAVEFRONT_SIZE, &TmpUInt2),
        "Error returned from hsa_agent_get_info when obtaining "
        "HSA_AGENT_INFO_WAVEFRONT_SIZE\n");
    printf("    Wavefront Size: \t\t\t%u \n", TmpUInt2);
    core::checkResult(
        hsa_agent_get_info(Agent, HSA_AGENT_INFO_WORKGROUP_MAX_SIZE, &TmpUInt),
        "Error returned from hsa_agent_get_info when obtaining "
        "HSA_AGENT_INFO_WORKGROUP_MAX_SIZE\n");
    printf("    Workgroup Max Size: \t\t%u \n", TmpUInt);
    core::checkResult(hsa_agent_get_info(Agent,
                                         HSA_AGENT_INFO_WORKGROUP_MAX_DIM,
                                         WorkgroupMaxDim),
                      "Error returned from hsa_agent_get_info when obtaining "
                      "HSA_AGENT_INFO_WORKGROUP_MAX_DIM\n");
    printf("    Workgroup Max Size per Dimension:\n");
    printf("      x: \t\t\t\t%u\n", WorkgroupMaxDim[0]);
    printf("      y: \t\t\t\t%u\n", WorkgroupMaxDim[1]);
    printf("      z: \t\t\t\t%u\n", WorkgroupMaxDim[2]);
    core::checkResult(hsa_agent_get_info(
                          Agent,
                          (hsa_agent_info_t)HSA_AMD_AGENT_INFO_MAX_WAVES_PER_CU,
                          &TmpUInt),
                      "Error returned from hsa_agent_get_info when obtaining "
                      "HSA_AMD_AGENT_INFO_MAX_WAVES_PER_CU\n");
    printf("    Max Waves Per CU: \t\t\t%u \n", TmpUInt);
    printf("    Max Work-item Per CU: \t\t%u \n", TmpUInt * TmpUInt2);
    core::checkResult(
        hsa_agent_get_info(Agent, HSA_AGENT_INFO_GRID_MAX_SIZE, &TmpUInt),
        "Error returned from hsa_agent_get_info when obtaining "
        "HSA_AGENT_INFO_GRID_MAX_SIZE\n");
    printf("    Grid Max Size: \t\t\t%u \n", TmpUInt);
    core::checkResult(
        hsa_agent_get_info(Agent, HSA_AGENT_INFO_GRID_MAX_DIM, &GridMaxDim),
        "Error returned from hsa_agent_get_info when obtaining "
        "HSA_AGENT_INFO_GRID_MAX_DIM\n");
    printf("    Grid Max Size per Dimension: \t\t\n");
    printf("      x: \t\t\t\t%u\n", GridMaxDim.x);
    printf("      y: \t\t\t\t%u\n", GridMaxDim.y);
    printf("      z: \t\t\t\t%u\n", GridMaxDim.z);
    core::checkResult(
        hsa_agent_get_info(Agent, HSA_AGENT_INFO_FBARRIER_MAX_SIZE, &TmpUInt),
        "Error returned from hsa_agent_get_info when obtaining "
        "HSA_AGENT_INFO_FBARRIER_MAX_SIZE\n");
    printf("    Max fbarriers/Workgrp: \t\t%u\n", TmpUInt);

    printf("    Memory Pools:\n");
    auto CbMem = [](hsa_amd_memory_pool_t Region, void *Data) -> hsa_status_t {
      std::string TmpStr;
      size_t Size;
      bool Alloc, Access;
      hsa_amd_segment_t Segment;
      hsa_amd_memory_pool_global_flag_t GlobalFlags;
      core::checkResult(
          hsa_amd_memory_pool_get_info(
              Region, HSA_AMD_MEMORY_POOL_INFO_GLOBAL_FLAGS, &GlobalFlags),
          "Error returned from hsa_amd_memory_pool_get_info when obtaining "
          "HSA_AMD_MEMORY_POOL_INFO_GLOBAL_FLAGS\n");
      core::checkResult(hsa_amd_memory_pool_get_info(
                            Region, HSA_AMD_MEMORY_POOL_INFO_SEGMENT, &Segment),
                        "Error returned from hsa_amd_memory_pool_get_info when "
                        "obtaining HSA_AMD_MEMORY_POOL_INFO_SEGMENT\n");

      switch (Segment) {
      case HSA_AMD_SEGMENT_GLOBAL:
        TmpStr = "GLOBAL; FLAGS: ";
        if (HSA_AMD_MEMORY_POOL_GLOBAL_FLAG_KERNARG_INIT & GlobalFlags)
          TmpStr += "KERNARG, ";
        if (HSA_AMD_MEMORY_POOL_GLOBAL_FLAG_FINE_GRAINED & GlobalFlags)
          TmpStr += "FINE GRAINED, ";
        if (HSA_AMD_MEMORY_POOL_GLOBAL_FLAG_COARSE_GRAINED & GlobalFlags)
          TmpStr += "COARSE GRAINED, ";
        break;
      case HSA_AMD_SEGMENT_READONLY:
        TmpStr = "READONLY";
        break;
      case HSA_AMD_SEGMENT_PRIVATE:
        TmpStr = "PRIVATE";
        break;
      case HSA_AMD_SEGMENT_GROUP:
        TmpStr = "GROUP";
        break;
      }
      printf("      Pool %s: \n", TmpStr.c_str());

      core::checkResult(hsa_amd_memory_pool_get_info(
                            Region, HSA_AMD_MEMORY_POOL_INFO_SIZE, &Size),
                        "Error returned from hsa_amd_memory_pool_get_info when "
                        "obtaining HSA_AMD_MEMORY_POOL_INFO_SIZE\n");
      printf("        Size: \t\t\t\t %zu bytes\n", Size);
      core::checkResult(
          hsa_amd_memory_pool_get_info(
              Region, HSA_AMD_MEMORY_POOL_INFO_RUNTIME_ALLOC_ALLOWED, &Alloc),
          "Error returned from hsa_amd_memory_pool_get_info when obtaining "
          "HSA_AMD_MEMORY_POOL_INFO_RUNTIME_ALLOC_ALLOWED\n");
      printf("        Allocatable: \t\t\t %s\n", (Alloc ? "TRUE" : "FALSE"));
      core::checkResult(
          hsa_amd_memory_pool_get_info(
              Region, HSA_AMD_MEMORY_POOL_INFO_RUNTIME_ALLOC_GRANULE, &Size),
          "Error returned from hsa_amd_memory_pool_get_info when obtaining "
          "HSA_AMD_MEMORY_POOL_INFO_RUNTIME_ALLOC_GRANULE\n");
      printf("        Runtime Alloc Granule: \t\t %zu bytes\n", Size);
      core::checkResult(
          hsa_amd_memory_pool_get_info(
              Region, HSA_AMD_MEMORY_POOL_INFO_RUNTIME_ALLOC_ALIGNMENT, &Size),
          "Error returned from hsa_amd_memory_pool_get_info when obtaining "
          "HSA_AMD_MEMORY_POOL_INFO_RUNTIME_ALLOC_ALIGNMENT\n");
      printf("        Runtime Alloc alignment: \t %zu bytes\n", Size);
      core::checkResult(
          hsa_amd_memory_pool_get_info(
              Region, HSA_AMD_MEMORY_POOL_INFO_ACCESSIBLE_BY_ALL, &Access),
          "Error returned from hsa_amd_memory_pool_get_info when obtaining "
          "HSA_AMD_MEMORY_POOL_INFO_ACCESSIBLE_BY_ALL\n");
      printf("        Accessable by all: \t\t %s\n",
             (Access ? "TRUE" : "FALSE"));

      return HSA_STATUS_SUCCESS;
    };
    // Iterate over all the memory regions for this agent. Get the memory region
    // type and size
    hsa_amd_agent_iterate_memory_pools(Agent, CbMem, nullptr);

    printf("    ISAs:\n");
    auto CBIsas = [](hsa_isa_t Isa, void *Data) -> hsa_status_t {
      char TmpChar[1000];
      core::checkResult(hsa_isa_get_info_alt(Isa, HSA_ISA_INFO_NAME, TmpChar),
                        "Error returned from hsa_isa_get_info_alt when "
                        "obtaining HSA_ISA_INFO_NAME\n");
      printf("        Name: \t\t\t\t %s\n", TmpChar);

      return HSA_STATUS_SUCCESS;
    };
    // Iterate over all the memory regions for this agent. Get the memory region
    // type and size
    hsa_agent_iterate_isas(Agent, CBIsas, nullptr);
  }

  // Record entry point associated with device
  void addOffloadEntry(int32_t DeviceId, __tgt_offload_entry Entry) {
    assert(DeviceId < (int32_t)FuncGblEntries.size() &&
           "Unexpected device id!");
    FuncOrGblEntryTy &E = FuncGblEntries[DeviceId].back();

    E.Entries.push_back(Entry);
  }

  // Return true if the entry is associated with device
  bool findOffloadEntry(int32_t DeviceId, void *Addr) {
    assert(DeviceId < (int32_t)FuncGblEntries.size() &&
           "Unexpected device id!");
    FuncOrGblEntryTy &E = FuncGblEntries[DeviceId].back();

    for (auto &It : E.Entries) {
      if (It.addr == Addr)
        return true;
    }

    return false;
  }

  // Return the pointer to the target entries table
  __tgt_target_table *getOffloadEntriesTable(int32_t DeviceId) {
    assert(DeviceId < (int32_t)FuncGblEntries.size() &&
           "Unexpected device id!");
    FuncOrGblEntryTy &E = FuncGblEntries[DeviceId].back();

    int32_t Size = E.Entries.size();

    // Table is empty
    if (!Size)
      return 0;

    __tgt_offload_entry *Begin = &E.Entries[0];
    __tgt_offload_entry *End = &E.Entries[Size - 1];

    // Update table info according to the entries and return the pointer
    E.Table.EntriesBegin = Begin;
    E.Table.EntriesEnd = ++End;

    return &E.Table;
  }

  // Clear entries table for a device
  void clearOffloadEntriesTable(int DeviceId) {
    assert(DeviceId < (int32_t)FuncGblEntries.size() &&
           "Unexpected device id!");
    FuncGblEntries[DeviceId].emplace_back();
    FuncOrGblEntryTy &E = FuncGblEntries[DeviceId].back();
    E.Entries.clear();
    E.Table.EntriesBegin = E.Table.EntriesEnd = 0;
  }

  hsa_status_t addDeviceMemoryPool(hsa_amd_memory_pool_t MemoryPool,
                                   unsigned int DeviceId) {
    assert(DeviceId < DeviceFineGrainedMemoryPools.size() && "Error here.");
    uint32_t GlobalFlags = 0;
    hsa_status_t Err = hsa_amd_memory_pool_get_info(
        MemoryPool, HSA_AMD_MEMORY_POOL_INFO_GLOBAL_FLAGS, &GlobalFlags);

    if (Err != HSA_STATUS_SUCCESS) {
      return Err;
    }

    if (GlobalFlags & HSA_AMD_MEMORY_POOL_GLOBAL_FLAG_FINE_GRAINED) {
      DeviceFineGrainedMemoryPools[DeviceId] = MemoryPool;
    } else if (GlobalFlags & HSA_AMD_MEMORY_POOL_GLOBAL_FLAG_COARSE_GRAINED) {
      DeviceCoarseGrainedMemoryPools[DeviceId] = MemoryPool;
    }

    return HSA_STATUS_SUCCESS;
  }

  hsa_status_t setupDevicePools(const std::vector<hsa_agent_t> &Agents) {
    for (unsigned int DeviceId = 0; DeviceId < Agents.size(); DeviceId++) {
      hsa_status_t Err = hsa::amd_agent_iterate_memory_pools(
          Agents[DeviceId], [&](hsa_amd_memory_pool_t MemoryPool) {
            hsa_status_t ValidStatus = core::isValidMemoryPool(MemoryPool);
            if (ValidStatus != HSA_STATUS_SUCCESS) {
              DP("Alloc allowed in memory pool check failed: %s\n",
                 get_error_string(ValidStatus));
              return HSA_STATUS_SUCCESS;
            }
            return addDeviceMemoryPool(MemoryPool, DeviceId);
          });

      if (Err != HSA_STATUS_SUCCESS) {
        DP("[%s:%d] %s failed: %s\n", __FILE__, __LINE__,
           "Iterate all memory pools", get_error_string(Err));
        return Err;
      }
    }
    return HSA_STATUS_SUCCESS;
  }

  hsa_status_t setupHostMemoryPools(std::vector<hsa_agent_t> &Agents) {
    std::vector<hsa_amd_memory_pool_t> HostPools;

    // collect all the "valid" pools for all the given agents.
    for (const auto &Agent : Agents) {
      hsa_status_t Err = hsa_amd_agent_iterate_memory_pools(
          Agent, core::addMemoryPool, static_cast<void *>(&HostPools));
      if (Err != HSA_STATUS_SUCCESS) {
        DP("addMemoryPool returned %s, continuing\n", get_error_string(Err));
      }
    }

    // We need two fine-grained pools.
    //  1. One with kernarg flag set for storing kernel arguments
    //  2. Second for host allocations
    bool FineGrainedMemoryPoolSet = false;
    bool KernArgPoolSet = false;
    for (const auto &MemoryPool : HostPools) {
      hsa_status_t Err = HSA_STATUS_SUCCESS;
      uint32_t GlobalFlags = 0;
      Err = hsa_amd_memory_pool_get_info(
          MemoryPool, HSA_AMD_MEMORY_POOL_INFO_GLOBAL_FLAGS, &GlobalFlags);
      if (Err != HSA_STATUS_SUCCESS) {
        DP("Get memory pool info failed: %s\n", get_error_string(Err));
        return Err;
      }

      if (GlobalFlags & HSA_AMD_MEMORY_POOL_GLOBAL_FLAG_FINE_GRAINED) {
        if (GlobalFlags & HSA_AMD_MEMORY_POOL_GLOBAL_FLAG_KERNARG_INIT) {
          KernArgPool = MemoryPool;
          KernArgPoolSet = true;
        }
        HostFineGrainedMemoryPool = MemoryPool;
        FineGrainedMemoryPoolSet = true;
      }
    }

    if (FineGrainedMemoryPoolSet && KernArgPoolSet)
      return HSA_STATUS_SUCCESS;

    return HSA_STATUS_ERROR;
  }

  hsa_amd_memory_pool_t getDeviceMemoryPool(unsigned int DeviceId) {
    assert(DeviceId >= 0 && DeviceId < DeviceCoarseGrainedMemoryPools.size() &&
           "Invalid device Id");
    return DeviceCoarseGrainedMemoryPools[DeviceId];
  }

  hsa_amd_memory_pool_t getHostMemoryPool() {
    return HostFineGrainedMemoryPool;
  }

  static int readEnv(const char *Env, int Default = -1) {
    const char *EnvStr = getenv(Env);
    int Res = Default;
    if (EnvStr) {
      Res = std::stoi(EnvStr);
      DP("Parsed %s=%d\n", Env, Res);
    }
    return Res;
  }

  // Enable/disable queue profiling for all devices, consumed by OMPT trace
  // records
  void enableQueueProfiling(int enable) {
    for (int i = 0; i < NumberOfDevices; ++i)
      HSAQueueSchedulers[i].enableQueueProfiling(enable);
  }

  /// Tracker of memory allocation types.
  // tgt_rtl_data_free is not passed memory type (host or device)
  // but it is saved in this data structure
  class AMDGPUDeviceAllocatorTy : public DeviceAllocatorTy {
    int DeviceId;
    std::unordered_map<void *, TargetAllocTy> HostAllocations;

  public:
    AMDGPUDeviceAllocatorTy(int DeviceId) : DeviceId(DeviceId) {}

    void *allocate(size_t size, void *, TargetAllocTy kind) override {
      if (size == 0)
        return nullptr;
      void *ptr = nullptr;
      switch (kind) {
      case TARGET_ALLOC_DEFAULT:
      case TARGET_ALLOC_DEVICE: {
        void *devPtr;
        hsa_status_t err = device_malloc(&devPtr, size, DeviceId);
        ptr = (err == HSA_STATUS_SUCCESS) ? devPtr : nullptr;
        if (!ptr)
          REPORT("Error allocating device memory");
        break;
      }
      case TARGET_ALLOC_HOST:
      case TARGET_ALLOC_SHARED:
        ptr = malloc(size);
        if (!ptr)
          REPORT("Error allocating host memory");
        HostAllocations[ptr] = kind;
        break;
      }

      return ptr;
    }

    int dev_free(void *ptr) override {
      TargetAllocTy kind = (HostAllocations.find(ptr) == HostAllocations.end())
                               ? TARGET_ALLOC_DEFAULT
                               : TARGET_ALLOC_HOST;
      hsa_status_t err = HSA_STATUS_SUCCESS;

      err = unlock_memory(ptr);
      if (err != HSA_STATUS_SUCCESS)
        DP("Error when unlocking memory\n");

      switch (kind) {
      case TARGET_ALLOC_DEFAULT:
      case TARGET_ALLOC_DEVICE: {
        hsa_status_t err;
        err = core::Runtime::Memfree(ptr);
        if (err != HSA_STATUS_SUCCESS) {
          DP("Error when freeing device memory\n");
          return OFFLOAD_FAIL;
        }
        break;
      }
      case TARGET_ALLOC_HOST:
      case TARGET_ALLOC_SHARED:
        free(ptr);
        break;
      }
      return OFFLOAD_SUCCESS;
    }
  };

  // One device allocator per device
  std::vector<AMDGPUDeviceAllocatorTy> DeviceAllocators;

  RTLDeviceInfoTy() {
    DP("Start initializing " GETNAME(TARGET_NAME) "\n");

    // LIBOMPTARGET_KERNEL_TRACE provides a kernel launch trace to stderr
    // anytime. You do not need a debug library build.
    //  0 => no tracing
    //  1 => tracing dispatch only
    // >1 => verbosity increase

    if (!HSAInitSuccess()) {
      DP("Error when initializing HSA in " GETNAME(TARGET_NAME) "\n");
      return;
    }

    // Initialize system timestamp conversion factor, modeled after ROCclr
    uint64_t ticks_frequency;
    hsa_status_t freq_err = hsa_system_get_info(
        HSA_SYSTEM_INFO_TIMESTAMP_FREQUENCY, &ticks_frequency);
    if (freq_err == HSA_STATUS_SUCCESS)
      TicksToTime = (double)1e9 / double(ticks_frequency);
    else {
      DP("Error calling hsa_system_get_info for timestamp frequency: %s\n",
         get_error_string(freq_err));
    }

    if (char *EnvStr = getenv("LIBOMPTARGET_KERNEL_TRACE"))
      print_kernel_trace = atoi(EnvStr);
    else
      print_kernel_trace = 0;

    hsa_status_t Err = core::atl_init_gpu_context();
    if (Err != HSA_STATUS_SUCCESS) {
      DP("Error when initializing " GETNAME(TARGET_NAME) "\n");
      return;
    }

    // Init hostcall soon after initializing hsa
    hostrpc_init();

    Err = findAgents([&](hsa_device_type_t DeviceType, hsa_agent_t Agent) {
      if (DeviceType == HSA_DEVICE_TYPE_CPU) {
        CPUAgents.push_back(Agent);
      } else {
        HSAAgents.push_back(Agent);
      }
    });
    if (Err != HSA_STATUS_SUCCESS)
      return;

    NumberOfDevices = (int)HSAAgents.size();

    if (NumberOfDevices == 0) {
      DP("There are no devices supporting HSA.\n");
      return;
    }
    DP("There are %d devices supporting HSA.\n", NumberOfDevices);

    // Init the device info
    HSAQueueSchedulers.reserve(NumberOfDevices);
    FuncGblEntries.resize(NumberOfDevices);
    ThreadsPerGroup.resize(NumberOfDevices);
    ComputeUnits.resize(NumberOfDevices);
    GPUName.resize(NumberOfDevices);
    GroupsPerDevice.resize(NumberOfDevices);
    WarpSize.resize(NumberOfDevices);
    NumTeams.resize(NumberOfDevices);
    NumThreads.resize(NumberOfDevices);
    DeviceStateStore.resize(NumberOfDevices);
    KernelInfoTable.resize(NumberOfDevices);
    SymbolInfoTable.resize(NumberOfDevices);
    DeviceCoarseGrainedMemoryPools.resize(NumberOfDevices);
    DeviceFineGrainedMemoryPools.resize(NumberOfDevices);

    Err = setupDevicePools(HSAAgents);
    if (Err != HSA_STATUS_SUCCESS) {
      DP("Setup for Device Memory Pools failed\n");
      return;
    }

    Err = setupHostMemoryPools(CPUAgents);
    if (Err != HSA_STATUS_SUCCESS) {
      DP("Setup for Host Memory Pools failed\n");
      return;
    }

#ifdef OMPT_SUPPORT
    // TODO ompt_device_callbacks.enabled is not yet set since
    // register_callbacks on the plugin instance is not yet
    // called. Hence, unconditionally prepare devices.
    ompt_device_callbacks.prepare_devices(NumberOfDevices);
#endif

    for (int I = 0; I < NumberOfDevices; I++) {
      uint32_t QueueSize = 0;
      {
        hsa_status_t Err = hsa_agent_get_info(
            HSAAgents[I], HSA_AGENT_INFO_QUEUE_MAX_SIZE, &QueueSize);
        if (Err != HSA_STATUS_SUCCESS) {
          DP("HSA query QUEUE_MAX_SIZE failed for agent %d\n", I);
          return;
        }
        enum { MaxQueueSize = 4096 };
        if (QueueSize > MaxQueueSize) {
          QueueSize = MaxQueueSize;
        }
      }

      {
        HSAQueueScheduler QSched;
        if (!QSched.createQueues(HSAAgents[I], QueueSize))
          return;
        HSAQueueSchedulers.emplace_back(std::move(QSched));
      }

      DeviceStateStore[I] = {nullptr, 0};
    }

    for (int I = 0; I < NumberOfDevices; I++) {
      ThreadsPerGroup[I] = RTLDeviceInfoTy::DefaultWgSize;
      GroupsPerDevice[I] = RTLDeviceInfoTy::DefaultNumTeams;
      ComputeUnits[I] = 1;
      DP("Device %d: Initial groupsPerDevice %d & ThreadsPerGroup %d\n", I,
         GroupsPerDevice[I], ThreadsPerGroup[I]);
    }

    // Get environment variables regarding teams
    Env.TeamLimit = readEnv("OMP_TEAM_LIMIT");
    Env.NumTeams = readEnv("OMP_NUM_TEAMS");
    Env.MaxTeamsDefault = readEnv("OMP_MAX_TEAMS_DEFAULT");
    Env.TeamThreadLimit = readEnv("OMP_TEAMS_THREAD_LIMIT");
    Env.DynamicMemSize = readEnv("LIBOMPTARGET_SHARED_MEMORY_SIZE", 0);

    // Default state.
    RequiresFlags = OMP_REQ_UNDEFINED;

    for (int I = 0; I < NumberOfDevices; ++I)
      DeviceAllocators.emplace_back(I);
    ConstructionSucceeded = true;
  }

  ~RTLDeviceInfoTy() {
    DP("Finalizing the " GETNAME(TARGET_NAME) " DeviceInfo.\n");

    OMPT_IF_ENABLED(for (int i = 0; i < NumberOfDevices; i++) {
      ompt_device_callbacks.ompt_callback_device_finalize(i);
    });

    if (!HSAInitSuccess()) {
      // Then none of these can have been set up and they can't be torn down
      return;
    }

    // Cleanup by unlocking all the locked pointers from the small pools
    SmallPoolTy::PtrVecTy AllPtrs = SmallPoolMgr.getAllPoolPtrs();
    for (const auto &e : AllPtrs) {
      hsa_status_t err = HSA_STATUS_SUCCESS;
      assert(already_locked(e, &err, nullptr));

      DP("Calling hsa_amd_memory_unlock in RTLDeviceInfoTy dtor for PoolPtr "
         "%p\n",
         e);

      err = hsa_amd_memory_unlock(e);
      if (err != HSA_STATUS_SUCCESS)
        DP("PoolPtr memory_unlock returned %s, continuing\n",
           get_error_string(err));
    }

    for (int i = 0; i < NumberOfDevices; i++) {
      std::map<void *, Image_t>::iterator itr = ImageList.begin();
      if (itr != ImageList.end()) {
        void *img = itr->first;
        Image_t img_attr = (itr->second);
        core::launchInitFiniKernel(i, img, img_attr.size, FINI);
        itr++;
      }
    }

    // Run destructors on types that use HSA before
    // impl_finalize removes access to it
    DeviceStateStore.clear();
    KernelArgPoolMap.clear();
    // Terminate hostrpc before finalizing hsa
    hostrpc_terminate();

    hsa_status_t Err;
    for (uint32_t I = 0; I < HSAExecutables.size(); I++) {
      Err = hsa_executable_destroy(HSAExecutables[I]);
      if (Err != HSA_STATUS_SUCCESS) {
        DP("[%s:%d] %s failed: %s\n", __FILE__, __LINE__,
           "Destroying executable", get_error_string(Err));
      }
    }
  }
};

pthread_mutex_t SignalPoolT::mutex = PTHREAD_MUTEX_INITIALIZER;

// Putting accesses to DeviceInfo global behind a function call prior
// to changing to use init_plugin/deinit_plugin calls

/// Global function for enabling/disabling queue profiling, used for OMPT trace
/// records.
static RTLDeviceInfoTy *DeviceInfoState = nullptr;
static RTLDeviceInfoTy &DeviceInfo() { return *DeviceInfoState; }

<<<<<<< HEAD
int32_t __tgt_rtl_init_plugin() {
  DeviceInfoState = new RTLDeviceInfoTy;
  return (DeviceInfoState && DeviceInfoState->ConstructionSucceeded)
             ? OFFLOAD_SUCCESS
             : OFFLOAD_FAIL;
}

void ompt_enable_queue_profiling(int enable) {
  DeviceInfo().enableQueueProfiling(enable);
}

int32_t __tgt_rtl_deinit_plugin() {
#if fixme
  if (DeviceInfoState)
    delete DeviceInfoState;
#endif
  return OFFLOAD_SUCCESS;
}

=======
>>>>>>> f1eb945f
namespace {

/// Retrieve the libomptarget function for setting timestamps in trace records
static void ensureTimestampFn() {
  std::unique_lock<std::mutex> timestamp_fn_lck(ompt_set_timestamp_mtx);
  if (ompt_set_timestamp_fn)
    return;
  void *vptr = dlsym(NULL, "libomptarget_ompt_set_timestamp");
  assert(vptr && "OMPT set timestamp entry point not found");
  ompt_set_timestamp_fn =
      reinterpret_cast<libomptarget_ompt_set_timestamp_t>(vptr);
}

/// Get the HSA system timestamps for the input signal associated with an
/// async copy and pass the information to libomptarget
static void recordCopyTimingInNs(hsa_signal_t signal) {
  hsa_amd_profiling_async_copy_time_t time_rec;
  hsa_status_t err = hsa_amd_profiling_get_async_copy_time(signal, &time_rec);
  if (err != HSA_STATUS_SUCCESS) {
    DP("Getting profiling_async_copy_time returned %s, continuing\n",
       get_error_string(err));
    return;
  }
  // Retrieve the libomptarget function pointer if required
  ensureTimestampFn();
  // No need to hold a lock
  // Factor in the frequency
  ompt_set_timestamp_fn(time_rec.start * DeviceInfo().TicksToTime,
                        time_rec.end * DeviceInfo().TicksToTime);
}

/// Get the HSA system timestamps for the input agent and signal associated
/// with a kernel dispatch and pass the information to libomptarget
static void recordKernelTimingInNs(hsa_signal_t signal, hsa_agent_t agent) {
  hsa_amd_profiling_dispatch_time_t time_rec;
  hsa_status_t err =
      hsa_amd_profiling_get_dispatch_time(agent, signal, &time_rec);
  if (err != HSA_STATUS_SUCCESS) {
    DP("Getting profiling_dispatch_time returned %s, continuing\n",
       get_error_string(err));
    return;
  }
  // Retrieve the libomptarget function pointer if required
  ensureTimestampFn();
  // No need to hold a lock
  // Factor in the frequency
  ompt_set_timestamp_fn(time_rec.start * DeviceInfo().TicksToTime,
                        time_rec.end * DeviceInfo().TicksToTime);
}

/// Get the current HSA system timestamp
static uint64_t getSystemTimestampInNs() {
  uint64_t timestamp = 0;
  hsa_status_t err = hsa_system_get_info(HSA_SYSTEM_INFO_TIMESTAMP, &timestamp);
  if (err != HSA_STATUS_SUCCESS) {
    DP("Error while getting system timestamp: %s\n", get_error_string(err));
  }
  return timestamp * DeviceInfo().TicksToTime;
}

/// RAII used for timing certain plugin functionality and transferring the
/// information to libomptarget
struct OmptTimestampRAII {
  OmptTimestampRAII() { OMPT_IF_TRACING_ENABLED(setStart();); }
  ~OmptTimestampRAII() { OMPT_IF_ENABLED(setTimestamp();); }

private:
  uint64_t StartTime = 0;
  void setStart() { StartTime = getSystemTimestampInNs(); }
  void setTimestamp() {
    uint64_t EndTime = getSystemTimestampInNs();
    ensureTimestampFn();
    ompt_set_timestamp_fn(StartTime, EndTime);
  }
};

// Enable delaying of memory copy completion check
// and unlocking of host pointers used in the transfer
class AMDGPUAsyncInfoDataTy {
public:
  AMDGPUAsyncInfoDataTy()
      : HstPtr(nullptr), HstOrPoolPtr(nullptr), Size(0),
        alreadyCompleted(false), userLocked(false){};
  AMDGPUAsyncInfoDataTy(hsa_signal_t signal, void *HPtr, void *EitherPtr,
                        size_t Sz, bool userLocked)
      : signal(signal), HstPtr(HPtr), HstOrPoolPtr(EitherPtr), Size(Sz),
        alreadyCompleted(false), userLocked(userLocked) {}

  AMDGPUAsyncInfoDataTy(const AMDGPUAsyncInfoDataTy &) = delete;
  AMDGPUAsyncInfoDataTy(AMDGPUAsyncInfoDataTy &&) = default; // assume noexcept

  AMDGPUAsyncInfoDataTy &operator=(const AMDGPUAsyncInfoDataTy &&tmp) {
    signal = tmp.signal;
    HstPtr = tmp.HstPtr;
    HstOrPoolPtr = tmp.HstOrPoolPtr;
    Size = tmp.Size;
    alreadyCompleted = tmp.alreadyCompleted;
    userLocked = tmp.userLocked;
    return *this;
  }

  inline hsa_signal_t getSignal() const { return signal; }

  hsa_status_t waitToComplete() {
    if (alreadyCompleted)
      return HSA_STATUS_SUCCESS;
    hsa_signal_value_t init = 1;
    hsa_signal_value_t success = 0;
    hsa_status_t err = wait_for_signal(signal, init, success);
    OMPT_IF_TRACING_ENABLED(recordCopyTimingInNs(signal););

    // Now that the operation is complete, copy data from PoolPtr
    // to HstPtr if applicable
    if (HstPtr != HstOrPoolPtr) {
      assert(HstPtr != nullptr && HstOrPoolPtr != nullptr &&
             "HstPr and PoolPtr both must be non-null");
      DP("Memcpy %lu bytes from PoolPtr %p to HstPtr %p\n", Size, HstOrPoolPtr,
         HstPtr);
      memcpy(HstPtr, HstOrPoolPtr, Size);
    }

    DeviceInfo().FreeSignalPool.push(signal);
    alreadyCompleted = true;
    return err;
  }

  hsa_status_t releaseResources() {
    if (userLocked)
      return HSA_STATUS_SUCCESS;

    // If allocated from the pool, just release the ptr to the pool without
    // unlocking it
    assert(HstPtr != nullptr && HstOrPoolPtr != nullptr &&
           "Both HstPtr and HstOrPoolPtr must be non-null");
    if (HstOrPoolPtr != HstPtr) {
      DP("Releasing %p into pool without unlocking\n", HstOrPoolPtr);
      SmallPoolMgr.releaseIntoPool(Size, HstPtr);
      return HSA_STATUS_SUCCESS;
    }
    DP("Calling hsa_amd_memory_unlock %p\n", HstPtr);
    return hsa_amd_memory_unlock(HstPtr);
  }

private:
  hsa_signal_t signal;
  /// HostPtr initially passed in from a higher layer
  void *HstPtr;
  /// HstOrPoolPtr could be what was initially passed in from a higher layer or
  // it could be a pool pointer
  void *HstOrPoolPtr;    // for delayed unlocking
  size_t Size;           // size of data
  bool alreadyCompleted; // libomptarget might call synchronize multiple times:
                         // only serve once
  bool userLocked;       // skip unlocking when user provided locked pointer
};

// Enable delaying of kernel launch completion check
class AMDGPUAsyncInfoComputeTy {
public:
  AMDGPUAsyncInfoComputeTy()
      : kernelExecutionCompleted(false), ArgPool(nullptr), kernarg(nullptr) {}
  AMDGPUAsyncInfoComputeTy(hsa_signal_t signal, hsa_agent_t agt,
                           KernelArgPool *ArgPool, void *kernarg)
      : kernelExecutionCompleted(false), signal(signal), agent(agt),
        ArgPool(ArgPool), kernarg(kernarg) {}

  ~AMDGPUAsyncInfoComputeTy() {}
  AMDGPUAsyncInfoComputeTy(const AMDGPUAsyncInfoComputeTy &) = delete;

  AMDGPUAsyncInfoComputeTy(AMDGPUAsyncInfoComputeTy &&tmp) = default;

  AMDGPUAsyncInfoComputeTy &operator=(const AMDGPUAsyncInfoComputeTy &&tmp) {
    kernelExecutionCompleted = tmp.kernelExecutionCompleted;
    signal = tmp.signal;
    agent = tmp.agent;
    ArgPool = tmp.ArgPool;
    kernarg = tmp.kernarg;
    return *this;
  }

  inline bool hasCompleted() const { return kernelExecutionCompleted; }

  hsa_status_t waitToComplete() {
    hsa_signal_value_t init = 1;
    hsa_signal_value_t success = 0;
    hsa_status_t err = wait_for_signal(signal, init, success);
    OMPT_IF_TRACING_ENABLED(recordKernelTimingInNs(signal, agent););
    DeviceInfo().FreeSignalPool.push(signal);
    assert(ArgPool);
    ArgPool->deallocate(kernarg);
    kernelExecutionCompleted = true;
    return err;
  }

private:
  // used to prevent tgt_rtl_data_retrieve to start copy before kernel has
  // finishe
  bool kernelExecutionCompleted;

  hsa_signal_t signal;
  hsa_agent_t agent;
  KernelArgPool *ArgPool; // needed for deallocation of kernarg
  void *kernarg;          // kernarg ptr used by kernel launch
};

class AMDGPUAsyncInfoQueueTy {
public:
  AMDGPUAsyncInfoQueueTy()
      : hasMapEnteringInfo(false), hasMapExitingInfo(false),
        hasKernelLaunchInfo(false),
        kernelLaunchInfo(AMDGPUAsyncInfoComputeTy()) {
    // reserve capacity for vectors: best guess or get libomptarget to tell us
    // precisely how much (modify interface)
  }

  ~AMDGPUAsyncInfoQueueTy() {
    mapEnteringInfo.clear();
    mapExitingInfo.clear();
  }

  void addMapEnteringInfo(AMDGPUAsyncInfoDataTy &&enter) {
    hasMapEnteringInfo = true;
    mapEnteringInfo.emplace_back(std::move(enter));
  }

  void addMapExitingInfo(AMDGPUAsyncInfoDataTy &&exit) {
    hasMapExitingInfo = true;
    mapExitingInfo.emplace_back(std::move(exit));
  }

  void addKernelLaunchInfo(const AMDGPUAsyncInfoComputeTy &&launch) {
    hasKernelLaunchInfo = true;
    kernelLaunchInfo = std::move(launch);
  }

  inline bool needToWaitForKernel() const {
    return hasKernelLaunchInfo && !kernelLaunchInfo.hasCompleted();
  }

  AMDGPUAsyncInfoComputeTy &getKernelInfo() { return kernelLaunchInfo; }

  // create barrierAND packets for map-entering info's
  hsa_status_t createMapEnteringDependencies(hsa_queue_t *queue);
  hsa_status_t waitForKernelCompletion();
  void waitForMapExiting();
  hsa_status_t synchronize();

private:
  // currently a literal constant in the HSA header file
  static constexpr size_t maxBarrierANDSignals =
      sizeof(hsa_barrier_and_packet_s::dep_signal) / sizeof(hsa_signal_t);
  bool hasMapEnteringInfo;
  bool hasMapExitingInfo;
  bool hasKernelLaunchInfo;

  std::vector<AMDGPUAsyncInfoDataTy> mapEnteringInfo;
  std::vector<AMDGPUAsyncInfoDataTy> mapExitingInfo;
  AMDGPUAsyncInfoComputeTy kernelLaunchInfo;

  // signals used by barrierAND packets (if needed)
  std::vector<hsa_signal_t> barrierANDCompletionSignals;
};

hsa_status_t
AMDGPUAsyncInfoQueueTy::createMapEnteringDependencies(hsa_queue_t *queue) {
  // fast track: kernel without map-entering phase
  if (!hasMapEnteringInfo)
    return HSA_STATUS_SUCCESS;

  int numBarrierANDPackets =
      mapEnteringInfo.size() / maxBarrierANDSignals +
      ((mapEnteringInfo.size() % maxBarrierANDSignals == 0) ? 0 : 1);

  // to schedule numBarrierANDPackets (n) Barrier-AND packets, we need
  // - n completion signals
  // - n packet IDs
  // - n packets
  uint64_t barrierANDMapEnteringPacketIDs[numBarrierANDPackets];
  hsa_barrier_and_packet_s
      *barrierANDMapEnteringBarrierPackets[numBarrierANDPackets];
  for (int i = 0; i < numBarrierANDPackets; i++) {
    hsa_signal_t completion_signal = DeviceInfo().FreeSignalPool.pop();
    if (completion_signal.handle == 0) {
      DP("Failed to get signal instance\n");
      return HSA_STATUS_ERROR;
    }
    barrierANDCompletionSignals.emplace_back(completion_signal);

    uint64_t packetId = core::acquire_available_packet_id(queue);
    barrierANDMapEnteringPacketIDs[i] = packetId;
    const uint32_t mask = queue->size - 1; // size is a power of 2
    hsa_barrier_and_packet_s *barrierPacket =
        (hsa_barrier_and_packet_s *)queue->base_address + (packetId & mask);

    // completion signal is not needed: can I leave this empty?
    // check at runtime
    barrierPacket->completion_signal =
        completion_signal; // link packet to its completion signal

    barrierANDMapEnteringBarrierPackets[i] = barrierPacket;
  }

  // Create input dependecies between map-entering info and BarrierAND
  // packet
  for (int i = 0, k = 0; i < mapEnteringInfo.size(); i += 5, k++) {
    // Fill Barrier-AND packet with signals from MapEntering phase
    hsa_signal_t zeroHandleSignal;
    zeroHandleSignal.handle = 0;
    barrierANDMapEnteringBarrierPackets[k]->dep_signal[0] =
        mapEnteringInfo[i].getSignal();
    barrierANDMapEnteringBarrierPackets[k]->dep_signal[1] =
        (i + 1 < mapEnteringInfo.size()) ? mapEnteringInfo[i + 1].getSignal()
                                         : zeroHandleSignal;
    barrierANDMapEnteringBarrierPackets[k]->dep_signal[2] =
        (i + 2 < mapEnteringInfo.size()) ? mapEnteringInfo[i + 2].getSignal()
                                         : zeroHandleSignal;
    barrierANDMapEnteringBarrierPackets[k]->dep_signal[3] =
        (i + 3 < mapEnteringInfo.size()) ? mapEnteringInfo[i + 3].getSignal()
                                         : zeroHandleSignal;
    barrierANDMapEnteringBarrierPackets[k]->dep_signal[4] =
        (i + 4 < mapEnteringInfo.size()) ? mapEnteringInfo[i + 4].getSignal()
                                         : zeroHandleSignal;

    // enqueue into device queue
    // Set signal to 1. It will be decremented to 0 by HSA runtime once
    // Barrier-AND packet is complete
    hsa_signal_store_relaxed(
        barrierANDMapEnteringBarrierPackets[k]->completion_signal, 1);

    // Publish the packet indicating it is ready to be processed
    core::packetStoreRelease(
        reinterpret_cast<uint32_t *>(barrierANDMapEnteringBarrierPackets[k]),
        core::create_BarrierAND_header(), 0);

    hsa_signal_store_relaxed(queue->doorbell_signal,
                             barrierANDMapEnteringPacketIDs[k]);
  }
  return HSA_STATUS_SUCCESS;
}

hsa_status_t AMDGPUAsyncInfoQueueTy::waitForKernelCompletion() {
  if (!hasKernelLaunchInfo)
    return HSA_STATUS_SUCCESS;
  return kernelLaunchInfo.waitToComplete();
}

void AMDGPUAsyncInfoQueueTy::waitForMapExiting() {
  if (!hasMapExitingInfo)
    return;

  for (auto &&s : mapExitingInfo)
    s.waitToComplete();
}

hsa_status_t AMDGPUAsyncInfoQueueTy::synchronize() {
  // fast tracks:
  // - kernel with no map-entering and no map-exiting info's
  // - single data submission
  // - single data retrieval
  if (hasKernelLaunchInfo && !hasMapEnteringInfo && !hasMapExitingInfo)
    return waitForKernelCompletion();

  // in absence of kernel and map exiting info, only wait for data submit's
  if (!hasKernelLaunchInfo && hasMapEnteringInfo && !hasMapExitingInfo) {
    for(auto &&enter : mapEnteringInfo) {
      enter.waitToComplete();
      enter.releaseResources();
    }
    return HSA_STATUS_SUCCESS;
  }

  // in absence of kernel and map entering info's, only wait for data retrieve's
  if (!hasKernelLaunchInfo && !hasMapEnteringInfo && hasMapExitingInfo) {
    for(auto &&exit : mapExitingInfo) {
      exit.waitToComplete();
      exit.releaseResources();
    }
    return HSA_STATUS_SUCCESS;
  }

  // slow track: all other cases, such as any combination
  // of kernel plus map-entering or map-exiting info's
  // or both. Either have to wait for kernel (no map-exiting)
  // or for all map-exiting events
  if (!hasMapExitingInfo) {
    waitForKernelCompletion();
  } else
    waitForMapExiting();

  // finally, release all resources
  for (auto &&ent : mapEnteringInfo)
    ent.releaseResources();

  for (auto &&ext : mapExitingInfo)
    ext.releaseResources();

  for (int i = 0; i < barrierANDCompletionSignals.size(); i++)
    DeviceInfo().FreeSignalPool.push(barrierANDCompletionSignals[i]);

  return HSA_STATUS_SUCCESS;
}

/// Get a pointer from a small pool, given a host pointer
void *prepareHstPtrForDataRetrieve(size_t Size, void *HstPtr) {
  void *PoolPtr = SmallPoolMgr.allocateFromPool(Size, HstPtr);
  if (PoolPtr != nullptr) {
    DP("prepareHstPtrForDataRetrieve: HostPtr %p PoolPtr %p\n", HstPtr,
       PoolPtr);
    return PoolPtr;
  }
  return HstPtr;
}

int32_t dataRetrieve(int32_t DeviceId, void *HstPtr, void *TgtPtr, int64_t Size,
                     AMDGPUAsyncInfoDataTy &AsyncData) {
  assert(DeviceId < DeviceInfo().NumberOfDevices && "Device ID too large");
  // Return success if we are not copying back to host from target.
  if (!HstPtr)
    return OFFLOAD_SUCCESS;
  hsa_status_t Err;
  DP("Retrieve data %ld bytes, (tgt:%016llx) -> (hst:%016llx).\n", Size,
     (long long unsigned)(Elf64_Addr)TgtPtr,
     (long long unsigned)(Elf64_Addr)HstPtr);

<<<<<<< HEAD
  void *HstOrPoolPtr = prepareHstPtrForDataRetrieve(Size, HstPtr);
  assert(HstOrPoolPtr && "HstOrPoolPtr cannot be null");

  hsa_signal_t Signal;
  bool UserLocked;
  Err = DeviceInfo().freesignalpoolMemcpyD2H(HstOrPoolPtr, TgtPtr, (size_t)Size,
                                           DeviceId, Signal, UserLocked);
=======
  Err = DeviceInfo().freesignalpoolMemcpyD2H(HstPtr, TgtPtr, (size_t)Size,
                                             DeviceId);
>>>>>>> f1eb945f

  if (Err != HSA_STATUS_SUCCESS) {
    DP("Error when copying data from device to host. Pointers: "
       "host = 0x%016lx, device = 0x%016lx, size = %lld\n",
       (Elf64_Addr)HstOrPoolPtr, (Elf64_Addr)TgtPtr, (unsigned long long)Size);
    return OFFLOAD_FAIL;
  }

  DP("dataRetrieve: Creating AsyncData with HostPtr %p HstOrPoolPtr %p\n",
     HstPtr, HstOrPoolPtr);

  AsyncData = std::move(
      AMDGPUAsyncInfoDataTy(Signal, HstPtr, HstOrPoolPtr, Size, UserLocked));
  DP("DONE Retrieve data %ld bytes, (tgt:%016llx) -> (hst:%016llx).\n", Size,
     (long long unsigned)(Elf64_Addr)TgtPtr,
     (long long unsigned)(Elf64_Addr)HstOrPoolPtr);
  return Err;
}

/// Get a pointer from a small pool, given a HstPtr. Perform copy-in to the pool
/// pointer since data transfer will use the pool pointer
void *prepareHstPtrForDataSubmit(size_t Size, void *HstPtr) {
  void *PoolPtr = SmallPoolMgr.allocateFromPool(Size, HstPtr);
  if (PoolPtr != nullptr) {
    DP("dataSubmit: memcpy %lu bytes from HstPtr %p to PoolPtr %p\n", Size,
       HstPtr, PoolPtr);
    memcpy(PoolPtr, HstPtr, Size);
    return PoolPtr;
  }
  return HstPtr;
}

int32_t dataSubmit(int32_t DeviceId, void *TgtPtr, void *HstPtr, int64_t Size,
                   AMDGPUAsyncInfoDataTy &AsyncData) {
  hsa_status_t Err;
  assert(DeviceId < DeviceInfo().NumberOfDevices && "Device ID too large");
  // Return success if we are not doing host to target.
  if (!HstPtr)
    return OFFLOAD_SUCCESS;

  DP("Submit data %ld bytes, (hst:%016llx) -> (tgt:%016llx).\n", Size,
     (long long unsigned)(Elf64_Addr)HstPtr,
     (long long unsigned)(Elf64_Addr)TgtPtr);
<<<<<<< HEAD

  void *HstOrPoolPtr = prepareHstPtrForDataSubmit(Size, HstPtr);
  assert(HstOrPoolPtr && "HstOrPoolPtr cannot be null");

  hsa_signal_t Signal;
  bool UserLocked;
  Err = DeviceInfo().freesignalpoolMemcpyH2D(TgtPtr, HstOrPoolPtr, (size_t)Size,
                                           DeviceId, Signal, UserLocked);
=======
  Err = DeviceInfo().freesignalpoolMemcpyH2D(TgtPtr, HstPtr, (size_t)Size,
                                             DeviceId);
>>>>>>> f1eb945f
  if (Err != HSA_STATUS_SUCCESS) {
    DP("Error when copying data from host to device. Pointers: "
       "host = 0x%016lx, device = 0x%016lx, size = %lld\n",
       (Elf64_Addr)HstOrPoolPtr, (Elf64_Addr)TgtPtr, (unsigned long long)Size);
    return OFFLOAD_FAIL;
  }

  AsyncData = std::move(
      AMDGPUAsyncInfoDataTy(Signal, HstPtr, HstOrPoolPtr, Size, UserLocked));
  return Err;
}

void initAsyncInfo(__tgt_async_info *AsyncInfo) {
  assert(AsyncInfo);
  if (!AsyncInfo->Queue) {
    AsyncInfo->Queue = new AMDGPUAsyncInfoQueueTy();
  }
}
void finiAsyncInfo(__tgt_async_info *AsyncInfo) {
  assert(AsyncInfo);
  assert(AsyncInfo->Queue);
  AMDGPUAsyncInfoQueueTy *AMDAsyncInfoQueue =
      reinterpret_cast<AMDGPUAsyncInfoQueueTy *>(AsyncInfo->Queue);
  delete (AMDAsyncInfoQueue);
  AsyncInfo->Queue = nullptr;
}

// Determine launch values for ThreadsPerGroup and NumGroups.
// Outputs: treadsPerGroup, NumGroups
// Inputs: Max_Teams, MaxWgSize, Warp_Size, ExecutionMode,
//         EnvTeamLimit, EnvNumTeams, num_teams, thread_limit,
//         loop_tripcount.
void getLaunchVals(int &ThreadsPerGroup, int &NumGroups, int WarpSize,
                   EnvironmentVariables Env, int ConstWGSize, int ExecutionMode,
                   int NumTeams, int ThreadLimit, uint64_t LoopTripcount,
                   int DeviceNumTeams, int DeviceNumCUs) {
  if (ExecutionMode == llvm::omp::OMPTgtExecModeFlags::OMP_TGT_EXEC_MODE_SPMD ||
      ExecutionMode ==
          llvm::omp::OMPTgtExecModeFlags::OMP_TGT_EXEC_MODE_SPMD_NO_LOOP ||
      ExecutionMode ==
          llvm::omp::OMPTgtExecModeFlags::OMP_TGT_EXEC_MODE_XTEAM_RED) {
    // ConstWGSize is used for communicating any command-line value to
    // the plugin. ConstWGSize will either be the default workgroup
    // size or a value set by CodeGen. If the kernel is SPMD, it means
    // that the number of threads-per-group has not been adjusted by
    // CodeGen. Since a generic mode may have been changed to
    // generic_spmd by OpenMPOpt after adjustment of
    // threads-per-group, we don't use ConstWGSize but instead start
    // with the default for both generic and generic_spmd in the
    // plugin so that any adjustment can be done again.
    ThreadsPerGroup = ConstWGSize;
  } else
    ThreadsPerGroup = RTLDeviceInfoTy::DefaultWgSize;

  if (ExecutionMode ==
      llvm::omp::OMPTgtExecModeFlags::OMP_TGT_EXEC_MODE_SPMD_NO_LOOP) {
    assert(LoopTripcount &&
           "No loop exec mode needs a non-zero loop tripcount");
    NumGroups = ((LoopTripcount - 1) / ThreadsPerGroup) + 1;
    return;
  }

  // For optimized reduction, we use as many teams as the number of CUs. This
  // must be kept in sync with CodeGen and DeviceRTL.
  if (ExecutionMode ==
      llvm::omp::OMPTgtExecModeFlags::OMP_TGT_EXEC_MODE_XTEAM_RED) {
    NumGroups = DeviceNumCUs;
    return;
  }

  int MaxTeams = Env.MaxTeamsDefault > 0 ? Env.MaxTeamsDefault : DeviceNumTeams;
  if (MaxTeams > static_cast<int>(RTLDeviceInfoTy::HardTeamLimit))
    MaxTeams = RTLDeviceInfoTy::HardTeamLimit;

  if (print_kernel_trace & STARTUP_DETAILS) {
    DP("RTLDeviceInfoTy::Max_Teams: %d\n", RTLDeviceInfoTy::MaxTeams);
    DP("Max_Teams: %d\n", MaxTeams);
    DP("RTLDeviceInfoTy::Warp_Size: %d\n", WarpSize);
    DP("RTLDeviceInfoTy::MaxWgSize: %d\n", RTLDeviceInfoTy::MaxWgSize);
    DP("RTLDeviceInfoTy::DefaultWgSize: %d\n",
       RTLDeviceInfoTy::DefaultWgSize);
    DP("thread_limit: %d\n", ThreadLimit);
    DP("ThreadsPerGroup: %d\n", ThreadsPerGroup);
    DP("ConstWGSize: %d\n", ConstWGSize);
  }
  // check for thread_limit() clause
  if (ThreadLimit > 0) {
    ThreadsPerGroup = ThreadLimit;
    DP("Setting threads per block to requested %d\n", ThreadLimit);
    if (ThreadsPerGroup > RTLDeviceInfoTy::MaxWgSize) { // limit to max
      ThreadsPerGroup = RTLDeviceInfoTy::MaxWgSize;
      DP("Setting threads per block to maximum %d\n", ThreadsPerGroup);
    }
  }
  // check flat_max_work_group_size attr here
  if (ThreadsPerGroup > ConstWGSize) {
    ThreadsPerGroup = ConstWGSize;
    DP("Reduced ThreadsPerGroup to flat-attr-group-size limit %d\n",
       ThreadsPerGroup);
  }

  if (ExecutionMode ==
      llvm::omp::OMPTgtExecModeFlags::OMP_TGT_EXEC_MODE_GENERIC) {
    // Add master thread in additional warp for GENERIC mode
    // Only one additional thread is started, not an entire warp

    if (ThreadsPerGroup >= RTLDeviceInfoTy::MaxWgSize)
      // Do not exceed max number of threads: sacrifice last warp for
      // the thread master
      ThreadsPerGroup = RTLDeviceInfoTy::MaxWgSize - WarpSize + 1;
    else if (ThreadsPerGroup <= WarpSize)
      // Cap ThreadsPerGroup at WarpSize level as we need a master
      // FIXME: omp_get_num_threads still too big for thread_limit(<warpsize)
      ThreadsPerGroup = WarpSize + 1;
    else
      ThreadsPerGroup = WarpSize * (ThreadsPerGroup / WarpSize) + 1;

    DP("Adding master thread (+1)\n");
  }

  if (print_kernel_trace & STARTUP_DETAILS)
    DP("ThreadsPerGroup: %d\n", ThreadsPerGroup);
  DP("Preparing %d threads\n", ThreadsPerGroup);

  // Set default NumGroups (teams)
  if (DeviceInfo().Env.TeamLimit > 0)
    NumGroups = (MaxTeams < DeviceInfo().Env.TeamLimit)
                     ? MaxTeams
                     : DeviceInfo().Env.TeamLimit;
  else
    NumGroups = MaxTeams;
  DP("Set default num of groups %d\n", NumGroups);

  if (print_kernel_trace & STARTUP_DETAILS) {
    DP("NumGroups: %d\n", NumGroups);
    DP("num_teams: %d\n", NumTeams);
  }

  // Reduce NumGroups if ThreadsPerGroup exceeds RTLDeviceInfoTy::MaxWgSize
  // This reduction is typical for default case (no thread_limit clause).
  // or when user goes crazy with num_teams clause.
  // FIXME: We cant distinguish between a constant or variable thread limit.
  // So we only handle constant thread_limits.
  if (ThreadsPerGroup >
      RTLDeviceInfoTy::DefaultWgSize) //  256 < ThreadsPerGroup <= 1024
    // Should we round ThreadsPerGroup up to nearest WarpSize
    // here?
    NumGroups = (MaxTeams * RTLDeviceInfoTy::MaxWgSize) / ThreadsPerGroup;

  // check for num_teams() clause
  if (NumTeams > 0) {
    NumGroups = (NumTeams < NumGroups) ? NumTeams : NumGroups;
  }
  if (print_kernel_trace & STARTUP_DETAILS) {
    DP("NumGroups: %d\n", NumGroups);
    DP("Env.NumTeams %d\n", DeviceInfo().Env.NumTeams);
    DP("Env.TeamLimit %d\n", DeviceInfo().Env.TeamLimit);
  }

  if (DeviceInfo().Env.NumTeams > 0) {
    NumGroups = (DeviceInfo().Env.NumTeams < NumGroups)
                     ? DeviceInfo().Env.NumTeams
                     : NumGroups;
    DP("Modifying teams based on Env.NumTeams %d\n", DeviceInfo().Env.NumTeams);
  } else if (DeviceInfo().Env.TeamLimit > 0) {
    NumGroups = (DeviceInfo().Env.TeamLimit < NumGroups)
                     ? DeviceInfo().Env.TeamLimit
                     : NumGroups;
    DP("Modifying teams based on Env.TeamLimit%d\n", DeviceInfo().Env.TeamLimit);
  } else {
    if (NumTeams <= 0) {
      if (LoopTripcount > 0) {
        if (ExecutionMode ==
            llvm::omp::OMPTgtExecModeFlags::OMP_TGT_EXEC_MODE_SPMD) {
          // round up to the nearest integer
          NumGroups = ((LoopTripcount - 1) / ThreadsPerGroup) + 1;
        } else if (ExecutionMode ==
                   llvm::omp::OMPTgtExecModeFlags::OMP_TGT_EXEC_MODE_GENERIC) {
          NumGroups = LoopTripcount;
        } else /* OMP_TGT_EXEC_MODE_GENERIC_SPMD */ {
          // This is a generic kernel that was transformed to use SPMD-mode
          // execution but uses Generic-mode semantics for scheduling.
          NumGroups = LoopTripcount;
        }
        DP("Using %d teams due to loop trip count %" PRIu64 " and number of "
           "threads per block %d\n",
           NumGroups, LoopTripcount, ThreadsPerGroup);
      }
    } else {
      NumGroups = NumTeams;
    }
    if (NumGroups > MaxTeams) {
      NumGroups = MaxTeams;
      if (print_kernel_trace & STARTUP_DETAILS)
        DP("Limiting NumGroups %d to Max_Teams %d \n", NumGroups, MaxTeams);
    }
    if (NumGroups > NumTeams && NumTeams > 0) {
      NumGroups = NumTeams;
      if (print_kernel_trace & STARTUP_DETAILS)
        DP("Limiting NumGroups %d to clause num_teams %d \n", NumGroups,
           NumTeams);
    }
  }

  // num_teams clause always honored, no matter what, unless DEFAULT is active.
  if (NumTeams > 0) {
    NumGroups = NumTeams;
    // Cap NumGroups to EnvMaxTeamsDefault if set.
    if (DeviceInfo().Env.MaxTeamsDefault > 0 &&
        NumGroups > DeviceInfo().Env.MaxTeamsDefault)
      NumGroups = DeviceInfo().Env.MaxTeamsDefault;
  }
  if (print_kernel_trace & STARTUP_DETAILS) {
    DP("ThreadsPerGroup: %d\n", ThreadsPerGroup);
    DP("NumGroups: %d\n", NumGroups);
    DP("LoopTripcount: %ld\n", LoopTripcount);
  }
  DP("Final %d NumGroups and %d ThreadsPerGroup\n", NumGroups,
     ThreadsPerGroup);

#ifdef OMPT_SUPPORT
  if (ompt_device_callbacks.is_tracing_enabled()) {
    {
      std::unique_lock<std::mutex> granted_teams_fn_lck(granted_teams_mtx);
      if (!ompt_set_granted_teams_fn) {
        void *vptr = dlsym(NULL, "libomptarget_ompt_set_granted_teams");
        assert(vptr && "OMPT set granted teams entry point not found");
        ompt_set_granted_teams_fn =
            reinterpret_cast<libomptarget_ompt_set_granted_teams_t>(vptr);
      }
    }
    // No need to hold a lock
    ompt_set_granted_teams_fn(NumGroups);
  }
#endif
}

int32_t runRegionLocked(int32_t DeviceId, void *TgtEntryPtr, void **TgtArgs,
                        ptrdiff_t *TgtOffsets, int32_t ArgNum, int32_t NumTeams,
                        int32_t ThreadLimit, uint64_t LoopTripcount,
                        AMDGPUAsyncInfoQueueTy &AsyncInfo) {
  // Set the context we are using
  // update thread limit content in gpu memory if un-initialized or specified
  // from host

  DP("Run target team region thread_limit %d\n", ThreadLimit);

  // All args are references.
  std::vector<void *> Args(ArgNum);
  std::vector<void *> Ptrs(ArgNum);

  DP("Arg_num: %d\n", ArgNum);
  for (int32_t I = 0; I < ArgNum; ++I) {
    Ptrs[I] = (void *)((intptr_t)TgtArgs[I] + TgtOffsets[I]);
    Args[I] = &Ptrs[I];
    DP("Offseted base: arg[%d]:" DPxMOD "\n", I, DPxPTR(Ptrs[I]));
  }

  KernelTy *KernelInfo = (KernelTy *)TgtEntryPtr;

  std::string KernelName = std::string(KernelInfo->Name);
  auto &KernelInfoTable = DeviceInfo().KernelInfoTable;
  if (KernelInfoTable[DeviceId].find(KernelName) ==
      KernelInfoTable[DeviceId].end()) {
    DP("Kernel %s not found\n", KernelName.c_str());
    return OFFLOAD_FAIL;
  }

  const atl_kernel_info_t KernelInfoEntry =
      KernelInfoTable[DeviceId][KernelName];
  const uint32_t GroupSegmentSize =
      KernelInfoEntry.group_segment_size + DeviceInfo().Env.DynamicMemSize;
  const uint32_t SgprCount = KernelInfoEntry.sgpr_count;
  const uint32_t VgprCount = KernelInfoEntry.vgpr_count;
  const uint32_t SgprSpillCount = KernelInfoEntry.sgpr_spill_count;
  const uint32_t VgprSpillCount = KernelInfoEntry.vgpr_spill_count;

  assert(ArgNum == (int)KernelInfoEntry.explicit_argument_count);

  /*
   * Set limit based on ThreadsPerGroup and GroupsPerDevice
   */
  int NumGroups = 0;
  int ThreadsPerGroup = 0;

  getLaunchVals(ThreadsPerGroup, NumGroups, DeviceInfo().WarpSize[DeviceId],
                DeviceInfo().Env, KernelInfo->ConstWGSize,
                KernelInfo->ExecutionMode,
                NumTeams,      // From run_region arg
                ThreadLimit,   // From run_region arg
                LoopTripcount, // From run_region arg
                DeviceInfo().NumTeams[KernelInfo->DeviceId],
                DeviceInfo().ComputeUnits[KernelInfo->DeviceId]);

  if (print_kernel_trace >= LAUNCH) {
    // enum modes are SPMD, GENERIC, NONE 0,1,2
    // if doing rtl timing, print to stderr, unless stdout requested.
    bool TraceToStdout = print_kernel_trace & (RTL_TO_STDOUT | RTL_TIMING);
    fprintf(TraceToStdout ? stdout : stderr,
            "DEVID:%2d SGN:%1d ConstWGSize:%-4d args:%2d teamsXthrds:(%4dX%4d) "
            "reqd:(%4dX%4d) lds_usage:%uB sgpr_count:%u vgpr_count:%u "
            "sgpr_spill_count:%u vgpr_spill_count:%u tripcount:%lu rpc:%d n:%s\n",
            DeviceId, KernelInfo->ExecutionMode, KernelInfo->ConstWGSize,
            ArgNum, NumGroups, ThreadsPerGroup, NumTeams, ThreadLimit,
            GroupSegmentSize, SgprCount, VgprCount, SgprSpillCount,
            VgprSpillCount, LoopTripcount, DeviceInfo().HostcallRequired,
            KernelInfo->Name);
  }

  // Run on the device.
  {
    hsa_queue_t *Queue = DeviceInfo().HSAQueueSchedulers[DeviceId].next();
    if (!Queue) {
      return OFFLOAD_FAIL;
    }

    AsyncInfo.createMapEnteringDependencies(Queue);
    uint64_t PacketId = core::acquire_available_packet_id(Queue);

    const uint32_t Mask = Queue->size - 1; // size is a power of 2
    hsa_kernel_dispatch_packet_t *Packet =
        (hsa_kernel_dispatch_packet_t *)Queue->base_address + (PacketId & Mask);

    // Packet->header is written last
    Packet->setup = UINT16_C(1) << HSA_KERNEL_DISPATCH_PACKET_SETUP_DIMENSIONS;
    Packet->workgroup_size_x = ThreadsPerGroup;
    Packet->workgroup_size_y = 1;
    Packet->workgroup_size_z = 1;
    Packet->reserved0 = 0;
    Packet->grid_size_x = NumGroups * ThreadsPerGroup;
    Packet->grid_size_y = 1;
    Packet->grid_size_z = 1;
    Packet->private_segment_size = KernelInfoEntry.private_segment_size;
    Packet->group_segment_size = GroupSegmentSize;
    Packet->kernel_object = KernelInfoEntry.kernel_object;
    Packet->kernarg_address = 0;     // use the block allocator
    Packet->reserved2 = 0;           // impl writes id_ here
    Packet->completion_signal = {0}; // may want a pool of signals

    KernelArgPool *ArgPool = nullptr;
    void *KernArg = nullptr;
    {
      auto It =
          DeviceInfo().KernelArgPoolMap.find(std::string(KernelInfo->Name));
      if (It != DeviceInfo().KernelArgPoolMap.end()) {
        ArgPool = (It->second).get();
      }
    }
    if (!ArgPool) {
      DP("Warning: No ArgPool for %s on device %d\n", KernelInfo->Name,
         DeviceId);
    }
    {
      if (ArgPool) {
        assert(ArgPool->KernargSegmentSize == (ArgNum * sizeof(void *)));
        KernArg = ArgPool->allocate(ArgNum);
      }
      if (!KernArg) {
        DP("Allocate kernarg failed\n");
        return OFFLOAD_FAIL;
      }

      // Copy explicit arguments
      for (int I = 0; I < ArgNum; I++) {
        memcpy((char *)KernArg + sizeof(void *) * I, Args[I], sizeof(void *));
      }

      // Initialize implicit arguments. TODO: Which of these can be dropped
      impl_implicit_args_t *ImplArgs = reinterpret_cast<impl_implicit_args_t *>(
          static_cast<char *>(KernArg) + ArgPool->KernargSegmentSize);
      memset(ImplArgs, 0,
             sizeof(impl_implicit_args_t)); // may not be necessary
      ImplArgs->offset_x = 0;
      ImplArgs->offset_y = 0;
      ImplArgs->offset_z = 0;

      // assign a hostcall buffer for the selected Q
      if (__atomic_load_n(&DeviceInfo().HostcallRequired, __ATOMIC_ACQUIRE)) {
        // hostrpc_assign_buffer is not thread safe, and this function is
        // under a multiple reader lock, not a writer lock.
        static pthread_mutex_t HostcallInitLock = PTHREAD_MUTEX_INITIALIZER;
        pthread_mutex_lock(&HostcallInitLock);
        uint64_t Buffer = hostrpc_assign_buffer(
            DeviceInfo().HSAAgents[DeviceId], Queue, DeviceId);
        pthread_mutex_unlock(&HostcallInitLock);
        if (!Buffer) {
          DP("hostrpc_assign_buffer failed, gpu would dereference null and "
             "error\n");
          return OFFLOAD_FAIL;
        }

        DP("Implicit argument count: %d\n",
           KernelInfoEntry.implicit_argument_count);
        if (KernelInfoEntry.implicit_argument_count >= 4) {
          // Initialise pointer for implicit_argument_count != 0 ABI
          // Guess that the right implicit argument is at offset 24 after
          // the explicit arguments. In the future, should be able to read
          // the offset from msgpack. Clang is not annotating it at present.
          uint64_t Offset =
              sizeof(void *) * (KernelInfoEntry.explicit_argument_count + 3);
          if ((Offset + 8) > ArgPool->kernargSizeIncludingImplicit()) {
            DP("Bad offset of hostcall: %lu, exceeds kernarg size w/ implicit "
               "args: %d\n",
               Offset + 8, ArgPool->kernargSizeIncludingImplicit());
          } else {
            memcpy(static_cast<char *>(KernArg) + Offset, &Buffer, 8);
          }
        }

        // initialise pointer for implicit_argument_count == 0 ABI
        ImplArgs->hostcall_ptr = Buffer;
      }

      Packet->kernarg_address = KernArg;
    }

    hsa_signal_t S = DeviceInfo().FreeSignalPool.pop();
    if (S.handle == 0) {
      DP("Failed to get signal instance\n");
      return OFFLOAD_FAIL;
    }
    Packet->completion_signal = S;
    hsa_signal_store_relaxed(Packet->completion_signal, 1);

    // Publish the packet indicating it is ready to be processed
    core::packetStoreRelease(reinterpret_cast<uint32_t *>(Packet),
                             core::createHeader(), Packet->setup);

    // Since the packet is already published, its contents must not be
    // accessed any more
    hsa_signal_store_relaxed(Queue->doorbell_signal, PacketId);

    // wait for completion, then free signal and kernarg
    AsyncInfo.addKernelLaunchInfo(AMDGPUAsyncInfoComputeTy(
        S, DeviceInfo().HSAAgents[DeviceId], ArgPool, KernArg));
  }

  DP("Kernel completed\n");
  return OFFLOAD_SUCCESS;
}

bool elfMachineIdIsAmdgcn(__tgt_device_image *Image) {
  const uint16_t AmdgcnMachineID = 224; // EM_AMDGPU may not be in system elf.h
  int32_t R = elf_check_machine(Image, AmdgcnMachineID);
  if (!R) {
    DP("Supported machine ID not found\n");
  }
  return R;
}

uint32_t elfEFlags(__tgt_device_image *Image) {
  char *ImgBegin = (char *)Image->ImageStart;
  size_t ImgSize = (char *)Image->ImageEnd - ImgBegin;

  Elf *E = elf_memory(ImgBegin, ImgSize);
  if (!E) {
    DP("Unable to get ELF handle: %s!\n", elf_errmsg(-1));
    return 0;
  }

  Elf64_Ehdr *Eh64 = elf64_getehdr(E);

  if (!Eh64) {
    DP("Unable to get machine ID from ELF file!\n");
    elf_end(E);
    return 0;
  }

  uint32_t Flags = Eh64->e_flags;

  elf_end(E);
  DP("ELF Flags: 0x%x\n", Flags);
  return Flags;
}

template <typename T> bool enforceUpperBound(T *Value, T Upper) {
  bool Changed = *Value > Upper;
  if (Changed) {
    *Value = Upper;
  }
  return Changed;
}

Elf64_Shdr *findOnlyShtHash(Elf *Elf) {
  size_t N;
  int Rc = elf_getshdrnum(Elf, &N);
  if (Rc != 0) {
    return nullptr;
  }

  Elf64_Shdr *Result = nullptr;
  for (size_t I = 0; I < N; I++) {
    Elf_Scn *Scn = elf_getscn(Elf, I);
    if (Scn) {
      Elf64_Shdr *Shdr = elf64_getshdr(Scn);
      if (Shdr) {
        if (Shdr->sh_type == SHT_HASH) {
          if (Result == nullptr) {
            Result = Shdr;
          } else {
            // multiple SHT_HASH sections not handled
            return nullptr;
          }
        }
      }
    }
  }
  return Result;
}

const Elf64_Sym *elfLookup(Elf *Elf, char *Base, Elf64_Shdr *SectionHash,
                           const char *Symname) {

  assert(SectionHash);
  size_t SectionSymtabIndex = SectionHash->sh_link;
  Elf64_Shdr *SectionSymtab =
      elf64_getshdr(elf_getscn(Elf, SectionSymtabIndex));
  size_t SectionStrtabIndex = SectionSymtab->sh_link;

  const Elf64_Sym *Symtab =
      reinterpret_cast<const Elf64_Sym *>(Base + SectionSymtab->sh_offset);

  const uint32_t *Hashtab =
      reinterpret_cast<const uint32_t *>(Base + SectionHash->sh_offset);

  // Layout:
  // nbucket
  // nchain
  // bucket[nbucket]
  // chain[nchain]
  uint32_t Nbucket = Hashtab[0];
  const uint32_t *Bucket = &Hashtab[2];
  const uint32_t *Chain = &Hashtab[Nbucket + 2];

  const size_t Max = strlen(Symname) + 1;
  const uint32_t Hash = elf_hash(Symname);
  for (uint32_t I = Bucket[Hash % Nbucket]; I != 0; I = Chain[I]) {
    char *N = elf_strptr(Elf, SectionStrtabIndex, Symtab[I].st_name);
    if (strncmp(Symname, N, Max) == 0) {
      return &Symtab[I];
    }
  }

  return nullptr;
}

struct SymbolInfo {
  void *Addr = nullptr;
  uint32_t Size = UINT32_MAX;
  uint32_t ShType = SHT_NULL;
};

int getSymbolInfoWithoutLoading(Elf *Elf, char *Base, const char *Symname,
                                SymbolInfo *Res) {
  if (elf_kind(Elf) != ELF_K_ELF) {
    return 1;
  }

  Elf64_Shdr *SectionHash = findOnlyShtHash(Elf);
  if (!SectionHash) {
    return 1;
  }

  const Elf64_Sym *Sym = elfLookup(Elf, Base, SectionHash, Symname);
  if (!Sym) {
    return 1;
  }

  if (Sym->st_size > UINT32_MAX) {
    return 1;
  }

  if (Sym->st_shndx == SHN_UNDEF) {
    return 1;
  }

  Elf_Scn *Section = elf_getscn(Elf, Sym->st_shndx);
  if (!Section) {
    return 1;
  }

  Elf64_Shdr *Header = elf64_getshdr(Section);
  if (!Header) {
    return 1;
  }

  Res->Addr = Sym->st_value + Base;
  Res->Size = static_cast<uint32_t>(Sym->st_size);
  Res->ShType = Header->sh_type;
  return 0;
}

int getSymbolInfoWithoutLoading(char *Base, size_t ImgSize, const char *Symname,
                                SymbolInfo *Res) {
  Elf *Elf = elf_memory(Base, ImgSize);
  if (Elf) {
    int Rc = getSymbolInfoWithoutLoading(Elf, Base, Symname, Res);
    elf_end(Elf);
    return Rc;
  }
  return 1;
}

hsa_status_t interopGetSymbolInfo(char *Base, size_t ImgSize,
                                  const char *SymName, void **VarAddr,
                                  uint32_t *VarSize) {
  SymbolInfo SI;
  int Rc = getSymbolInfoWithoutLoading(Base, ImgSize, SymName, &SI);
  if (Rc == 0) {
    *VarAddr = SI.Addr;
    *VarSize = SI.Size;
    return HSA_STATUS_SUCCESS;
  }
  return HSA_STATUS_ERROR;
}

template <typename C>
hsa_status_t moduleRegisterFromMemoryToPlace(
    std::map<std::string, atl_kernel_info_t> &KernelInfoTable,
    std::map<std::string, atl_symbol_info_t> &SymbolInfoTable,
    void *ModuleBytes, size_t ModuleSize, int DeviceId, C Cb,
    std::vector<hsa_executable_t> &HSAExecutables) {
  auto L = [](void *Data, size_t Size, void *CbState) -> hsa_status_t {
    C *Unwrapped = static_cast<C *>(CbState);
    return (*Unwrapped)(Data, Size);
  };
  return core::RegisterModuleFromMemory(
      KernelInfoTable, SymbolInfoTable, ModuleBytes, ModuleSize,
      DeviceInfo().HSAAgents[DeviceId], L, static_cast<void *>(&Cb),
      HSAExecutables);
}

uint64_t getDeviceStateBytes(char *ImageStart, size_t ImgSize) {
  uint64_t DeviceStateBytes = 0;
  {
    // If this is the deviceRTL, get the state variable size
    SymbolInfo SizeSi;
    int Rc = getSymbolInfoWithoutLoading(
        ImageStart, ImgSize, "omptarget_nvptx_device_State_size", &SizeSi);

    if (Rc == 0) {
      if (SizeSi.Size != sizeof(uint64_t)) {
        DP("Found device_State_size variable with wrong size\n");
        return 0;
      }

      // Read number of bytes directly from the elf
      memcpy(&DeviceStateBytes, SizeSi.Addr, sizeof(uint64_t));
    }
  }
  return DeviceStateBytes;
}

struct DeviceEnvironment {
  // initialise an DeviceEnvironmentTy in the deviceRTL
  // patches around differences in the deviceRTL between trunk, aomp,
  // rocmcc. Over time these differences will tend to zero and this class
  // simplified.
  // Symbol may be in .data or .bss, and may be missing fields, todo:
  // review aomp/trunk/rocm and simplify the following

  // The symbol may also have been deadstripped because the device side
  // accessors were unused.

  // If the symbol is in .data (aomp, rocm) it can be written directly.
  // If it is in .bss, we must wait for it to be allocated space on the
  // gpu (trunk) and initialize after loading.
  const char *sym() { return "omptarget_device_environment"; }

  DeviceEnvironmentTy HostDeviceEnv;
  SymbolInfo SI;
  bool Valid = false;

  __tgt_device_image *Image;
  const size_t ImgSize;

  DeviceEnvironment(int DeviceId, int NumberDevices, int DynamicMemSize,
                    __tgt_device_image *Image, const size_t ImgSize)
      : Image(Image), ImgSize(ImgSize) {

    HostDeviceEnv.NumDevices = NumberDevices;
    HostDeviceEnv.DeviceNum = DeviceId;
    HostDeviceEnv.DebugKind = 0;
    HostDeviceEnv.DynamicMemSize = DynamicMemSize;
    if (char *EnvStr = getenv("LIBOMPTARGET_DEVICE_RTL_DEBUG"))
      HostDeviceEnv.DebugKind = std::stoi(EnvStr);

    int Rc = getSymbolInfoWithoutLoading((char *)Image->ImageStart, ImgSize,
                                         sym(), &SI);
    if (Rc != 0) {
      DP("Finding global device environment '%s' - symbol missing.\n", sym());
      return;
    }

    if (SI.Size > sizeof(HostDeviceEnv)) {
      DP("Symbol '%s' has size %u, expected at most %zu.\n", sym(), SI.Size,
         sizeof(HostDeviceEnv));
      return;
    }

    Valid = true;
  }

  bool inImage() { return SI.ShType != SHT_NOBITS; }

  hsa_status_t beforeLoading(void *Data, size_t Size) {
    if (Valid) {
      if (inImage()) {
        DP("Setting global device environment before load (%u bytes)\n",
           SI.Size);
        uint64_t Offset = (char *)SI.Addr - (char *)Image->ImageStart;
        void *Pos = (char *)Data + Offset;
        memcpy(Pos, &HostDeviceEnv, SI.Size);
      }
    }
    return HSA_STATUS_SUCCESS;
  }

  hsa_status_t afterLoading() {
    if (Valid) {
      if (!inImage()) {
        DP("Setting global device environment after load (%u bytes)\n",
           SI.Size);
        int DeviceId = HostDeviceEnv.DeviceNum;
        auto &SymbolInfo = DeviceInfo().SymbolInfoTable[DeviceId];
        void *StatePtr;
        uint32_t StatePtrSize;
        hsa_status_t Err = interop_hsa_get_symbol_info(
            SymbolInfo, DeviceId, sym(), &StatePtr, &StatePtrSize);
        if (Err != HSA_STATUS_SUCCESS) {
          DP("failed to find %s in loaded image\n", sym());
          return Err;
        }

        if (StatePtrSize != SI.Size) {
          DP("Symbol had size %u before loading, %u after\n", StatePtrSize,
             SI.Size);
          return HSA_STATUS_ERROR;
        }

<<<<<<< HEAD
        hsa_signal_t Signal;
        bool UserLocked;
        Err = DeviceInfo().freesignalpoolMemcpyH2D(StatePtr, &HostDeviceEnv,
                                                 StatePtrSize, DeviceId,
                                                 Signal, UserLocked);
        if (Err == HSA_STATUS_ERROR)
          return Err;
        AMDGPUAsyncInfoDataTy AsyncInfo(Signal, &HostDeviceEnv, &HostDeviceEnv,
                                        StatePtrSize, UserLocked);
        Err = AsyncInfo.waitToComplete();
        return Err;
=======
        return DeviceInfo().freesignalpoolMemcpyH2D(StatePtr, &HostDeviceEnv,
                                                    StatePtrSize, DeviceId);
>>>>>>> f1eb945f
      }
    }
    return HSA_STATUS_SUCCESS;
  }
};

hsa_status_t implCalloc(void **RetPtr, size_t Size, int DeviceId) {
  uint64_t Rounded = 4 * ((Size + 3) / 4);
  void *Ptr;
  hsa_amd_memory_pool_t MemoryPool = DeviceInfo().getDeviceMemoryPool(DeviceId);
  hsa_status_t Err = hsa_amd_memory_pool_allocate(MemoryPool, Rounded, 0, &Ptr);
  if (Err != HSA_STATUS_SUCCESS) {
    return Err;
  }

  hsa_status_t Rc = hsa_amd_memory_fill(Ptr, 0, Rounded / 4);
  if (Rc != HSA_STATUS_SUCCESS) {
    DP("zero fill device_state failed with %u\n", Rc);
    core::Runtime::Memfree(Ptr);
    return HSA_STATUS_ERROR;
  }

  *RetPtr = Ptr;
  return HSA_STATUS_SUCCESS;
}

bool imageContainsSymbol(void *Data, size_t Size, const char *Sym) {
  SymbolInfo SI;
  int Rc = getSymbolInfoWithoutLoading((char *)Data, Size, Sym, &SI);
  return (Rc == 0) && (SI.Addr != nullptr);
}

} // namespace

namespace core {
hsa_status_t allow_access_to_all_gpu_agents(void *Ptr) {
  return hsa_amd_agents_allow_access(DeviceInfo().HSAAgents.size(),
                                     &DeviceInfo().HSAAgents[0], NULL, Ptr);
}

hsa_signal_t launchBarrierANDPacket(hsa_queue_t *Queue,
                                    std::vector<hsa_signal_t> &depSignals,
                                    bool isBarrierBitSet) {
  hsa_signal_t barrier_signal = DeviceInfo().FreeSignalPool.pop();
  uint64_t barrierAndPacketId = acquire_available_packet_id(Queue);
  const uint32_t mask = Queue->size - 1;
  hsa_barrier_and_packet_t *barrier_and_packet =
      (hsa_barrier_and_packet_t *)Queue->base_address +
      (barrierAndPacketId & mask);
  memset(barrier_and_packet, 0, sizeof(hsa_barrier_and_packet_t));
  for (size_t i = 0; (i < depSignals.size()) && (depSignals.size() <= 5); i++)
    barrier_and_packet->dep_signal[i] = depSignals[i];
  int16_t header = create_BarrierAND_header();
  if (isBarrierBitSet)
    header |= 1 << 8;
  packetStoreRelease(reinterpret_cast<uint32_t *>(barrier_and_packet), header,
                       0);
  hsa_signal_store_screlease(Queue->doorbell_signal, barrierAndPacketId);
  return barrier_signal;
}

int32_t runInitFiniKernel(int DeviceId, uint16_t header,
                          const atl_kernel_info_t &entryInfo) {
  hsa_signal_t signal;
  void *kernarg_address = nullptr;

  hsa_queue_t *Queue = DeviceInfo().HSAQueueSchedulers[DeviceId].next();
  if (!Queue) {
    DP("Failed to get the queue instance.\n");
    return OFFLOAD_FAIL;
  }

  uint64_t packet_id = acquire_available_packet_id(Queue);
  const uint32_t mask = Queue->size - 1; // size is a power of 2
  hsa_kernel_dispatch_packet_t *dispatch_packet =
      (hsa_kernel_dispatch_packet_t *)Queue->base_address + (packet_id & mask);

  signal = DeviceInfo().FreeSignalPool.pop();
  if (signal.handle == 0) {
    DP("Failed to get signal instance\n");
    return OFFLOAD_FAIL;
  }

  dispatch_packet->setup |= 1 << HSA_KERNEL_DISPATCH_PACKET_SETUP_DIMENSIONS;
  dispatch_packet->workgroup_size_x = (uint16_t)1;
  dispatch_packet->workgroup_size_y = (uint16_t)1;
  dispatch_packet->workgroup_size_z = (uint16_t)1;
  dispatch_packet->grid_size_x = (uint32_t)(1 * 1);
  dispatch_packet->grid_size_y = 1;
  dispatch_packet->grid_size_z = 1;
  dispatch_packet->completion_signal = signal;
  dispatch_packet->kernel_object = entryInfo.kernel_object;
  dispatch_packet->private_segment_size = entryInfo.private_segment_size;
  dispatch_packet->group_segment_size = entryInfo.group_segment_size;
  dispatch_packet->kernarg_address = (void *)kernarg_address;
  dispatch_packet->completion_signal = signal;

  hsa_signal_store_relaxed(dispatch_packet->completion_signal, 1);

  packetStoreRelease(reinterpret_cast<uint32_t *>(dispatch_packet), header,
                       dispatch_packet->setup);

  // Increment the write index and ring the doorbell to dispatch the kernel.
  hsa_signal_store_screlease(Queue->doorbell_signal, packet_id);

  while (hsa_signal_wait_scacquire(dispatch_packet->completion_signal,
                                   HSA_SIGNAL_CONDITION_EQ, 0, UINT64_MAX,
                                   HSA_WAIT_STATE_ACTIVE) != 0)
    ;
  DeviceInfo().FreeSignalPool.push(signal);
  return OFFLOAD_SUCCESS;
}

void launchInitFiniKernel(int32_t DeviceId, void *img, const size_t &size,
                          const initORfini status) {
  std::string kernelName, kernelTag;
  bool symbolExist = false;
  auto &KernelInfoTable = DeviceInfo().KernelInfoTable;
  int32_t runInitFini = OFFLOAD_FAIL;
  atl_kernel_info_t kernelInfoEntry;
  switch (status) {
  case INIT:
    kernelName = "amdgcn.device.init";
    kernelTag = "Init";
    symbolExist =
        imageContainsSymbol(img, size, (kernelName + ".kd").c_str());
    if (symbolExist && KernelInfoTable[DeviceId].find(kernelName) !=
                           KernelInfoTable[DeviceId].end()) {
      assert(DeviceInfo().ImageList[img].initfini != 0);
      kernelInfoEntry = KernelInfoTable[DeviceId][kernelName];
      assert(kernelInfoEntry.kind == "init");
      runInitFini =
          runInitFiniKernel(DeviceId, createHeader(), kernelInfoEntry);
    }
    break;

  case FINI:
    kernelName = "amdgcn.device.fini";
    kernelTag = "Fini";
    symbolExist =
        imageContainsSymbol(img, size, (kernelName + ".kd").c_str());
    if (symbolExist && KernelInfoTable[DeviceId].find(kernelName) !=
                           KernelInfoTable[DeviceId].end()) {
      assert(DeviceInfo().ImageList[img].initfini != 0);
      kernelInfoEntry = KernelInfoTable[DeviceId][kernelName];
      assert(kernelInfoEntry.kind == "fini");
      runInitFini =
          runInitFiniKernel(DeviceId, createHeader(), kernelInfoEntry);
    }
    break;

  default:
    kernelTag = "Normal";
  };

  if (runInitFini == OFFLOAD_SUCCESS) {
    DP("%s kernel launch successfull on AMDGPU Device %d for image(" DPxMOD
       ")!\n ",
       kernelTag.c_str(), DeviceId, DPxPTR(img));
  } else {
    DP("%s kernel launch failed on AMDGPU Device %d for image(" DPxMOD ")!\n ",
       kernelTag.c_str(), DeviceId, DPxPTR(img));
  }
}
} // namespace core

extern "C" {

int32_t __tgt_rtl_init_plugin() {
  DeviceInfoState = new RTLDeviceInfoTy;
  return (DeviceInfoState && DeviceInfoState->ConstructionSucceeded)
             ? OFFLOAD_SUCCESS
             : OFFLOAD_FAIL;
}

int32_t __tgt_rtl_deinit_plugin() {
  if (DeviceInfoState)
    delete DeviceInfoState;
  return OFFLOAD_SUCCESS;
}

int32_t __tgt_rtl_is_valid_binary(__tgt_device_image *Image) {
  return elfMachineIdIsAmdgcn(Image);
}

int __tgt_rtl_number_of_team_procs(int DeviceId) {
  return DeviceInfo().ComputeUnits[DeviceId];
}

int32_t __tgt_rtl_is_valid_binary_info(__tgt_device_image *image,
                                       __tgt_image_info *info) {
  if (!__tgt_rtl_is_valid_binary(image))
    return false;
#if FIXME
  // A subarchitecture was not specified. Assume it is compatible.
  if (!info->Arch)
    return true;

  int32_t NumberOfDevices = __tgt_rtl_number_of_devices();

  for (int32_t DeviceId = 0; DeviceId < NumberOfDevices; ++DeviceId) {
    __tgt_rtl_init_device(DeviceId);
    hsa_agent_t agent = DeviceInfo().HSAAgents[DeviceId];
    hsa_status_t err = hsa_agent_iterate_isas(agent, GetIsaInfo, &DeviceId);
    if (err != HSA_STATUS_SUCCESS) {
      DP("Error iterating ISAs\n");
      return false;
    }
    if (!IsImageCompatibleWithEnv(info->Arch, DeviceInfo().TargetID[DeviceId]))
      return false;
  }
  DP("Image has Target ID compatible with the current environment: %s\n",
     info->Arch);
#endif
  return true;
}

int __tgt_rtl_number_of_devices() {
  // If the construction failed, no methods are safe to call
  if (DeviceInfo().ConstructionSucceeded) {
    return DeviceInfo().NumberOfDevices;
  }
  DP("AMDGPU plugin construction failed. Zero devices available\n");
  return 0;
}

int64_t __tgt_rtl_init_requires(int64_t RequiresFlags) {
  DP("Init requires flags to %ld\n", RequiresFlags);
  DeviceInfo().RequiresFlags = RequiresFlags;
  return RequiresFlags;
}

int32_t __tgt_rtl_init_device(int DeviceId) {
  hsa_status_t Err;

  // this is per device id init
  DP("Initialize the device id: %d\n", DeviceId);

  hsa_agent_t Agent = DeviceInfo().HSAAgents[DeviceId];

  // Get number of Compute Unit
  uint32_t ComputeUnits = 0;
  Err = hsa_agent_get_info(
      Agent, (hsa_agent_info_t)HSA_AMD_AGENT_INFO_COMPUTE_UNIT_COUNT,
      &ComputeUnits);
  if (Err != HSA_STATUS_SUCCESS) {
    DeviceInfo().ComputeUnits[DeviceId] = 1;
    DP("Error getting compute units : settiing to 1\n");
  } else {
    DeviceInfo().ComputeUnits[DeviceId] = ComputeUnits;
    DP("Using %d compute unis per grid\n", DeviceInfo().ComputeUnits[DeviceId]);
  }

  char GetInfoName[64]; // 64 max size returned by get info
  Err = hsa_agent_get_info(Agent, (hsa_agent_info_t)HSA_AGENT_INFO_NAME,
                           (void *)GetInfoName);
  if (Err)
    DeviceInfo().GPUName[DeviceId] = "--unknown gpu--";
  else {
    DeviceInfo().GPUName[DeviceId] = GetInfoName;
  }

  if (print_kernel_trace & STARTUP_DETAILS)
    DP("Device#%-2d CU's: %2d %s\n", DeviceId,
       DeviceInfo().ComputeUnits[DeviceId],
       DeviceInfo().GPUName[DeviceId].c_str());

  // Query attributes to determine number of threads/block and blocks/grid.
  uint16_t WorkgroupMaxDim[3];
  Err = hsa_agent_get_info(Agent, HSA_AGENT_INFO_WORKGROUP_MAX_DIM,
                           &WorkgroupMaxDim);
  if (Err != HSA_STATUS_SUCCESS) {
    DeviceInfo().GroupsPerDevice[DeviceId] = RTLDeviceInfoTy::DefaultNumTeams;
    DP("Error getting grid dims: num groups : %d\n",
       RTLDeviceInfoTy::DefaultNumTeams);
  } else if (WorkgroupMaxDim[0] <= RTLDeviceInfoTy::HardTeamLimit) {
    DeviceInfo().GroupsPerDevice[DeviceId] = WorkgroupMaxDim[0];
    DP("Using %d ROCm blocks per grid\n",
       DeviceInfo().GroupsPerDevice[DeviceId]);
  } else {
    DeviceInfo().GroupsPerDevice[DeviceId] = RTLDeviceInfoTy::HardTeamLimit;
    DP("Max ROCm blocks per grid %d exceeds the hard team limit %d, capping "
       "at the hard limit\n",
       WorkgroupMaxDim[0], RTLDeviceInfoTy::HardTeamLimit);
  }

  // Get thread limit
  hsa_dim3_t GridMaxDim;
  Err = hsa_agent_get_info(Agent, HSA_AGENT_INFO_GRID_MAX_DIM, &GridMaxDim);
  if (Err == HSA_STATUS_SUCCESS) {
    DeviceInfo().ThreadsPerGroup[DeviceId] =
        reinterpret_cast<uint32_t *>(&GridMaxDim)[0] /
        DeviceInfo().GroupsPerDevice[DeviceId];

    if (DeviceInfo().ThreadsPerGroup[DeviceId] == 0) {
      DeviceInfo().ThreadsPerGroup[DeviceId] = RTLDeviceInfoTy::MaxWgSize;
      DP("Default thread limit: %d\n", RTLDeviceInfoTy::MaxWgSize);
    } else if (enforceUpperBound(&DeviceInfo().ThreadsPerGroup[DeviceId],
                                 RTLDeviceInfoTy::MaxWgSize)) {
      DP("Capped thread limit: %d\n", RTLDeviceInfoTy::MaxWgSize);
    } else {
      DP("Using ROCm Queried thread limit: %d\n",
         DeviceInfo().ThreadsPerGroup[DeviceId]);
    }
  } else {
    DeviceInfo().ThreadsPerGroup[DeviceId] = RTLDeviceInfoTy::MaxWgSize;
    DP("Error getting max block dimension, use default:%d \n",
       RTLDeviceInfoTy::MaxWgSize);
  }

  // Get wavefront size
  uint32_t WavefrontSize = 0;
  Err =
      hsa_agent_get_info(Agent, HSA_AGENT_INFO_WAVEFRONT_SIZE, &WavefrontSize);
  if (Err == HSA_STATUS_SUCCESS) {
    DP("Queried wavefront size: %d\n", WavefrontSize);
    DeviceInfo().WarpSize[DeviceId] = WavefrontSize;
  } else {
    // TODO: Burn the wavefront size into the code object
    DP("Warning: Unknown wavefront size, assuming 64\n");
    DeviceInfo().WarpSize[DeviceId] = 64;
  }

  // Adjust teams to the env variables

  if (DeviceInfo().Env.TeamLimit > 0 &&
      (enforceUpperBound(&DeviceInfo().GroupsPerDevice[DeviceId],
                         DeviceInfo().Env.TeamLimit))) {
    DP("Capping max groups per device to OMP_TEAM_LIMIT=%d\n",
       DeviceInfo().Env.TeamLimit);
  }

  // Set default number of teams
  if (DeviceInfo().Env.NumTeams > 0) {
    DeviceInfo().NumTeams[DeviceId] = DeviceInfo().Env.NumTeams;
    DP("Default number of teams set according to environment %d\n",
       DeviceInfo().Env.NumTeams);
  } else {
    char *TeamsPerCUEnvStr = getenv("OMP_TARGET_TEAMS_PER_PROC");
    int TeamsPerCU = DefaultTeamsPerCU;
    if (TeamsPerCUEnvStr) {
      TeamsPerCU = std::stoi(TeamsPerCUEnvStr);
    }

    DeviceInfo().NumTeams[DeviceId] =
        TeamsPerCU * DeviceInfo().ComputeUnits[DeviceId];
    DP("Default number of teams = %d * number of compute units %d\n",
       TeamsPerCU, DeviceInfo().ComputeUnits[DeviceId]);
  }

  if (enforceUpperBound(&DeviceInfo().NumTeams[DeviceId],
                        DeviceInfo().GroupsPerDevice[DeviceId])) {
    DP("Default number of teams exceeds device limit, capping at %d\n",
       DeviceInfo().GroupsPerDevice[DeviceId]);
  }

  // Adjust threads to the env variables
  if (DeviceInfo().Env.TeamThreadLimit > 0 &&
      (enforceUpperBound(&DeviceInfo().NumThreads[DeviceId],
                         DeviceInfo().Env.TeamThreadLimit))) {
    DP("Capping max number of threads to OMP_TEAMS_THREAD_LIMIT=%d\n",
       DeviceInfo().Env.TeamThreadLimit);
  }

  // Set default number of threads
  DeviceInfo().NumThreads[DeviceId] = RTLDeviceInfoTy::DefaultWgSize;
  DP("Default number of threads set according to library's default %d\n",
     RTLDeviceInfoTy::DefaultWgSize);
  if (enforceUpperBound(&DeviceInfo().NumThreads[DeviceId],
                        DeviceInfo().ThreadsPerGroup[DeviceId])) {
    DP("Default number of threads exceeds device limit, capping at %d\n",
       DeviceInfo().ThreadsPerGroup[DeviceId]);
  }

  DP("Device %d: default limit for groupsPerDevice %d & ThreadsPerGroup %d\n",
     DeviceId, DeviceInfo().GroupsPerDevice[DeviceId],
     DeviceInfo().ThreadsPerGroup[DeviceId]);

  DP("Device %d: wavefront size %d, total threads %d x %d = %d\n", DeviceId,
     DeviceInfo().WarpSize[DeviceId], DeviceInfo().ThreadsPerGroup[DeviceId],
     DeviceInfo().GroupsPerDevice[DeviceId],
     DeviceInfo().GroupsPerDevice[DeviceId] *
         DeviceInfo().ThreadsPerGroup[DeviceId]);

  // Initialize memspace table to keep track of coarse grain memory regions
  // in USM mode
  if (DeviceInfo().RequiresFlags & OMP_REQ_UNIFIED_SHARED_MEMORY) {
    // TODO: add framework for multiple systems supporting unified_shared_memory
    coarse_grain_mem_tab = new AMDGPUMemTypeBitFieldTable(
        AMDGPU_X86_64_SystemConfiguration::max_addressable_byte +
            1, // memory size
        AMDGPU_X86_64_SystemConfiguration::page_size);
  }

  OMPT_IF_ENABLED(
      std::string ompt_gpu_type("AMD "); ompt_gpu_type += GetInfoName;
      const char *type = ompt_gpu_type.c_str();
      ompt_device_callbacks.ompt_callback_device_initialize(DeviceId, type););

  return OFFLOAD_SUCCESS;
}

static __tgt_target_table *
__tgt_rtl_load_binary_locked(int32_t DeviceId, __tgt_device_image *Image);

__tgt_target_table *__tgt_rtl_load_binary(int32_t DeviceId,
                                          __tgt_device_image *Image) {
  DeviceInfo().LoadRunLock.lock();
  __tgt_target_table *Res = __tgt_rtl_load_binary_locked(DeviceId, Image);
  DeviceInfo().LoadRunLock.unlock();
  return Res;
}

__tgt_target_table *__tgt_rtl_load_binary_locked(int32_t DeviceId,
                                                 __tgt_device_image *Image) {
  // This function loads the device image onto gpu[DeviceId] and does other
  // per-image initialization work. Specifically:
  //
  // - Initialize an DeviceEnvironmentTy instance embedded in the
  //   image at the symbol "omptarget_device_environment"
  //   Fields DebugKind, DeviceNum, NumDevices. Used by the deviceRTL.
  //
  // - Allocate a large array per-gpu (could be moved to init_device)
  //   - Read a uint64_t at symbol omptarget_nvptx_device_State_size
  //   - Allocate at least that many bytes of gpu memory
  //   - Zero initialize it
  //   - Write the pointer to the symbol omptarget_nvptx_device_State
  //
  // - Pulls some per-kernel information together from various sources and
  //   records it in the KernelsList for quicker access later
  //
  // The initialization can be done before or after loading the image onto the
  // gpu. This function presently does a mixture. Using the hsa api to get/set
  // the information is simpler to implement, in exchange for more complicated
  // runtime behaviour. E.g. launching a kernel or using dma to get eight bytes
  // back from the gpu vs a hashtable lookup on the host.

  const size_t ImgSize = (char *)Image->ImageEnd - (char *)Image->ImageStart;

  DeviceInfo().clearOffloadEntriesTable(DeviceId);

  // We do not need to set the ELF version because the caller of this function
  // had to do that to decide the right runtime to use

  if (!elfMachineIdIsAmdgcn(Image))
    return NULL;

  {
    auto Env =
        DeviceEnvironment(DeviceId, DeviceInfo().NumberOfDevices,
                          DeviceInfo().Env.DynamicMemSize, Image, ImgSize);

    auto &KernelInfo = DeviceInfo().KernelInfoTable[DeviceId];
    auto &SymbolInfo = DeviceInfo().SymbolInfoTable[DeviceId];
    hsa_status_t Err = moduleRegisterFromMemoryToPlace(
        KernelInfo, SymbolInfo, (void *)Image->ImageStart, ImgSize, DeviceId,
        [&](void *Data, size_t Size) {
          if (imageContainsSymbol(Data, Size, "needs_hostcall_buffer")) {
            __atomic_store_n(&DeviceInfo().HostcallRequired, true,
                             __ATOMIC_RELEASE);
          }
          if (imageContainsSymbol(Data, Size, "amdgcn.device.init") &&
              imageContainsSymbol(Data, Size, "amdgcn.device.fini")) {
            DeviceInfo().ImageList.insert(
                {Image->ImageStart, Image_t(Size, true)});
          } else {
            DeviceInfo().ImageList.insert(
                {Image->ImageStart, Image_t(Size, false)});
          }

          return Env.beforeLoading(Data, Size);
        },
        DeviceInfo().HSAExecutables);

    check("Module registering", Err);
    if (Err != HSA_STATUS_SUCCESS) {
      const char *DeviceName = DeviceInfo().GPUName[DeviceId].c_str();
      const char *ElfName = get_elf_mach_gfx_name(elfEFlags(Image));

      if (strcmp(DeviceName, ElfName) != 0) {
        fprintf(stderr, "Possible gpu arch mismatch: device:%s, image:%s please check"
          " compiler flag: -march=<gpu>\n",
          DeviceName, ElfName);
      } else {
        DP("Error loading image onto GPU: %s\n", get_error_string(Err));
      }

      return NULL;
    }

    Err = Env.afterLoading();
    if (Err != HSA_STATUS_SUCCESS) {
      return NULL;
    }
  }

  DP("AMDGPU module successfully loaded!\n");

  OMPT_IF_ENABLED(const char *filename = nullptr; int64_t offset_in_file = 0;
                  void *vma_in_file = 0; size_t bytes = ImgSize;
                  void *host_addr = Image->ImageStart; void *device_addr = 0;
                  uint64_t module_id = 0; // FIXME
                  ompt_device_callbacks.ompt_callback_device_load(
                      DeviceId, filename, offset_in_file, vma_in_file, bytes,
                      host_addr, device_addr, module_id););

  core::launchInitFiniKernel(DeviceId, Image->ImageStart, ImgSize, INIT);

  {
    // the device_State array is either large value in bss or a void* that
    // needs to be assigned to a pointer to an array of size device_state_bytes
    // If absent, it has been deadstripped and needs no setup.

    void *StatePtr;
    uint32_t StatePtrSize;
    auto &SymbolInfoMap = DeviceInfo().SymbolInfoTable[DeviceId];
    hsa_status_t Err = interop_hsa_get_symbol_info(
        SymbolInfoMap, DeviceId, "omptarget_nvptx_device_State", &StatePtr,
        &StatePtrSize);

    if (Err != HSA_STATUS_SUCCESS) {
      DP("No device_state symbol found, skipping initialization\n");
    } else {
      if (StatePtrSize < sizeof(void *)) {
        DP("unexpected size of state_ptr %u != %zu\n", StatePtrSize,
           sizeof(void *));
        return NULL;
      }

      // if it's larger than a void*, assume it's a bss array and no further
      // initialization is required. Only try to set up a pointer for
      // sizeof(void*)
      if (StatePtrSize == sizeof(void *)) {
        uint64_t DeviceStateBytes =
            getDeviceStateBytes((char *)Image->ImageStart, ImgSize);
        if (DeviceStateBytes == 0) {
          DP("Can't initialize device_State, missing size information\n");
          return NULL;
        }

        auto &DSS = DeviceInfo().DeviceStateStore[DeviceId];
        if (DSS.first.get() == nullptr) {
          assert(DSS.second == 0);
          void *Ptr = NULL;
          hsa_status_t Err = implCalloc(&Ptr, DeviceStateBytes, DeviceId);
          if (Err != HSA_STATUS_SUCCESS) {
            DP("Failed to allocate device_state array\n");
            return NULL;
          }
          DSS = {
              std::unique_ptr<void, RTLDeviceInfoTy::ImplFreePtrDeletor>{Ptr},
              DeviceStateBytes,
          };
        }

        void *Ptr = DSS.first.get();
        if (DeviceStateBytes != DSS.second) {
          DP("Inconsistent sizes of device_State unsupported\n");
          return NULL;
        }

        // write ptr to device memory so it can be used by later kernels
<<<<<<< HEAD
        hsa_signal_t Signal;
        bool UserLocked;
        Err = DeviceInfo().freesignalpoolMemcpyH2D(StatePtr, &Ptr, sizeof(void *),
                                                 DeviceId, Signal, UserLocked);
=======
        Err = DeviceInfo().freesignalpoolMemcpyH2D(StatePtr, &Ptr,
                                                   sizeof(void *), DeviceId);
>>>>>>> f1eb945f
        if (Err != HSA_STATUS_SUCCESS) {
          DP("memcpy install of state_ptr failed\n");
          return NULL;
        }
        AMDGPUAsyncInfoDataTy AsyncInfo(Signal, &Ptr, &Ptr, sizeof(void *),
                                        UserLocked);
        Err = AsyncInfo.waitToComplete();
        if (Err != HSA_STATUS_SUCCESS)
          return NULL;
      }
    }
  }

  // Here, we take advantage of the data that is appended after img_end to get
  // the symbols' name we need to load. This data consist of the host entries
  // begin and end as well as the target name (see the offloading linker script
  // creation in clang compiler).

  // Find the symbols in the module by name. The name can be obtain by
  // concatenating the host entry name with the target name

  __tgt_offload_entry *HostBegin = Image->EntriesBegin;
  __tgt_offload_entry *HostEnd = Image->EntriesEnd;

  for (__tgt_offload_entry *E = HostBegin; E != HostEnd; ++E) {

    if (!E->addr) {
      // The host should have always something in the address to
      // uniquely identify the target region.
      DP("Analyzing host entry '<null>' (size = %lld)...\n",
         (unsigned long long)E->size);
      return NULL;
    }

    if (E->size) {
      __tgt_offload_entry Entry = *E;

      void *Varptr;
      uint32_t Varsize;

      auto &SymbolInfoMap = DeviceInfo().SymbolInfoTable[DeviceId];
      hsa_status_t Err = interop_hsa_get_symbol_info(
          SymbolInfoMap, DeviceId, E->name, &Varptr, &Varsize);

      if (Err != HSA_STATUS_SUCCESS) {
        // Inform the user what symbol prevented offloading
        DP("Loading global '%s' (Failed)\n", E->name);
        return NULL;
      }

      if (Varsize != E->size) {
        DP("Loading global '%s' - size mismatch (%u != %lu)\n", E->name,
           Varsize, E->size);
        return NULL;
      }

      DP("Entry point " DPxMOD " maps to global %s (" DPxMOD ")\n",
         DPxPTR(E - HostBegin), E->name, DPxPTR(Varptr));
      Entry.addr = (void *)Varptr;

      DeviceInfo().addOffloadEntry(DeviceId, Entry);

      if (DeviceInfo().RequiresFlags & OMP_REQ_UNIFIED_SHARED_MEMORY &&
          E->flags & OMP_DECLARE_TARGET_LINK) {
        // If unified memory is present any target link variables
        // can access host addresses directly. There is no longer a
        // need for device copies.
        hsa_signal_t Signal;
        bool UserLocked;
        Err = DeviceInfo().freesignalpoolMemcpyH2D(Varptr, E->addr,
<<<<<<< HEAD
          sizeof(void *), DeviceId, Signal, UserLocked);
=======
                                                   sizeof(void *), DeviceId);
>>>>>>> f1eb945f
        if (Err != HSA_STATUS_SUCCESS)
          DP("Error when copying USM\n");

        AMDGPUAsyncInfoDataTy AsyncInfo(Signal, E->addr, E->addr,
                                        sizeof(void *), UserLocked);
        AsyncInfo.waitToComplete();

        DP("Copy linked variable host address (" DPxMOD ")"
           "to device address (" DPxMOD ")\n",
           DPxPTR(*((void **)E->addr)), DPxPTR(Varptr));
      }

      continue;
    }

    DP("to find the kernel name: %s size: %lu\n", E->name, strlen(E->name));

    // errors in kernarg_segment_size previously treated as = 0 (or as undef)
    uint32_t KernargSegmentSize = 0;
    auto &KernelInfoMap = DeviceInfo().KernelInfoTable[DeviceId];
    hsa_status_t Err = HSA_STATUS_SUCCESS;
    if (!E->name) {
      Err = HSA_STATUS_ERROR;
    } else {
      std::string KernelStr = std::string(E->name);
      auto It = KernelInfoMap.find(KernelStr);
      if (It != KernelInfoMap.end()) {
        atl_kernel_info_t Info = It->second;
        KernargSegmentSize = Info.kernel_segment_size;
      } else {
        Err = HSA_STATUS_ERROR;
      }
    }

    // default value GENERIC (in case symbol is missing from cubin file)
    llvm::omp::OMPTgtExecModeFlags ExecModeVal =
        llvm::omp::OMPTgtExecModeFlags::OMP_TGT_EXEC_MODE_GENERIC;

    // get flat group size if present, else DefaultWgSize
    int16_t WGSizeVal = RTLDeviceInfoTy::DefaultWgSize;

    // get Kernel Descriptor if present.
    // Keep struct in sync wih getTgtAttributeStructQTy in CGOpenMPRuntime.cpp
    struct KernDescValType {
      uint16_t Version;
      uint16_t TSize;
      uint16_t WGSize;
    };
    struct KernDescValType KernDescVal;
    std::string KernDescNameStr(E->name);
    KernDescNameStr += "_kern_desc";
    const char *KernDescName = KernDescNameStr.c_str();

    void *KernDescPtr;
    uint32_t KernDescSize;
    void *CallStackAddr = nullptr;
    Err = interopGetSymbolInfo((char *)Image->ImageStart, ImgSize, KernDescName,
                               &KernDescPtr, &KernDescSize);

    if (Err == HSA_STATUS_SUCCESS) {
      if ((size_t)KernDescSize != sizeof(KernDescVal))
        DP("Loading global computation properties '%s' - size mismatch (%u != "
           "%lu)\n",
           KernDescName, KernDescSize, sizeof(KernDescVal));

      memcpy(&KernDescVal, KernDescPtr, (size_t)KernDescSize);

      // Check structure size against recorded size.
      if ((size_t)KernDescSize != KernDescVal.TSize)
        DP("KernDescVal size %lu does not match advertized size %d for '%s'\n",
           sizeof(KernDescVal), KernDescVal.TSize, KernDescName);

      DP("After loading global for %s KernDesc \n", KernDescName);
      DP("KernDesc: Version: %d\n", KernDescVal.Version);
      DP("KernDesc: TSize: %d\n", KernDescVal.TSize);
      DP("KernDesc: WG_Size: %d\n", KernDescVal.WGSize);

      if (KernDescVal.WGSize == 0) {
        KernDescVal.WGSize = RTLDeviceInfoTy::DefaultWgSize;
        DP("Setting KernDescVal.WG_Size to default %d\n", KernDescVal.WGSize);
      }
      WGSizeVal = KernDescVal.WGSize;
      DP("WGSizeVal %d\n", WGSizeVal);
      check("Loading KernDesc computation property", Err);
    } else {
      DP("Warning: Loading KernDesc '%s' - symbol not found, ", KernDescName);

      // Flat group size
      std::string WGSizeNameStr(E->name);
      WGSizeNameStr += "_wg_size";
      const char *WGSizeName = WGSizeNameStr.c_str();

      void *WGSizePtr;
      uint32_t WGSize;
      Err = interopGetSymbolInfo((char *)Image->ImageStart, ImgSize, WGSizeName,
                                 &WGSizePtr, &WGSize);

      if (Err == HSA_STATUS_SUCCESS) {
        if ((size_t)WGSize != sizeof(int16_t)) {
          DP("Loading global computation properties '%s' - size mismatch (%u "
             "!= "
             "%lu)\n",
             WGSizeName, WGSize, sizeof(int16_t));
          return NULL;
        }

        memcpy(&WGSizeVal, WGSizePtr, (size_t)WGSize);

        DP("After loading global for %s WGSize = %d\n", WGSizeName, WGSizeVal);

        if (WGSizeVal < RTLDeviceInfoTy::DefaultWgSize ||
            WGSizeVal > RTLDeviceInfoTy::MaxWgSize) {
          DP("Error wrong WGSize value specified in HSA code object file: "
             "%d\n",
             WGSizeVal);
          WGSizeVal = RTLDeviceInfoTy::DefaultWgSize;
        }
      } else {
        DP("Warning: Loading WGSize '%s' - symbol not found, "
           "using default value %d\n",
           WGSizeName, WGSizeVal);
      }

      check("Loading WGSize computation property", Err);
    }

    // Read execution mode from global in binary
    std::string ExecModeNameStr(E->name);
    ExecModeNameStr += "_exec_mode";
    const char *ExecModeName = ExecModeNameStr.c_str();

    void *ExecModePtr;
    uint32_t VarSize;
    Err = interopGetSymbolInfo((char *)Image->ImageStart, ImgSize, ExecModeName,
                               &ExecModePtr, &VarSize);

    if (Err == HSA_STATUS_SUCCESS) {
      if ((size_t)VarSize != sizeof(llvm::omp::OMPTgtExecModeFlags)) {
        DP("Loading global computation properties '%s' - size mismatch(%u != "
           "%lu)\n",
           ExecModeName, VarSize, sizeof(llvm::omp::OMPTgtExecModeFlags));
        return NULL;
      }

      memcpy(&ExecModeVal, ExecModePtr, (size_t)VarSize);

      DP("After loading global for %s ExecMode = %d\n", ExecModeName,
         ExecModeVal);

      if (ExecModeVal < llvm::omp::OMP_TGT_EXEC_MODE_GENERIC ||
          ExecModeVal > llvm::omp::OMP_TGT_EXEC_MODE_XTEAM_RED) {
        DP("Error wrong exec_mode value specified in HSA code object file: "
           "%d\n",
           ExecModeVal);
        return NULL;
      }
    } else {
      DP("Loading global exec_mode '%s' - symbol missing, using default "
         "value "
         "GENERIC (1)\n",
         ExecModeName);
    }
    check("Loading computation property", Err);

    DeviceInfo().KernelsList.push_back(
        KernelTy(ExecModeVal, WGSizeVal, DeviceId, CallStackAddr, E->name,
                 KernargSegmentSize, DeviceInfo().KernArgPool,
                 DeviceInfo().KernelArgPoolMap));
    __tgt_offload_entry Entry = *E;
    Entry.addr = (void *)&DeviceInfo().KernelsList.back();
    DeviceInfo().addOffloadEntry(DeviceId, Entry);
    DP("Entry point %ld maps to %s\n", E - HostBegin, E->name);
  }

  return DeviceInfo().getOffloadEntriesTable(DeviceId);
}

void *__tgt_rtl_data_alloc(int DeviceId, int64_t size, void *, int32_t kind) {
  void *ptr = nullptr;
  assert(DeviceId < DeviceInfo().NumberOfDevices && "Device ID too large");

  {
    // We don't have HSA-profiling timestamps for device allocation, so just get
    // the start and end system timestamps for OMPT
    OmptTimestampRAII AllocTimestamp;
    ptr = DeviceInfo().DeviceAllocators[DeviceId].allocate(size, nullptr,
                                                          (TargetAllocTy)kind);
  }
  if (kind == TARGET_ALLOC_SHARED) {
    __tgt_rtl_set_coarse_grain_mem_region(ptr, size);
  }

  DP("Tgt alloc data %ld bytes, (tgt:%016llx).\n", size,
     (long long unsigned)(Elf64_Addr)ptr);

  return ptr;
}

void *__tgt_rtl_data_lock(int DeviceId, void *TgtPtr, int64_t size) {
  void *ptr = TgtPtr;
  assert(DeviceId < DeviceInfo().NumberOfDevices && "Device ID too large");
  hsa_status_t err = HSA_STATUS_SUCCESS;

  err = lock_memory(&ptr, size);

  if (err != HSA_STATUS_SUCCESS) {
    DP("Error in tgt_rtl_data_lock\n");
    return nullptr;
  }

  DP("Tgt lock data %ld bytes, (tgt:%016llx).\n", size,
     (long long unsigned)(Elf64_Addr)ptr);

  return ptr;
}

void __tgt_rtl_data_unlock(int DeviceId, void *TgtPtr) {
  assert(DeviceId < DeviceInfo().NumberOfDevices && "Device ID too large");
  hsa_status_t err = HSA_STATUS_SUCCESS;

  err = unlock_memory(TgtPtr);

  if (err != HSA_STATUS_SUCCESS)
    DP("Error in tgt_rtl_data_unlock\n");

  DP("Tgt unlock data (tgt:%016llx).\n",
     (long long unsigned)(Elf64_Addr)TgtPtr);
}

int32_t __tgt_rtl_data_submit(int DeviceId, void *tgt_ptr, void *hst_ptr,
                              int64_t size) {
  assert(DeviceId < DeviceInfo().NumberOfDevices && "Device ID too large");
  AMDGPUAsyncInfoDataTy AsyncData;
  int32_t rc = dataSubmit(DeviceId, tgt_ptr, hst_ptr, size, AsyncData);
  if (rc != OFFLOAD_SUCCESS)
    return OFFLOAD_FAIL;

  AsyncData.waitToComplete();
  AsyncData.releaseResources();

  return rc;
}

int32_t __tgt_rtl_data_submit_async(int DeviceId, void *TgtPtr, void *HstPtr,
                                    int64_t Size, __tgt_async_info *AsyncInfo) {
  assert(DeviceId < DeviceInfo().NumberOfDevices && "Device ID too large");
  if (AsyncInfo) {
    initAsyncInfo(AsyncInfo);
    AMDGPUAsyncInfoDataTy AsyncData;
    int32_t rc = dataSubmit(DeviceId, TgtPtr, HstPtr, Size, AsyncData);
    reinterpret_cast<AMDGPUAsyncInfoQueueTy *>(AsyncInfo->Queue)
        ->addMapEnteringInfo(std::move(AsyncData));
    return rc;
  } else {
    return __tgt_rtl_data_submit(DeviceId, TgtPtr, HstPtr, Size);
  }
  return __tgt_rtl_data_submit(DeviceId, TgtPtr, HstPtr, Size);
}

int32_t __tgt_rtl_data_retrieve(int DeviceId, void *hst_ptr, void *tgt_ptr,
                                int64_t size) {
  assert(DeviceId < DeviceInfo().NumberOfDevices && "Device ID too large");
  AMDGPUAsyncInfoDataTy AsyncData;
  int32_t rc = dataRetrieve(DeviceId, hst_ptr, tgt_ptr, size, AsyncData);
  if (rc != OFFLOAD_SUCCESS)
    return OFFLOAD_FAIL;

  AsyncData.waitToComplete();
  AsyncData.releaseResources();
  return rc;
}

int32_t __tgt_rtl_data_retrieve_async(int DeviceId, void *HstPtr, void *TgtPtr,
                                      int64_t Size,
                                      __tgt_async_info *AsyncInfo) {
  assert(DeviceId < DeviceInfo().NumberOfDevices && "Device ID too large");
  if (AsyncInfo) {
    initAsyncInfo(AsyncInfo);
    AMDGPUAsyncInfoDataTy AsyncData;
    AMDGPUAsyncInfoQueueTy *AsyncInfoQueue =
        reinterpret_cast<AMDGPUAsyncInfoQueueTy *>(AsyncInfo->Queue);

    // if data retrieve call is part of target region, wait for kernel to
    // complete
    if (AsyncInfoQueue->needToWaitForKernel())
      AsyncInfoQueue->getKernelInfo().waitToComplete();
    // OMPT_END for kernel goes here

    int32_t RC = dataRetrieve(DeviceId, HstPtr, TgtPtr, Size, AsyncData);
    reinterpret_cast<AMDGPUAsyncInfoQueueTy *>(AsyncInfo->Queue)
        ->addMapExitingInfo(std::move(AsyncData));
    return RC;
  } else
    return __tgt_rtl_data_retrieve(DeviceId, HstPtr, TgtPtr, Size);
}

int32_t __tgt_rtl_data_delete(int DeviceId, void *TgtPtr) {
  assert(DeviceId < DeviceInfo().NumberOfDevices && "Device ID too large");
  // We don't have HSA-profiling timestamps for device delete, so just get the
  // start and end system timestamps for OMPT
  OmptTimestampRAII DeleteTimestamp;
  return DeviceInfo().DeviceAllocators[DeviceId].dev_free(TgtPtr);
}

int32_t __tgt_rtl_run_target_team_region(int32_t DeviceId, void *TgtEntryPtr,
                                         void **TgtArgs, ptrdiff_t *TgtOffsets,
                                         int32_t ArgNum, int32_t NumTeams,
                                         int32_t ThreadLimit,
                                         uint64_t LoopTripcount) {

  AMDGPUAsyncInfoQueueTy AsyncInfo;
  DeviceInfo().LoadRunLock.lock_shared();
  int32_t Res = runRegionLocked(DeviceId, TgtEntryPtr, TgtArgs, TgtOffsets,
                                ArgNum, NumTeams, ThreadLimit, LoopTripcount,
				AsyncInfo);

  DeviceInfo().LoadRunLock.unlock_shared();
  AsyncInfo.waitForKernelCompletion();
  return Res;
}

int32_t __tgt_rtl_run_target_region(int32_t DeviceId, void *TgtEntryPtr,
                                    void **TgtArgs, ptrdiff_t *TgtOffsets,
                                    int32_t ArgNum) {
  // use one team and one thread
  // fix thread num
  int32_t TeamNum = 1;
  int32_t ThreadLimit = 0; // use default
  return __tgt_rtl_run_target_team_region(DeviceId, TgtEntryPtr, TgtArgs,
                                          TgtOffsets, ArgNum, TeamNum,
                                          ThreadLimit, 0);
}

int32_t __tgt_rtl_run_target_team_region_async(
    int32_t DeviceId, void *TgtEntryPtr, void **TgtArgs, ptrdiff_t *TgtOffsets,
    int32_t ArgNum, int32_t NumTeams, int32_t ThreadLimit,
    uint64_t LoopTripcount, __tgt_async_info *AsyncInfo) {
  assert(AsyncInfo && "AsyncInfo is nullptr");
  initAsyncInfo(AsyncInfo);
  AMDGPUAsyncInfoQueueTy *AsyncInfoQueue =
      reinterpret_cast<AMDGPUAsyncInfoQueueTy *>(AsyncInfo->Queue);

  DeviceInfo().LoadRunLock.lock_shared();
  int32_t Res = runRegionLocked(DeviceId, TgtEntryPtr, TgtArgs, TgtOffsets,
                      ArgNum, NumTeams, ThreadLimit, LoopTripcount, *AsyncInfoQueue);

  DeviceInfo().LoadRunLock.unlock_shared();
  return Res;
}

int32_t __tgt_rtl_run_target_region_async(int32_t DeviceId, void *TgtEntryPtr,
                                          void **TgtArgs, ptrdiff_t *TgtOffsets,
                                          int32_t ArgNum,
                                          __tgt_async_info *AsyncInfo) {
  assert(AsyncInfo && "AsyncInfo is nullptr");
  initAsyncInfo(AsyncInfo);

  // use one team and one thread
  // fix thread num
  int32_t TeamNum = 1;
  int32_t ThreadLimit = 0; // use default
  return __tgt_rtl_run_target_team_region_async(DeviceId, TgtEntryPtr, TgtArgs,
                                                TgtOffsets, ArgNum, TeamNum,
                                                ThreadLimit, 0, AsyncInfo);
}

int32_t __tgt_rtl_synchronize(int32_t DeviceId, __tgt_async_info *AsyncInfo) {
  assert(AsyncInfo && "AsyncInfo is nullptr");

  // Cuda asserts that AsyncInfo->Queue is non-null, but this invariant
  // is not ensured by devices.cpp for amdgcn
  // assert(AsyncInfo->Queue && "AsyncInfo->Queue is nullptr");
  if (AsyncInfo->Queue) {
    AMDGPUAsyncInfoQueueTy *AMDGPUAsyncInfoQueue =
        reinterpret_cast<AMDGPUAsyncInfoQueueTy *>(AsyncInfo->Queue);
    AMDGPUAsyncInfoQueue->synchronize();
    finiAsyncInfo(AsyncInfo);
  }
  return OFFLOAD_SUCCESS;
}

// Register mapped or allocated memory (with omp_target_alloc or omp_alloc)
// as coarse grain
// \arg ptr is the base pointer of the region to be registered as coarse grain
// \arg size is the size of the memory region to be registered as coarse grain
int __tgt_rtl_set_coarse_grain_mem_region(void *ptr, int64_t size) {
  // track coarse grain memory pages in local table
  coarse_grain_mem_tab->insert((const uintptr_t)ptr, size);

  // Instruct ROCr that the [ptr, ptr+size-1] pages are
  // coarse grain
  hsa_amd_svm_attribute_pair_t tt;
  tt.attribute = HSA_AMD_SVM_ATTRIB_GLOBAL_FLAG;
  tt.value = HSA_AMD_SVM_GLOBAL_FLAG_COARSE_GRAINED;
  hsa_status_t err = hsa_amd_svm_attributes_set(ptr, size, &tt, 1);
  if (err != HSA_STATUS_SUCCESS) {
    return OFFLOAD_FAIL;
  }

  return OFFLOAD_SUCCESS;
}

// Query if [ptr, ptr+size] belongs to coarse grain memory region
int32_t __tgt_rtl_query_coarse_grain_mem_region(const void *ptr, int64_t size) {
  // if the table is not yet allocated, it means we have not yet gone through
  // an OpenMP pragma or API that would provoke intialization of the RTL
  if (!coarse_grain_mem_tab)
    return 0;

  return coarse_grain_mem_tab->contains((const uintptr_t)ptr, size);
}

// Make ptr accessible by all agents
int32_t __tgt_rtl_enable_access_to_all_agents(const void *ptr, int32_t) {
  if (!ptr)
    return OFFLOAD_FAIL;
  hsa_status_t err = hsa_amd_agents_allow_access(
      DeviceInfo().HSAAgents.size(), DeviceInfo().HSAAgents.data(), nullptr, ptr);
  if (err != HSA_STATUS_SUCCESS)
    return OFFLOAD_FAIL;
  return OFFLOAD_SUCCESS;
}
}

extern "C" {
// following are some utility functions used by hostrpc
hsa_status_t host_malloc(void **mem, size_t size) {
  return core::Runtime::HostMalloc(mem, size,
                                   DeviceInfo().HostFineGrainedMemoryPool);
}

hsa_status_t device_malloc(void **mem, size_t size, int DeviceId) {
  hsa_amd_memory_pool_t MemoryPool = DeviceInfo().getDeviceMemoryPool(DeviceId);
  return hsa_amd_memory_pool_allocate(MemoryPool, size, 0, mem);
}

hsa_status_t lock_memory(void **mem, size_t size) {
  void *lockedPtr = nullptr;
  hsa_status_t err = HSA_STATUS_SUCCESS;

  if (already_locked(*mem, &err, nullptr))
    return HSA_STATUS_SUCCESS;

  err = hsa_amd_memory_lock(*mem, size, nullptr, 0, (void **)&lockedPtr);
  if (err != HSA_STATUS_SUCCESS)
    return err;

  *mem = lockedPtr;
  return err;
}

hsa_status_t unlock_memory(void *mem) {
  hsa_status_t err = HSA_STATUS_SUCCESS;
  if (already_locked(mem, &err, nullptr))
    err = hsa_amd_memory_unlock(mem);
  return err;
}

hsa_status_t impl_free(void *mem) { return core::Runtime::Memfree(mem); }

hsa_status_t ftn_assign_wrapper(void *arg0, void *arg1, void *arg2, void *arg3,
                                void *arg4) {
  return core::Runtime::FtnAssignWrapper(arg0, arg1, arg2, arg3, arg4);
}
// This method is only used by hostrpc demo
hsa_status_t impl_memcpy_no_signal(void *dest, void *src, size_t size,
                                   int host2Device) {
  hsa_signal_t sig;
  hsa_status_t err = hsa_signal_create(0, 0, NULL, &sig);
  if (err != HSA_STATUS_SUCCESS) {
    return err;
  }

  const int deviceId = 0;
  hsa_agent_t device_agent = DeviceInfo().HSAAgents[deviceId];
  auto MemoryPool = DeviceInfo().HostFineGrainedMemoryPool;
  hsa_status_t r;
  bool userLocked;
  if (host2Device)
    r = impl_memcpy_h2d(sig, dest, src, size, device_agent, MemoryPool,
                        &userLocked);
  else
    r = impl_memcpy_d2h(sig, dest, src, size, device_agent, MemoryPool,
                        &userLocked);

  hsa_status_t rc = hsa_signal_destroy(sig);

  if (r != HSA_STATUS_SUCCESS) {
    return r;
  }
  if (rc != HSA_STATUS_SUCCESS) {
    return rc;
  }

  return HSA_STATUS_SUCCESS;
}

void __tgt_rtl_print_device_info(int32_t DeviceId) {
  // TODO: Assertion to see if DeviceId is correct
  // NOTE: We don't need to set context for print device info.

  DeviceInfo().printDeviceInfo(DeviceId, DeviceInfo().HSAAgents[DeviceId]);
}

} // extern "C"<|MERGE_RESOLUTION|>--- conflicted
+++ resolved
@@ -41,12 +41,16 @@
 #include "print_tracing.h"
 #include "trace.h"
 
+#include "llvm/ADT/StringMap.h"
+#include "llvm/ADT/StringRef.h"
 #include "llvm/Frontend/OpenMP/OMPConstants.h"
 #include "llvm/Frontend/OpenMP/OMPGridValues.h"
 
 #include "MemoryManager.h"
 
 #include "utils.h"
+
+using namespace llvm;
 
 #ifdef OMPT_SUPPORT
 #include <ompt_device_callbacks.h>
@@ -560,6 +564,7 @@
   std::vector<int> ThreadsPerGroup;
   std::vector<int> WarpSize;
   std::vector<std::string> GPUName;
+  std::vector<std::string> TargetID;
 
   // OpenMP properties
   std::vector<int> NumTeams;
@@ -1348,7 +1353,6 @@
 static RTLDeviceInfoTy *DeviceInfoState = nullptr;
 static RTLDeviceInfoTy &DeviceInfo() { return *DeviceInfoState; }
 
-<<<<<<< HEAD
 int32_t __tgt_rtl_init_plugin() {
   DeviceInfoState = new RTLDeviceInfoTy;
   return (DeviceInfoState && DeviceInfoState->ConstructionSucceeded)
@@ -1368,8 +1372,6 @@
   return OFFLOAD_SUCCESS;
 }
 
-=======
->>>>>>> f1eb945f
 namespace {
 
 /// Retrieve the libomptarget function for setting timestamps in trace records
@@ -1794,7 +1796,6 @@
      (long long unsigned)(Elf64_Addr)TgtPtr,
      (long long unsigned)(Elf64_Addr)HstPtr);
 
-<<<<<<< HEAD
   void *HstOrPoolPtr = prepareHstPtrForDataRetrieve(Size, HstPtr);
   assert(HstOrPoolPtr && "HstOrPoolPtr cannot be null");
 
@@ -1802,10 +1803,6 @@
   bool UserLocked;
   Err = DeviceInfo().freesignalpoolMemcpyD2H(HstOrPoolPtr, TgtPtr, (size_t)Size,
                                            DeviceId, Signal, UserLocked);
-=======
-  Err = DeviceInfo().freesignalpoolMemcpyD2H(HstPtr, TgtPtr, (size_t)Size,
-                                             DeviceId);
->>>>>>> f1eb945f
 
   if (Err != HSA_STATUS_SUCCESS) {
     DP("Error when copying data from device to host. Pointers: "
@@ -1849,8 +1846,6 @@
   DP("Submit data %ld bytes, (hst:%016llx) -> (tgt:%016llx).\n", Size,
      (long long unsigned)(Elf64_Addr)HstPtr,
      (long long unsigned)(Elf64_Addr)TgtPtr);
-<<<<<<< HEAD
-
   void *HstOrPoolPtr = prepareHstPtrForDataSubmit(Size, HstPtr);
   assert(HstOrPoolPtr && "HstOrPoolPtr cannot be null");
 
@@ -1858,10 +1853,6 @@
   bool UserLocked;
   Err = DeviceInfo().freesignalpoolMemcpyH2D(TgtPtr, HstOrPoolPtr, (size_t)Size,
                                            DeviceId, Signal, UserLocked);
-=======
-  Err = DeviceInfo().freesignalpoolMemcpyH2D(TgtPtr, HstPtr, (size_t)Size,
-                                             DeviceId);
->>>>>>> f1eb945f
   if (Err != HSA_STATUS_SUCCESS) {
     DP("Error when copying data from host to device. Pointers: "
        "host = 0x%016lx, device = 0x%016lx, size = %lld\n",
@@ -2244,8 +2235,8 @@
         // under a multiple reader lock, not a writer lock.
         static pthread_mutex_t HostcallInitLock = PTHREAD_MUTEX_INITIALIZER;
         pthread_mutex_lock(&HostcallInitLock);
-        uint64_t Buffer = hostrpc_assign_buffer(
-            DeviceInfo().HSAAgents[DeviceId], Queue, DeviceId);
+        uint64_t Buffer = hostrpc_assign_buffer(DeviceInfo().HSAAgents[DeviceId],
+                                                Queue, DeviceId);
         pthread_mutex_unlock(&HostcallInitLock);
         if (!Buffer) {
           DP("hostrpc_assign_buffer failed, gpu would dereference null and "
@@ -2602,7 +2593,6 @@
           return HSA_STATUS_ERROR;
         }
 
-<<<<<<< HEAD
         hsa_signal_t Signal;
         bool UserLocked;
         Err = DeviceInfo().freesignalpoolMemcpyH2D(StatePtr, &HostDeviceEnv,
@@ -2614,10 +2604,6 @@
                                         StatePtrSize, UserLocked);
         Err = AsyncInfo.waitToComplete();
         return Err;
-=======
-        return DeviceInfo().freesignalpoolMemcpyH2D(StatePtr, &HostDeviceEnv,
-                                                    StatePtrSize, DeviceId);
->>>>>>> f1eb945f
       }
     }
     return HSA_STATUS_SUCCESS;
@@ -2784,21 +2770,125 @@
 }
 } // namespace core
 
+static hsa_status_t GetIsaInfo(hsa_isa_t isa, void *data) {
+  hsa_status_t err;
+  uint32_t name_len;
+  err = hsa_isa_get_info_alt(isa, HSA_ISA_INFO_NAME_LENGTH, &name_len);
+  if (err != HSA_STATUS_SUCCESS) {
+    DP("Error getting ISA info length\n");
+    return err;
+  }
+
+  char TargetID[name_len];
+  err = hsa_isa_get_info_alt(isa, HSA_ISA_INFO_NAME, TargetID);
+  if (err != HSA_STATUS_SUCCESS) {
+    DP("Error getting ISA info name\n");
+    return err;
+  }
+
+  auto TripleTargetID = llvm::StringRef(TargetID);
+  if (TripleTargetID.consume_front("amdgcn-amd-amdhsa")) {
+    DeviceInfo().TargetID.push_back(TripleTargetID.ltrim('-').str());
+  }
+  return HSA_STATUS_SUCCESS;
+}
+
+/// Parse a TargetID to get processor arch and feature map.
+/// Returns processor subarch.
+/// Returns TargetID features in \p FeatureMap argument.
+/// If the \p TargetID contains feature+, FeatureMap it to true.
+/// If the \p TargetID contains feature-, FeatureMap it to false.
+/// If the \p TargetID does not contain a feature (default), do not map it.
+StringRef parseTargetID(StringRef TargetID, StringMap<bool> &FeatureMap) {
+  if (TargetID.empty())
+    return llvm::StringRef();
+
+  auto ArchFeature = TargetID.split(":");
+  auto Arch = ArchFeature.first;
+  auto Features = ArchFeature.second;
+  if (Features.empty())
+    return Arch;
+
+  if (Features.contains("sramecc+")) {
+    FeatureMap.insert(std::pair<std::string, bool>("sramecc", true));
+  } else if (Features.contains("sramecc-")) {
+    FeatureMap.insert(std::pair<std::string, bool>("sramecc", false));
+  }
+  if (Features.contains("xnack+")) {
+    FeatureMap.insert(std::pair<std::string, bool>("xnack", true));
+  } else if (Features.contains("xnack-")) {
+    FeatureMap.insert(std::pair<std::string, bool>("xnack", false));
+  }
+
+  return Arch;
+}
+
+/// Checks if an image \p ImgInfo is compatible with current
+/// system's environment \p EnvInfo
+bool IsImageCompatibleWithEnv(const char *ImgInfo, std::string EnvInfo) {
+  llvm::StringRef ImgTID(ImgInfo), EnvTID(EnvInfo);
+
+  // Compatible in case of exact match
+  if (ImgTID == EnvTID) {
+    DP("Compatible: Exact match \t[Image: %s]\t:\t[Environment: %s]\n",
+       ImgTID.data(), EnvTID.data());
+    return true;
+  }
+
+  // Incompatible if Archs mismatch.
+  StringMap<bool> ImgMap, EnvMap;
+  StringRef ImgArch = parseTargetID(ImgTID, ImgMap);
+  StringRef EnvArch = parseTargetID(EnvTID, EnvMap);
+
+  // Both EnvArch and ImgArch can't be empty here.
+  if (EnvArch.empty() || ImgArch.empty() || !ImgArch.contains(EnvArch)) {
+    DP("Incompatible: Processor mismatch \t[Image: %s]\t:\t[Environment: %s]\n",
+       ImgTID.data(), EnvTID.data());
+    return false;
+  }
+
+  // Incompatible if image has more features than the environment, irrespective
+  // of type or sign of features.
+  if (ImgMap.size() > EnvMap.size()) {
+    DP("Incompatible: Image has more features than the environment \t[Image: "
+       "%s]\t:\t[Environment: %s]\n",
+       ImgTID.data(), EnvTID.data());
+    return false;
+  }
+
+  // Compatible if each target feature specified by the environment is
+  // compatible with target feature of the image. The target feature is
+  // compatible if the iamge does not specify it (meaning Any), or if it
+  // specifies it with the same value (meaning On or Off).
+  for (const auto &ImgFeature : ImgMap) {
+    auto EnvFeature = EnvMap.find(ImgFeature.first());
+    if (EnvFeature == EnvMap.end()) {
+      DP("Incompatible: Value of Image's non-ANY feature is not matching with "
+         "the Environment feature's ANY value \t[Image: %s]\t:\t[Environment: "
+         "%s]\n",
+         ImgTID.data(), EnvTID.data());
+      return false;
+    } else if (EnvFeature->first() == ImgFeature.first() &&
+               EnvFeature->second != ImgFeature.second) {
+      DP("Incompatible: Value of Image's non-ANY feature is not matching with "
+         "the Environment feature's non-ANY value \t[Image: "
+         "%s]\t:\t[Environment: %s]\n",
+         ImgTID.data(), EnvTID.data());
+      return false;
+    }
+  }
+
+  // Image is compatible if all features of Environment are:
+  //   - either, present in the Image's features map with the same sign,
+  //   - or, the feature is missing from Image's features map i.e. it is
+  //   set to ANY
+  DP("Compatible: Target IDs are compatible \t[Image: %s]\t:\t[Environment: "
+     "%s]\n",
+     ImgTID.data(), EnvTID.data());
+  return true;
+}
+
 extern "C" {
-
-int32_t __tgt_rtl_init_plugin() {
-  DeviceInfoState = new RTLDeviceInfoTy;
-  return (DeviceInfoState && DeviceInfoState->ConstructionSucceeded)
-             ? OFFLOAD_SUCCESS
-             : OFFLOAD_FAIL;
-}
-
-int32_t __tgt_rtl_deinit_plugin() {
-  if (DeviceInfoState)
-    delete DeviceInfoState;
-  return OFFLOAD_SUCCESS;
-}
-
 int32_t __tgt_rtl_is_valid_binary(__tgt_device_image *Image) {
   return elfMachineIdIsAmdgcn(Image);
 }
@@ -2882,8 +2972,7 @@
 
   if (print_kernel_trace & STARTUP_DETAILS)
     DP("Device#%-2d CU's: %2d %s\n", DeviceId,
-       DeviceInfo().ComputeUnits[DeviceId],
-       DeviceInfo().GPUName[DeviceId].c_str());
+       DeviceInfo().ComputeUnits[DeviceId], DeviceInfo().GPUName[DeviceId].c_str());
 
   // Query attributes to determine number of threads/block and blocks/grid.
   uint16_t WorkgroupMaxDim[3];
@@ -2895,8 +2984,7 @@
        RTLDeviceInfoTy::DefaultNumTeams);
   } else if (WorkgroupMaxDim[0] <= RTLDeviceInfoTy::HardTeamLimit) {
     DeviceInfo().GroupsPerDevice[DeviceId] = WorkgroupMaxDim[0];
-    DP("Using %d ROCm blocks per grid\n",
-       DeviceInfo().GroupsPerDevice[DeviceId]);
+    DP("Using %d ROCm blocks per grid\n", DeviceInfo().GroupsPerDevice[DeviceId]);
   } else {
     DeviceInfo().GroupsPerDevice[DeviceId] = RTLDeviceInfoTy::HardTeamLimit;
     DP("Max ROCm blocks per grid %d exceeds the hard team limit %d, capping "
@@ -3066,9 +3154,8 @@
     return NULL;
 
   {
-    auto Env =
-        DeviceEnvironment(DeviceId, DeviceInfo().NumberOfDevices,
-                          DeviceInfo().Env.DynamicMemSize, Image, ImgSize);
+    auto Env = DeviceEnvironment(DeviceId, DeviceInfo().NumberOfDevices,
+                                 DeviceInfo().Env.DynamicMemSize, Image, ImgSize);
 
     auto &KernelInfo = DeviceInfo().KernelInfoTable[DeviceId];
     auto &SymbolInfo = DeviceInfo().SymbolInfoTable[DeviceId];
@@ -3180,15 +3267,10 @@
         }
 
         // write ptr to device memory so it can be used by later kernels
-<<<<<<< HEAD
         hsa_signal_t Signal;
         bool UserLocked;
         Err = DeviceInfo().freesignalpoolMemcpyH2D(StatePtr, &Ptr, sizeof(void *),
                                                  DeviceId, Signal, UserLocked);
-=======
-        Err = DeviceInfo().freesignalpoolMemcpyH2D(StatePtr, &Ptr,
-                                                   sizeof(void *), DeviceId);
->>>>>>> f1eb945f
         if (Err != HSA_STATUS_SUCCESS) {
           DP("memcpy install of state_ptr failed\n");
           return NULL;
@@ -3259,11 +3341,7 @@
         hsa_signal_t Signal;
         bool UserLocked;
         Err = DeviceInfo().freesignalpoolMemcpyH2D(Varptr, E->addr,
-<<<<<<< HEAD
-          sizeof(void *), DeviceId, Signal, UserLocked);
-=======
-                                                   sizeof(void *), DeviceId);
->>>>>>> f1eb945f
+                                                 sizeof(void *), DeviceId, Signal, UserLocked);
         if (Err != HSA_STATUS_SUCCESS)
           DP("Error when copying USM\n");
 
