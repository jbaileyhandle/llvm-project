--- conflicted
+++ resolved
@@ -492,124 +492,6 @@
   llvm_unreachable("AAAMDAttributes is only valid for function position");
 }
 
-<<<<<<< HEAD
-=======
-/// Propagate amdgpu-flat-work-group-size attribute.
-struct AAAMDFlatWorkGroupSize
-    : public StateWrapper<IntegerRangeState, AbstractAttribute, uint32_t> {
-  using Base = StateWrapper<IntegerRangeState, AbstractAttribute, uint32_t>;
-  AAAMDFlatWorkGroupSize(const IRPosition &IRP, Attributor &A)
-      : Base(IRP, 32) {}
-
-  /// See AbstractAttribute::getState(...).
-  IntegerRangeState &getState() override { return *this; }
-  const IntegerRangeState &getState() const override { return *this; }
-
-  void initialize(Attributor &A) override {
-    Function *F = getAssociatedFunction();
-    auto &InfoCache = static_cast<AMDGPUInformationCache &>(A.getInfoCache());
-    unsigned MinGroupSize, MaxGroupSize;
-    std::tie(MinGroupSize, MaxGroupSize) = InfoCache.getFlatWorkGroupSizes(*F);
-    intersectKnown(
-        ConstantRange(APInt(32, MinGroupSize), APInt(32, MaxGroupSize + 1)));
-
-    if (AMDGPU::isEntryFunctionCC(F->getCallingConv()))
-      indicatePessimisticFixpoint();
-  }
-
-  ChangeStatus updateImpl(Attributor &A) override {
-    ChangeStatus Change = ChangeStatus::UNCHANGED;
-
-    auto CheckCallSite = [&](AbstractCallSite CS) {
-      Function *Caller = CS.getInstruction()->getFunction();
-      LLVM_DEBUG(dbgs() << "[AAAMDFlatWorkGroupSize] Call " << Caller->getName()
-                        << "->" << getAssociatedFunction()->getName() << '\n');
-
-      const auto &CallerInfo = A.getAAFor<AAAMDFlatWorkGroupSize>(
-          *this, IRPosition::function(*Caller), DepClassTy::REQUIRED);
-
-      Change |=
-          clampStateAndIndicateChange(this->getState(), CallerInfo.getState());
-
-      return true;
-    };
-
-    bool AllCallSitesKnown = true;
-    if (!A.checkForAllCallSites(CheckCallSite, *this, true, AllCallSitesKnown))
-      return indicatePessimisticFixpoint();
-
-    return Change;
-  }
-
-  ChangeStatus manifest(Attributor &A) override {
-    SmallVector<Attribute, 8> AttrList;
-    Function *F = getAssociatedFunction();
-    LLVMContext &Ctx = F->getContext();
-
-    auto &InfoCache = static_cast<AMDGPUInformationCache &>(A.getInfoCache());
-    unsigned Min, Max;
-    std::tie(Min, Max) = InfoCache.getMaximumFlatWorkGroupRange(*F);
-
-    // Don't add the attribute if it's the implied default.
-    if (getAssumed().getLower() == Min && getAssumed().getUpper() - 1 == Max)
-      return ChangeStatus::UNCHANGED;
-
-    SmallString<10> Buffer;
-    raw_svector_ostream OS(Buffer);
-    OS << getAssumed().getLower() << ',' << getAssumed().getUpper() - 1;
-
-    AttrList.push_back(
-        Attribute::get(Ctx, "amdgpu-flat-work-group-size", OS.str()));
-    return IRAttributeManifest::manifestAttrs(A, getIRPosition(), AttrList,
-                                              /* ForceReplace */ true);
-  }
-
-  const std::string getAsStr() const override {
-    std::string Str;
-    raw_string_ostream OS(Str);
-    OS << "AMDFlatWorkGroupSize[";
-    OS << getAssumed().getLower() << ',' << getAssumed().getUpper() - 1;
-    OS << ']';
-    return OS.str();
-  }
-
-  /// See AbstractAttribute::trackStatistics()
-  void trackStatistics() const override {}
-
-  /// Create an abstract attribute view for the position \p IRP.
-  static AAAMDFlatWorkGroupSize &createForPosition(const IRPosition &IRP,
-                                                   Attributor &A);
-
-  /// See AbstractAttribute::getName()
-  const std::string getName() const override {
-    return "AAAMDFlatWorkGroupSize";
-  }
-
-  /// See AbstractAttribute::getIdAddr()
-  const char *getIdAddr() const override { return &ID; }
-
-  /// This function should return true if the type of the \p AA is
-  /// AAAMDFlatWorkGroupSize
-  static bool classof(const AbstractAttribute *AA) {
-    return (AA->getIdAddr() == &ID);
-  }
-
-  /// Unique ID (due to the unique address)
-  static const char ID;
-};
-
-const char AAAMDFlatWorkGroupSize::ID = 0;
-
-AAAMDFlatWorkGroupSize &
-AAAMDFlatWorkGroupSize::createForPosition(const IRPosition &IRP,
-                                          Attributor &A) {
-  if (IRP.getPositionKind() == IRPosition::IRP_FUNCTION)
-    return *new (A.Allocator) AAAMDFlatWorkGroupSize(IRP, A);
-  llvm_unreachable(
-      "AAAMDFlatWorkGroupSize is only valid for function position");
-}
-
->>>>>>> 93bae551
 class AMDGPUAttributor : public ModulePass {
 public:
   AMDGPUAttributor() : ModulePass(ID) {}
