--- conflicted
+++ resolved
@@ -163,15 +163,10 @@
 ; GCN: s_add_u32 [[SCRATCH_REG:s[0-9]+]], s32, 0xffc0
 ; GCN: s_and_b32 s33, [[SCRATCH_REG]], 0xffff0000
 ; GCN: s_mov_b32 s34, s32
-<<<<<<< HEAD
-
-; GCN: buffer_load_dword v{{[0-9]+}}, off, s[0:3], s34
-=======
 ; GCN: v_mov_b32_e32 v32, 0
+; GCN: s_add_u32 s32, s32, 0x30000
 ; GCN: buffer_store_dword v32, off, s[0:3], s33 offset:1024
 ; GCN-NEXT: buffer_load_dword v{{[0-9]+}}, off, s[0:3], s34
-; GCN-NEXT: s_add_u32 s32, s32, 0x30000
->>>>>>> 0c55889d
 
 ; GCN: buffer_store_dword v{{[0-9]+}}, off, s[0:3], s32
 ; GCN-NEXT: s_swappc_b64 s[30:31], s[4:5]
