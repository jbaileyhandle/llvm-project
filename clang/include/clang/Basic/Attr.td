--- conflicted
+++ resolved
@@ -1598,7 +1598,6 @@
   let Subjects = SubjectList<[Function], ErrorDiag, "kernel functions">;
 }
 
-<<<<<<< HEAD
 def AMDGPUMaxWorkGroupDim : InheritableAttr {
   let Spellings = [CXX11<"","hc_max_workgroup_dim", 201511>];
   let Args = [ExprArgument<"X">,
@@ -1609,14 +1608,14 @@
   let Documentation = [Undocumented];
   let TemplateDependent = 1;
   let Subjects = SubjectList<[Function], ErrorDiag, "kernel functions">;
-=======
+}
+
 def BPFPreserveAccessIndex : InheritableAttr,
                              TargetSpecificAttr<TargetBPF>  {
   let Spellings = [Clang<"preserve_access_index">];
   let Subjects = SubjectList<[Record], ErrorDiag>;
   let Documentation = [BPFPreserveAccessIndexDocs];
   let LangOpts = [COnly];
->>>>>>> ae6f2ffd
 }
 
 def WebAssemblyImportModule : InheritableAttr,
