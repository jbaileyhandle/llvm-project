//===--- CGRecordLayoutBuilder.cpp - CGRecordLayout builder  ----*- C++ -*-===//
//
//                     The LLVM Compiler Infrastructure
//
// This file is distributed under the University of Illinois Open Source
// License. See LICENSE.TXT for details.
//
//===----------------------------------------------------------------------===//
//
// Builder implementation for CGRecordLayout objects.
//
//===----------------------------------------------------------------------===//

#include "CGRecordLayout.h"
#include "CGCXXABI.h"
#include "CodeGenTypes.h"
#include "clang/AST/ASTContext.h"
#include "clang/AST/Attr.h"
#include "clang/AST/CXXInheritance.h"
#include "clang/AST/DeclCXX.h"
#include "clang/AST/Expr.h"
#include "clang/AST/RecordLayout.h"
#include "clang/Frontend/CodeGenOptions.h"
#include "llvm/IR/DataLayout.h"
#include "llvm/IR/DerivedTypes.h"
#include "llvm/IR/Type.h"
#include "llvm/Support/Debug.h"
#include "llvm/Support/MathExtras.h"
#include "llvm/Support/raw_ostream.h"
using namespace clang;
using namespace CodeGen;

namespace {
/// The CGRecordLowering is responsible for lowering an ASTRecordLayout to an
/// llvm::Type.  Some of the lowering is straightforward, some is not.  Here we
/// detail some of the complexities and weirdnesses here.
/// * LLVM does not have unions - Unions can, in theory be represented by any
///   llvm::Type with correct size.  We choose a field via a specific heuristic
///   and add padding if necessary.
/// * LLVM does not have bitfields - Bitfields are collected into contiguous
///   runs and allocated as a single storage type for the run.  ASTRecordLayout
///   contains enough information to determine where the runs break.  Microsoft
///   and Itanium follow different rules and use different codepaths.
/// * It is desired that, when possible, bitfields use the appropriate iN type
///   when lowered to llvm types.  For example unsigned x : 24 gets lowered to
///   i24.  This isn't always possible because i24 has storage size of 32 bit
///   and if it is possible to use that extra byte of padding we must use
///   [i8 x 3] instead of i24.  The function clipTailPadding does this.
///   C++ examples that require clipping:
///   struct { int a : 24; char b; }; // a must be clipped, b goes at offset 3
///   struct A { int a : 24; }; // a must be clipped because a struct like B
//    could exist: struct B : A { char b; }; // b goes at offset 3
/// * Clang ignores 0 sized bitfields and 0 sized bases but *not* zero sized
///   fields.  The existing asserts suggest that LLVM assumes that *every* field
///   has an underlying storage type.  Therefore empty structures containing
///   zero sized subobjects such as empty records or zero sized arrays still get
///   a zero sized (empty struct) storage type.
/// * Clang reads the complete type rather than the base type when generating
///   code to access fields.  Bitfields in tail position with tail padding may
///   be clipped in the base class but not the complete class (we may discover
///   that the tail padding is not used in the complete class.) However,
///   because LLVM reads from the complete type it can generate incorrect code
///   if we do not clip the tail padding off of the bitfield in the complete
///   layout.  This introduces a somewhat awkward extra unnecessary clip stage.
///   The location of the clip is stored internally as a sentinel of type
///   SCISSOR.  If LLVM were updated to read base types (which it probably
///   should because locations of things such as VBases are bogus in the llvm
///   type anyway) then we could eliminate the SCISSOR.
/// * Itanium allows nearly empty primary virtual bases.  These bases don't get
///   get their own storage because they're laid out as part of another base
///   or at the beginning of the structure.  Determining if a VBase actually
///   gets storage awkwardly involves a walk of all bases.
/// * VFPtrs and VBPtrs do *not* make a record NotZeroInitializable.
struct CGRecordLowering {
  // MemberInfo is a helper structure that contains information about a record
  // member.  In additional to the standard member types, there exists a
  // sentinel member type that ensures correct rounding.
  struct MemberInfo {
    CharUnits Offset;
    enum InfoKind { VFPtr, VBPtr, Field, Base, VBase, Scissor } Kind;
    llvm::Type *Data;
    union {
      const FieldDecl *FD;
      const CXXRecordDecl *RD;
    };
    MemberInfo(CharUnits Offset, InfoKind Kind, llvm::Type *Data,
               const FieldDecl *FD = nullptr)
      : Offset(Offset), Kind(Kind), Data(Data), FD(FD) {}
    MemberInfo(CharUnits Offset, InfoKind Kind, llvm::Type *Data,
               const CXXRecordDecl *RD)
      : Offset(Offset), Kind(Kind), Data(Data), RD(RD) {}
    // MemberInfos are sorted so we define a < operator.
    bool operator <(const MemberInfo& a) const { return Offset < a.Offset; }
  };
  // The constructor.
  CGRecordLowering(CodeGenTypes &Types, const RecordDecl *D, bool Packed);
  // Short helper routines.
  /// Constructs a MemberInfo instance from an offset and llvm::Type *.
  MemberInfo StorageInfo(CharUnits Offset, llvm::Type *Data) {
    return MemberInfo(Offset, MemberInfo::Field, Data);
  }

  /// The Microsoft bitfield layout rule allocates discrete storage
  /// units of the field's formal type and only combines adjacent
  /// fields of the same formal type.  We want to emit a layout with
  /// these discrete storage units instead of combining them into a
  /// continuous run.
  bool isDiscreteBitFieldABI() {
    return Context.getTargetInfo().getCXXABI().isMicrosoft() ||
           D->isMsStruct(Context);
  }

  /// The Itanium base layout rule allows virtual bases to overlap
  /// other bases, which complicates layout in specific ways.
  ///
  /// Note specifically that the ms_struct attribute doesn't change this.
  bool isOverlappingVBaseABI() {
    return !Context.getTargetInfo().getCXXABI().isMicrosoft();
  }

  /// Wraps llvm::Type::getIntNTy with some implicit arguments.
  llvm::Type *getIntNType(uint64_t NumBits) {
    return llvm::Type::getIntNTy(Types.getLLVMContext(),
                                 (unsigned)llvm::alignTo(NumBits, 8));
  }
  /// Gets an llvm type of size NumBytes and alignment 1.
  llvm::Type *getByteArrayType(CharUnits NumBytes) {
    assert(!NumBytes.isZero() && "Empty byte arrays aren't allowed.");
    llvm::Type *Type = llvm::Type::getInt8Ty(Types.getLLVMContext());
    return NumBytes == CharUnits::One() ? Type :
        (llvm::Type *)llvm::ArrayType::get(Type, NumBytes.getQuantity());
  }
  /// Gets the storage type for a field decl and handles storage
  /// for itanium bitfields that are smaller than their declared type.
  llvm::Type *getStorageType(const FieldDecl *FD) {
    llvm::Type *Type = Types.ConvertTypeForMem(FD->getType());
    if (!FD->isBitField()) return Type;
    if (isDiscreteBitFieldABI()) return Type;
    return getIntNType(std::min(FD->getBitWidthValue(Context),
                             (unsigned)Context.toBits(getSize(Type))));
  }
  /// Gets the llvm Basesubobject type from a CXXRecordDecl.
  llvm::Type *getStorageType(const CXXRecordDecl *RD) {
    return Types.getCGRecordLayout(RD).getBaseSubobjectLLVMType();
  }
  CharUnits bitsToCharUnits(uint64_t BitOffset) {
    return Context.toCharUnitsFromBits(BitOffset);
  }
  CharUnits getSize(llvm::Type *Type) {
    return CharUnits::fromQuantity(DataLayout.getTypeAllocSize(Type));
  }
  CharUnits getAlignment(llvm::Type *Type) {
    return CharUnits::fromQuantity(DataLayout.getABITypeAlignment(Type));
  }
  bool isZeroInitializable(const FieldDecl *FD) {
    return Types.isZeroInitializable(FD->getType());
  }
  bool isZeroInitializable(const RecordDecl *RD) {
    return Types.isZeroInitializable(RD);
  }
  void appendPaddingBytes(CharUnits Size) {
    if (!Size.isZero())
      FieldTypes.push_back(getByteArrayType(Size));
  }
  uint64_t getFieldBitOffset(const FieldDecl *FD) {
    return Layout.getFieldOffset(FD->getFieldIndex());
  }
  // Layout routines.
  void setBitFieldInfo(const FieldDecl *FD, CharUnits StartOffset,
                       llvm::Type *StorageType);
  /// Lowers an ASTRecordLayout to a llvm type.
  void lower(bool NonVirtualBaseType);
  void lowerUnion();
  void accumulateFields();
  void accumulateBitFields(RecordDecl::field_iterator Field,
                        RecordDecl::field_iterator FieldEnd);
  void accumulateBases();
  void accumulateVPtrs();
  void accumulateVBases();
  /// Recursively searches all of the bases to find out if a vbase is
  /// not the primary vbase of some base class.
  bool hasOwnStorage(const CXXRecordDecl *Decl, const CXXRecordDecl *Query);
  void calculateZeroInit();
  /// Lowers bitfield storage types to I8 arrays for bitfields with tail
  /// padding that is or can potentially be used.
  void clipTailPadding();
  /// Determines if we need a packed llvm struct.
  void determinePacked(bool NVBaseType);
  /// Inserts padding everywhere it's needed.
  void insertPadding();
  /// Fills out the structures that are ultimately consumed.
  void fillOutputFields();
  // Input memoization fields.
  CodeGenTypes &Types;
  const ASTContext &Context;
  const RecordDecl *D;
  const CXXRecordDecl *RD;
  const ASTRecordLayout &Layout;
  const llvm::DataLayout &DataLayout;
  // Helpful intermediate data-structures.
  std::vector<MemberInfo> Members;
  // Output fields, consumed by CodeGenTypes::ComputeRecordLayout.
  SmallVector<llvm::Type *, 16> FieldTypes;
  llvm::DenseMap<const FieldDecl *, unsigned> Fields;
  llvm::DenseMap<const FieldDecl *, CGBitFieldInfo> BitFields;
  llvm::DenseMap<const CXXRecordDecl *, unsigned> NonVirtualBases;
  llvm::DenseMap<const CXXRecordDecl *, unsigned> VirtualBases;
  bool IsZeroInitializable : 1;
  bool IsZeroInitializableAsBase : 1;
  bool Packed : 1;
private:
  CGRecordLowering(const CGRecordLowering &) = delete;
  void operator =(const CGRecordLowering &) = delete;
};
} // namespace {

CGRecordLowering::CGRecordLowering(CodeGenTypes &Types, const RecordDecl *D,
                                   bool Packed)
    : Types(Types), Context(Types.getContext()), D(D),
      RD(dyn_cast<CXXRecordDecl>(D)),
      Layout(Types.getContext().getASTRecordLayout(D)),
      DataLayout(Types.getDataLayout()), IsZeroInitializable(true),
      IsZeroInitializableAsBase(true), Packed(Packed) {}

void CGRecordLowering::setBitFieldInfo(
    const FieldDecl *FD, CharUnits StartOffset, llvm::Type *StorageType) {
  CGBitFieldInfo &Info = BitFields[FD->getCanonicalDecl()];
  Info.IsSigned = FD->getType()->isSignedIntegerOrEnumerationType();
  Info.Offset = (unsigned)(getFieldBitOffset(FD) - Context.toBits(StartOffset));
  Info.Size = FD->getBitWidthValue(Context);
  Info.StorageSize = (unsigned)DataLayout.getTypeAllocSizeInBits(StorageType);
  Info.StorageOffset = StartOffset;
  if (Info.Size > Info.StorageSize)
    Info.Size = Info.StorageSize;
  // Reverse the bit offsets for big endian machines. Because we represent
  // a bitfield as a single large integer load, we can imagine the bits
  // counting from the most-significant-bit instead of the
  // least-significant-bit.
  if (DataLayout.isBigEndian())
    Info.Offset = Info.StorageSize - (Info.Offset + Info.Size);
}

void CGRecordLowering::lower(bool NVBaseType) {
  // The lowering process implemented in this function takes a variety of
  // carefully ordered phases.
  // 1) Store all members (fields and bases) in a list and sort them by offset.
  // 2) Add a 1-byte capstone member at the Size of the structure.
  // 3) Clip bitfield storages members if their tail padding is or might be
  //    used by another field or base.  The clipping process uses the capstone
  //    by treating it as another object that occurs after the record.
  // 4) Determine if the llvm-struct requires packing.  It's important that this
  //    phase occur after clipping, because clipping changes the llvm type.
  //    This phase reads the offset of the capstone when determining packedness
  //    and updates the alignment of the capstone to be equal of the alignment
  //    of the record after doing so.
  // 5) Insert padding everywhere it is needed.  This phase requires 'Packed' to
  //    have been computed and needs to know the alignment of the record in
  //    order to understand if explicit tail padding is needed.
  // 6) Remove the capstone, we don't need it anymore.
  // 7) Determine if this record can be zero-initialized.  This phase could have
  //    been placed anywhere after phase 1.
  // 8) Format the complete list of members in a way that can be consumed by
  //    CodeGenTypes::ComputeRecordLayout.
  CharUnits Size = NVBaseType ? Layout.getNonVirtualSize() : Layout.getSize();
  if (D->isUnion())
    return lowerUnion();
  accumulateFields();
  // RD implies C++.
  if (RD) {
    accumulateVPtrs();
    accumulateBases();
    if (Members.empty())
      return appendPaddingBytes(Size);
    if (!NVBaseType)
      accumulateVBases();
  }
  std::stable_sort(Members.begin(), Members.end());
  Members.push_back(StorageInfo(Size, getIntNType(8)));
  clipTailPadding();
  determinePacked(NVBaseType);
  insertPadding();
  Members.pop_back();
  calculateZeroInit();
  fillOutputFields();
}

void CGRecordLowering::lowerUnion() {
  CharUnits LayoutSize = Layout.getSize();
  llvm::Type *StorageType = nullptr;
  bool SeenNamedMember = false;
  // Iterate through the fields setting bitFieldInfo and the Fields array. Also
  // locate the "most appropriate" storage type.  The heuristic for finding the
  // storage type isn't necessary, the first (non-0-length-bitfield) field's
  // type would work fine and be simpler but would be different than what we've
  // been doing and cause lit tests to change.
  for (const auto *Field : D->fields()) {
    if (Field->isBitField()) {
      if (Field->isZeroLengthBitField(Context))
        continue;
      llvm::Type *FieldType = getStorageType(Field);
      if (LayoutSize < getSize(FieldType))
        FieldType = getByteArrayType(LayoutSize);
      setBitFieldInfo(Field, CharUnits::Zero(), FieldType);
    }
    Fields[Field->getCanonicalDecl()] = 0;
    llvm::Type *FieldType = getStorageType(Field);
    // Compute zero-initializable status.
    // This union might not be zero initialized: it may contain a pointer to
    // data member which might have some exotic initialization sequence.
    // If this is the case, then we aught not to try and come up with a "better"
    // type, it might not be very easy to come up with a Constant which
    // correctly initializes it.
    if (!SeenNamedMember) {
      SeenNamedMember = Field->getIdentifier();
      if (!SeenNamedMember)
        if (const auto *FieldRD = Field->getType()->getAsRecordDecl())
          SeenNamedMember = FieldRD->findFirstNamedDataMember();
      if (SeenNamedMember && !isZeroInitializable(Field)) {
        IsZeroInitializable = IsZeroInitializableAsBase = false;
        StorageType = FieldType;
      }
    }
    // Because our union isn't zero initializable, we won't be getting a better
    // storage type.
    if (!IsZeroInitializable)
      continue;
    // Conditionally update our storage type if we've got a new "better" one.
    if (!StorageType ||
        getAlignment(FieldType) >  getAlignment(StorageType) ||
        (getAlignment(FieldType) == getAlignment(StorageType) &&
        getSize(FieldType) > getSize(StorageType)))
      StorageType = FieldType;
  }
  // If we have no storage type just pad to the appropriate size and return.
  if (!StorageType)
    return appendPaddingBytes(LayoutSize);
  // If our storage size was bigger than our required size (can happen in the
  // case of packed bitfields on Itanium) then just use an I8 array.
  if (LayoutSize < getSize(StorageType))
    StorageType = getByteArrayType(LayoutSize);
  FieldTypes.push_back(StorageType);
  appendPaddingBytes(LayoutSize - getSize(StorageType));
  // Set packed if we need it.
  if (LayoutSize % getAlignment(StorageType))
    Packed = true;
}

void CGRecordLowering::accumulateFields() {
  for (RecordDecl::field_iterator Field = D->field_begin(),
                                  FieldEnd = D->field_end();
    Field != FieldEnd;)
    if (Field->isBitField()) {
      RecordDecl::field_iterator Start = Field;
      // Iterate to gather the list of bitfields.
      for (++Field; Field != FieldEnd && Field->isBitField(); ++Field);
      accumulateBitFields(Start, Field);
    } else {
      Members.push_back(MemberInfo(
          bitsToCharUnits(getFieldBitOffset(*Field)), MemberInfo::Field,
          getStorageType(*Field), *Field));
      ++Field;
    }
}

void
CGRecordLowering::accumulateBitFields(RecordDecl::field_iterator Field,
                                      RecordDecl::field_iterator FieldEnd) {
  // Run stores the first element of the current run of bitfields.  FieldEnd is
  // used as a special value to note that we don't have a current run.  A
  // bitfield run is a contiguous collection of bitfields that can be stored in
  // the same storage block.  Zero-sized bitfields and bitfields that would
  // cross an alignment boundary break a run and start a new one.
  RecordDecl::field_iterator Run = FieldEnd;
  // Tail is the offset of the first bit off the end of the current run.  It's
  // used to determine if the ASTRecordLayout is treating these two bitfields as
  // contiguous.  StartBitOffset is offset of the beginning of the Run.
  uint64_t StartBitOffset, Tail = 0;
  if (isDiscreteBitFieldABI()) {
    for (; Field != FieldEnd; ++Field) {
      uint64_t BitOffset = getFieldBitOffset(*Field);
      // Zero-width bitfields end runs.
      if (Field->isZeroLengthBitField(Context)) {
        Run = FieldEnd;
        continue;
      }
      llvm::Type *Type = Types.ConvertTypeForMem(Field->getType());
      // If we don't have a run yet, or don't live within the previous run's
      // allocated storage then we allocate some storage and start a new run.
      if (Run == FieldEnd || BitOffset >= Tail) {
        Run = Field;
        StartBitOffset = BitOffset;
        Tail = StartBitOffset + DataLayout.getTypeAllocSizeInBits(Type);
        // Add the storage member to the record.  This must be added to the
        // record before the bitfield members so that it gets laid out before
        // the bitfields it contains get laid out.
        Members.push_back(StorageInfo(bitsToCharUnits(StartBitOffset), Type));
      }
      // Bitfields get the offset of their storage but come afterward and remain
      // there after a stable sort.
      Members.push_back(MemberInfo(bitsToCharUnits(StartBitOffset),
                                   MemberInfo::Field, nullptr, *Field));
    }
    return;
  }

  // Check if OffsetInRecord is better as a single field run. When OffsetInRecord
  // has legal integer width, and its bitfield offset is naturally aligned, it
  // is better to make the bitfield a separate storage component so as it can be
  // accessed directly with lower cost.
  auto IsBetterAsSingleFieldRun = [&](uint64_t OffsetInRecord,
                                      uint64_t StartBitOffset) {
    if (!Types.getCodeGenOpts().FineGrainedBitfieldAccesses)
      return false;
    if (!DataLayout.isLegalInteger(OffsetInRecord))
      return false;
    // Make sure StartBitOffset is natually aligned if it is treated as an
    // IType integer.
     if (StartBitOffset %
            Context.toBits(getAlignment(getIntNType(OffsetInRecord))) !=
        0)
      return false;
    return true;
  };

  // The start field is better as a single field run.
  bool StartFieldAsSingleRun = false;
  for (;;) {
    // Check to see if we need to start a new run.
    if (Run == FieldEnd) {
      // If we're out of fields, return.
      if (Field == FieldEnd)
        break;
      // Any non-zero-length bitfield can start a new run.
      if (!Field->isZeroLengthBitField(Context)) {
        Run = Field;
        StartBitOffset = getFieldBitOffset(*Field);
        Tail = StartBitOffset + Field->getBitWidthValue(Context);
        StartFieldAsSingleRun = IsBetterAsSingleFieldRun(Tail - StartBitOffset,
                                                         StartBitOffset);
      }
      ++Field;
      continue;
    }

    // If the start field of a new run is better as a single run, or
    // if current field (or consecutive fields) is better as a single run, or
    // if current field has zero width bitfield and either
    // UseZeroLengthBitfieldAlignment or UseBitFieldTypeAlignment is set to
    // true, or
    // if the offset of current field is inconsistent with the offset of
    // previous field plus its offset,
    // skip the block below and go ahead to emit the storage.
    // Otherwise, try to add bitfields to the run.
    if (!StartFieldAsSingleRun && Field != FieldEnd &&
        !IsBetterAsSingleFieldRun(Tail - StartBitOffset, StartBitOffset) &&
        (!Field->isZeroLengthBitField(Context) ||
         (!Context.getTargetInfo().useZeroLengthBitfieldAlignment() &&
          !Context.getTargetInfo().useBitFieldTypeAlignment())) &&
        Tail == getFieldBitOffset(*Field)) {
      Tail += Field->getBitWidthValue(Context);
      ++Field;
      continue;
    }

    // We've hit a break-point in the run and need to emit a storage field.
    llvm::Type *Type = getIntNType(Tail - StartBitOffset);
    // Add the storage member to the record and set the bitfield info for all of
    // the bitfields in the run.  Bitfields get the offset of their storage but
    // come afterward and remain there after a stable sort.
    Members.push_back(StorageInfo(bitsToCharUnits(StartBitOffset), Type));
    for (; Run != Field; ++Run)
      Members.push_back(MemberInfo(bitsToCharUnits(StartBitOffset),
                                   MemberInfo::Field, nullptr, *Run));
    Run = FieldEnd;
    StartFieldAsSingleRun = false;
  }
}

void CGRecordLowering::accumulateBases() {
  // If we've got a primary virtual base, we need to add it with the bases.
  if (Layout.isPrimaryBaseVirtual()) {
    const CXXRecordDecl *BaseDecl = Layout.getPrimaryBase();
    Members.push_back(MemberInfo(CharUnits::Zero(), MemberInfo::Base,
                                 getStorageType(BaseDecl), BaseDecl));
  }
  // Accumulate the non-virtual bases.
  for (const auto &Base : RD->bases()) {
    if (Base.isVirtual())
      continue;

    // Bases can be zero-sized even if not technically empty if they
    // contain only a trailing array member.
    const CXXRecordDecl *BaseDecl = Base.getType()->getAsCXXRecordDecl();
    if (!BaseDecl->isEmpty() &&
        !Context.getASTRecordLayout(BaseDecl).getNonVirtualSize().isZero())
      Members.push_back(MemberInfo(Layout.getBaseClassOffset(BaseDecl),
          MemberInfo::Base, getStorageType(BaseDecl), BaseDecl));
  }
}

void CGRecordLowering::accumulateVPtrs() {
  if (Layout.hasOwnVFPtr())
    Members.push_back(MemberInfo(CharUnits::Zero(), MemberInfo::VFPtr,
        llvm::FunctionType::get(getIntNType(32), /*isVarArg=*/true)->
            getPointerTo()->getPointerTo()));
  if (Layout.hasOwnVBPtr())
    Members.push_back(MemberInfo(Layout.getVBPtrOffset(), MemberInfo::VBPtr,
        llvm::Type::getInt32PtrTy(Types.getLLVMContext())));
}

void CGRecordLowering::accumulateVBases() {
  CharUnits ScissorOffset = Layout.getNonVirtualSize();
  // In the itanium ABI, it's possible to place a vbase at a dsize that is
  // smaller than the nvsize.  Here we check to see if such a base is placed
  // before the nvsize and set the scissor offset to that, instead of the
  // nvsize.
  if (isOverlappingVBaseABI())
    for (const auto &Base : RD->vbases()) {
      const CXXRecordDecl *BaseDecl = Base.getType()->getAsCXXRecordDecl();
      if (BaseDecl->isEmpty())
        continue;
      // If the vbase is a primary virtual base of some base, then it doesn't
      // get its own storage location but instead lives inside of that base.
      if (Context.isNearlyEmpty(BaseDecl) && !hasOwnStorage(RD, BaseDecl))
        continue;
      ScissorOffset = std::min(ScissorOffset,
                               Layout.getVBaseClassOffset(BaseDecl));
    }
  Members.push_back(MemberInfo(ScissorOffset, MemberInfo::Scissor, nullptr,
                               RD));
  for (const auto &Base : RD->vbases()) {
    const CXXRecordDecl *BaseDecl = Base.getType()->getAsCXXRecordDecl();
    if (BaseDecl->isEmpty())
      continue;
    CharUnits Offset = Layout.getVBaseClassOffset(BaseDecl);
    // If the vbase is a primary virtual base of some base, then it doesn't
    // get its own storage location but instead lives inside of that base.
    if (isOverlappingVBaseABI() &&
        Context.isNearlyEmpty(BaseDecl) &&
        !hasOwnStorage(RD, BaseDecl)) {
      Members.push_back(MemberInfo(Offset, MemberInfo::VBase, nullptr,
                                   BaseDecl));
      continue;
    }
    // If we've got a vtordisp, add it as a storage type.
    if (Layout.getVBaseOffsetsMap().find(BaseDecl)->second.hasVtorDisp())
      Members.push_back(StorageInfo(Offset - CharUnits::fromQuantity(4),
                                    getIntNType(32)));
    Members.push_back(MemberInfo(Offset, MemberInfo::VBase,
                                 getStorageType(BaseDecl), BaseDecl));
  }
}

bool CGRecordLowering::hasOwnStorage(const CXXRecordDecl *Decl,
                                     const CXXRecordDecl *Query) {
  const ASTRecordLayout &DeclLayout = Context.getASTRecordLayout(Decl);
  if (DeclLayout.isPrimaryBaseVirtual() && DeclLayout.getPrimaryBase() == Query)
    return false;
  for (const auto &Base : Decl->bases())
    if (!hasOwnStorage(Base.getType()->getAsCXXRecordDecl(), Query))
      return false;
  return true;
}

void CGRecordLowering::calculateZeroInit() {
  for (std::vector<MemberInfo>::const_iterator Member = Members.begin(),
                                               MemberEnd = Members.end();
       IsZeroInitializableAsBase && Member != MemberEnd; ++Member) {
    if (Member->Kind == MemberInfo::Field) {
      if (!Member->FD || isZeroInitializable(Member->FD))
        continue;
      IsZeroInitializable = IsZeroInitializableAsBase = false;
    } else if (Member->Kind == MemberInfo::Base ||
               Member->Kind == MemberInfo::VBase) {
      if (isZeroInitializable(Member->RD))
        continue;
      IsZeroInitializable = false;
      if (Member->Kind == MemberInfo::Base)
        IsZeroInitializableAsBase = false;
    }
  }
}

void CGRecordLowering::clipTailPadding() {
  std::vector<MemberInfo>::iterator Prior = Members.begin();
  CharUnits Tail = getSize(Prior->Data);
  for (std::vector<MemberInfo>::iterator Member = Prior + 1,
                                         MemberEnd = Members.end();
       Member != MemberEnd; ++Member) {
    // Only members with data and the scissor can cut into tail padding.
    if (!Member->Data && Member->Kind != MemberInfo::Scissor)
      continue;
    if (Member->Offset < Tail) {
      assert(Prior->Kind == MemberInfo::Field && !Prior->FD &&
             "Only storage fields have tail padding!");
      Prior->Data = getByteArrayType(bitsToCharUnits(llvm::alignTo(
          cast<llvm::IntegerType>(Prior->Data)->getIntegerBitWidth(), 8)));
    }
    if (Member->Data)
      Prior = Member;
    Tail = Prior->Offset + getSize(Prior->Data);
  }
}

static bool isPassedToHIPGlobalFn(const CXXRecordDecl *MaybeKernarg)
{
  if (!MaybeKernarg) return false;
  if (!MaybeKernarg->hasAttr<AnnotateAttr>()) return false;

  // N.B.: this is set in Sema::GatherArgumentsForCall, via
  //       MarkByValueRecordsPassedToHIPGlobalFN.
  static constexpr const char HIPKernargRecord[]{"__HIP_KERNARG_RECORD__"};

  return MaybeKernarg->getAttr<AnnotateAttr>()->getAnnotation()
    .find(HIPKernargRecord) != StringRef::npos;
}

void CGRecordLowering::determinePacked(bool NVBaseType) {
  if (Packed)
    return;
  CharUnits Alignment = CharUnits::One();
  CharUnits NVAlignment = CharUnits::One();
  CharUnits NVSize =
      !NVBaseType && RD ? Layout.getNonVirtualSize() : CharUnits::Zero();
  for (std::vector<MemberInfo>::const_iterator Member = Members.begin(),
                                               MemberEnd = Members.end();
       Member != MemberEnd; ++Member) {
    if (!Member->Data)
      continue;
    // If any member falls at an offset that it not a multiple of its alignment,
    // then the entire record must be packed.
    if (Member->Offset % getAlignment(Member->Data))
      Packed = true;
    if (Member->Offset < NVSize)
      NVAlignment = std::max(NVAlignment, getAlignment(Member->Data));
    Alignment = std::max(Alignment, getAlignment(Member->Data));
  }
  // If the size of the record (the capstone's offset) is not a multiple of the
  // record's alignment, it must be packed.
  if (Members.back().Offset % Alignment)
    Packed = true;
  // If the non-virtual sub-object is not a multiple of the non-virtual
  // sub-object's alignment, it must be packed.  We cannot have a packed
  // non-virtual sub-object and an unpacked complete object or vise versa.
  if (NVSize % NVAlignment)
    Packed = true;

<<<<<<< HEAD
  // TODO: this is a heinous workaround the sad reality that passing things by
  //       value through Kernarg is essentially broken, since the packing choice
  //       made here is opaque for HLLs, and thus the latter will layout the
  //       memory erroneously.
  Packed = Packed && !isPassedToHIPGlobalFn(RD);
=======
  // ToDo: This is a workaround for PyTorch lambda function kernels.
  // Without this workaround some PyTorch lambda function kernels will hang.
  // Remove this workaround after the proper fix is in place.
  if (Context.getLangOpts().HIP)
    Packed = false;
>>>>>>> 779d1fe1

  // Update the alignment of the sentinel.
  if (!Packed)
    Members.back().Data = getIntNType(Context.toBits(Alignment));
}

void CGRecordLowering::insertPadding() {
  std::vector<std::pair<CharUnits, CharUnits> > Padding;
  CharUnits Size = CharUnits::Zero();
  for (std::vector<MemberInfo>::const_iterator Member = Members.begin(),
                                               MemberEnd = Members.end();
       Member != MemberEnd; ++Member) {
    if (!Member->Data)
      continue;
    CharUnits Offset = Member->Offset;
    assert(Offset >= Size);
    // Insert padding if we need to.
    if (Offset !=
        Size.alignTo(Packed ? CharUnits::One() : getAlignment(Member->Data)))
      Padding.push_back(std::make_pair(Size, Offset - Size));
    Size = Offset + getSize(Member->Data);
  }
  if (Padding.empty())
    return;
  // Add the padding to the Members list and sort it.
  for (std::vector<std::pair<CharUnits, CharUnits> >::const_iterator
        Pad = Padding.begin(), PadEnd = Padding.end();
        Pad != PadEnd; ++Pad)
    Members.push_back(StorageInfo(Pad->first, getByteArrayType(Pad->second)));
  std::stable_sort(Members.begin(), Members.end());
}

void CGRecordLowering::fillOutputFields() {
  for (std::vector<MemberInfo>::const_iterator Member = Members.begin(),
                                               MemberEnd = Members.end();
       Member != MemberEnd; ++Member) {
    if (Member->Data)
      FieldTypes.push_back(Member->Data);
    if (Member->Kind == MemberInfo::Field) {
      if (Member->FD)
        Fields[Member->FD->getCanonicalDecl()] = FieldTypes.size() - 1;
      // A field without storage must be a bitfield.
      if (!Member->Data)
        setBitFieldInfo(Member->FD, Member->Offset, FieldTypes.back());
    } else if (Member->Kind == MemberInfo::Base)
      NonVirtualBases[Member->RD] = FieldTypes.size() - 1;
    else if (Member->Kind == MemberInfo::VBase)
      VirtualBases[Member->RD] = FieldTypes.size() - 1;
  }
}

CGBitFieldInfo CGBitFieldInfo::MakeInfo(CodeGenTypes &Types,
                                        const FieldDecl *FD,
                                        uint64_t Offset, uint64_t Size,
                                        uint64_t StorageSize,
                                        CharUnits StorageOffset) {
  // This function is vestigial from CGRecordLayoutBuilder days but is still
  // used in GCObjCRuntime.cpp.  That usage has a "fixme" attached to it that
  // when addressed will allow for the removal of this function.
  llvm::Type *Ty = Types.ConvertTypeForMem(FD->getType());
  CharUnits TypeSizeInBytes =
    CharUnits::fromQuantity(Types.getDataLayout().getTypeAllocSize(Ty));
  uint64_t TypeSizeInBits = Types.getContext().toBits(TypeSizeInBytes);

  bool IsSigned = FD->getType()->isSignedIntegerOrEnumerationType();

  if (Size > TypeSizeInBits) {
    // We have a wide bit-field. The extra bits are only used for padding, so
    // if we have a bitfield of type T, with size N:
    //
    // T t : N;
    //
    // We can just assume that it's:
    //
    // T t : sizeof(T);
    //
    Size = TypeSizeInBits;
  }

  // Reverse the bit offsets for big endian machines. Because we represent
  // a bitfield as a single large integer load, we can imagine the bits
  // counting from the most-significant-bit instead of the
  // least-significant-bit.
  if (Types.getDataLayout().isBigEndian()) {
    Offset = StorageSize - (Offset + Size);
  }

  return CGBitFieldInfo(Offset, Size, IsSigned, StorageSize, StorageOffset);
}

CGRecordLayout *CodeGenTypes::ComputeRecordLayout(const RecordDecl *D,
                                                  llvm::StructType *Ty) {
  CGRecordLowering Builder(*this, D, /*Packed=*/false);

  Builder.lower(/*NonVirtualBaseType=*/false);

  // If we're in C++, compute the base subobject type.
  llvm::StructType *BaseTy = nullptr;
  if (isa<CXXRecordDecl>(D) && !D->isUnion() && !D->hasAttr<FinalAttr>()) {
    BaseTy = Ty;
    if (Builder.Layout.getNonVirtualSize() != Builder.Layout.getSize()) {
      CGRecordLowering BaseBuilder(*this, D, /*Packed=*/Builder.Packed);
      BaseBuilder.lower(/*NonVirtualBaseType=*/true);
      BaseTy = llvm::StructType::create(
          getLLVMContext(), BaseBuilder.FieldTypes, "", BaseBuilder.Packed);
      addRecordTypeName(D, BaseTy, ".base");
      // BaseTy and Ty must agree on their packedness for getLLVMFieldNo to work
      // on both of them with the same index.
      assert(Builder.Packed == BaseBuilder.Packed &&
             "Non-virtual and complete types must agree on packedness");
    }
  }

  // Fill in the struct *after* computing the base type.  Filling in the body
  // signifies that the type is no longer opaque and record layout is complete,
  // but we may need to recursively layout D while laying D out as a base type.
  Ty->setBody(Builder.FieldTypes, Builder.Packed);

  CGRecordLayout *RL =
    new CGRecordLayout(Ty, BaseTy, Builder.IsZeroInitializable,
                        Builder.IsZeroInitializableAsBase);

  RL->NonVirtualBases.swap(Builder.NonVirtualBases);
  RL->CompleteObjectVirtualBases.swap(Builder.VirtualBases);

  // Add all the field numbers.
  RL->FieldInfo.swap(Builder.Fields);

  // Add bitfield info.
  RL->BitFields.swap(Builder.BitFields);

  // Dump the layout, if requested.
  if (getContext().getLangOpts().DumpRecordLayouts) {
    llvm::outs() << "\n*** Dumping IRgen Record Layout\n";
    llvm::outs() << "Record: ";
    D->dump(llvm::outs());
    llvm::outs() << "\nLayout: ";
    RL->print(llvm::outs());
  }

#ifndef NDEBUG
  // Verify that the computed LLVM struct size matches the AST layout size.
  const ASTRecordLayout &Layout = getContext().getASTRecordLayout(D);

  uint64_t TypeSizeInBits = getContext().toBits(Layout.getSize());
  assert(TypeSizeInBits == getDataLayout().getTypeAllocSizeInBits(Ty) &&
         "Type size mismatch!");

  if (BaseTy) {
    CharUnits NonVirtualSize  = Layout.getNonVirtualSize();

    uint64_t AlignedNonVirtualTypeSizeInBits =
      getContext().toBits(NonVirtualSize);

    assert(AlignedNonVirtualTypeSizeInBits ==
           getDataLayout().getTypeAllocSizeInBits(BaseTy) &&
           "Type size mismatch!");
  }

  // Verify that the LLVM and AST field offsets agree.
  llvm::StructType *ST = RL->getLLVMType();
  const llvm::StructLayout *SL = getDataLayout().getStructLayout(ST);

  const ASTRecordLayout &AST_RL = getContext().getASTRecordLayout(D);
  RecordDecl::field_iterator it = D->field_begin();
  for (unsigned i = 0, e = AST_RL.getFieldCount(); i != e; ++i, ++it) {
    const FieldDecl *FD = *it;

    // For non-bit-fields, just check that the LLVM struct offset matches the
    // AST offset.
    if (!FD->isBitField()) {
      unsigned FieldNo = RL->getLLVMFieldNo(FD);
      assert(AST_RL.getFieldOffset(i) == SL->getElementOffsetInBits(FieldNo) &&
             "Invalid field offset!");
      continue;
    }

    // Ignore unnamed bit-fields.
    if (!FD->getDeclName())
      continue;

    // Don't inspect zero-length bitfields.
    if (FD->isZeroLengthBitField(getContext()))
      continue;

    const CGBitFieldInfo &Info = RL->getBitFieldInfo(FD);
    llvm::Type *ElementTy = ST->getTypeAtIndex(RL->getLLVMFieldNo(FD));

    // Unions have overlapping elements dictating their layout, but for
    // non-unions we can verify that this section of the layout is the exact
    // expected size.
    if (D->isUnion()) {
      // For unions we verify that the start is zero and the size
      // is in-bounds. However, on BE systems, the offset may be non-zero, but
      // the size + offset should match the storage size in that case as it
      // "starts" at the back.
      if (getDataLayout().isBigEndian())
        assert(static_cast<unsigned>(Info.Offset + Info.Size) ==
               Info.StorageSize &&
               "Big endian union bitfield does not end at the back");
      else
        assert(Info.Offset == 0 &&
               "Little endian union bitfield with a non-zero offset");
      assert(Info.StorageSize <= SL->getSizeInBits() &&
             "Union not large enough for bitfield storage");
    } else {
      assert(Info.StorageSize ==
             getDataLayout().getTypeAllocSizeInBits(ElementTy) &&
             "Storage size does not match the element type size");
    }
    assert(Info.Size > 0 && "Empty bitfield!");
    assert(static_cast<unsigned>(Info.Offset) + Info.Size <= Info.StorageSize &&
           "Bitfield outside of its allocated storage");
  }
#endif

  return RL;
}

void CGRecordLayout::print(raw_ostream &OS) const {
  OS << "<CGRecordLayout\n";
  OS << "  LLVMType:" << *CompleteObjectType << "\n";
  if (BaseSubobjectType)
    OS << "  NonVirtualBaseLLVMType:" << *BaseSubobjectType << "\n";
  OS << "  IsZeroInitializable:" << IsZeroInitializable << "\n";
  OS << "  BitFields:[\n";

  // Print bit-field infos in declaration order.
  std::vector<std::pair<unsigned, const CGBitFieldInfo*> > BFIs;
  for (llvm::DenseMap<const FieldDecl*, CGBitFieldInfo>::const_iterator
         it = BitFields.begin(), ie = BitFields.end();
       it != ie; ++it) {
    const RecordDecl *RD = it->first->getParent();
    unsigned Index = 0;
    for (RecordDecl::field_iterator
           it2 = RD->field_begin(); *it2 != it->first; ++it2)
      ++Index;
    BFIs.push_back(std::make_pair(Index, &it->second));
  }
  llvm::array_pod_sort(BFIs.begin(), BFIs.end());
  for (unsigned i = 0, e = BFIs.size(); i != e; ++i) {
    OS.indent(4);
    BFIs[i].second->print(OS);
    OS << "\n";
  }

  OS << "]>\n";
}

LLVM_DUMP_METHOD void CGRecordLayout::dump() const {
  print(llvm::errs());
}

void CGBitFieldInfo::print(raw_ostream &OS) const {
  OS << "<CGBitFieldInfo"
     << " Offset:" << Offset
     << " Size:" << Size
     << " IsSigned:" << IsSigned
     << " StorageSize:" << StorageSize
     << " StorageOffset:" << StorageOffset.getQuantity() << ">";
}

LLVM_DUMP_METHOD void CGBitFieldInfo::dump() const {
  print(llvm::errs());
}<|MERGE_RESOLUTION|>--- conflicted
+++ resolved
@@ -645,19 +645,11 @@
   if (NVSize % NVAlignment)
     Packed = true;
 
-<<<<<<< HEAD
-  // TODO: this is a heinous workaround the sad reality that passing things by
-  //       value through Kernarg is essentially broken, since the packing choice
-  //       made here is opaque for HLLs, and thus the latter will layout the
-  //       memory erroneously.
-  Packed = Packed && !isPassedToHIPGlobalFn(RD);
-=======
   // ToDo: This is a workaround for PyTorch lambda function kernels.
   // Without this workaround some PyTorch lambda function kernels will hang.
   // Remove this workaround after the proper fix is in place.
   if (Context.getLangOpts().HIP)
     Packed = false;
->>>>>>> 779d1fe1
 
   // Update the alignment of the sentinel.
   if (!Packed)
