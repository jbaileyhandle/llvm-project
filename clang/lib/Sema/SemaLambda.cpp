--- conflicted
+++ resolved
@@ -1568,18 +1568,10 @@
         }
 
         if(From.getCaptureType()->isClassType() && From.isCopyCapture()) {
-<<<<<<< HEAD
-          std::string Info = QualType::getAsString(From.getCaptureType().split());
-          // Add the skipped type here
-          if(Info.find("::array")!=std::string::npos &&
-            Info.find("::array_view")==std::string::npos)
-            FoundVec.push_back(std::make_pair(From, (unsigned)diag::err_amp_captured_variable_type));
-=======
           // hc::array and Concurrency::array can't be captured by copy
           if (From.getCaptureType()->isGPUArrayType()) {
             FoundVec.push_back(std::make_pair(From, (unsigned)diag::err_amp_captured_variable_type));
           }
->>>>>>> 6bc4244e
         }
         // Handle [This], [&]
         if(From.isReferenceCapture() || From.isThisCapture()) {
