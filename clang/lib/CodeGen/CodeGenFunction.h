//===-- CodeGenFunction.h - Per-Function state for LLVM CodeGen -*- C++ -*-===//
//
//                     The LLVM Compiler Infrastructure
//
// This file is distributed under the University of Illinois Open Source
// License. See LICENSE.TXT for details.
//
//===----------------------------------------------------------------------===//
//
// This is the internal per-function state used for llvm translation.
//
//===----------------------------------------------------------------------===//

#ifndef LLVM_CLANG_LIB_CODEGEN_CODEGENFUNCTION_H
#define LLVM_CLANG_LIB_CODEGEN_CODEGENFUNCTION_H

#include "CGBuilder.h"
#include "CGDebugInfo.h"
#include "CGLoopInfo.h"
#include "CGValue.h"
#include "CodeGenModule.h"
#include "CodeGenPGO.h"
#include "EHScopeStack.h"
#include "VarBypassDetector.h"
#include "clang/AST/CharUnits.h"
#include "clang/AST/ExprCXX.h"
#include "clang/AST/ExprObjC.h"
#include "clang/AST/ExprOpenMP.h"
#include "clang/AST/Type.h"
#include "clang/Basic/ABI.h"
#include "clang/Basic/CapturedStmt.h"
#include "clang/Basic/OpenMPKinds.h"
#include "clang/Basic/TargetInfo.h"
#include "clang/Frontend/CodeGenOptions.h"
#include "llvm/ADT/ArrayRef.h"
#include "llvm/ADT/DenseMap.h"
#include "llvm/ADT/SmallVector.h"
#include "llvm/IR/ValueHandle.h"
#include "llvm/Support/Debug.h"
#include "llvm/Transforms/Utils/SanitizerStats.h"

namespace llvm {
class BasicBlock;
class LLVMContext;
class MDNode;
class Module;
class SwitchInst;
class Twine;
class Value;
class CallSite;
}

namespace clang {
class ASTContext;
class BlockDecl;
class CXXDestructorDecl;
class CXXForRangeStmt;
class CXXTryStmt;
class Decl;
class LabelDecl;
class EnumConstantDecl;
class FunctionDecl;
class FunctionProtoType;
class LabelStmt;
class ObjCContainerDecl;
class ObjCInterfaceDecl;
class ObjCIvarDecl;
class ObjCMethodDecl;
class ObjCImplementationDecl;
class ObjCPropertyImplDecl;
class TargetInfo;
class VarDecl;
class ObjCForCollectionStmt;
class ObjCAtTryStmt;
class ObjCAtThrowStmt;
class ObjCAtSynchronizedStmt;
class ObjCAutoreleasePoolStmt;

namespace CodeGen {
class CodeGenTypes;
class CGCallee;
class CGFunctionInfo;
class CGRecordLayout;
class CGBlockInfo;
class CGCXXABI;
class BlockByrefHelpers;
class BlockByrefInfo;
class BlockFlags;
class BlockFieldFlags;
class RegionCodeGenTy;
class TargetCodeGenInfo;
struct OMPTaskDataTy;
struct CGCoroData;

/// The kind of evaluation to perform on values of a particular
/// type.  Basically, is the code in CGExprScalar, CGExprComplex, or
/// CGExprAgg?
///
/// TODO: should vectors maybe be split out into their own thing?
enum TypeEvaluationKind {
  TEK_Scalar,
  TEK_Complex,
  TEK_Aggregate
};

#define LIST_SANITIZER_CHECKS                                                  \
  SANITIZER_CHECK(AddOverflow, add_overflow, 0)                                \
  SANITIZER_CHECK(BuiltinUnreachable, builtin_unreachable, 0)                  \
  SANITIZER_CHECK(CFICheckFail, cfi_check_fail, 0)                             \
  SANITIZER_CHECK(DivremOverflow, divrem_overflow, 0)                          \
  SANITIZER_CHECK(DynamicTypeCacheMiss, dynamic_type_cache_miss, 0)            \
  SANITIZER_CHECK(FloatCastOverflow, float_cast_overflow, 0)                   \
  SANITIZER_CHECK(FunctionTypeMismatch, function_type_mismatch, 0)             \
  SANITIZER_CHECK(LoadInvalidValue, load_invalid_value, 0)                     \
  SANITIZER_CHECK(MissingReturn, missing_return, 0)                            \
  SANITIZER_CHECK(MulOverflow, mul_overflow, 0)                                \
  SANITIZER_CHECK(NegateOverflow, negate_overflow, 0)                          \
  SANITIZER_CHECK(NullabilityArg, nullability_arg, 0)                          \
  SANITIZER_CHECK(NullabilityReturn, nullability_return, 0)                    \
  SANITIZER_CHECK(NonnullArg, nonnull_arg, 0)                                  \
  SANITIZER_CHECK(NonnullReturn, nonnull_return, 0)                            \
  SANITIZER_CHECK(OutOfBounds, out_of_bounds, 0)                               \
  SANITIZER_CHECK(PointerOverflow, pointer_overflow, 0)                        \
  SANITIZER_CHECK(ShiftOutOfBounds, shift_out_of_bounds, 0)                    \
  SANITIZER_CHECK(SubOverflow, sub_overflow, 0)                                \
  SANITIZER_CHECK(TypeMismatch, type_mismatch, 1)                              \
  SANITIZER_CHECK(VLABoundNotPositive, vla_bound_not_positive, 0)

enum SanitizerHandler {
#define SANITIZER_CHECK(Enum, Name, Version) Enum,
  LIST_SANITIZER_CHECKS
#undef SANITIZER_CHECK
};

/// CodeGenFunction - This class organizes the per-function state that is used
/// while generating LLVM code.
class CodeGenFunction : public CodeGenTypeCache {
  CodeGenFunction(const CodeGenFunction &) = delete;
  void operator=(const CodeGenFunction &) = delete;

  friend class CGCXXABI;
public:
  /// A jump destination is an abstract label, branching to which may
  /// require a jump out through normal cleanups.
  struct JumpDest {
    JumpDest() : Block(nullptr), ScopeDepth(), Index(0) {}
    JumpDest(llvm::BasicBlock *Block,
             EHScopeStack::stable_iterator Depth,
             unsigned Index)
      : Block(Block), ScopeDepth(Depth), Index(Index) {}

    bool isValid() const { return Block != nullptr; }
    llvm::BasicBlock *getBlock() const { return Block; }
    EHScopeStack::stable_iterator getScopeDepth() const { return ScopeDepth; }
    unsigned getDestIndex() const { return Index; }

    // This should be used cautiously.
    void setScopeDepth(EHScopeStack::stable_iterator depth) {
      ScopeDepth = depth;
    }

  private:
    llvm::BasicBlock *Block;
    EHScopeStack::stable_iterator ScopeDepth;
    unsigned Index;
  };

  CodeGenModule &CGM;  // Per-module state.
  const TargetInfo &Target;

  typedef std::pair<llvm::Value *, llvm::Value *> ComplexPairTy;
  LoopInfoStack LoopStack;
  CGBuilderTy Builder;

  // Stores variables for which we can't generate correct lifetime markers
  // because of jumps.
  VarBypassDetector Bypasses;

  // CodeGen lambda for loops and support for ordered clause
  typedef llvm::function_ref<void(CodeGenFunction &, const OMPLoopDirective &,
                                  JumpDest)>
      CodeGenLoopTy;
  typedef llvm::function_ref<void(CodeGenFunction &, SourceLocation,
                                  const unsigned, const bool)>
      CodeGenOrderedTy;

  // Codegen lambda for loop bounds in worksharing loop constructs
  typedef llvm::function_ref<std::pair<LValue, LValue>(
      CodeGenFunction &, const OMPExecutableDirective &S)>
      CodeGenLoopBoundsTy;

  // Codegen lambda for loop bounds in dispatch-based loop implementation
  typedef llvm::function_ref<std::pair<llvm::Value *, llvm::Value *>(
      CodeGenFunction &, const OMPExecutableDirective &S, Address LB,
      Address UB)>
      CodeGenDispatchBoundsTy;

  /// \brief CGBuilder insert helper. This function is called after an
  /// instruction is created using Builder.
  void InsertHelper(llvm::Instruction *I, const llvm::Twine &Name,
                    llvm::BasicBlock *BB,
                    llvm::BasicBlock::iterator InsertPt) const;

  /// CurFuncDecl - Holds the Decl for the current outermost
  /// non-closure context.
  const Decl *CurFuncDecl;
  /// CurCodeDecl - This is the inner-most code context, which includes blocks.
  const Decl *CurCodeDecl;
  const CGFunctionInfo *CurFnInfo;
  QualType FnRetTy;
  llvm::Function *CurFn;

  // Holds coroutine data if the current function is a coroutine. We use a
  // wrapper to manage its lifetime, so that we don't have to define CGCoroData
  // in this header.
  struct CGCoroInfo {
    std::unique_ptr<CGCoroData> Data;
    CGCoroInfo();
    ~CGCoroInfo();
  };
  CGCoroInfo CurCoro;

  /// CurGD - The GlobalDecl for the current function being compiled.
  GlobalDecl CurGD;

  /// PrologueCleanupDepth - The cleanup depth enclosing all the
  /// cleanups associated with the parameters.
  EHScopeStack::stable_iterator PrologueCleanupDepth;

  /// ReturnBlock - Unified return block.
  JumpDest ReturnBlock;

  /// ReturnValue - The temporary alloca to hold the return
  /// value. This is invalid iff the function has no return value.
  Address ReturnValue;

  /// Return true if a label was seen in the current scope.
  bool hasLabelBeenSeenInCurrentScope() const {
    if (CurLexicalScope)
      return CurLexicalScope->hasLabels();
    return !LabelMap.empty();
  }

  /// AllocaInsertPoint - This is an instruction in the entry block before which
  /// we prefer to insert allocas.
  llvm::AssertingVH<llvm::Instruction> AllocaInsertPt;

  /// \brief API for captured statement code generation.
  class CGCapturedStmtInfo {
  public:
    explicit CGCapturedStmtInfo(CapturedRegionKind K = CR_Default)
        : Kind(K), ThisValue(nullptr), CXXThisFieldDecl(nullptr) {}
    explicit CGCapturedStmtInfo(const CapturedStmt &S,
                                CapturedRegionKind K = CR_Default)
      : Kind(K), ThisValue(nullptr), CXXThisFieldDecl(nullptr) {

      RecordDecl::field_iterator Field =
        S.getCapturedRecordDecl()->field_begin();
      for (CapturedStmt::const_capture_iterator I = S.capture_begin(),
                                                E = S.capture_end();
           I != E; ++I, ++Field) {
        if (I->capturesThis())
          CXXThisFieldDecl = *Field;
        else if (I->capturesVariable())
          CaptureFields[I->getCapturedVar()] = *Field;
        else if (I->capturesVariableByCopy())
          CaptureFields[I->getCapturedVar()] = *Field;
      }
    }

    virtual ~CGCapturedStmtInfo();

    CapturedRegionKind getKind() const { return Kind; }

    virtual void setContextValue(llvm::Value *V) { ThisValue = V; }
    // \brief Retrieve the value of the context parameter.
    virtual llvm::Value *getContextValue() const { return ThisValue; }

    /// \brief Lookup the captured field decl for a variable.
    virtual const FieldDecl *lookup(const VarDecl *VD) const {
      return CaptureFields.lookup(VD);
    }

    bool isCXXThisExprCaptured() const { return getThisFieldDecl() != nullptr; }
    virtual FieldDecl *getThisFieldDecl() const { return CXXThisFieldDecl; }

    static bool classof(const CGCapturedStmtInfo *) {
      return true;
    }

    /// \brief Emit the captured statement body.
    virtual void EmitBody(CodeGenFunction &CGF, const Stmt *S) {
      CGF.incrementProfileCounter(S);
      CGF.EmitStmt(S);
    }

    /// \brief Get the name of the capture helper.
    virtual StringRef getHelperName() const { return "__captured_stmt"; }

  private:
    /// \brief The kind of captured statement being generated.
    CapturedRegionKind Kind;

    /// \brief Keep the map between VarDecl and FieldDecl.
    llvm::SmallDenseMap<const VarDecl *, FieldDecl *> CaptureFields;

    /// \brief The base address of the captured record, passed in as the first
    /// argument of the parallel region function.
    llvm::Value *ThisValue;

    /// \brief Captured 'this' type.
    FieldDecl *CXXThisFieldDecl;
  };
  CGCapturedStmtInfo *CapturedStmtInfo;

  /// \brief RAII for correct setting/restoring of CapturedStmtInfo.
  class CGCapturedStmtRAII {
  private:
    CodeGenFunction &CGF;
    CGCapturedStmtInfo *PrevCapturedStmtInfo;
  public:
    CGCapturedStmtRAII(CodeGenFunction &CGF,
                       CGCapturedStmtInfo *NewCapturedStmtInfo)
        : CGF(CGF), PrevCapturedStmtInfo(CGF.CapturedStmtInfo) {
      CGF.CapturedStmtInfo = NewCapturedStmtInfo;
    }
    ~CGCapturedStmtRAII() { CGF.CapturedStmtInfo = PrevCapturedStmtInfo; }
  };

  /// An abstract representation of regular/ObjC call/message targets.
  class AbstractCallee {
    /// The function declaration of the callee.
    const Decl *CalleeDecl;

  public:
    AbstractCallee() : CalleeDecl(nullptr) {}
    AbstractCallee(const FunctionDecl *FD) : CalleeDecl(FD) {}
    AbstractCallee(const ObjCMethodDecl *OMD) : CalleeDecl(OMD) {}
    bool hasFunctionDecl() const {
      return dyn_cast_or_null<FunctionDecl>(CalleeDecl);
    }
    const Decl *getDecl() const { return CalleeDecl; }
    unsigned getNumParams() const {
      if (const auto *FD = dyn_cast<FunctionDecl>(CalleeDecl))
        return FD->getNumParams();
      return cast<ObjCMethodDecl>(CalleeDecl)->param_size();
    }
    const ParmVarDecl *getParamDecl(unsigned I) const {
      if (const auto *FD = dyn_cast<FunctionDecl>(CalleeDecl))
        return FD->getParamDecl(I);
      return *(cast<ObjCMethodDecl>(CalleeDecl)->param_begin() + I);
    }
  };

  /// \brief Sanitizers enabled for this function.
  SanitizerSet SanOpts;

  /// \brief True if CodeGen currently emits code implementing sanitizer checks.
  bool IsSanitizerScope;

  /// \brief RAII object to set/unset CodeGenFunction::IsSanitizerScope.
  class SanitizerScope {
    CodeGenFunction *CGF;
  public:
    SanitizerScope(CodeGenFunction *CGF);
    ~SanitizerScope();
  };

  /// In C++, whether we are code generating a thunk.  This controls whether we
  /// should emit cleanups.
  bool CurFuncIsThunk;

  /// In ARC, whether we should autorelease the return value.
  bool AutoreleaseResult;

  /// Whether we processed a Microsoft-style asm block during CodeGen. These can
  /// potentially set the return value.
  bool SawAsmBlock;

  const FunctionDecl *CurSEHParent = nullptr;

  /// True if the current function is an outlined SEH helper. This can be a
  /// finally block or filter expression.
  bool IsOutlinedSEHHelper;

  const CodeGen::CGBlockInfo *BlockInfo;
  llvm::Value *BlockPointer;

  llvm::DenseMap<const VarDecl *, FieldDecl *> LambdaCaptureFields;
  FieldDecl *LambdaThisCaptureField;

  /// \brief A mapping from NRVO variables to the flags used to indicate
  /// when the NRVO has been applied to this variable.
  llvm::DenseMap<const VarDecl *, llvm::Value *> NRVOFlags;

  EHScopeStack EHStack;
  llvm::SmallVector<char, 256> LifetimeExtendedCleanupStack;
  llvm::SmallVector<const JumpDest *, 2> SEHTryEpilogueStack;

  llvm::Instruction *CurrentFuncletPad = nullptr;

  class CallLifetimeEnd final : public EHScopeStack::Cleanup {
    llvm::Value *Addr;
    llvm::Value *Size;

  public:
    CallLifetimeEnd(Address addr, llvm::Value *size)
        : Addr(addr.getPointer()), Size(size) {}

    void Emit(CodeGenFunction &CGF, Flags flags) override {
      CGF.EmitLifetimeEnd(Size, Addr);
    }
  };

  /// Header for data within LifetimeExtendedCleanupStack.
  struct LifetimeExtendedCleanupHeader {
    /// The size of the following cleanup object.
    unsigned Size;
    /// The kind of cleanup to push: a value from the CleanupKind enumeration.
    CleanupKind Kind;

    size_t getSize() const { return Size; }
    CleanupKind getKind() const { return Kind; }
  };

  /// i32s containing the indexes of the cleanup destinations.
  llvm::Instruction *NormalCleanupDest;

  unsigned NextCleanupDestIndex;

  /// FirstBlockInfo - The head of a singly-linked-list of block layouts.
  CGBlockInfo *FirstBlockInfo;

  /// EHResumeBlock - Unified block containing a call to llvm.eh.resume.
  llvm::BasicBlock *EHResumeBlock;

  /// The exception slot.  All landing pads write the current exception pointer
  /// into this alloca.
  llvm::Value *ExceptionSlot;

  /// The selector slot.  Under the MandatoryCleanup model, all landing pads
  /// write the current selector value into this instruction.
  llvm::Instruction *EHSelectorSlot;

  /// A stack of exception code slots. Entering an __except block pushes a slot
  /// on the stack and leaving pops one. The __exception_code() intrinsic loads
  /// a value from the top of the stack.
  SmallVector<Address, 1> SEHCodeSlotStack;

  /// Value returned by __exception_info intrinsic.
  llvm::Value *SEHInfo = nullptr;

  /// Emits a landing pad for the current EH stack.
  llvm::BasicBlock *EmitLandingPad();

  llvm::BasicBlock *getInvokeDestImpl();

  template <class T>
  typename DominatingValue<T>::saved_type saveValueInCond(T value) {
    return DominatingValue<T>::save(*this, value);
  }

public:
  /// ObjCEHValueStack - Stack of Objective-C exception values, used for
  /// rethrows.
  SmallVector<llvm::Value*, 8> ObjCEHValueStack;

  /// A class controlling the emission of a finally block.
  class FinallyInfo {
    /// Where the catchall's edge through the cleanup should go.
    JumpDest RethrowDest;

    /// A function to call to enter the catch.
    llvm::Constant *BeginCatchFn;

    /// An i1 variable indicating whether or not the @finally is
    /// running for an exception.
    llvm::Instruction *ForEHVar;

    /// An i8* variable into which the exception pointer to rethrow
    /// has been saved.
    llvm::Instruction *SavedExnVar;

  public:
    void enter(CodeGenFunction &CGF, const Stmt *Finally,
               llvm::Constant *beginCatchFn, llvm::Constant *endCatchFn,
               llvm::Constant *rethrowFn);
    void exit(CodeGenFunction &CGF);
  };

  /// Returns true inside SEH __try blocks.
  bool isSEHTryScope() const { return !SEHTryEpilogueStack.empty(); }

  /// Returns true while emitting a cleanuppad.
  bool isCleanupPadScope() const {
    return CurrentFuncletPad && isa<llvm::CleanupPadInst>(CurrentFuncletPad);
  }

  /// pushFullExprCleanup - Push a cleanup to be run at the end of the
  /// current full-expression.  Safe against the possibility that
  /// we're currently inside a conditionally-evaluated expression.
  template <class T, class... As>
  void pushFullExprCleanup(CleanupKind kind, As... A) {
    // If we're not in a conditional branch, or if none of the
    // arguments requires saving, then use the unconditional cleanup.
    if (!isInConditionalBranch())
      return EHStack.pushCleanup<T>(kind, A...);

    // Stash values in a tuple so we can guarantee the order of saves.
    typedef std::tuple<typename DominatingValue<As>::saved_type...> SavedTuple;
    SavedTuple Saved{saveValueInCond(A)...};

    typedef EHScopeStack::ConditionalCleanup<T, As...> CleanupType;
    EHStack.pushCleanupTuple<CleanupType>(kind, Saved);
    initFullExprCleanup();
  }

  /// \brief Queue a cleanup to be pushed after finishing the current
  /// full-expression.
  template <class T, class... As>
  void pushCleanupAfterFullExpr(CleanupKind Kind, As... A) {
    assert(!isInConditionalBranch() && "can't defer conditional cleanup");

    LifetimeExtendedCleanupHeader Header = { sizeof(T), Kind };

    size_t OldSize = LifetimeExtendedCleanupStack.size();
    LifetimeExtendedCleanupStack.resize(
        LifetimeExtendedCleanupStack.size() + sizeof(Header) + Header.Size);

    static_assert(sizeof(Header) % alignof(T) == 0,
                  "Cleanup will be allocated on misaligned address");
    char *Buffer = &LifetimeExtendedCleanupStack[OldSize];
    new (Buffer) LifetimeExtendedCleanupHeader(Header);
    new (Buffer + sizeof(Header)) T(A...);
  }

  /// Set up the last cleaup that was pushed as a conditional
  /// full-expression cleanup.
  void initFullExprCleanup();

  /// PushDestructorCleanup - Push a cleanup to call the
  /// complete-object destructor of an object of the given type at the
  /// given address.  Does nothing if T is not a C++ class type with a
  /// non-trivial destructor.
  void PushDestructorCleanup(QualType T, Address Addr);

  /// PushDestructorCleanup - Push a cleanup to call the
  /// complete-object variant of the given destructor on the object at
  /// the given address.
  void PushDestructorCleanup(const CXXDestructorDecl *Dtor, Address Addr);

  /// PopCleanupBlock - Will pop the cleanup entry on the stack and
  /// process all branch fixups.
  void PopCleanupBlock(bool FallThroughIsBranchThrough = false);

  /// DeactivateCleanupBlock - Deactivates the given cleanup block.
  /// The block cannot be reactivated.  Pops it if it's the top of the
  /// stack.
  ///
  /// \param DominatingIP - An instruction which is known to
  ///   dominate the current IP (if set) and which lies along
  ///   all paths of execution between the current IP and the
  ///   the point at which the cleanup comes into scope.
  void DeactivateCleanupBlock(EHScopeStack::stable_iterator Cleanup,
                              llvm::Instruction *DominatingIP);

  /// ActivateCleanupBlock - Activates an initially-inactive cleanup.
  /// Cannot be used to resurrect a deactivated cleanup.
  ///
  /// \param DominatingIP - An instruction which is known to
  ///   dominate the current IP (if set) and which lies along
  ///   all paths of execution between the current IP and the
  ///   the point at which the cleanup comes into scope.
  void ActivateCleanupBlock(EHScopeStack::stable_iterator Cleanup,
                            llvm::Instruction *DominatingIP);

  /// \brief Enters a new scope for capturing cleanups, all of which
  /// will be executed once the scope is exited.
  class RunCleanupsScope {
    EHScopeStack::stable_iterator CleanupStackDepth;
    size_t LifetimeExtendedCleanupStackSize;
    bool OldDidCallStackSave;
  protected:
    bool PerformCleanup;
  private:

    RunCleanupsScope(const RunCleanupsScope &) = delete;
    void operator=(const RunCleanupsScope &) = delete;

  protected:
    CodeGenFunction& CGF;

  public:
    /// \brief Enter a new cleanup scope.
    explicit RunCleanupsScope(CodeGenFunction &CGF)
      : PerformCleanup(true), CGF(CGF)
    {
      CleanupStackDepth = CGF.EHStack.stable_begin();
      LifetimeExtendedCleanupStackSize =
          CGF.LifetimeExtendedCleanupStack.size();
      OldDidCallStackSave = CGF.DidCallStackSave;
      CGF.DidCallStackSave = false;
    }

    /// \brief Exit this cleanup scope, emitting any accumulated cleanups.
    ~RunCleanupsScope() {
      if (PerformCleanup)
        ForceCleanup();
    }

    /// \brief Determine whether this scope requires any cleanups.
    bool requiresCleanups() const {
      return CGF.EHStack.stable_begin() != CleanupStackDepth;
    }

    /// \brief Force the emission of cleanups now, instead of waiting
    /// until this object is destroyed.
    /// \param ValuesToReload - A list of values that need to be available at
    /// the insertion point after cleanup emission. If cleanup emission created
    /// a shared cleanup block, these value pointers will be rewritten.
    /// Otherwise, they not will be modified.
    void ForceCleanup(std::initializer_list<llvm::Value**> ValuesToReload = {}) {
      assert(PerformCleanup && "Already forced cleanup");
      CGF.DidCallStackSave = OldDidCallStackSave;
      CGF.PopCleanupBlocks(CleanupStackDepth, LifetimeExtendedCleanupStackSize,
                           ValuesToReload);
      PerformCleanup = false;
    }
  };

  class LexicalScope : public RunCleanupsScope {
    SourceRange Range;
    SmallVector<const LabelDecl*, 4> Labels;
    LexicalScope *ParentScope;

    LexicalScope(const LexicalScope &) = delete;
    void operator=(const LexicalScope &) = delete;

  public:
    /// \brief Enter a new cleanup scope.
    explicit LexicalScope(CodeGenFunction &CGF, SourceRange Range)
      : RunCleanupsScope(CGF), Range(Range), ParentScope(CGF.CurLexicalScope) {
      CGF.CurLexicalScope = this;
      if (CGDebugInfo *DI = CGF.getDebugInfo())
        DI->EmitLexicalBlockStart(CGF.Builder, Range.getBegin());
    }

    void addLabel(const LabelDecl *label) {
      assert(PerformCleanup && "adding label to dead scope?");
      Labels.push_back(label);
    }

    /// \brief Exit this cleanup scope, emitting any accumulated
    /// cleanups.
    ~LexicalScope() {
      if (CGDebugInfo *DI = CGF.getDebugInfo())
        DI->EmitLexicalBlockEnd(CGF.Builder, Range.getEnd());

      // If we should perform a cleanup, force them now.  Note that
      // this ends the cleanup scope before rescoping any labels.
      if (PerformCleanup) {
        ApplyDebugLocation DL(CGF, Range.getEnd());
        ForceCleanup();
      }
    }

    /// \brief Force the emission of cleanups now, instead of waiting
    /// until this object is destroyed.
    void ForceCleanup() {
      CGF.CurLexicalScope = ParentScope;
      RunCleanupsScope::ForceCleanup();

      if (!Labels.empty())
        rescopeLabels();
    }

    bool hasLabels() const {
      return !Labels.empty();
    }

    void rescopeLabels();
  };

  typedef llvm::DenseMap<const Decl *, Address> DeclMapTy;

  /// \brief The scope used to remap some variables as private in the OpenMP
  /// loop body (or other captured region emitted without outlining), and to
  /// restore old vars back on exit.
  class OMPPrivateScope : public RunCleanupsScope {
    DeclMapTy SavedLocals;
    DeclMapTy SavedPrivates;

  private:
    OMPPrivateScope(const OMPPrivateScope &) = delete;
    void operator=(const OMPPrivateScope &) = delete;

  public:
    /// \brief Enter a new OpenMP private scope.
    explicit OMPPrivateScope(CodeGenFunction &CGF) : RunCleanupsScope(CGF) {}

    /// \brief Registers \a LocalVD variable as a private and apply \a
    /// PrivateGen function for it to generate corresponding private variable.
    /// \a PrivateGen returns an address of the generated private variable.
    /// \return true if the variable is registered as private, false if it has
    /// been privatized already.
    bool
    addPrivate(const VarDecl *LocalVD,
               llvm::function_ref<Address()> PrivateGen) {
      assert(PerformCleanup && "adding private to dead scope");

      // Only save it once.
      if (SavedLocals.count(LocalVD)) return false;

      // Copy the existing local entry to SavedLocals.
      auto it = CGF.LocalDeclMap.find(LocalVD);
      if (it != CGF.LocalDeclMap.end()) {
        SavedLocals.insert({LocalVD, it->second});
      } else {
        SavedLocals.insert({LocalVD, Address::invalid()});
      }

      // Generate the private entry.
      Address Addr = PrivateGen();
      QualType VarTy = LocalVD->getType();
      if (VarTy->isReferenceType()) {
        Address Temp = CGF.CreateMemTemp(VarTy);
        CGF.Builder.CreateStore(Addr.getPointer(), Temp);
        Addr = Temp;
      }
      SavedPrivates.insert({LocalVD, Addr});

      return true;
    }

    /// \brief Privatizes local variables previously registered as private.
    /// Registration is separate from the actual privatization to allow
    /// initializers use values of the original variables, not the private one.
    /// This is important, for example, if the private variable is a class
    /// variable initialized by a constructor that references other private
    /// variables. But at initialization original variables must be used, not
    /// private copies.
    /// \return true if at least one variable was privatized, false otherwise.
    bool Privatize() {
      copyInto(SavedPrivates, CGF.LocalDeclMap);
      SavedPrivates.clear();
      return !SavedLocals.empty();
    }

    void ForceCleanup() {
      RunCleanupsScope::ForceCleanup();
      copyInto(SavedLocals, CGF.LocalDeclMap);
      SavedLocals.clear();
    }

    /// \brief Exit scope - all the mapped variables are restored.
    ~OMPPrivateScope() {
      if (PerformCleanup)
        ForceCleanup();
    }

    /// Checks if the global variable is captured in current function. 
    bool isGlobalVarCaptured(const VarDecl *VD) const {
      return !VD->isLocalVarDeclOrParm() && CGF.LocalDeclMap.count(VD) > 0;
    }

  private:
    /// Copy all the entries in the source map over the corresponding
    /// entries in the destination, which must exist.
    static void copyInto(const DeclMapTy &src, DeclMapTy &dest) {
      for (auto &pair : src) {
        if (!pair.second.isValid()) {
          dest.erase(pair.first);
          continue;
        }

        auto it = dest.find(pair.first);
        if (it != dest.end()) {
          it->second = pair.second;
        } else {
          dest.insert(pair);
        }
      }
    }
  };

  /// \brief Takes the old cleanup stack size and emits the cleanup blocks
  /// that have been added.
  void
  PopCleanupBlocks(EHScopeStack::stable_iterator OldCleanupStackSize,
                   std::initializer_list<llvm::Value **> ValuesToReload = {});

  /// \brief Takes the old cleanup stack size and emits the cleanup blocks
  /// that have been added, then adds all lifetime-extended cleanups from
  /// the given position to the stack.
  void
  PopCleanupBlocks(EHScopeStack::stable_iterator OldCleanupStackSize,
                   size_t OldLifetimeExtendedStackSize,
                   std::initializer_list<llvm::Value **> ValuesToReload = {});

  void ResolveBranchFixups(llvm::BasicBlock *Target);

  /// The given basic block lies in the current EH scope, but may be a
  /// target of a potentially scope-crossing jump; get a stable handle
  /// to which we can perform this jump later.
  JumpDest getJumpDestInCurrentScope(llvm::BasicBlock *Target) {
    return JumpDest(Target,
                    EHStack.getInnermostNormalCleanup(),
                    NextCleanupDestIndex++);
  }

  /// The given basic block lies in the current EH scope, but may be a
  /// target of a potentially scope-crossing jump; get a stable handle
  /// to which we can perform this jump later.
  JumpDest getJumpDestInCurrentScope(StringRef Name = StringRef()) {
    return getJumpDestInCurrentScope(createBasicBlock(Name));
  }

  /// EmitBranchThroughCleanup - Emit a branch from the current insert
  /// block through the normal cleanup handling code (if any) and then
  /// on to \arg Dest.
  void EmitBranchThroughCleanup(JumpDest Dest);
  
  /// isObviouslyBranchWithoutCleanups - Return true if a branch to the
  /// specified destination obviously has no cleanups to run.  'false' is always
  /// a conservatively correct answer for this method.
  bool isObviouslyBranchWithoutCleanups(JumpDest Dest) const;

  /// popCatchScope - Pops the catch scope at the top of the EHScope
  /// stack, emitting any required code (other than the catch handlers
  /// themselves).
  void popCatchScope();

  llvm::BasicBlock *getEHResumeBlock(bool isCleanup);
  llvm::BasicBlock *getEHDispatchBlock(EHScopeStack::stable_iterator scope);
  llvm::BasicBlock *getMSVCDispatchBlock(EHScopeStack::stable_iterator scope);

  /// An object to manage conditionally-evaluated expressions.
  class ConditionalEvaluation {
    llvm::BasicBlock *StartBB;

  public:
    ConditionalEvaluation(CodeGenFunction &CGF)
      : StartBB(CGF.Builder.GetInsertBlock()) {}

    void begin(CodeGenFunction &CGF) {
      assert(CGF.OutermostConditional != this);
      if (!CGF.OutermostConditional)
        CGF.OutermostConditional = this;
    }

    void end(CodeGenFunction &CGF) {
      assert(CGF.OutermostConditional != nullptr);
      if (CGF.OutermostConditional == this)
        CGF.OutermostConditional = nullptr;
    }

    /// Returns a block which will be executed prior to each
    /// evaluation of the conditional code.
    llvm::BasicBlock *getStartingBlock() const {
      return StartBB;
    }
  };

  /// isInConditionalBranch - Return true if we're currently emitting
  /// one branch or the other of a conditional expression.
  bool isInConditionalBranch() const { return OutermostConditional != nullptr; }

  void setBeforeOutermostConditional(llvm::Value *value, Address addr) {
    assert(isInConditionalBranch());
    llvm::BasicBlock *block = OutermostConditional->getStartingBlock();
    auto store = new llvm::StoreInst(value, addr.getPointer(), &block->back());
    store->setAlignment(addr.getAlignment().getQuantity());
  }

  /// An RAII object to record that we're evaluating a statement
  /// expression.
  class StmtExprEvaluation {
    CodeGenFunction &CGF;

    /// We have to save the outermost conditional: cleanups in a
    /// statement expression aren't conditional just because the
    /// StmtExpr is.
    ConditionalEvaluation *SavedOutermostConditional;

  public:
    StmtExprEvaluation(CodeGenFunction &CGF)
      : CGF(CGF), SavedOutermostConditional(CGF.OutermostConditional) {
      CGF.OutermostConditional = nullptr;
    }

    ~StmtExprEvaluation() {
      CGF.OutermostConditional = SavedOutermostConditional;
      CGF.EnsureInsertPoint();
    }
  };

  /// An object which temporarily prevents a value from being
  /// destroyed by aggressive peephole optimizations that assume that
  /// all uses of a value have been realized in the IR.
  class PeepholeProtection {
    llvm::Instruction *Inst;
    friend class CodeGenFunction;

  public:
    PeepholeProtection() : Inst(nullptr) {}
  };

  /// A non-RAII class containing all the information about a bound
  /// opaque value.  OpaqueValueMapping, below, is a RAII wrapper for
  /// this which makes individual mappings very simple; using this
  /// class directly is useful when you have a variable number of
  /// opaque values or don't want the RAII functionality for some
  /// reason.
  class OpaqueValueMappingData {
    const OpaqueValueExpr *OpaqueValue;
    bool BoundLValue;
    CodeGenFunction::PeepholeProtection Protection;

    OpaqueValueMappingData(const OpaqueValueExpr *ov,
                           bool boundLValue)
      : OpaqueValue(ov), BoundLValue(boundLValue) {}
  public:
    OpaqueValueMappingData() : OpaqueValue(nullptr) {}

    static bool shouldBindAsLValue(const Expr *expr) {
      // gl-values should be bound as l-values for obvious reasons.
      // Records should be bound as l-values because IR generation
      // always keeps them in memory.  Expressions of function type
      // act exactly like l-values but are formally required to be
      // r-values in C.
      return expr->isGLValue() ||
             expr->getType()->isFunctionType() ||
             hasAggregateEvaluationKind(expr->getType());
    }

    static OpaqueValueMappingData bind(CodeGenFunction &CGF,
                                       const OpaqueValueExpr *ov,
                                       const Expr *e) {
      if (shouldBindAsLValue(ov))
        return bind(CGF, ov, CGF.EmitLValue(e));
      return bind(CGF, ov, CGF.EmitAnyExpr(e));
    }

    static OpaqueValueMappingData bind(CodeGenFunction &CGF,
                                       const OpaqueValueExpr *ov,
                                       const LValue &lv) {
      assert(shouldBindAsLValue(ov));
      CGF.OpaqueLValues.insert(std::make_pair(ov, lv));
      return OpaqueValueMappingData(ov, true);
    }

    static OpaqueValueMappingData bind(CodeGenFunction &CGF,
                                       const OpaqueValueExpr *ov,
                                       const RValue &rv) {
      assert(!shouldBindAsLValue(ov));
      CGF.OpaqueRValues.insert(std::make_pair(ov, rv));

      OpaqueValueMappingData data(ov, false);

      // Work around an extremely aggressive peephole optimization in
      // EmitScalarConversion which assumes that all other uses of a
      // value are extant.
      data.Protection = CGF.protectFromPeepholes(rv);

      return data;
    }

    bool isValid() const { return OpaqueValue != nullptr; }
    void clear() { OpaqueValue = nullptr; }

    void unbind(CodeGenFunction &CGF) {
      assert(OpaqueValue && "no data to unbind!");

      if (BoundLValue) {
        CGF.OpaqueLValues.erase(OpaqueValue);
      } else {
        CGF.OpaqueRValues.erase(OpaqueValue);
        CGF.unprotectFromPeepholes(Protection);
      }
    }
  };

  /// An RAII object to set (and then clear) a mapping for an OpaqueValueExpr.
  class OpaqueValueMapping {
    CodeGenFunction &CGF;
    OpaqueValueMappingData Data;

  public:
    static bool shouldBindAsLValue(const Expr *expr) {
      return OpaqueValueMappingData::shouldBindAsLValue(expr);
    }

    /// Build the opaque value mapping for the given conditional
    /// operator if it's the GNU ?: extension.  This is a common
    /// enough pattern that the convenience operator is really
    /// helpful.
    ///
    OpaqueValueMapping(CodeGenFunction &CGF,
                       const AbstractConditionalOperator *op) : CGF(CGF) {
      if (isa<ConditionalOperator>(op))
        // Leave Data empty.
        return;

      const BinaryConditionalOperator *e = cast<BinaryConditionalOperator>(op);
      Data = OpaqueValueMappingData::bind(CGF, e->getOpaqueValue(),
                                          e->getCommon());
    }

    /// Build the opaque value mapping for an OpaqueValueExpr whose source
    /// expression is set to the expression the OVE represents.
    OpaqueValueMapping(CodeGenFunction &CGF, const OpaqueValueExpr *OV)
        : CGF(CGF) {
      if (OV) {
        assert(OV->getSourceExpr() && "wrong form of OpaqueValueMapping used "
                                      "for OVE with no source expression");
        Data = OpaqueValueMappingData::bind(CGF, OV, OV->getSourceExpr());
      }
    }

    OpaqueValueMapping(CodeGenFunction &CGF,
                       const OpaqueValueExpr *opaqueValue,
                       LValue lvalue)
      : CGF(CGF), Data(OpaqueValueMappingData::bind(CGF, opaqueValue, lvalue)) {
    }

    OpaqueValueMapping(CodeGenFunction &CGF,
                       const OpaqueValueExpr *opaqueValue,
                       RValue rvalue)
      : CGF(CGF), Data(OpaqueValueMappingData::bind(CGF, opaqueValue, rvalue)) {
    }

    void pop() {
      Data.unbind(CGF);
      Data.clear();
    }

    ~OpaqueValueMapping() {
      if (Data.isValid()) Data.unbind(CGF);
    }
  };
  
private:
  CGDebugInfo *DebugInfo;
  bool DisableDebugInfo;

  /// DidCallStackSave - Whether llvm.stacksave has been called. Used to avoid
  /// calling llvm.stacksave for multiple VLAs in the same scope.
  bool DidCallStackSave;

  /// IndirectBranch - The first time an indirect goto is seen we create a block
  /// with an indirect branch.  Every time we see the address of a label taken,
  /// we add the label to the indirect goto.  Every subsequent indirect goto is
  /// codegen'd as a jump to the IndirectBranch's basic block.
  llvm::IndirectBrInst *IndirectBranch;

  /// LocalDeclMap - This keeps track of the LLVM allocas or globals for local C
  /// decls.
  DeclMapTy LocalDeclMap;

  /// SizeArguments - If a ParmVarDecl had the pass_object_size attribute, this
  /// will contain a mapping from said ParmVarDecl to its implicit "object_size"
  /// parameter.
  llvm::SmallDenseMap<const ParmVarDecl *, const ImplicitParamDecl *, 2>
      SizeArguments;

  /// Track escaped local variables with auto storage. Used during SEH
  /// outlining to produce a call to llvm.localescape.
  llvm::DenseMap<llvm::AllocaInst *, int> EscapedLocals;

  /// LabelMap - This keeps track of the LLVM basic block for each C label.
  llvm::DenseMap<const LabelDecl*, JumpDest> LabelMap;

  // BreakContinueStack - This keeps track of where break and continue
  // statements should jump to.
  struct BreakContinue {
    BreakContinue(JumpDest Break, JumpDest Continue)
      : BreakBlock(Break), ContinueBlock(Continue) {}

    JumpDest BreakBlock;
    JumpDest ContinueBlock;
  };
  SmallVector<BreakContinue, 8> BreakContinueStack;

  /// Handles cancellation exit points in OpenMP-related constructs.
  class OpenMPCancelExitStack {
    /// Tracks cancellation exit point and join point for cancel-related exit
    /// and normal exit.
    struct CancelExit {
      CancelExit() = default;
      CancelExit(OpenMPDirectiveKind Kind, JumpDest ExitBlock,
                 JumpDest ContBlock)
          : Kind(Kind), ExitBlock(ExitBlock), ContBlock(ContBlock) {}
      OpenMPDirectiveKind Kind = OMPD_unknown;
      /// true if the exit block has been emitted already by the special
      /// emitExit() call, false if the default codegen is used.
      bool HasBeenEmitted = false;
      JumpDest ExitBlock;
      JumpDest ContBlock;
    };

    SmallVector<CancelExit, 8> Stack;

  public:
    OpenMPCancelExitStack() : Stack(1) {}
    ~OpenMPCancelExitStack() = default;
    /// Fetches the exit block for the current OpenMP construct.
    JumpDest getExitBlock() const { return Stack.back().ExitBlock; }
    /// Emits exit block with special codegen procedure specific for the related
    /// OpenMP construct + emits code for normal construct cleanup.
    void emitExit(CodeGenFunction &CGF, OpenMPDirectiveKind Kind,
                  const llvm::function_ref<void(CodeGenFunction &)> &CodeGen) {
      if (Stack.back().Kind == Kind && getExitBlock().isValid()) {
        assert(CGF.getOMPCancelDestination(Kind).isValid());
        assert(CGF.HaveInsertPoint());
        assert(!Stack.back().HasBeenEmitted);
        auto IP = CGF.Builder.saveAndClearIP();
        CGF.EmitBlock(Stack.back().ExitBlock.getBlock());
        CodeGen(CGF);
        CGF.EmitBranchThroughCleanup(Stack.back().ContBlock);
        CGF.Builder.restoreIP(IP);
        Stack.back().HasBeenEmitted = true;
      }
      CodeGen(CGF);
    }
    /// Enter the cancel supporting \a Kind construct.
    /// \param Kind OpenMP directive that supports cancel constructs.
    /// \param HasCancel true, if the construct has inner cancel directive,
    /// false otherwise.
    void enter(CodeGenFunction &CGF, OpenMPDirectiveKind Kind, bool HasCancel) {
      Stack.push_back({Kind,
                       HasCancel ? CGF.getJumpDestInCurrentScope("cancel.exit")
                                 : JumpDest(),
                       HasCancel ? CGF.getJumpDestInCurrentScope("cancel.cont")
                                 : JumpDest()});
    }
    /// Emits default exit point for the cancel construct (if the special one
    /// has not be used) + join point for cancel/normal exits.
    void exit(CodeGenFunction &CGF) {
      if (getExitBlock().isValid()) {
        assert(CGF.getOMPCancelDestination(Stack.back().Kind).isValid());
        bool HaveIP = CGF.HaveInsertPoint();
        if (!Stack.back().HasBeenEmitted) {
          if (HaveIP)
            CGF.EmitBranchThroughCleanup(Stack.back().ContBlock);
          CGF.EmitBlock(Stack.back().ExitBlock.getBlock());
          CGF.EmitBranchThroughCleanup(Stack.back().ContBlock);
        }
        CGF.EmitBlock(Stack.back().ContBlock.getBlock());
        if (!HaveIP) {
          CGF.Builder.CreateUnreachable();
          CGF.Builder.ClearInsertionPoint();
        }
      }
      Stack.pop_back();
    }
  };
  OpenMPCancelExitStack OMPCancelStack;

  /// Controls insertion of cancellation exit blocks in worksharing constructs.
  class OMPCancelStackRAII {
    CodeGenFunction &CGF;

  public:
    OMPCancelStackRAII(CodeGenFunction &CGF, OpenMPDirectiveKind Kind,
                       bool HasCancel)
        : CGF(CGF) {
      CGF.OMPCancelStack.enter(CGF, Kind, HasCancel);
    }
    ~OMPCancelStackRAII() { CGF.OMPCancelStack.exit(CGF); }
  };

  CodeGenPGO PGO;

  /// Calculate branch weights appropriate for PGO data
  llvm::MDNode *createProfileWeights(uint64_t TrueCount, uint64_t FalseCount);
  llvm::MDNode *createProfileWeights(ArrayRef<uint64_t> Weights);
  llvm::MDNode *createProfileWeightsForLoop(const Stmt *Cond,
                                            uint64_t LoopCount);

public:
  /// Increment the profiler's counter for the given statement by \p StepV.
  /// If \p StepV is null, the default increment is 1.
  void incrementProfileCounter(const Stmt *S, llvm::Value *StepV = nullptr) {
    if (CGM.getCodeGenOpts().hasProfileClangInstr())
      PGO.emitCounterIncrement(Builder, S, StepV);
    PGO.setCurrentStmt(S);
  }

  /// Get the profiler's count for the given statement.
  uint64_t getProfileCount(const Stmt *S) {
    Optional<uint64_t> Count = PGO.getStmtCount(S);
    if (!Count.hasValue())
      return 0;
    return *Count;
  }

  /// Set the profiler's current count.
  void setCurrentProfileCount(uint64_t Count) {
    PGO.setCurrentRegionCount(Count);
  }

  /// Get the profiler's current count. This is generally the count for the most
  /// recently incremented counter.
  uint64_t getCurrentProfileCount() {
    return PGO.getCurrentRegionCount();
  }

private:

  /// SwitchInsn - This is nearest current switch instruction. It is null if
  /// current context is not in a switch.
  llvm::SwitchInst *SwitchInsn;
  /// The branch weights of SwitchInsn when doing instrumentation based PGO.
  SmallVector<uint64_t, 16> *SwitchWeights;

  /// CaseRangeBlock - This block holds if condition check for last case
  /// statement range in current switch instruction.
  llvm::BasicBlock *CaseRangeBlock;

  /// OpaqueLValues - Keeps track of the current set of opaque value
  /// expressions.
  llvm::DenseMap<const OpaqueValueExpr *, LValue> OpaqueLValues;
  llvm::DenseMap<const OpaqueValueExpr *, RValue> OpaqueRValues;

  // VLASizeMap - This keeps track of the associated size for each VLA type.
  // We track this by the size expression rather than the type itself because
  // in certain situations, like a const qualifier applied to an VLA typedef,
  // multiple VLA types can share the same size expression.
  // FIXME: Maybe this could be a stack of maps that is pushed/popped as we
  // enter/leave scopes.
  llvm::DenseMap<const Expr*, llvm::Value*> VLASizeMap;

  /// A block containing a single 'unreachable' instruction.  Created
  /// lazily by getUnreachableBlock().
  llvm::BasicBlock *UnreachableBlock;

  /// Counts of the number return expressions in the function.
  unsigned NumReturnExprs;

  /// Count the number of simple (constant) return expressions in the function.
  unsigned NumSimpleReturnExprs;

  /// The last regular (non-return) debug location (breakpoint) in the function.
  SourceLocation LastStopPoint;

public:
  /// A scope within which we are constructing the fields of an object which
  /// might use a CXXDefaultInitExpr. This stashes away a 'this' value to use
  /// if we need to evaluate a CXXDefaultInitExpr within the evaluation.
  class FieldConstructionScope {
  public:
    FieldConstructionScope(CodeGenFunction &CGF, Address This)
        : CGF(CGF), OldCXXDefaultInitExprThis(CGF.CXXDefaultInitExprThis) {
      CGF.CXXDefaultInitExprThis = This;
    }
    ~FieldConstructionScope() {
      CGF.CXXDefaultInitExprThis = OldCXXDefaultInitExprThis;
    }

  private:
    CodeGenFunction &CGF;
    Address OldCXXDefaultInitExprThis;
  };

  /// The scope of a CXXDefaultInitExpr. Within this scope, the value of 'this'
  /// is overridden to be the object under construction.
  class CXXDefaultInitExprScope {
  public:
    CXXDefaultInitExprScope(CodeGenFunction &CGF)
      : CGF(CGF), OldCXXThisValue(CGF.CXXThisValue),
        OldCXXThisAlignment(CGF.CXXThisAlignment) {
      CGF.CXXThisValue = CGF.CXXDefaultInitExprThis.getPointer();
      CGF.CXXThisAlignment = CGF.CXXDefaultInitExprThis.getAlignment();
    }
    ~CXXDefaultInitExprScope() {
      CGF.CXXThisValue = OldCXXThisValue;
      CGF.CXXThisAlignment = OldCXXThisAlignment;
    }

  public:
    CodeGenFunction &CGF;
    llvm::Value *OldCXXThisValue;
    CharUnits OldCXXThisAlignment;
  };

  /// The scope of an ArrayInitLoopExpr. Within this scope, the value of the
  /// current loop index is overridden.
  class ArrayInitLoopExprScope {
  public:
    ArrayInitLoopExprScope(CodeGenFunction &CGF, llvm::Value *Index)
      : CGF(CGF), OldArrayInitIndex(CGF.ArrayInitIndex) {
      CGF.ArrayInitIndex = Index;
    }
    ~ArrayInitLoopExprScope() {
      CGF.ArrayInitIndex = OldArrayInitIndex;
    }

  private:
    CodeGenFunction &CGF;
    llvm::Value *OldArrayInitIndex;
  };

  class InlinedInheritingConstructorScope {
  public:
    InlinedInheritingConstructorScope(CodeGenFunction &CGF, GlobalDecl GD)
        : CGF(CGF), OldCurGD(CGF.CurGD), OldCurFuncDecl(CGF.CurFuncDecl),
          OldCurCodeDecl(CGF.CurCodeDecl),
          OldCXXABIThisDecl(CGF.CXXABIThisDecl),
          OldCXXABIThisValue(CGF.CXXABIThisValue),
          OldCXXThisValue(CGF.CXXThisValue),
          OldCXXABIThisAlignment(CGF.CXXABIThisAlignment),
          OldCXXThisAlignment(CGF.CXXThisAlignment),
          OldReturnValue(CGF.ReturnValue), OldFnRetTy(CGF.FnRetTy),
          OldCXXInheritedCtorInitExprArgs(
              std::move(CGF.CXXInheritedCtorInitExprArgs)) {
      CGF.CurGD = GD;
      CGF.CurFuncDecl = CGF.CurCodeDecl =
          cast<CXXConstructorDecl>(GD.getDecl());
      CGF.CXXABIThisDecl = nullptr;
      CGF.CXXABIThisValue = nullptr;
      CGF.CXXThisValue = nullptr;
      CGF.CXXABIThisAlignment = CharUnits();
      CGF.CXXThisAlignment = CharUnits();
      CGF.ReturnValue = Address::invalid();
      CGF.FnRetTy = QualType();
      CGF.CXXInheritedCtorInitExprArgs.clear();
    }
    ~InlinedInheritingConstructorScope() {
      CGF.CurGD = OldCurGD;
      CGF.CurFuncDecl = OldCurFuncDecl;
      CGF.CurCodeDecl = OldCurCodeDecl;
      CGF.CXXABIThisDecl = OldCXXABIThisDecl;
      CGF.CXXABIThisValue = OldCXXABIThisValue;
      CGF.CXXThisValue = OldCXXThisValue;
      CGF.CXXABIThisAlignment = OldCXXABIThisAlignment;
      CGF.CXXThisAlignment = OldCXXThisAlignment;
      CGF.ReturnValue = OldReturnValue;
      CGF.FnRetTy = OldFnRetTy;
      CGF.CXXInheritedCtorInitExprArgs =
          std::move(OldCXXInheritedCtorInitExprArgs);
    }

  private:
    CodeGenFunction &CGF;
    GlobalDecl OldCurGD;
    const Decl *OldCurFuncDecl;
    const Decl *OldCurCodeDecl;
    ImplicitParamDecl *OldCXXABIThisDecl;
    llvm::Value *OldCXXABIThisValue;
    llvm::Value *OldCXXThisValue;
    CharUnits OldCXXABIThisAlignment;
    CharUnits OldCXXThisAlignment;
    Address OldReturnValue;
    QualType OldFnRetTy;
    CallArgList OldCXXInheritedCtorInitExprArgs;
  };

private:
  /// CXXThisDecl - When generating code for a C++ member function,
  /// this will hold the implicit 'this' declaration.
  ImplicitParamDecl *CXXABIThisDecl;
  llvm::Value *CXXABIThisValue;
  llvm::Value *CXXThisValue;
  CharUnits CXXABIThisAlignment;
  CharUnits CXXThisAlignment;

  /// The value of 'this' to use when evaluating CXXDefaultInitExprs within
  /// this expression.
  Address CXXDefaultInitExprThis = Address::invalid();

  /// The current array initialization index when evaluating an
  /// ArrayInitIndexExpr within an ArrayInitLoopExpr.
  llvm::Value *ArrayInitIndex = nullptr;

  /// The values of function arguments to use when evaluating
  /// CXXInheritedCtorInitExprs within this context.
  CallArgList CXXInheritedCtorInitExprArgs;

  /// CXXStructorImplicitParamDecl - When generating code for a constructor or
  /// destructor, this will hold the implicit argument (e.g. VTT).
  ImplicitParamDecl *CXXStructorImplicitParamDecl;
  llvm::Value *CXXStructorImplicitParamValue;

  /// OutermostConditional - Points to the outermost active
  /// conditional control.  This is used so that we know if a
  /// temporary should be destroyed conditionally.
  ConditionalEvaluation *OutermostConditional;

  /// The current lexical scope.
  LexicalScope *CurLexicalScope;

  /// The current source location that should be used for exception
  /// handling code.
  SourceLocation CurEHLocation;

  /// BlockByrefInfos - For each __block variable, contains
  /// information about the layout of the variable.
  llvm::DenseMap<const ValueDecl *, BlockByrefInfo> BlockByrefInfos;

  /// Used by -fsanitize=nullability-return to determine whether the return
  /// value can be checked.
  llvm::Value *RetValNullabilityPrecondition = nullptr;

  /// Check if -fsanitize=nullability-return instrumentation is required for
  /// this function.
  bool requiresReturnValueNullabilityCheck() const {
    return RetValNullabilityPrecondition;
  }

  llvm::BasicBlock *TerminateLandingPad;
  llvm::BasicBlock *TerminateHandler;
  llvm::BasicBlock *TrapBB;

  /// True if we need emit the life-time markers.
  const bool ShouldEmitLifetimeMarkers;

  /// Add OpenCL kernel arg metadata and the kernel attribute meatadata to
  /// the function metadata.
  void EmitOpenCLKernelMetadata(const FunctionDecl *FD, 
                                llvm::Function *Fn);

public:
  CodeGenFunction(CodeGenModule &cgm, bool suppressNewContext=false);
  ~CodeGenFunction();

  CodeGenTypes &getTypes() const { return CGM.getTypes(); }
  ASTContext &getContext() const { return CGM.getContext(); }
  CGDebugInfo *getDebugInfo() { 
    if (DisableDebugInfo) 
      return nullptr;
    return DebugInfo; 
  }
  void disableDebugInfo() { DisableDebugInfo = true; }
  void enableDebugInfo() { DisableDebugInfo = false; }

  bool shouldUseFusedARCCalls() {
    return CGM.getCodeGenOpts().OptimizationLevel == 0;
  }

  const LangOptions &getLangOpts() const { return CGM.getLangOpts(); }

  /// Returns a pointer to the function's exception object and selector slot,
  /// which is assigned in every landing pad.
  Address getExceptionSlot();
  Address getEHSelectorSlot();

  /// Returns the contents of the function's exception object and selector
  /// slots.
  llvm::Value *getExceptionFromSlot();
  llvm::Value *getSelectorFromSlot();

  Address getNormalCleanupDestSlot();

  llvm::BasicBlock *getUnreachableBlock() {
    if (!UnreachableBlock) {
      UnreachableBlock = createBasicBlock("unreachable");
      new llvm::UnreachableInst(getLLVMContext(), UnreachableBlock);
    }
    return UnreachableBlock;
  }

  llvm::BasicBlock *getInvokeDest() {
    if (!EHStack.requiresLandingPad()) return nullptr;
    return getInvokeDestImpl();
  }

  bool currentFunctionUsesSEHTry() const { return CurSEHParent != nullptr; }

  const TargetInfo &getTarget() const { return Target; }
  llvm::LLVMContext &getLLVMContext() { return CGM.getLLVMContext(); }

  //===--------------------------------------------------------------------===//
  //                                  Cleanups
  //===--------------------------------------------------------------------===//

  typedef void Destroyer(CodeGenFunction &CGF, Address addr, QualType ty);

  void pushIrregularPartialArrayCleanup(llvm::Value *arrayBegin,
                                        Address arrayEndPointer,
                                        QualType elementType,
                                        CharUnits elementAlignment,
                                        Destroyer *destroyer);
  void pushRegularPartialArrayCleanup(llvm::Value *arrayBegin,
                                      llvm::Value *arrayEnd,
                                      QualType elementType,
                                      CharUnits elementAlignment,
                                      Destroyer *destroyer);

  void pushDestroy(QualType::DestructionKind dtorKind,
                   Address addr, QualType type);
  void pushEHDestroy(QualType::DestructionKind dtorKind,
                     Address addr, QualType type);
  void pushDestroy(CleanupKind kind, Address addr, QualType type,
                   Destroyer *destroyer, bool useEHCleanupForArray);
  void pushLifetimeExtendedDestroy(CleanupKind kind, Address addr,
                                   QualType type, Destroyer *destroyer,
                                   bool useEHCleanupForArray);
  void pushCallObjectDeleteCleanup(const FunctionDecl *OperatorDelete,
                                   llvm::Value *CompletePtr,
                                   QualType ElementType);
  void pushStackRestore(CleanupKind kind, Address SPMem);
  void emitDestroy(Address addr, QualType type, Destroyer *destroyer,
                   bool useEHCleanupForArray);
  llvm::Function *generateDestroyHelper(Address addr, QualType type,
                                        Destroyer *destroyer,
                                        bool useEHCleanupForArray,
                                        const VarDecl *VD);
  void emitArrayDestroy(llvm::Value *begin, llvm::Value *end,
                        QualType elementType, CharUnits elementAlign,
                        Destroyer *destroyer,
                        bool checkZeroLength, bool useEHCleanup);

  Destroyer *getDestroyer(QualType::DestructionKind destructionKind);

  /// Determines whether an EH cleanup is required to destroy a type
  /// with the given destruction kind.
  bool needsEHCleanup(QualType::DestructionKind kind) {
    switch (kind) {
    case QualType::DK_none:
      return false;
    case QualType::DK_cxx_destructor:
    case QualType::DK_objc_weak_lifetime:
      return getLangOpts().Exceptions;
    case QualType::DK_objc_strong_lifetime:
      return getLangOpts().Exceptions &&
             CGM.getCodeGenOpts().ObjCAutoRefCountExceptions;
    }
    llvm_unreachable("bad destruction kind");
  }

  CleanupKind getCleanupKind(QualType::DestructionKind kind) {
    return (needsEHCleanup(kind) ? NormalAndEHCleanup : NormalCleanup);
  }

  //===--------------------------------------------------------------------===//
  //                                  Objective-C
  //===--------------------------------------------------------------------===//

  void GenerateObjCMethod(const ObjCMethodDecl *OMD);

  void StartObjCMethod(const ObjCMethodDecl *MD, const ObjCContainerDecl *CD);

  /// GenerateObjCGetter - Synthesize an Objective-C property getter function.
  void GenerateObjCGetter(ObjCImplementationDecl *IMP,
                          const ObjCPropertyImplDecl *PID);
  void generateObjCGetterBody(const ObjCImplementationDecl *classImpl,
                              const ObjCPropertyImplDecl *propImpl,
                              const ObjCMethodDecl *GetterMothodDecl,
                              llvm::Constant *AtomicHelperFn);

  void GenerateObjCCtorDtorMethod(ObjCImplementationDecl *IMP,
                                  ObjCMethodDecl *MD, bool ctor);

  /// GenerateObjCSetter - Synthesize an Objective-C property setter function
  /// for the given property.
  void GenerateObjCSetter(ObjCImplementationDecl *IMP,
                          const ObjCPropertyImplDecl *PID);
  void generateObjCSetterBody(const ObjCImplementationDecl *classImpl,
                              const ObjCPropertyImplDecl *propImpl,
                              llvm::Constant *AtomicHelperFn);

  //===--------------------------------------------------------------------===//
  //                                  Block Bits
  //===--------------------------------------------------------------------===//

  llvm::Value *EmitBlockLiteral(const BlockExpr *);
  static void destroyBlockInfos(CGBlockInfo *info);

  llvm::Function *GenerateBlockFunction(GlobalDecl GD,
                                        const CGBlockInfo &Info,
                                        const DeclMapTy &ldm,
                                        bool IsLambdaConversionToBlock);

  llvm::Constant *GenerateCopyHelperFunction(const CGBlockInfo &blockInfo);
  llvm::Constant *GenerateDestroyHelperFunction(const CGBlockInfo &blockInfo);
  llvm::Constant *GenerateObjCAtomicSetterCopyHelperFunction(
                                             const ObjCPropertyImplDecl *PID);
  llvm::Constant *GenerateObjCAtomicGetterCopyHelperFunction(
                                             const ObjCPropertyImplDecl *PID);
  llvm::Value *EmitBlockCopyAndAutorelease(llvm::Value *Block, QualType Ty);

  void BuildBlockRelease(llvm::Value *DeclPtr, BlockFieldFlags flags);

  class AutoVarEmission;

  void emitByrefStructureInit(const AutoVarEmission &emission);
  void enterByrefCleanup(const AutoVarEmission &emission);

  void setBlockContextParameter(const ImplicitParamDecl *D, unsigned argNum,
                                llvm::Value *ptr);

  Address LoadBlockStruct();
  Address GetAddrOfBlockDecl(const VarDecl *var, bool ByRef);

  /// BuildBlockByrefAddress - Computes the location of the
  /// data in a variable which is declared as __block.
  Address emitBlockByrefAddress(Address baseAddr, const VarDecl *V,
                                bool followForward = true);
  Address emitBlockByrefAddress(Address baseAddr,
                                const BlockByrefInfo &info,
                                bool followForward,
                                const llvm::Twine &name);

  const BlockByrefInfo &getBlockByrefInfo(const VarDecl *var);

  QualType BuildFunctionArgList(GlobalDecl GD, FunctionArgList &Args);

  void GenerateCode(GlobalDecl GD, llvm::Function *Fn,
                    const CGFunctionInfo &FnInfo);
  /// \brief Emit code for the start of a function.
  /// \param Loc       The location to be associated with the function.
  /// \param StartLoc  The location of the function body.
  void StartFunction(GlobalDecl GD,
                     QualType RetTy,
                     llvm::Function *Fn,
                     const CGFunctionInfo &FnInfo,
                     const FunctionArgList &Args,
                     SourceLocation Loc = SourceLocation(),
                     SourceLocation StartLoc = SourceLocation());

  static bool IsConstructorDelegationValid(const CXXConstructorDecl *Ctor);

  void EmitConstructorBody(FunctionArgList &Args);
  void EmitDestructorBody(FunctionArgList &Args);
  void emitImplicitAssignmentOperatorBody(FunctionArgList &Args);
  void EmitFunctionBody(FunctionArgList &Args, const Stmt *Body);
  void EmitBlockWithFallThrough(llvm::BasicBlock *BB, const Stmt *S);

  void EmitForwardingCallToLambda(const CXXMethodDecl *LambdaCallOperator,
                                  CallArgList &CallArgs);
  void EmitLambdaToBlockPointerBody(FunctionArgList &Args);
  void EmitLambdaBlockInvokeBody();
  void EmitLambdaDelegatingInvokeBody(const CXXMethodDecl *MD);
  void EmitLambdaStaticInvokeFunction(const CXXMethodDecl *MD);
  void EmitAsanPrologueOrEpilogue(bool Prologue);

  /// \brief Emit the unified return block, trying to avoid its emission when
  /// possible.
  /// \return The debug location of the user written return statement if the
  /// return block is is avoided.
  llvm::DebugLoc EmitReturnBlock();

  /// FinishFunction - Complete IR generation of the current function. It is
  /// legal to call this function even if there is no current insertion point.
  void FinishFunction(SourceLocation EndLoc=SourceLocation());

  void StartThunk(llvm::Function *Fn, GlobalDecl GD,
                  const CGFunctionInfo &FnInfo);

  void EmitCallAndReturnForThunk(llvm::Constant *Callee,
                                 const ThunkInfo *Thunk);

  void FinishThunk();

  /// Emit a musttail call for a thunk with a potentially adjusted this pointer.
  void EmitMustTailThunk(const CXXMethodDecl *MD, llvm::Value *AdjustedThisPtr,
                         llvm::Value *Callee);

  /// Generate a thunk for the given method.
  void generateThunk(llvm::Function *Fn, const CGFunctionInfo &FnInfo,
                     GlobalDecl GD, const ThunkInfo &Thunk);

  llvm::Function *GenerateVarArgsThunk(llvm::Function *Fn,
                                       const CGFunctionInfo &FnInfo,
                                       GlobalDecl GD, const ThunkInfo &Thunk);

  void EmitCtorPrologue(const CXXConstructorDecl *CD, CXXCtorType Type,
                        FunctionArgList &Args);

  void EmitInitializerForField(FieldDecl *Field, LValue LHS, Expr *Init);

  /// Struct with all informations about dynamic [sub]class needed to set vptr.
  struct VPtr {
    BaseSubobject Base;
    const CXXRecordDecl *NearestVBase;
    CharUnits OffsetFromNearestVBase;
    const CXXRecordDecl *VTableClass;
  };

  /// Initialize the vtable pointer of the given subobject.
  void InitializeVTablePointer(const VPtr &vptr);

  typedef llvm::SmallVector<VPtr, 4> VPtrsVector;

  typedef llvm::SmallPtrSet<const CXXRecordDecl *, 4> VisitedVirtualBasesSetTy;
  VPtrsVector getVTablePointers(const CXXRecordDecl *VTableClass);

  void getVTablePointers(BaseSubobject Base, const CXXRecordDecl *NearestVBase,
                         CharUnits OffsetFromNearestVBase,
                         bool BaseIsNonVirtualPrimaryBase,
                         const CXXRecordDecl *VTableClass,
                         VisitedVirtualBasesSetTy &VBases, VPtrsVector &vptrs);

  void InitializeVTablePointers(const CXXRecordDecl *ClassDecl);

  /// GetVTablePtr - Return the Value of the vtable pointer member pointed
  /// to by This.
  llvm::Value *GetVTablePtr(Address This, llvm::Type *VTableTy,
                            const CXXRecordDecl *VTableClass);

  enum CFITypeCheckKind {
    CFITCK_VCall,
    CFITCK_NVCall,
    CFITCK_DerivedCast,
    CFITCK_UnrelatedCast,
    CFITCK_ICall,
  };

  /// \brief Derived is the presumed address of an object of type T after a
  /// cast. If T is a polymorphic class type, emit a check that the virtual
  /// table for Derived belongs to a class derived from T.
  void EmitVTablePtrCheckForCast(QualType T, llvm::Value *Derived,
                                 bool MayBeNull, CFITypeCheckKind TCK,
                                 SourceLocation Loc);

  /// EmitVTablePtrCheckForCall - Virtual method MD is being called via VTable.
  /// If vptr CFI is enabled, emit a check that VTable is valid.
  void EmitVTablePtrCheckForCall(const CXXRecordDecl *RD, llvm::Value *VTable,
                                 CFITypeCheckKind TCK, SourceLocation Loc);

  /// EmitVTablePtrCheck - Emit a check that VTable is a valid virtual table for
  /// RD using llvm.type.test.
  void EmitVTablePtrCheck(const CXXRecordDecl *RD, llvm::Value *VTable,
                          CFITypeCheckKind TCK, SourceLocation Loc);

  /// If whole-program virtual table optimization is enabled, emit an assumption
  /// that VTable is a member of RD's type identifier. Or, if vptr CFI is
  /// enabled, emit a check that VTable is a member of RD's type identifier.
  void EmitTypeMetadataCodeForVCall(const CXXRecordDecl *RD,
                                    llvm::Value *VTable, SourceLocation Loc);

  /// Returns whether we should perform a type checked load when loading a
  /// virtual function for virtual calls to members of RD. This is generally
  /// true when both vcall CFI and whole-program-vtables are enabled.
  bool ShouldEmitVTableTypeCheckedLoad(const CXXRecordDecl *RD);

  /// Emit a type checked load from the given vtable.
  llvm::Value *EmitVTableTypeCheckedLoad(const CXXRecordDecl *RD, llvm::Value *VTable,
                                         uint64_t VTableByteOffset);

  /// CanDevirtualizeMemberFunctionCalls - Checks whether virtual calls on given
  /// expr can be devirtualized.
  bool CanDevirtualizeMemberFunctionCall(const Expr *Base,
                                         const CXXMethodDecl *MD);

  /// EnterDtorCleanups - Enter the cleanups necessary to complete the
  /// given phase of destruction for a destructor.  The end result
  /// should call destructors on members and base classes in reverse
  /// order of their construction.
  void EnterDtorCleanups(const CXXDestructorDecl *Dtor, CXXDtorType Type);

  /// ShouldInstrumentFunction - Return true if the current function should be
  /// instrumented with __cyg_profile_func_* calls
  bool ShouldInstrumentFunction();

  /// ShouldXRayInstrument - Return true if the current function should be
  /// instrumented with XRay nop sleds.
  bool ShouldXRayInstrumentFunction() const;

  /// EmitFunctionInstrumentation - Emit LLVM code to call the specified
  /// instrumentation function with the current function and the call site, if
  /// function instrumentation is enabled.
  void EmitFunctionInstrumentation(const char *Fn);

  /// EmitMCountInstrumentation - Emit call to .mcount.
  void EmitMCountInstrumentation();

  /// EmitFunctionProlog - Emit the target specific LLVM code to load the
  /// arguments for the given function. This is also responsible for naming the
  /// LLVM function arguments.
  void EmitFunctionProlog(const CGFunctionInfo &FI,
                          llvm::Function *Fn,
                          const FunctionArgList &Args);

  /// EmitFunctionEpilog - Emit the target specific LLVM code to return the
  /// given temporary.
  void EmitFunctionEpilog(const CGFunctionInfo &FI, bool EmitRetDbgLoc,
                          SourceLocation EndLoc);

  /// Emit a test that checks if the return value \p RV is nonnull.
  void EmitReturnValueCheck(llvm::Value *RV, SourceLocation EndLoc);

  /// EmitStartEHSpec - Emit the start of the exception spec.
  void EmitStartEHSpec(const Decl *D);

  /// EmitEndEHSpec - Emit the end of the exception spec.
  void EmitEndEHSpec(const Decl *D);

  /// getTerminateLandingPad - Return a landing pad that just calls terminate.
  llvm::BasicBlock *getTerminateLandingPad();

  /// getTerminateHandler - Return a handler (not a landing pad, just
  /// a catch handler) that just calls terminate.  This is used when
  /// a terminate scope encloses a try.
  llvm::BasicBlock *getTerminateHandler();

  llvm::Type *ConvertTypeForMem(QualType T);
  llvm::Type *ConvertType(QualType T);
  llvm::Type *ConvertType(const TypeDecl *T) {
    return ConvertType(getContext().getTypeDeclType(T));
  }

  /// LoadObjCSelf - Load the value of self. This function is only valid while
  /// generating code for an Objective-C method.
  llvm::Value *LoadObjCSelf();

  /// TypeOfSelfObject - Return type of object that this self represents.
  QualType TypeOfSelfObject();

  /// hasAggregateLLVMType - Return true if the specified AST type will map into
  /// an aggregate LLVM type or is void.
  static TypeEvaluationKind getEvaluationKind(QualType T);

  static bool hasScalarEvaluationKind(QualType T) {
    return getEvaluationKind(T) == TEK_Scalar;
  }

  static bool hasAggregateEvaluationKind(QualType T) {
    return getEvaluationKind(T) == TEK_Aggregate;
  }

  /// createBasicBlock - Create an LLVM basic block.
  llvm::BasicBlock *createBasicBlock(const Twine &name = "",
                                     llvm::Function *parent = nullptr,
                                     llvm::BasicBlock *before = nullptr) {
#ifdef NDEBUG
    return llvm::BasicBlock::Create(getLLVMContext(), "", parent, before);
#else
    return llvm::BasicBlock::Create(getLLVMContext(), name, parent, before);
#endif
  }

  /// getBasicBlockForLabel - Return the LLVM basicblock that the specified
  /// label maps to.
  JumpDest getJumpDestForLabel(const LabelDecl *S);

  /// SimplifyForwardingBlocks - If the given basic block is only a branch to
  /// another basic block, simplify it. This assumes that no other code could
  /// potentially reference the basic block.
  void SimplifyForwardingBlocks(llvm::BasicBlock *BB);

  /// EmitBlock - Emit the given block \arg BB and set it as the insert point,
  /// adding a fall-through branch from the current insert block if
  /// necessary. It is legal to call this function even if there is no current
  /// insertion point.
  ///
  /// IsFinished - If true, indicates that the caller has finished emitting
  /// branches to the given block and does not expect to emit code into it. This
  /// means the block can be ignored if it is unreachable.
  void EmitBlock(llvm::BasicBlock *BB, bool IsFinished=false);

  /// EmitBlockAfterUses - Emit the given block somewhere hopefully
  /// near its uses, and leave the insertion point in it.
  void EmitBlockAfterUses(llvm::BasicBlock *BB);

  /// EmitBranch - Emit a branch to the specified basic block from the current
  /// insert block, taking care to avoid creation of branches from dummy
  /// blocks. It is legal to call this function even if there is no current
  /// insertion point.
  ///
  /// This function clears the current insertion point. The caller should follow
  /// calls to this function with calls to Emit*Block prior to generation new
  /// code.
  void EmitBranch(llvm::BasicBlock *Block);

  /// HaveInsertPoint - True if an insertion point is defined. If not, this
  /// indicates that the current code being emitted is unreachable.
  bool HaveInsertPoint() const {
    return Builder.GetInsertBlock() != nullptr;
  }

  /// EnsureInsertPoint - Ensure that an insertion point is defined so that
  /// emitted IR has a place to go. Note that by definition, if this function
  /// creates a block then that block is unreachable; callers may do better to
  /// detect when no insertion point is defined and simply skip IR generation.
  void EnsureInsertPoint() {
    if (!HaveInsertPoint())
      EmitBlock(createBasicBlock());
  }

  /// ErrorUnsupported - Print out an error that codegen doesn't support the
  /// specified stmt yet.
  void ErrorUnsupported(const Stmt *S, const char *Type);

  //===--------------------------------------------------------------------===//
  //                                  Helpers
  //===--------------------------------------------------------------------===//

  LValue MakeAddrLValue(Address Addr, QualType T,
                        LValueBaseInfo BaseInfo =
                            LValueBaseInfo(AlignmentSource::Type)) {
    return LValue::MakeAddr(Addr, T, getContext(), BaseInfo,
                            CGM.getTBAAInfo(T));
  }

  LValue MakeAddrLValue(llvm::Value *V, QualType T, CharUnits Alignment,
                        LValueBaseInfo BaseInfo =
                            LValueBaseInfo(AlignmentSource::Type)) {
    return LValue::MakeAddr(Address(V, Alignment), T, getContext(),
                            BaseInfo, CGM.getTBAAInfo(T));
  }

  LValue MakeNaturalAlignPointeeAddrLValue(llvm::Value *V, QualType T);
  LValue MakeNaturalAlignAddrLValue(llvm::Value *V, QualType T);
  CharUnits getNaturalTypeAlignment(QualType T,
                                    LValueBaseInfo *BaseInfo = nullptr,
                                    bool forPointeeType = false);
  CharUnits getNaturalPointeeTypeAlignment(QualType T,
                                           LValueBaseInfo *BaseInfo = nullptr);

  Address EmitLoadOfReference(Address Ref, const ReferenceType *RefTy,
                              LValueBaseInfo *BaseInfo = nullptr);
  LValue EmitLoadOfReferenceLValue(Address Ref, const ReferenceType *RefTy);

  Address EmitLoadOfPointer(Address Ptr, const PointerType *PtrTy,
                            LValueBaseInfo *BaseInfo = nullptr);
  LValue EmitLoadOfPointerLValue(Address Ptr, const PointerType *PtrTy);

<<<<<<< HEAD
  /// Create an alloca instruction. If the target address space for auto var
  /// for the specific language does no match the address space of alloca,
  /// insert addrspacecast instruction which casts the alloca instruction to
  /// the expected address space.
  llvm::Instruction *CreateAlloca(llvm::Type *Ty, const Twine &Name = "tmp",
                                  llvm::Instruction *InsertPos = nullptr);

=======
>>>>>>> 70feb5ed
  /// CreateTempAlloca - This creates an alloca and inserts it into the entry
  /// block if \p ArraySize is nullptr, otherwise inserts it at the current
  /// insertion point of the builder. The caller is responsible for setting an
  /// appropriate alignment on
  /// the alloca.
  ///
  /// \p ArraySize is the number of array elements to be allocated if it
  ///    is not nullptr.
  ///
  /// LangAS::Default is the address space of pointers to local variables and
  /// temporaries, as exposed in the source language. In certain
  /// configurations, this is not the same as the alloca address space, and a
  /// cast is needed to lift the pointer from the alloca AS into
  /// LangAS::Default. This can happen when the target uses a restricted
  /// address space for the stack but the source language requires
  /// LangAS::Default to be a generic address space. The latter condition is
  /// common for most programming languages; OpenCL is an exception in that
  /// LangAS::Default is the private address space, which naturally maps
  /// to the stack.
  ///
  /// Because the address of a temporary is often exposed to the program in
  /// various ways, this function will perform the cast by default. The cast
  /// may be avoided by passing false as \p CastToDefaultAddrSpace; this is
  /// more efficient if the caller knows that the address will not be exposed.
  llvm::AllocaInst *CreateTempAlloca(llvm::Type *Ty, const Twine &Name = "tmp",
                                     llvm::Value *ArraySize = nullptr);
  Address CreateTempAlloca(llvm::Type *Ty, CharUnits align,
                           const Twine &Name = "tmp",
                           llvm::Value *ArraySize = nullptr,
                           bool CastToDefaultAddrSpace = true);
<<<<<<< HEAD
  /// Get alloca instruction operand of an addrspacecast instruction.
  /// If \p Inst is alloca instruction, returns \p Inst;
  llvm::AllocaInst *getAddrSpaceCastedAlloca(llvm::Instruction *Inst) const;
=======
>>>>>>> 70feb5ed

  /// CreateDefaultAlignedTempAlloca - This creates an alloca with the
  /// default ABI alignment of the given LLVM type.
  ///
  /// IMPORTANT NOTE: This is *not* generally the right alignment for
  /// any given AST type that happens to have been lowered to the
  /// given IR type.  This should only ever be used for function-local,
  /// IR-driven manipulations like saving and restoring a value.  Do
  /// not hand this address off to arbitrary IRGen routines, and especially
  /// do not pass it as an argument to a function that might expect a
  /// properly ABI-aligned value.
  Address CreateDefaultAlignTempAlloca(llvm::Type *Ty,
                                       const Twine &Name = "tmp");

  /// InitTempAlloca - Provide an initial value for the given alloca which
  /// will be observable at all locations in the function.
  ///
  /// The address should be something that was returned from one of
  /// the CreateTempAlloca or CreateMemTemp routines, and the
  /// initializer must be valid in the entry block (i.e. it must
  /// either be a constant or an argument value).
  void InitTempAlloca(Address Alloca, llvm::Value *Value);

  /// CreateIRTemp - Create a temporary IR object of the given type, with
  /// appropriate alignment. This routine should only be used when an temporary
  /// value needs to be stored into an alloca (for example, to avoid explicit
  /// PHI construction), but the type is the IR type, not the type appropriate
  /// for storing in memory.
  ///
  /// That is, this is exactly equivalent to CreateMemTemp, but calling
  /// ConvertType instead of ConvertTypeForMem.
  Address CreateIRTemp(QualType T, const Twine &Name = "tmp");

  /// CreateMemTemp - Create a temporary memory object of the given type, with
  /// appropriate alignment. Cast it to the default address space if
  /// \p CastToDefaultAddrSpace is true.
  Address CreateMemTemp(QualType T, const Twine &Name = "tmp",
                        bool CastToDefaultAddrSpace = true);
  Address CreateMemTemp(QualType T, CharUnits Align, const Twine &Name = "tmp",
                        bool CastToDefaultAddrSpace = true);

  /// CreateAggTemp - Create a temporary memory object for the given
  /// aggregate type.
  AggValueSlot CreateAggTemp(QualType T, const Twine &Name = "tmp") {
    return AggValueSlot::forAddr(CreateMemTemp(T, Name),
                                 T.getQualifiers(),
                                 AggValueSlot::IsNotDestructed,
                                 AggValueSlot::DoesNotNeedGCBarriers,
                                 AggValueSlot::IsNotAliased);
  }

  /// Emit a cast to void* in the appropriate address space.
  llvm::Value *EmitCastToVoidPtr(llvm::Value *value);

  /// EvaluateExprAsBool - Perform the usual unary conversions on the specified
  /// expression and compare the result against zero, returning an Int1Ty value.
  llvm::Value *EvaluateExprAsBool(const Expr *E);

  /// EmitIgnoredExpr - Emit an expression in a context which ignores the result.
  void EmitIgnoredExpr(const Expr *E);

  /// EmitAnyExpr - Emit code to compute the specified expression which can have
  /// any type.  The result is returned as an RValue struct.  If this is an
  /// aggregate expression, the aggloc/agglocvolatile arguments indicate where
  /// the result should be returned.
  ///
  /// \param ignoreResult True if the resulting value isn't used.
  RValue EmitAnyExpr(const Expr *E,
                     AggValueSlot aggSlot = AggValueSlot::ignored(),
                     bool ignoreResult = false);

  // EmitVAListRef - Emit a "reference" to a va_list; this is either the address
  // or the value of the expression, depending on how va_list is defined.
  Address EmitVAListRef(const Expr *E);

  /// Emit a "reference" to a __builtin_ms_va_list; this is
  /// always the value of the expression, because a __builtin_ms_va_list is a
  /// pointer to a char.
  Address EmitMSVAListRef(const Expr *E);

  /// EmitAnyExprToTemp - Similarly to EmitAnyExpr(), however, the result will
  /// always be accessible even if no aggregate location is provided.
  RValue EmitAnyExprToTemp(const Expr *E);

  /// EmitAnyExprToMem - Emits the code necessary to evaluate an
  /// arbitrary expression into the given memory location.
  void EmitAnyExprToMem(const Expr *E, Address Location,
                        Qualifiers Quals, bool IsInitializer);

  void EmitAnyExprToExn(const Expr *E, Address Addr);

  /// EmitExprAsInit - Emits the code necessary to initialize a
  /// location in memory with the given initializer.
  void EmitExprAsInit(const Expr *init, const ValueDecl *D, LValue lvalue,
                      bool capturedByInit);

  /// hasVolatileMember - returns true if aggregate type has a volatile
  /// member.
  bool hasVolatileMember(QualType T) {
    if (const RecordType *RT = T->getAs<RecordType>()) {
      const RecordDecl *RD = cast<RecordDecl>(RT->getDecl());
      return RD->hasVolatileMember();
    }
    return false;
  }
  /// EmitAggregateCopy - Emit an aggregate assignment.
  ///
  /// The difference to EmitAggregateCopy is that tail padding is not copied.
  /// This is required for correctness when assigning non-POD structures in C++.
  void EmitAggregateAssign(Address DestPtr, Address SrcPtr,
                           QualType EltTy) {
    bool IsVolatile = hasVolatileMember(EltTy);
    EmitAggregateCopy(DestPtr, SrcPtr, EltTy, IsVolatile, true);
  }

  void EmitAggregateCopyCtor(Address DestPtr, Address SrcPtr,
                             QualType DestTy, QualType SrcTy) {
    EmitAggregateCopy(DestPtr, SrcPtr, SrcTy, /*IsVolatile=*/false,
                      /*IsAssignment=*/false);
  }

  /// EmitAggregateCopy - Emit an aggregate copy.
  ///
  /// \param isVolatile - True iff either the source or the destination is
  /// volatile.
  /// \param isAssignment - If false, allow padding to be copied.  This often
  /// yields more efficient.
  void EmitAggregateCopy(Address DestPtr, Address SrcPtr,
                         QualType EltTy, bool isVolatile=false,
                         bool isAssignment = false);

  /// GetAddrOfLocalVar - Return the address of a local variable.
  Address GetAddrOfLocalVar(const VarDecl *VD) {
    auto it = LocalDeclMap.find(VD);
    assert(it != LocalDeclMap.end() &&
           "Invalid argument to GetAddrOfLocalVar(), no decl!");
    return it->second;
  }

  /// getOpaqueLValueMapping - Given an opaque value expression (which
  /// must be mapped to an l-value), return its mapping.
  const LValue &getOpaqueLValueMapping(const OpaqueValueExpr *e) {
    assert(OpaqueValueMapping::shouldBindAsLValue(e));

    llvm::DenseMap<const OpaqueValueExpr*,LValue>::iterator
      it = OpaqueLValues.find(e);
    assert(it != OpaqueLValues.end() && "no mapping for opaque value!");
    return it->second;
  }

  /// getOpaqueRValueMapping - Given an opaque value expression (which
  /// must be mapped to an r-value), return its mapping.
  const RValue &getOpaqueRValueMapping(const OpaqueValueExpr *e) {
    assert(!OpaqueValueMapping::shouldBindAsLValue(e));

    llvm::DenseMap<const OpaqueValueExpr*,RValue>::iterator
      it = OpaqueRValues.find(e);
    assert(it != OpaqueRValues.end() && "no mapping for opaque value!");
    return it->second;
  }

  /// Get the index of the current ArrayInitLoopExpr, if any.
  llvm::Value *getArrayInitIndex() { return ArrayInitIndex; }

  /// getAccessedFieldNo - Given an encoded value and a result number, return
  /// the input field number being accessed.
  static unsigned getAccessedFieldNo(unsigned Idx, const llvm::Constant *Elts);

  llvm::BlockAddress *GetAddrOfLabel(const LabelDecl *L);
  llvm::BasicBlock *GetIndirectGotoBlock();

  /// Check if \p E is a C++ "this" pointer wrapped in value-preserving casts.
  static bool IsWrappedCXXThis(const Expr *E);

  /// EmitNullInitialization - Generate code to set a value of the given type to
  /// null, If the type contains data member pointers, they will be initialized
  /// to -1 in accordance with the Itanium C++ ABI.
  void EmitNullInitialization(Address DestPtr, QualType Ty);

  /// Emits a call to an LLVM variable-argument intrinsic, either
  /// \c llvm.va_start or \c llvm.va_end.
  /// \param ArgValue A reference to the \c va_list as emitted by either
  /// \c EmitVAListRef or \c EmitMSVAListRef.
  /// \param IsStart If \c true, emits a call to \c llvm.va_start; otherwise,
  /// calls \c llvm.va_end.
  llvm::Value *EmitVAStartEnd(llvm::Value *ArgValue, bool IsStart);

  /// Generate code to get an argument from the passed in pointer
  /// and update it accordingly.
  /// \param VE The \c VAArgExpr for which to generate code.
  /// \param VAListAddr Receives a reference to the \c va_list as emitted by
  /// either \c EmitVAListRef or \c EmitMSVAListRef.
  /// \returns A pointer to the argument.
  // FIXME: We should be able to get rid of this method and use the va_arg
  // instruction in LLVM instead once it works well enough.
  Address EmitVAArg(VAArgExpr *VE, Address &VAListAddr);

  /// emitArrayLength - Compute the length of an array, even if it's a
  /// VLA, and drill down to the base element type.
  llvm::Value *emitArrayLength(const ArrayType *arrayType,
                               QualType &baseType,
                               Address &addr);

  /// EmitVLASize - Capture all the sizes for the VLA expressions in
  /// the given variably-modified type and store them in the VLASizeMap.
  ///
  /// This function can be called with a null (unreachable) insert point.
  void EmitVariablyModifiedType(QualType Ty);

  /// getVLASize - Returns an LLVM value that corresponds to the size,
  /// in non-variably-sized elements, of a variable length array type,
  /// plus that largest non-variably-sized element type.  Assumes that
  /// the type has already been emitted with EmitVariablyModifiedType.
  std::pair<llvm::Value*,QualType> getVLASize(const VariableArrayType *vla);
  std::pair<llvm::Value*,QualType> getVLASize(QualType vla);

  /// LoadCXXThis - Load the value of 'this'. This function is only valid while
  /// generating code for an C++ member function.
  llvm::Value *LoadCXXThis() {
    assert(CXXThisValue && "no 'this' value for this function");
    return CXXThisValue;
  }
  Address LoadCXXThisAddress();

  /// LoadCXXVTT - Load the VTT parameter to base constructors/destructors have
  /// virtual bases.
  // FIXME: Every place that calls LoadCXXVTT is something
  // that needs to be abstracted properly.
  llvm::Value *LoadCXXVTT() {
    assert(CXXStructorImplicitParamValue && "no VTT value for this function");
    return CXXStructorImplicitParamValue;
  }

  /// GetAddressOfBaseOfCompleteClass - Convert the given pointer to a
  /// complete class to the given direct base.
  Address
  GetAddressOfDirectBaseInCompleteClass(Address Value,
                                        const CXXRecordDecl *Derived,
                                        const CXXRecordDecl *Base,
                                        bool BaseIsVirtual);

  static bool ShouldNullCheckClassCastValue(const CastExpr *Cast);

  /// GetAddressOfBaseClass - This function will add the necessary delta to the
  /// load of 'this' and returns address of the base class.
  Address GetAddressOfBaseClass(Address Value,
                                const CXXRecordDecl *Derived,
                                CastExpr::path_const_iterator PathBegin,
                                CastExpr::path_const_iterator PathEnd,
                                bool NullCheckValue, SourceLocation Loc);

  Address GetAddressOfDerivedClass(Address Value,
                                   const CXXRecordDecl *Derived,
                                   CastExpr::path_const_iterator PathBegin,
                                   CastExpr::path_const_iterator PathEnd,
                                   bool NullCheckValue);

  /// GetVTTParameter - Return the VTT parameter that should be passed to a
  /// base constructor/destructor with virtual bases.
  /// FIXME: VTTs are Itanium ABI-specific, so the definition should move
  /// to ItaniumCXXABI.cpp together with all the references to VTT.
  llvm::Value *GetVTTParameter(GlobalDecl GD, bool ForVirtualBase,
                               bool Delegating);

  void EmitDelegateCXXConstructorCall(const CXXConstructorDecl *Ctor,
                                      CXXCtorType CtorType,
                                      const FunctionArgList &Args,
                                      SourceLocation Loc);
  // It's important not to confuse this and the previous function. Delegating
  // constructors are the C++0x feature. The constructor delegate optimization
  // is used to reduce duplication in the base and complete consturctors where
  // they are substantially the same.
  void EmitDelegatingCXXConstructorCall(const CXXConstructorDecl *Ctor,
                                        const FunctionArgList &Args);

  /// Emit a call to an inheriting constructor (that is, one that invokes a
  /// constructor inherited from a base class) by inlining its definition. This
  /// is necessary if the ABI does not support forwarding the arguments to the
  /// base class constructor (because they're variadic or similar).
  void EmitInlinedInheritingCXXConstructorCall(const CXXConstructorDecl *Ctor,
                                               CXXCtorType CtorType,
                                               bool ForVirtualBase,
                                               bool Delegating,
                                               CallArgList &Args);

  /// Emit a call to a constructor inherited from a base class, passing the
  /// current constructor's arguments along unmodified (without even making
  /// a copy).
  void EmitInheritedCXXConstructorCall(const CXXConstructorDecl *D,
                                       bool ForVirtualBase, Address This,
                                       bool InheritedFromVBase,
                                       const CXXInheritedCtorInitExpr *E);

  void EmitCXXConstructorCall(const CXXConstructorDecl *D, CXXCtorType Type,
                              bool ForVirtualBase, bool Delegating,
                              Address This, const CXXConstructExpr *E);

  void EmitCXXConstructorCall(const CXXConstructorDecl *D, CXXCtorType Type,
                              bool ForVirtualBase, bool Delegating,
                              Address This, CallArgList &Args);

  /// Emit assumption load for all bases. Requires to be be called only on
  /// most-derived class and not under construction of the object.
  void EmitVTableAssumptionLoads(const CXXRecordDecl *ClassDecl, Address This);

  /// Emit assumption that vptr load == global vtable.
  void EmitVTableAssumptionLoad(const VPtr &vptr, Address This);

  void EmitSynthesizedCXXCopyCtorCall(const CXXConstructorDecl *D,
                                      Address This, Address Src,
                                      const CXXConstructExpr *E);

  void EmitCXXAggrConstructorCall(const CXXConstructorDecl *D,
                                  const ArrayType *ArrayTy,
                                  Address ArrayPtr,
                                  const CXXConstructExpr *E,
                                  bool ZeroInitialization = false);

  void EmitCXXAggrConstructorCall(const CXXConstructorDecl *D,
                                  llvm::Value *NumElements,
                                  Address ArrayPtr,
                                  const CXXConstructExpr *E,
                                  bool ZeroInitialization = false);

  static Destroyer destroyCXXObject;

  void EmitCXXDestructorCall(const CXXDestructorDecl *D, CXXDtorType Type,
                             bool ForVirtualBase, bool Delegating,
                             Address This);

  void EmitNewArrayInitializer(const CXXNewExpr *E, QualType elementType,
                               llvm::Type *ElementTy, Address NewPtr,
                               llvm::Value *NumElements,
                               llvm::Value *AllocSizeWithoutCookie);

  void EmitCXXTemporary(const CXXTemporary *Temporary, QualType TempType,
                        Address Ptr);

  llvm::Value *EmitLifetimeStart(uint64_t Size, llvm::Value *Addr);
  void EmitLifetimeEnd(llvm::Value *Size, llvm::Value *Addr);

  llvm::Value *EmitCXXNewExpr(const CXXNewExpr *E);
  void EmitCXXDeleteExpr(const CXXDeleteExpr *E);

  void EmitDeleteCall(const FunctionDecl *DeleteFD, llvm::Value *Ptr,
                      QualType DeleteTy, llvm::Value *NumElements = nullptr,
                      CharUnits CookieSize = CharUnits());

  RValue EmitBuiltinNewDeleteCall(const FunctionProtoType *Type,
                                  const Expr *Arg, bool IsDelete);

  llvm::Value *EmitCXXTypeidExpr(const CXXTypeidExpr *E);
  llvm::Value *EmitDynamicCast(Address V, const CXXDynamicCastExpr *DCE);
  Address EmitCXXUuidofExpr(const CXXUuidofExpr *E);

  /// \brief Situations in which we might emit a check for the suitability of a
  ///        pointer or glvalue.
  enum TypeCheckKind {
    /// Checking the operand of a load. Must be suitably sized and aligned.
    TCK_Load,
    /// Checking the destination of a store. Must be suitably sized and aligned.
    TCK_Store,
    /// Checking the bound value in a reference binding. Must be suitably sized
    /// and aligned, but is not required to refer to an object (until the
    /// reference is used), per core issue 453.
    TCK_ReferenceBinding,
    /// Checking the object expression in a non-static data member access. Must
    /// be an object within its lifetime.
    TCK_MemberAccess,
    /// Checking the 'this' pointer for a call to a non-static member function.
    /// Must be an object within its lifetime.
    TCK_MemberCall,
    /// Checking the 'this' pointer for a constructor call.
    TCK_ConstructorCall,
    /// Checking the operand of a static_cast to a derived pointer type. Must be
    /// null or an object within its lifetime.
    TCK_DowncastPointer,
    /// Checking the operand of a static_cast to a derived reference type. Must
    /// be an object within its lifetime.
    TCK_DowncastReference,
    /// Checking the operand of a cast to a base object. Must be suitably sized
    /// and aligned.
    TCK_Upcast,
    /// Checking the operand of a cast to a virtual base object. Must be an
    /// object within its lifetime.
    TCK_UpcastToVirtualBase,
    /// Checking the value assigned to a _Nonnull pointer. Must not be null.
    TCK_NonnullAssign
  };

  /// \brief Whether any type-checking sanitizers are enabled. If \c false,
  /// calls to EmitTypeCheck can be skipped.
  bool sanitizePerformTypeCheck() const;

  /// \brief Emit a check that \p V is the address of storage of the
  /// appropriate size and alignment for an object of type \p Type.
  void EmitTypeCheck(TypeCheckKind TCK, SourceLocation Loc, llvm::Value *V,
                     QualType Type, CharUnits Alignment = CharUnits::Zero(),
                     SanitizerSet SkippedChecks = SanitizerSet());

  /// \brief Emit a check that \p Base points into an array object, which
  /// we can access at index \p Index. \p Accessed should be \c false if we
  /// this expression is used as an lvalue, for instance in "&Arr[Idx]".
  void EmitBoundsCheck(const Expr *E, const Expr *Base, llvm::Value *Index,
                       QualType IndexType, bool Accessed);

  llvm::Value *EmitScalarPrePostIncDec(const UnaryOperator *E, LValue LV,
                                       bool isInc, bool isPre);
  ComplexPairTy EmitComplexPrePostIncDec(const UnaryOperator *E, LValue LV,
                                         bool isInc, bool isPre);

  void EmitAlignmentAssumption(llvm::Value *PtrValue, unsigned Alignment,
                               llvm::Value *OffsetValue = nullptr) {
    Builder.CreateAlignmentAssumption(CGM.getDataLayout(), PtrValue, Alignment,
                                      OffsetValue);
  }

  /// Converts Location to a DebugLoc, if debug information is enabled.
  llvm::DebugLoc SourceLocToDebugLoc(SourceLocation Location);


  //===--------------------------------------------------------------------===//
  //                            Declaration Emission
  //===--------------------------------------------------------------------===//

  /// EmitDecl - Emit a declaration.
  ///
  /// This function can be called with a null (unreachable) insert point.
  void EmitDecl(const Decl &D);

  /// EmitVarDecl - Emit a local variable declaration.
  ///
  /// This function can be called with a null (unreachable) insert point.
  void EmitVarDecl(const VarDecl &D);

  void EmitScalarInit(const Expr *init, const ValueDecl *D, LValue lvalue,
                      bool capturedByInit);

  typedef void SpecialInitFn(CodeGenFunction &Init, const VarDecl &D,
                             llvm::Value *Address);

  /// \brief Determine whether the given initializer is trivial in the sense
  /// that it requires no code to be generated.
  bool isTrivialInitializer(const Expr *Init);

  /// EmitAutoVarDecl - Emit an auto variable declaration.
  ///
  /// This function can be called with a null (unreachable) insert point.
  void EmitAutoVarDecl(const VarDecl &D);

  class AutoVarEmission {
    friend class CodeGenFunction;

    const VarDecl *Variable;

    /// The address of the alloca.  Invalid if the variable was emitted
    /// as a global constant.
    Address Addr;

    llvm::Value *NRVOFlag;

    /// True if the variable is a __block variable.
    bool IsByRef;

    /// True if the variable is of aggregate type and has a constant
    /// initializer.
    bool IsConstantAggregate;

    /// Non-null if we should use lifetime annotations.
    llvm::Value *SizeForLifetimeMarkers;

    struct Invalid {};
    AutoVarEmission(Invalid) : Variable(nullptr), Addr(Address::invalid()) {}

    AutoVarEmission(const VarDecl &variable)
      : Variable(&variable), Addr(Address::invalid()), NRVOFlag(nullptr),
        IsByRef(false), IsConstantAggregate(false),
        SizeForLifetimeMarkers(nullptr) {}

    bool wasEmittedAsGlobal() const { return !Addr.isValid(); }

  public:
    static AutoVarEmission invalid() { return AutoVarEmission(Invalid()); }

    bool useLifetimeMarkers() const {
      return SizeForLifetimeMarkers != nullptr;
    }
    llvm::Value *getSizeForLifetimeMarkers() const {
      assert(useLifetimeMarkers());
      return SizeForLifetimeMarkers;
    }

    /// Returns the raw, allocated address, which is not necessarily
    /// the address of the object itself.
    Address getAllocatedAddress() const {
      return Addr;
    }

    /// Returns the address of the object within this declaration.
    /// Note that this does not chase the forwarding pointer for
    /// __block decls.
    Address getObjectAddress(CodeGenFunction &CGF) const {
      if (!IsByRef) return Addr;

      return CGF.emitBlockByrefAddress(Addr, Variable, /*forward*/ false);
    }
  };
  AutoVarEmission EmitAutoVarAlloca(const VarDecl &var);
  void EmitAutoVarInit(const AutoVarEmission &emission);
  void EmitAutoVarCleanups(const AutoVarEmission &emission);  
  void emitAutoVarTypeCleanup(const AutoVarEmission &emission,
                              QualType::DestructionKind dtorKind);

  void EmitStaticVarDecl(const VarDecl &D,
                         llvm::GlobalValue::LinkageTypes Linkage);

  class ParamValue {
    llvm::Value *Value;
    unsigned Alignment;
    ParamValue(llvm::Value *V, unsigned A) : Value(V), Alignment(A) {}
  public:
    static ParamValue forDirect(llvm::Value *value) {
      return ParamValue(value, 0);
    }
    static ParamValue forIndirect(Address addr) {
      assert(!addr.getAlignment().isZero());
      return ParamValue(addr.getPointer(), addr.getAlignment().getQuantity());
    }

    bool isIndirect() const { return Alignment != 0; }
    llvm::Value *getAnyValue() const { return Value; }
    
    llvm::Value *getDirectValue() const {
      assert(!isIndirect());
      return Value;
    }

    Address getIndirectAddress() const {
      assert(isIndirect());
      return Address(Value, CharUnits::fromQuantity(Alignment));
    }
  };

  /// EmitParmDecl - Emit a ParmVarDecl or an ImplicitParamDecl.
  void EmitParmDecl(const VarDecl &D, ParamValue Arg, unsigned ArgNo);

  /// protectFromPeepholes - Protect a value that we're intending to
  /// store to the side, but which will probably be used later, from
  /// aggressive peepholing optimizations that might delete it.
  ///
  /// Pass the result to unprotectFromPeepholes to declare that
  /// protection is no longer required.
  ///
  /// There's no particular reason why this shouldn't apply to
  /// l-values, it's just that no existing peepholes work on pointers.
  PeepholeProtection protectFromPeepholes(RValue rvalue);
  void unprotectFromPeepholes(PeepholeProtection protection);

  void EmitAlignmentAssumption(llvm::Value *PtrValue, llvm::Value *Alignment,
                               llvm::Value *OffsetValue = nullptr) {
    Builder.CreateAlignmentAssumption(CGM.getDataLayout(), PtrValue, Alignment,
                                      OffsetValue);
  }

  //===--------------------------------------------------------------------===//
  //                             Statement Emission
  //===--------------------------------------------------------------------===//

  /// EmitStopPoint - Emit a debug stoppoint if we are emitting debug info.
  void EmitStopPoint(const Stmt *S);

  /// EmitStmt - Emit the code for the statement \arg S. It is legal to call
  /// this function even if there is no current insertion point.
  ///
  /// This function may clear the current insertion point; callers should use
  /// EnsureInsertPoint if they wish to subsequently generate code without first
  /// calling EmitBlock, EmitBranch, or EmitStmt.
  void EmitStmt(const Stmt *S);

  /// EmitSimpleStmt - Try to emit a "simple" statement which does not
  /// necessarily require an insertion point or debug information; typically
  /// because the statement amounts to a jump or a container of other
  /// statements.
  ///
  /// \return True if the statement was handled.
  bool EmitSimpleStmt(const Stmt *S);

  Address EmitCompoundStmt(const CompoundStmt &S, bool GetLast = false,
                           AggValueSlot AVS = AggValueSlot::ignored());
  Address EmitCompoundStmtWithoutScope(const CompoundStmt &S,
                                       bool GetLast = false,
                                       AggValueSlot AVS =
                                                AggValueSlot::ignored());

  /// EmitLabel - Emit the block for the given label. It is legal to call this
  /// function even if there is no current insertion point.
  void EmitLabel(const LabelDecl *D); // helper for EmitLabelStmt.

  void EmitLabelStmt(const LabelStmt &S);
  void EmitAttributedStmt(const AttributedStmt &S);
  void EmitGotoStmt(const GotoStmt &S);
  void EmitIndirectGotoStmt(const IndirectGotoStmt &S);
  void EmitIfStmt(const IfStmt &S);

  void EmitWhileStmt(const WhileStmt &S,
                     ArrayRef<const Attr *> Attrs = None);
  void EmitDoStmt(const DoStmt &S, ArrayRef<const Attr *> Attrs = None);
  void EmitForStmt(const ForStmt &S,
                   ArrayRef<const Attr *> Attrs = None);
  void EmitReturnStmt(const ReturnStmt &S);
  void EmitDeclStmt(const DeclStmt &S);
  void EmitBreakStmt(const BreakStmt &S);
  void EmitContinueStmt(const ContinueStmt &S);
  void EmitSwitchStmt(const SwitchStmt &S);
  void EmitDefaultStmt(const DefaultStmt &S);
  void EmitCaseStmt(const CaseStmt &S);
  void EmitCaseStmtRange(const CaseStmt &S);
  void EmitAsmStmt(const AsmStmt &S);

  void EmitObjCForCollectionStmt(const ObjCForCollectionStmt &S);
  void EmitObjCAtTryStmt(const ObjCAtTryStmt &S);
  void EmitObjCAtThrowStmt(const ObjCAtThrowStmt &S);
  void EmitObjCAtSynchronizedStmt(const ObjCAtSynchronizedStmt &S);
  void EmitObjCAutoreleasePoolStmt(const ObjCAutoreleasePoolStmt &S);

  void EmitCoroutineBody(const CoroutineBodyStmt &S);
  void EmitCoreturnStmt(const CoreturnStmt &S);
  RValue EmitCoawaitExpr(const CoawaitExpr &E,
                         AggValueSlot aggSlot = AggValueSlot::ignored(),
                         bool ignoreResult = false);
  LValue EmitCoawaitLValue(const CoawaitExpr *E);
  RValue EmitCoyieldExpr(const CoyieldExpr &E,
                         AggValueSlot aggSlot = AggValueSlot::ignored(),
                         bool ignoreResult = false);
  LValue EmitCoyieldLValue(const CoyieldExpr *E);
  RValue EmitCoroutineIntrinsic(const CallExpr *E, unsigned int IID);

  void EnterCXXTryStmt(const CXXTryStmt &S, bool IsFnTryBlock = false);
  void ExitCXXTryStmt(const CXXTryStmt &S, bool IsFnTryBlock = false);

  void EmitCXXTryStmt(const CXXTryStmt &S);
  void EmitSEHTryStmt(const SEHTryStmt &S);
  void EmitSEHLeaveStmt(const SEHLeaveStmt &S);
  void EnterSEHTryStmt(const SEHTryStmt &S);
  void ExitSEHTryStmt(const SEHTryStmt &S);

  void startOutlinedSEHHelper(CodeGenFunction &ParentCGF, bool IsFilter,
                              const Stmt *OutlinedStmt);

  llvm::Function *GenerateSEHFilterFunction(CodeGenFunction &ParentCGF,
                                            const SEHExceptStmt &Except);

  llvm::Function *GenerateSEHFinallyFunction(CodeGenFunction &ParentCGF,
                                             const SEHFinallyStmt &Finally);

  void EmitSEHExceptionCodeSave(CodeGenFunction &ParentCGF,
                                llvm::Value *ParentFP,
                                llvm::Value *EntryEBP);
  llvm::Value *EmitSEHExceptionCode();
  llvm::Value *EmitSEHExceptionInfo();
  llvm::Value *EmitSEHAbnormalTermination();

  /// Scan the outlined statement for captures from the parent function. For
  /// each capture, mark the capture as escaped and emit a call to
  /// llvm.localrecover. Insert the localrecover result into the LocalDeclMap.
  void EmitCapturedLocals(CodeGenFunction &ParentCGF, const Stmt *OutlinedStmt,
                          bool IsFilter);

  /// Recovers the address of a local in a parent function. ParentVar is the
  /// address of the variable used in the immediate parent function. It can
  /// either be an alloca or a call to llvm.localrecover if there are nested
  /// outlined functions. ParentFP is the frame pointer of the outermost parent
  /// frame.
  Address recoverAddrOfEscapedLocal(CodeGenFunction &ParentCGF,
                                    Address ParentVar,
                                    llvm::Value *ParentFP);

  void EmitCXXForRangeStmt(const CXXForRangeStmt &S,
                           ArrayRef<const Attr *> Attrs = None);

  /// Returns calculated size of the specified type.
  llvm::Value *getTypeSize(QualType Ty);
  LValue InitCapturedStruct(const CapturedStmt &S);
  llvm::Function *EmitCapturedStmt(const CapturedStmt &S, CapturedRegionKind K);
  llvm::Function *GenerateCapturedStmtFunction(const CapturedStmt &S);
  Address GenerateCapturedStmtArgument(const CapturedStmt &S);
  llvm::Function *GenerateOpenMPCapturedStmtFunction(const CapturedStmt &S);
  void GenerateOpenMPCapturedVars(const CapturedStmt &S,
                                  SmallVectorImpl<llvm::Value *> &CapturedVars);
  void emitOMPSimpleStore(LValue LVal, RValue RVal, QualType RValTy,
                          SourceLocation Loc);
  /// \brief Perform element by element copying of arrays with type \a
  /// OriginalType from \a SrcAddr to \a DestAddr using copying procedure
  /// generated by \a CopyGen.
  ///
  /// \param DestAddr Address of the destination array.
  /// \param SrcAddr Address of the source array.
  /// \param OriginalType Type of destination and source arrays.
  /// \param CopyGen Copying procedure that copies value of single array element
  /// to another single array element.
  void EmitOMPAggregateAssign(
      Address DestAddr, Address SrcAddr, QualType OriginalType,
      const llvm::function_ref<void(Address, Address)> &CopyGen);
  /// \brief Emit proper copying of data from one variable to another.
  ///
  /// \param OriginalType Original type of the copied variables.
  /// \param DestAddr Destination address.
  /// \param SrcAddr Source address.
  /// \param DestVD Destination variable used in \a CopyExpr (for arrays, has
  /// type of the base array element).
  /// \param SrcVD Source variable used in \a CopyExpr (for arrays, has type of
  /// the base array element).
  /// \param Copy Actual copygin expression for copying data from \a SrcVD to \a
  /// DestVD.
  void EmitOMPCopy(QualType OriginalType,
                   Address DestAddr, Address SrcAddr,
                   const VarDecl *DestVD, const VarDecl *SrcVD,
                   const Expr *Copy);
  /// \brief Emit atomic update code for constructs: \a X = \a X \a BO \a E or
  /// \a X = \a E \a BO \a E.
  ///
  /// \param X Value to be updated.
  /// \param E Update value.
  /// \param BO Binary operation for update operation.
  /// \param IsXLHSInRHSPart true if \a X is LHS in RHS part of the update
  /// expression, false otherwise.
  /// \param AO Atomic ordering of the generated atomic instructions.
  /// \param CommonGen Code generator for complex expressions that cannot be
  /// expressed through atomicrmw instruction.
  /// \returns <true, OldAtomicValue> if simple 'atomicrmw' instruction was
  /// generated, <false, RValue::get(nullptr)> otherwise.
  std::pair<bool, RValue> EmitOMPAtomicSimpleUpdateExpr(
      LValue X, RValue E, BinaryOperatorKind BO, bool IsXLHSInRHSPart,
      llvm::AtomicOrdering AO, SourceLocation Loc,
      const llvm::function_ref<RValue(RValue)> &CommonGen);
  bool EmitOMPFirstprivateClause(const OMPExecutableDirective &D,
                                 OMPPrivateScope &PrivateScope);
  void EmitOMPPrivateClause(const OMPExecutableDirective &D,
                            OMPPrivateScope &PrivateScope);
  void EmitOMPUseDevicePtrClause(
      const OMPClause &C, OMPPrivateScope &PrivateScope,
      const llvm::DenseMap<const ValueDecl *, Address> &CaptureDeviceAddrMap);
  /// \brief Emit code for copyin clause in \a D directive. The next code is
  /// generated at the start of outlined functions for directives:
  /// \code
  /// threadprivate_var1 = master_threadprivate_var1;
  /// operator=(threadprivate_var2, master_threadprivate_var2);
  /// ...
  /// __kmpc_barrier(&loc, global_tid);
  /// \endcode
  ///
  /// \param D OpenMP directive possibly with 'copyin' clause(s).
  /// \returns true if at least one copyin variable is found, false otherwise.
  bool EmitOMPCopyinClause(const OMPExecutableDirective &D);
  /// \brief Emit initial code for lastprivate variables. If some variable is
  /// not also firstprivate, then the default initialization is used. Otherwise
  /// initialization of this variable is performed by EmitOMPFirstprivateClause
  /// method.
  ///
  /// \param D Directive that may have 'lastprivate' directives.
  /// \param PrivateScope Private scope for capturing lastprivate variables for
  /// proper codegen in internal captured statement.
  ///
  /// \returns true if there is at least one lastprivate variable, false
  /// otherwise.
  bool EmitOMPLastprivateClauseInit(const OMPExecutableDirective &D,
                                    OMPPrivateScope &PrivateScope);
  /// \brief Emit final copying of lastprivate values to original variables at
  /// the end of the worksharing or simd directive.
  ///
  /// \param D Directive that has at least one 'lastprivate' directives.
  /// \param IsLastIterCond Boolean condition that must be set to 'i1 true' if
  /// it is the last iteration of the loop code in associated directive, or to
  /// 'i1 false' otherwise. If this item is nullptr, no final check is required.
  void EmitOMPLastprivateClauseFinal(const OMPExecutableDirective &D,
                                     bool NoFinals,
                                     llvm::Value *IsLastIterCond = nullptr);
  /// Emit initial code for linear clauses.
  void EmitOMPLinearClause(const OMPLoopDirective &D,
                           CodeGenFunction::OMPPrivateScope &PrivateScope);
  /// Emit final code for linear clauses.
  /// \param CondGen Optional conditional code for final part of codegen for
  /// linear clause.
  void EmitOMPLinearClauseFinal(
      const OMPLoopDirective &D,
      const llvm::function_ref<llvm::Value *(CodeGenFunction &)> &CondGen);
  /// \brief Emit initial code for reduction variables. Creates reduction copies
  /// and initializes them with the values according to OpenMP standard.
  ///
  /// \param D Directive (possibly) with the 'reduction' clause.
  /// \param PrivateScope Private scope for capturing reduction variables for
  /// proper codegen in internal captured statement.
  ///
  void EmitOMPReductionClauseInit(const OMPExecutableDirective &D,
                                  OMPPrivateScope &PrivateScope);
  /// \brief Emit final update of reduction values to original variables at
  /// the end of the directive.
  ///
  /// \param D Directive that has at least one 'reduction' directives.
  /// \param ReductionKind The kind of reduction to perform.
  void EmitOMPReductionClauseFinal(const OMPExecutableDirective &D,
                                   const OpenMPDirectiveKind ReductionKind);
  /// \brief Emit initial code for linear variables. Creates private copies
  /// and initializes them with the values according to OpenMP standard.
  ///
  /// \param D Directive (possibly) with the 'linear' clause.
  void EmitOMPLinearClauseInit(const OMPLoopDirective &D);

  typedef const llvm::function_ref<void(CodeGenFunction & /*CGF*/,
                                        llvm::Value * /*OutlinedFn*/,
                                        const OMPTaskDataTy & /*Data*/)>
      TaskGenTy;
  void EmitOMPTaskBasedDirective(const OMPExecutableDirective &S,
                                 const RegionCodeGenTy &BodyGen,
                                 const TaskGenTy &TaskGen, OMPTaskDataTy &Data);

  void EmitOMPParallelDirective(const OMPParallelDirective &S);
  void EmitOMPSimdDirective(const OMPSimdDirective &S);
  void EmitOMPForDirective(const OMPForDirective &S);
  void EmitOMPForSimdDirective(const OMPForSimdDirective &S);
  void EmitOMPSectionsDirective(const OMPSectionsDirective &S);
  void EmitOMPSectionDirective(const OMPSectionDirective &S);
  void EmitOMPSingleDirective(const OMPSingleDirective &S);
  void EmitOMPMasterDirective(const OMPMasterDirective &S);
  void EmitOMPCriticalDirective(const OMPCriticalDirective &S);
  void EmitOMPParallelForDirective(const OMPParallelForDirective &S);
  void EmitOMPParallelForSimdDirective(const OMPParallelForSimdDirective &S);
  void EmitOMPParallelSectionsDirective(const OMPParallelSectionsDirective &S);
  void EmitOMPTaskDirective(const OMPTaskDirective &S);
  void EmitOMPTaskyieldDirective(const OMPTaskyieldDirective &S);
  void EmitOMPBarrierDirective(const OMPBarrierDirective &S);
  void EmitOMPTaskwaitDirective(const OMPTaskwaitDirective &S);
  void EmitOMPTaskgroupDirective(const OMPTaskgroupDirective &S);
  void EmitOMPFlushDirective(const OMPFlushDirective &S);
  void EmitOMPOrderedDirective(const OMPOrderedDirective &S);
  void EmitOMPAtomicDirective(const OMPAtomicDirective &S);
  void EmitOMPTargetDirective(const OMPTargetDirective &S);
  void EmitOMPTargetDataDirective(const OMPTargetDataDirective &S);
  void EmitOMPTargetEnterDataDirective(const OMPTargetEnterDataDirective &S);
  void EmitOMPTargetExitDataDirective(const OMPTargetExitDataDirective &S);
  void EmitOMPTargetUpdateDirective(const OMPTargetUpdateDirective &S);
  void EmitOMPTargetParallelDirective(const OMPTargetParallelDirective &S);
  void
  EmitOMPTargetParallelForDirective(const OMPTargetParallelForDirective &S);
  void EmitOMPTeamsDirective(const OMPTeamsDirective &S);
  void
  EmitOMPCancellationPointDirective(const OMPCancellationPointDirective &S);
  void EmitOMPCancelDirective(const OMPCancelDirective &S);
  void EmitOMPTaskLoopBasedDirective(const OMPLoopDirective &S);
  void EmitOMPTaskLoopDirective(const OMPTaskLoopDirective &S);
  void EmitOMPTaskLoopSimdDirective(const OMPTaskLoopSimdDirective &S);
  void EmitOMPDistributeDirective(const OMPDistributeDirective &S);
  void EmitOMPDistributeParallelForDirective(
      const OMPDistributeParallelForDirective &S);
  void EmitOMPDistributeParallelForSimdDirective(
      const OMPDistributeParallelForSimdDirective &S);
  void EmitOMPDistributeSimdDirective(const OMPDistributeSimdDirective &S);
  void EmitOMPTargetParallelForSimdDirective(
      const OMPTargetParallelForSimdDirective &S);
  void EmitOMPTargetSimdDirective(const OMPTargetSimdDirective &S);
  void EmitOMPTeamsDistributeDirective(const OMPTeamsDistributeDirective &S);
  void
  EmitOMPTeamsDistributeSimdDirective(const OMPTeamsDistributeSimdDirective &S);
  void EmitOMPTeamsDistributeParallelForSimdDirective(
      const OMPTeamsDistributeParallelForSimdDirective &S);
  void EmitOMPTeamsDistributeParallelForDirective(
      const OMPTeamsDistributeParallelForDirective &S);
  void EmitOMPTargetTeamsDirective(const OMPTargetTeamsDirective &S);
  void EmitOMPTargetTeamsDistributeDirective(
      const OMPTargetTeamsDistributeDirective &S);
  void EmitOMPTargetTeamsDistributeParallelForDirective(
      const OMPTargetTeamsDistributeParallelForDirective &S);
  void EmitOMPTargetTeamsDistributeParallelForSimdDirective(
      const OMPTargetTeamsDistributeParallelForSimdDirective &S);
  void EmitOMPTargetTeamsDistributeSimdDirective(
      const OMPTargetTeamsDistributeSimdDirective &S);

  /// Emit device code for the target directive.
  static void EmitOMPTargetDeviceFunction(CodeGenModule &CGM,
                                          StringRef ParentName,
                                          const OMPTargetDirective &S);
  static void
  EmitOMPTargetParallelDeviceFunction(CodeGenModule &CGM, StringRef ParentName,
                                      const OMPTargetParallelDirective &S);
  static void
  EmitOMPTargetTeamsDeviceFunction(CodeGenModule &CGM, StringRef ParentName,
                                   const OMPTargetTeamsDirective &S);
  /// \brief Emit inner loop of the worksharing/simd construct.
  ///
  /// \param S Directive, for which the inner loop must be emitted.
  /// \param RequiresCleanup true, if directive has some associated private
  /// variables.
  /// \param LoopCond Bollean condition for loop continuation.
  /// \param IncExpr Increment expression for loop control variable.
  /// \param BodyGen Generator for the inner body of the inner loop.
  /// \param PostIncGen Genrator for post-increment code (required for ordered
  /// loop directvies).
  void EmitOMPInnerLoop(
      const Stmt &S, bool RequiresCleanup, const Expr *LoopCond,
      const Expr *IncExpr,
      const llvm::function_ref<void(CodeGenFunction &)> &BodyGen,
      const llvm::function_ref<void(CodeGenFunction &)> &PostIncGen);

  JumpDest getOMPCancelDestination(OpenMPDirectiveKind Kind);
  /// Emit initial code for loop counters of loop-based directives.
  void EmitOMPPrivateLoopCounters(const OMPLoopDirective &S,
                                  OMPPrivateScope &LoopScope);

  /// Helper for the OpenMP loop directives.
  void EmitOMPLoopBody(const OMPLoopDirective &D, JumpDest LoopExit);

  /// \brief Emit code for the worksharing loop-based directive.
  /// \return true, if this construct has any lastprivate clause, false -
  /// otherwise.
  bool EmitOMPWorksharingLoop(const OMPLoopDirective &S, Expr *EUB,
                              const CodeGenLoopBoundsTy &CodeGenLoopBounds,
                              const CodeGenDispatchBoundsTy &CGDispatchBounds);

private:
  /// Helpers for blocks
  llvm::Value *EmitBlockLiteral(const CGBlockInfo &Info);

  /// Helpers for the OpenMP loop directives.
  void EmitOMPSimdInit(const OMPLoopDirective &D, bool IsMonotonic = false);
  void EmitOMPSimdFinal(
      const OMPLoopDirective &D,
      const llvm::function_ref<llvm::Value *(CodeGenFunction &)> &CondGen);

  void EmitOMPDistributeLoop(const OMPLoopDirective &S,
                             const CodeGenLoopTy &CodeGenLoop, Expr *IncExpr);

  /// struct with the values to be passed to the OpenMP loop-related functions
  struct OMPLoopArguments {
    /// loop lower bound
    Address LB = Address::invalid();
    /// loop upper bound
    Address UB = Address::invalid();
    /// loop stride
    Address ST = Address::invalid();
    /// isLastIteration argument for runtime functions
    Address IL = Address::invalid();
    /// Chunk value generated by sema
    llvm::Value *Chunk = nullptr;
    /// EnsureUpperBound
    Expr *EUB = nullptr;
    /// IncrementExpression
    Expr *IncExpr = nullptr;
    /// Loop initialization
    Expr *Init = nullptr;
    /// Loop exit condition
    Expr *Cond = nullptr;
    /// Update of LB after a whole chunk has been executed
    Expr *NextLB = nullptr;
    /// Update of UB after a whole chunk has been executed
    Expr *NextUB = nullptr;
    OMPLoopArguments() = default;
    OMPLoopArguments(Address LB, Address UB, Address ST, Address IL,
                     llvm::Value *Chunk = nullptr, Expr *EUB = nullptr,
                     Expr *IncExpr = nullptr, Expr *Init = nullptr,
                     Expr *Cond = nullptr, Expr *NextLB = nullptr,
                     Expr *NextUB = nullptr)
        : LB(LB), UB(UB), ST(ST), IL(IL), Chunk(Chunk), EUB(EUB),
          IncExpr(IncExpr), Init(Init), Cond(Cond), NextLB(NextLB),
          NextUB(NextUB) {}
  };
  void EmitOMPOuterLoop(bool DynamicOrOrdered, bool IsMonotonic,
                        const OMPLoopDirective &S, OMPPrivateScope &LoopScope,
                        const OMPLoopArguments &LoopArgs,
                        const CodeGenLoopTy &CodeGenLoop,
                        const CodeGenOrderedTy &CodeGenOrdered);
  void EmitOMPForOuterLoop(const OpenMPScheduleTy &ScheduleKind,
                           bool IsMonotonic, const OMPLoopDirective &S,
                           OMPPrivateScope &LoopScope, bool Ordered,
                           const OMPLoopArguments &LoopArgs,
                           const CodeGenDispatchBoundsTy &CGDispatchBounds);
  void EmitOMPDistributeOuterLoop(OpenMPDistScheduleClauseKind ScheduleKind,
                                  const OMPLoopDirective &S,
                                  OMPPrivateScope &LoopScope,
                                  const OMPLoopArguments &LoopArgs,
                                  const CodeGenLoopTy &CodeGenLoopContent);
  /// \brief Emit code for sections directive.
  void EmitSections(const OMPExecutableDirective &S);

public:

  //===--------------------------------------------------------------------===//
  //                         LValue Expression Emission
  //===--------------------------------------------------------------------===//

  /// GetUndefRValue - Get an appropriate 'undef' rvalue for the given type.
  RValue GetUndefRValue(QualType Ty);

  /// EmitUnsupportedRValue - Emit a dummy r-value using the type of E
  /// and issue an ErrorUnsupported style diagnostic (using the
  /// provided Name).
  RValue EmitUnsupportedRValue(const Expr *E,
                               const char *Name);

  /// EmitUnsupportedLValue - Emit a dummy l-value using the type of E and issue
  /// an ErrorUnsupported style diagnostic (using the provided Name).
  LValue EmitUnsupportedLValue(const Expr *E,
                               const char *Name);

  /// EmitLValue - Emit code to compute a designator that specifies the location
  /// of the expression.
  ///
  /// This can return one of two things: a simple address or a bitfield
  /// reference.  In either case, the LLVM Value* in the LValue structure is
  /// guaranteed to be an LLVM pointer type.
  ///
  /// If this returns a bitfield reference, nothing about the pointee type of
  /// the LLVM value is known: For example, it may not be a pointer to an
  /// integer.
  ///
  /// If this returns a normal address, and if the lvalue's C type is fixed
  /// size, this method guarantees that the returned pointer type will point to
  /// an LLVM type of the same size of the lvalue's type.  If the lvalue has a
  /// variable length type, this is not possible.
  ///
  LValue EmitLValue(const Expr *E);

  /// \brief Same as EmitLValue but additionally we generate checking code to
  /// guard against undefined behavior.  This is only suitable when we know
  /// that the address will be used to access the object.
  LValue EmitCheckedLValue(const Expr *E, TypeCheckKind TCK);

  RValue convertTempToRValue(Address addr, QualType type,
                             SourceLocation Loc);

  void EmitAtomicInit(Expr *E, LValue lvalue);

  bool LValueIsSuitableForInlineAtomic(LValue Src);

  RValue EmitAtomicLoad(LValue LV, SourceLocation SL,
                        AggValueSlot Slot = AggValueSlot::ignored());

  RValue EmitAtomicLoad(LValue lvalue, SourceLocation loc,
                        llvm::AtomicOrdering AO, bool IsVolatile = false,
                        AggValueSlot slot = AggValueSlot::ignored());

  void EmitAtomicStore(RValue rvalue, LValue lvalue, bool isInit);

  void EmitAtomicStore(RValue rvalue, LValue lvalue, llvm::AtomicOrdering AO,
                       bool IsVolatile, bool isInit);

  std::pair<RValue, llvm::Value *> EmitAtomicCompareExchange(
      LValue Obj, RValue Expected, RValue Desired, SourceLocation Loc,
      llvm::AtomicOrdering Success =
          llvm::AtomicOrdering::SequentiallyConsistent,
      llvm::AtomicOrdering Failure =
          llvm::AtomicOrdering::SequentiallyConsistent,
      bool IsWeak = false, AggValueSlot Slot = AggValueSlot::ignored());

  void EmitAtomicUpdate(LValue LVal, llvm::AtomicOrdering AO,
                        const llvm::function_ref<RValue(RValue)> &UpdateOp,
                        bool IsVolatile);

  /// EmitToMemory - Change a scalar value from its value
  /// representation to its in-memory representation.
  llvm::Value *EmitToMemory(llvm::Value *Value, QualType Ty);

  /// EmitFromMemory - Change a scalar value from its memory
  /// representation to its value representation.
  llvm::Value *EmitFromMemory(llvm::Value *Value, QualType Ty);

  /// Check if the scalar \p Value is within the valid range for the given
  /// type \p Ty.
  ///
  /// Returns true if a check is needed (even if the range is unknown).
  bool EmitScalarRangeCheck(llvm::Value *Value, QualType Ty,
                            SourceLocation Loc);

  /// EmitLoadOfScalar - Load a scalar value from an address, taking
  /// care to appropriately convert from the memory representation to
  /// the LLVM value representation.
  llvm::Value *EmitLoadOfScalar(Address Addr, bool Volatile, QualType Ty,
                                SourceLocation Loc,
                                LValueBaseInfo BaseInfo =
                                    LValueBaseInfo(AlignmentSource::Type),
                                llvm::MDNode *TBAAInfo = nullptr,
                                QualType TBAABaseTy = QualType(),
                                uint64_t TBAAOffset = 0,
                                bool isNontemporal = false);

  /// EmitLoadOfScalar - Load a scalar value from an address, taking
  /// care to appropriately convert from the memory representation to
  /// the LLVM value representation.  The l-value must be a simple
  /// l-value.
  llvm::Value *EmitLoadOfScalar(LValue lvalue, SourceLocation Loc);

  /// EmitStoreOfScalar - Store a scalar value to an address, taking
  /// care to appropriately convert from the memory representation to
  /// the LLVM value representation.
  void EmitStoreOfScalar(llvm::Value *Value, Address Addr,
                         bool Volatile, QualType Ty,
                         LValueBaseInfo BaseInfo =
                             LValueBaseInfo(AlignmentSource::Type),
                         llvm::MDNode *TBAAInfo = nullptr, bool isInit = false,
                         QualType TBAABaseTy = QualType(),
                         uint64_t TBAAOffset = 0, bool isNontemporal = false);

  /// EmitStoreOfScalar - Store a scalar value to an address, taking
  /// care to appropriately convert from the memory representation to
  /// the LLVM value representation.  The l-value must be a simple
  /// l-value.  The isInit flag indicates whether this is an initialization.
  /// If so, atomic qualifiers are ignored and the store is always non-atomic.
  void EmitStoreOfScalar(llvm::Value *value, LValue lvalue, bool isInit=false);

  /// EmitLoadOfLValue - Given an expression that represents a value lvalue,
  /// this method emits the address of the lvalue, then loads the result as an
  /// rvalue, returning the rvalue.
  RValue EmitLoadOfLValue(LValue V, SourceLocation Loc);
  RValue EmitLoadOfExtVectorElementLValue(LValue V);
  RValue EmitLoadOfBitfieldLValue(LValue LV, SourceLocation Loc);
  RValue EmitLoadOfGlobalRegLValue(LValue LV);

  /// EmitStoreThroughLValue - Store the specified rvalue into the specified
  /// lvalue, where both are guaranteed to the have the same type, and that type
  /// is 'Ty'.
  void EmitStoreThroughLValue(RValue Src, LValue Dst, bool isInit = false);
  void EmitStoreThroughExtVectorComponentLValue(RValue Src, LValue Dst);
  void EmitStoreThroughGlobalRegLValue(RValue Src, LValue Dst);

  /// EmitStoreThroughBitfieldLValue - Store Src into Dst with same constraints
  /// as EmitStoreThroughLValue.
  ///
  /// \param Result [out] - If non-null, this will be set to a Value* for the
  /// bit-field contents after the store, appropriate for use as the result of
  /// an assignment to the bit-field.
  void EmitStoreThroughBitfieldLValue(RValue Src, LValue Dst,
                                      llvm::Value **Result=nullptr);

  /// Emit an l-value for an assignment (simple or compound) of complex type.
  LValue EmitComplexAssignmentLValue(const BinaryOperator *E);
  LValue EmitComplexCompoundAssignmentLValue(const CompoundAssignOperator *E);
  LValue EmitScalarCompoundAssignWithComplex(const CompoundAssignOperator *E,
                                             llvm::Value *&Result);

  // Note: only available for agg return types
  LValue EmitBinaryOperatorLValue(const BinaryOperator *E);
  LValue EmitCompoundAssignmentLValue(const CompoundAssignOperator *E);
  // Note: only available for agg return types
  LValue EmitCallExprLValue(const CallExpr *E);
  // Note: only available for agg return types
  LValue EmitVAArgExprLValue(const VAArgExpr *E);
  LValue EmitDeclRefLValue(const DeclRefExpr *E);
  LValue EmitStringLiteralLValue(const StringLiteral *E);
  LValue EmitObjCEncodeExprLValue(const ObjCEncodeExpr *E);
  LValue EmitPredefinedLValue(const PredefinedExpr *E);
  LValue EmitUnaryOpLValue(const UnaryOperator *E);
  LValue EmitArraySubscriptExpr(const ArraySubscriptExpr *E,
                                bool Accessed = false);
  LValue EmitOMPArraySectionExpr(const OMPArraySectionExpr *E,
                                 bool IsLowerBound = true);
  LValue EmitExtVectorElementExpr(const ExtVectorElementExpr *E);
  LValue EmitMemberExpr(const MemberExpr *E);
  LValue EmitObjCIsaExpr(const ObjCIsaExpr *E);
  LValue EmitCompoundLiteralLValue(const CompoundLiteralExpr *E);
  LValue EmitInitListLValue(const InitListExpr *E);
  LValue EmitConditionalOperatorLValue(const AbstractConditionalOperator *E);
  LValue EmitCastLValue(const CastExpr *E);
  LValue EmitMaterializeTemporaryExpr(const MaterializeTemporaryExpr *E);
  LValue EmitOpaqueValueLValue(const OpaqueValueExpr *e);
  
  Address EmitExtVectorElementLValue(LValue V);

  RValue EmitRValueForField(LValue LV, const FieldDecl *FD, SourceLocation Loc);

  Address EmitArrayToPointerDecay(const Expr *Array,
                                  LValueBaseInfo *BaseInfo = nullptr);

  class ConstantEmission {
    llvm::PointerIntPair<llvm::Constant*, 1, bool> ValueAndIsReference;
    ConstantEmission(llvm::Constant *C, bool isReference)
      : ValueAndIsReference(C, isReference) {}
  public:
    ConstantEmission() {}
    static ConstantEmission forReference(llvm::Constant *C) {
      return ConstantEmission(C, true);
    }
    static ConstantEmission forValue(llvm::Constant *C) {
      return ConstantEmission(C, false);
    }

    explicit operator bool() const {
      return ValueAndIsReference.getOpaqueValue() != nullptr;
    }

    bool isReference() const { return ValueAndIsReference.getInt(); }
    LValue getReferenceLValue(CodeGenFunction &CGF, Expr *refExpr) const {
      assert(isReference());
      return CGF.MakeNaturalAlignAddrLValue(ValueAndIsReference.getPointer(),
                                            refExpr->getType());
    }

    llvm::Constant *getValue() const {
      assert(!isReference());
      return ValueAndIsReference.getPointer();
    }
  };

  ConstantEmission tryEmitAsConstant(DeclRefExpr *refExpr);

  RValue EmitPseudoObjectRValue(const PseudoObjectExpr *e,
                                AggValueSlot slot = AggValueSlot::ignored());
  LValue EmitPseudoObjectLValue(const PseudoObjectExpr *e);

  llvm::Value *EmitIvarOffset(const ObjCInterfaceDecl *Interface,
                              const ObjCIvarDecl *Ivar);
  LValue EmitLValueForField(LValue Base, const FieldDecl* Field);
  LValue EmitLValueForLambdaField(const FieldDecl *Field);

  /// EmitLValueForFieldInitialization - Like EmitLValueForField, except that
  /// if the Field is a reference, this will return the address of the reference
  /// and not the address of the value stored in the reference.
  LValue EmitLValueForFieldInitialization(LValue Base,
                                          const FieldDecl* Field);

  LValue EmitLValueForIvar(QualType ObjectTy,
                           llvm::Value* Base, const ObjCIvarDecl *Ivar,
                           unsigned CVRQualifiers);

  LValue EmitCXXConstructLValue(const CXXConstructExpr *E);
  LValue EmitCXXBindTemporaryLValue(const CXXBindTemporaryExpr *E);
  LValue EmitLambdaLValue(const LambdaExpr *E);
  LValue EmitCXXTypeidLValue(const CXXTypeidExpr *E);
  LValue EmitCXXUuidofLValue(const CXXUuidofExpr *E);

  LValue EmitObjCMessageExprLValue(const ObjCMessageExpr *E);
  LValue EmitObjCIvarRefLValue(const ObjCIvarRefExpr *E);
  LValue EmitStmtExprLValue(const StmtExpr *E);
  LValue EmitPointerToDataMemberBinaryExpr(const BinaryOperator *E);
  LValue EmitObjCSelectorLValue(const ObjCSelectorExpr *E);
  void   EmitDeclRefExprDbgValue(const DeclRefExpr *E, const APValue &Init);

  //===--------------------------------------------------------------------===//
  //                         Scalar Expression Emission
  //===--------------------------------------------------------------------===//

  /// EmitCall - Generate a call of the given function, expecting the given
  /// result type, and using the given argument list which specifies both the
  /// LLVM arguments and the types they were derived from.
  RValue EmitCall(const CGFunctionInfo &CallInfo, const CGCallee &Callee,
                  ReturnValueSlot ReturnValue, const CallArgList &Args,
                  llvm::Instruction **callOrInvoke = nullptr);

  RValue EmitCall(QualType FnType, const CGCallee &Callee, const CallExpr *E,
                  ReturnValueSlot ReturnValue,
                  llvm::Value *Chain = nullptr);
  RValue EmitCallExpr(const CallExpr *E,
                      ReturnValueSlot ReturnValue = ReturnValueSlot());
  RValue EmitSimpleCallExpr(const CallExpr *E, ReturnValueSlot ReturnValue);
  CGCallee EmitCallee(const Expr *E);

  void checkTargetFeatures(const CallExpr *E, const FunctionDecl *TargetDecl);

  llvm::CallInst *EmitRuntimeCall(llvm::Value *callee,
                                  const Twine &name = "");
  llvm::CallInst *EmitRuntimeCall(llvm::Value *callee,
                                  ArrayRef<llvm::Value*> args,
                                  const Twine &name = "");
  llvm::CallInst *EmitNounwindRuntimeCall(llvm::Value *callee,
                                          const Twine &name = "");
  llvm::CallInst *EmitNounwindRuntimeCall(llvm::Value *callee,
                                          ArrayRef<llvm::Value*> args,
                                          const Twine &name = "");

  llvm::CallSite EmitCallOrInvoke(llvm::Value *Callee,
                                  ArrayRef<llvm::Value *> Args,
                                  const Twine &Name = "");
  llvm::CallSite EmitRuntimeCallOrInvoke(llvm::Value *callee,
                                         ArrayRef<llvm::Value*> args,
                                         const Twine &name = "");
  llvm::CallSite EmitRuntimeCallOrInvoke(llvm::Value *callee,
                                         const Twine &name = "");
  void EmitNoreturnRuntimeCallOrInvoke(llvm::Value *callee,
                                       ArrayRef<llvm::Value*> args);

  CGCallee BuildAppleKextVirtualCall(const CXXMethodDecl *MD, 
                                     NestedNameSpecifier *Qual,
                                     llvm::Type *Ty);
  
  CGCallee BuildAppleKextVirtualDestructorCall(const CXXDestructorDecl *DD,
                                               CXXDtorType Type, 
                                               const CXXRecordDecl *RD);

  RValue
  EmitCXXMemberOrOperatorCall(const CXXMethodDecl *Method,
                              const CGCallee &Callee,
                              ReturnValueSlot ReturnValue, llvm::Value *This,
                              llvm::Value *ImplicitParam,
                              QualType ImplicitParamTy, const CallExpr *E,
                              CallArgList *RtlArgs);
  RValue EmitCXXDestructorCall(const CXXDestructorDecl *DD,
                               const CGCallee &Callee,
                               llvm::Value *This, llvm::Value *ImplicitParam,
                               QualType ImplicitParamTy, const CallExpr *E,
                               StructorType Type);
  RValue EmitCXXMemberCallExpr(const CXXMemberCallExpr *E,
                               ReturnValueSlot ReturnValue);
  RValue EmitCXXMemberOrOperatorMemberCallExpr(const CallExpr *CE,
                                               const CXXMethodDecl *MD,
                                               ReturnValueSlot ReturnValue,
                                               bool HasQualifier,
                                               NestedNameSpecifier *Qualifier,
                                               bool IsArrow, const Expr *Base);
  // Compute the object pointer.
  Address EmitCXXMemberDataPointerAddress(const Expr *E, Address base,
                                          llvm::Value *memberPtr,
                                          const MemberPointerType *memberPtrType,
                                          LValueBaseInfo *BaseInfo = nullptr);
  RValue EmitCXXMemberPointerCallExpr(const CXXMemberCallExpr *E,
                                      ReturnValueSlot ReturnValue);

  RValue EmitCXXOperatorMemberCallExpr(const CXXOperatorCallExpr *E,
                                       const CXXMethodDecl *MD,
                                       ReturnValueSlot ReturnValue);
  RValue EmitCXXPseudoDestructorExpr(const CXXPseudoDestructorExpr *E);

  RValue EmitCUDAKernelCallExpr(const CUDAKernelCallExpr *E,
                                ReturnValueSlot ReturnValue);

  RValue EmitNVPTXDevicePrintfCallExpr(const CallExpr *E,
                                       ReturnValueSlot ReturnValue);

  RValue EmitBuiltinExpr(const FunctionDecl *FD,
                         unsigned BuiltinID, const CallExpr *E,
                         ReturnValueSlot ReturnValue);

  RValue EmitBlockCallExpr(const CallExpr *E, ReturnValueSlot ReturnValue);

  /// EmitTargetBuiltinExpr - Emit the given builtin call. Returns 0 if the call
  /// is unhandled by the current target.
  llvm::Value *EmitTargetBuiltinExpr(unsigned BuiltinID, const CallExpr *E);

  llvm::Value *EmitAArch64CompareBuiltinExpr(llvm::Value *Op, llvm::Type *Ty,
                                             const llvm::CmpInst::Predicate Fp,
                                             const llvm::CmpInst::Predicate Ip,
                                             const llvm::Twine &Name = "");
  llvm::Value *EmitARMBuiltinExpr(unsigned BuiltinID, const CallExpr *E);

  llvm::Value *EmitCommonNeonBuiltinExpr(unsigned BuiltinID,
                                         unsigned LLVMIntrinsic,
                                         unsigned AltLLVMIntrinsic,
                                         const char *NameHint,
                                         unsigned Modifier,
                                         const CallExpr *E,
                                         SmallVectorImpl<llvm::Value *> &Ops,
                                         Address PtrOp0, Address PtrOp1);
  llvm::Function *LookupNeonLLVMIntrinsic(unsigned IntrinsicID,
                                          unsigned Modifier, llvm::Type *ArgTy,
                                          const CallExpr *E);
  llvm::Value *EmitNeonCall(llvm::Function *F,
                            SmallVectorImpl<llvm::Value*> &O,
                            const char *name,
                            unsigned shift = 0, bool rightshift = false);
  llvm::Value *EmitNeonSplat(llvm::Value *V, llvm::Constant *Idx);
  llvm::Value *EmitNeonShiftVector(llvm::Value *V, llvm::Type *Ty,
                                   bool negateForRightShift);
  llvm::Value *EmitNeonRShiftImm(llvm::Value *Vec, llvm::Value *Amt,
                                 llvm::Type *Ty, bool usgn, const char *name);
  llvm::Value *vectorWrapScalar16(llvm::Value *Op);
  llvm::Value *EmitAArch64BuiltinExpr(unsigned BuiltinID, const CallExpr *E);

  llvm::Value *BuildVector(ArrayRef<llvm::Value*> Ops);
  llvm::Value *EmitX86BuiltinExpr(unsigned BuiltinID, const CallExpr *E);
  llvm::Value *EmitPPCBuiltinExpr(unsigned BuiltinID, const CallExpr *E);
  llvm::Value *EmitAMDGPUBuiltinExpr(unsigned BuiltinID, const CallExpr *E);
  llvm::Value *EmitSystemZBuiltinExpr(unsigned BuiltinID, const CallExpr *E);
  llvm::Value *EmitNVPTXBuiltinExpr(unsigned BuiltinID, const CallExpr *E);
  llvm::Value *EmitWebAssemblyBuiltinExpr(unsigned BuiltinID,
                                          const CallExpr *E);

private:
  enum class MSVCIntrin;

public:
  llvm::Value *EmitMSVCBuiltinExpr(MSVCIntrin BuiltinID, const CallExpr *E);

  llvm::Value *EmitBuiltinAvailable(ArrayRef<llvm::Value *> Args);

  llvm::Value *EmitObjCProtocolExpr(const ObjCProtocolExpr *E);
  llvm::Value *EmitObjCStringLiteral(const ObjCStringLiteral *E);
  llvm::Value *EmitObjCBoxedExpr(const ObjCBoxedExpr *E);
  llvm::Value *EmitObjCArrayLiteral(const ObjCArrayLiteral *E);
  llvm::Value *EmitObjCDictionaryLiteral(const ObjCDictionaryLiteral *E);
  llvm::Value *EmitObjCCollectionLiteral(const Expr *E,
                                const ObjCMethodDecl *MethodWithObjects);
  llvm::Value *EmitObjCSelectorExpr(const ObjCSelectorExpr *E);
  RValue EmitObjCMessageExpr(const ObjCMessageExpr *E,
                             ReturnValueSlot Return = ReturnValueSlot());

  /// Retrieves the default cleanup kind for an ARC cleanup.
  /// Except under -fobjc-arc-eh, ARC cleanups are normal-only.
  CleanupKind getARCCleanupKind() {
    return CGM.getCodeGenOpts().ObjCAutoRefCountExceptions
             ? NormalAndEHCleanup : NormalCleanup;
  }

  // ARC primitives.
  void EmitARCInitWeak(Address addr, llvm::Value *value);
  void EmitARCDestroyWeak(Address addr);
  llvm::Value *EmitARCLoadWeak(Address addr);
  llvm::Value *EmitARCLoadWeakRetained(Address addr);
  llvm::Value *EmitARCStoreWeak(Address addr, llvm::Value *value, bool ignored);
  void EmitARCCopyWeak(Address dst, Address src);
  void EmitARCMoveWeak(Address dst, Address src);
  llvm::Value *EmitARCRetainAutorelease(QualType type, llvm::Value *value);
  llvm::Value *EmitARCRetainAutoreleaseNonBlock(llvm::Value *value);
  llvm::Value *EmitARCStoreStrong(LValue lvalue, llvm::Value *value,
                                  bool resultIgnored);
  llvm::Value *EmitARCStoreStrongCall(Address addr, llvm::Value *value,
                                      bool resultIgnored);
  llvm::Value *EmitARCRetain(QualType type, llvm::Value *value);
  llvm::Value *EmitARCRetainNonBlock(llvm::Value *value);
  llvm::Value *EmitARCRetainBlock(llvm::Value *value, bool mandatory);
  void EmitARCDestroyStrong(Address addr, ARCPreciseLifetime_t precise);
  void EmitARCRelease(llvm::Value *value, ARCPreciseLifetime_t precise);
  llvm::Value *EmitARCAutorelease(llvm::Value *value);
  llvm::Value *EmitARCAutoreleaseReturnValue(llvm::Value *value);
  llvm::Value *EmitARCRetainAutoreleaseReturnValue(llvm::Value *value);
  llvm::Value *EmitARCRetainAutoreleasedReturnValue(llvm::Value *value);
  llvm::Value *EmitARCUnsafeClaimAutoreleasedReturnValue(llvm::Value *value);

  std::pair<LValue,llvm::Value*>
  EmitARCStoreAutoreleasing(const BinaryOperator *e);
  std::pair<LValue,llvm::Value*>
  EmitARCStoreStrong(const BinaryOperator *e, bool ignored);
  std::pair<LValue,llvm::Value*>
  EmitARCStoreUnsafeUnretained(const BinaryOperator *e, bool ignored);

  llvm::Value *EmitObjCThrowOperand(const Expr *expr);
  llvm::Value *EmitObjCConsumeObject(QualType T, llvm::Value *Ptr);
  llvm::Value *EmitObjCExtendObjectLifetime(QualType T, llvm::Value *Ptr);

  llvm::Value *EmitARCExtendBlockObject(const Expr *expr);
  llvm::Value *EmitARCReclaimReturnedObject(const Expr *e,
                                            bool allowUnsafeClaim);
  llvm::Value *EmitARCRetainScalarExpr(const Expr *expr);
  llvm::Value *EmitARCRetainAutoreleaseScalarExpr(const Expr *expr);
  llvm::Value *EmitARCUnsafeUnretainedScalarExpr(const Expr *expr);

  void EmitARCIntrinsicUse(ArrayRef<llvm::Value*> values);

  static Destroyer destroyARCStrongImprecise;
  static Destroyer destroyARCStrongPrecise;
  static Destroyer destroyARCWeak;
  static Destroyer emitARCIntrinsicUse;

  void EmitObjCAutoreleasePoolPop(llvm::Value *Ptr); 
  llvm::Value *EmitObjCAutoreleasePoolPush();
  llvm::Value *EmitObjCMRRAutoreleasePoolPush();
  void EmitObjCAutoreleasePoolCleanup(llvm::Value *Ptr);
  void EmitObjCMRRAutoreleasePoolPop(llvm::Value *Ptr); 

  /// \brief Emits a reference binding to the passed in expression.
  RValue EmitReferenceBindingToExpr(const Expr *E);

  //===--------------------------------------------------------------------===//
  //                           Expression Emission
  //===--------------------------------------------------------------------===//

  // Expressions are broken into three classes: scalar, complex, aggregate.

  /// EmitScalarExpr - Emit the computation of the specified expression of LLVM
  /// scalar type, returning the result.
  llvm::Value *EmitScalarExpr(const Expr *E , bool IgnoreResultAssign = false);

  /// Emit a conversion from the specified type to the specified destination
  /// type, both of which are LLVM scalar types.
  llvm::Value *EmitScalarConversion(llvm::Value *Src, QualType SrcTy,
                                    QualType DstTy, SourceLocation Loc);

  /// Emit a conversion from the specified complex type to the specified
  /// destination type, where the destination type is an LLVM scalar type.
  llvm::Value *EmitComplexToScalarConversion(ComplexPairTy Src, QualType SrcTy,
                                             QualType DstTy,
                                             SourceLocation Loc);

  /// EmitAggExpr - Emit the computation of the specified expression
  /// of aggregate type.  The result is computed into the given slot,
  /// which may be null to indicate that the value is not needed.
  void EmitAggExpr(const Expr *E, AggValueSlot AS);

  /// EmitAggExprToLValue - Emit the computation of the specified expression of
  /// aggregate type into a temporary LValue.
  LValue EmitAggExprToLValue(const Expr *E);

  /// EmitExtendGCLifetime - Given a pointer to an Objective-C object,
  /// make sure it survives garbage collection until this point.
  void EmitExtendGCLifetime(llvm::Value *object);

  /// EmitComplexExpr - Emit the computation of the specified expression of
  /// complex type, returning the result.
  ComplexPairTy EmitComplexExpr(const Expr *E,
                                bool IgnoreReal = false,
                                bool IgnoreImag = false);

  /// EmitComplexExprIntoLValue - Emit the given expression of complex
  /// type and place its result into the specified l-value.
  void EmitComplexExprIntoLValue(const Expr *E, LValue dest, bool isInit);

  /// EmitStoreOfComplex - Store a complex number into the specified l-value.
  void EmitStoreOfComplex(ComplexPairTy V, LValue dest, bool isInit);

  /// EmitLoadOfComplex - Load a complex number from the specified l-value.
  ComplexPairTy EmitLoadOfComplex(LValue src, SourceLocation loc);

  Address emitAddrOfRealComponent(Address complex, QualType complexType);
  Address emitAddrOfImagComponent(Address complex, QualType complexType);

  /// AddInitializerToStaticVarDecl - Add the initializer for 'D' to the
  /// global variable that has already been created for it.  If the initializer
  /// has a different type than GV does, this may free GV and return a different
  /// one.  Otherwise it just returns GV.
  llvm::GlobalVariable *
  AddInitializerToStaticVarDecl(const VarDecl &D,
                                llvm::GlobalVariable *GV);


  /// EmitCXXGlobalVarDeclInit - Create the initializer for a C++
  /// variable with global storage.
  void EmitCXXGlobalVarDeclInit(const VarDecl &D, llvm::Constant *DeclPtr,
                                bool PerformInit);

  llvm::Constant *createAtExitStub(const VarDecl &VD, llvm::Constant *Dtor,
                                   llvm::Constant *Addr);

  /// Call atexit() with a function that passes the given argument to
  /// the given function.
  void registerGlobalDtorWithAtExit(const VarDecl &D, llvm::Constant *fn,
                                    llvm::Constant *addr);

  /// Emit code in this function to perform a guarded variable
  /// initialization.  Guarded initializations are used when it's not
  /// possible to prove that an initialization will be done exactly
  /// once, e.g. with a static local variable or a static data member
  /// of a class template.
  void EmitCXXGuardedInit(const VarDecl &D, llvm::GlobalVariable *DeclPtr,
                          bool PerformInit);

  /// GenerateCXXGlobalInitFunc - Generates code for initializing global
  /// variables.
  void GenerateCXXGlobalInitFunc(llvm::Function *Fn,
                                 ArrayRef<llvm::Function *> CXXThreadLocals,
                                 Address Guard = Address::invalid());

  /// GenerateCXXGlobalDtorsFunc - Generates code for destroying global
  /// variables.
  void GenerateCXXGlobalDtorsFunc(
      llvm::Function *Fn,
      const std::vector<std::pair<llvm::WeakTrackingVH, llvm::Constant *>>
          &DtorsAndObjects);

  void GenerateCXXGlobalVarDeclInitFunc(llvm::Function *Fn,
                                        const VarDecl *D,
                                        llvm::GlobalVariable *Addr,
                                        bool PerformInit);

  void EmitCXXConstructExpr(const CXXConstructExpr *E, AggValueSlot Dest);
  
  void EmitSynthesizedCXXCopyCtor(Address Dest, Address Src, const Expr *Exp);

  void enterFullExpression(const ExprWithCleanups *E) {
    if (E->getNumObjects() == 0) return;
    enterNonTrivialFullExpression(E);
  }
  void enterNonTrivialFullExpression(const ExprWithCleanups *E);

  void EmitCXXThrowExpr(const CXXThrowExpr *E, bool KeepInsertionPoint = true);

  void EmitLambdaExpr(const LambdaExpr *E, AggValueSlot Dest);

  RValue EmitAtomicExpr(AtomicExpr *E);

  //===--------------------------------------------------------------------===//
  //                         Annotations Emission
  //===--------------------------------------------------------------------===//

  /// Emit an annotation call (intrinsic or builtin).
  llvm::Value *EmitAnnotationCall(llvm::Value *AnnotationFn,
                                  llvm::Value *AnnotatedVal,
                                  StringRef AnnotationStr,
                                  SourceLocation Location);

  /// Emit local annotations for the local variable V, declared by D.
  void EmitVarAnnotations(const VarDecl *D, llvm::Value *V);

  /// Emit field annotations for the given field & value. Returns the
  /// annotation result.
  Address EmitFieldAnnotations(const FieldDecl *D, Address V);

  //===--------------------------------------------------------------------===//
  //                             Internal Helpers
  //===--------------------------------------------------------------------===//

  /// ContainsLabel - Return true if the statement contains a label in it.  If
  /// this statement is not executed normally, it not containing a label means
  /// that we can just remove the code.
  static bool ContainsLabel(const Stmt *S, bool IgnoreCaseStmts = false);

  /// containsBreak - Return true if the statement contains a break out of it.
  /// If the statement (recursively) contains a switch or loop with a break
  /// inside of it, this is fine.
  static bool containsBreak(const Stmt *S);

  /// Determine if the given statement might introduce a declaration into the
  /// current scope, by being a (possibly-labelled) DeclStmt.
  static bool mightAddDeclToScope(const Stmt *S);
  
  /// ConstantFoldsToSimpleInteger - If the specified expression does not fold
  /// to a constant, or if it does but contains a label, return false.  If it
  /// constant folds return true and set the boolean result in Result.
  bool ConstantFoldsToSimpleInteger(const Expr *Cond, bool &Result,
                                    bool AllowLabels = false);

  /// ConstantFoldsToSimpleInteger - If the specified expression does not fold
  /// to a constant, or if it does but contains a label, return false.  If it
  /// constant folds return true and set the folded value.
  bool ConstantFoldsToSimpleInteger(const Expr *Cond, llvm::APSInt &Result,
                                    bool AllowLabels = false);

  /// EmitBranchOnBoolExpr - Emit a branch on a boolean condition (e.g. for an
  /// if statement) to the specified blocks.  Based on the condition, this might
  /// try to simplify the codegen of the conditional based on the branch.
  /// TrueCount should be the number of times we expect the condition to
  /// evaluate to true based on PGO data.
  void EmitBranchOnBoolExpr(const Expr *Cond, llvm::BasicBlock *TrueBlock,
                            llvm::BasicBlock *FalseBlock, uint64_t TrueCount);

  /// Given an assignment `*LHS = RHS`, emit a test that checks if \p RHS is
  /// nonnull, if \p LHS is marked _Nonnull.
  void EmitNullabilityCheck(LValue LHS, llvm::Value *RHS, SourceLocation Loc);

  /// Same as IRBuilder::CreateInBoundsGEP, but additionally emits a check to
  /// detect undefined behavior when the pointer overflow sanitizer is enabled.
  /// \p SignedIndices indicates whether any of the GEP indices are signed.
  llvm::Value *EmitCheckedInBoundsGEP(llvm::Value *Ptr,
                                      ArrayRef<llvm::Value *> IdxList,
                                      bool SignedIndices,
                                      SourceLocation Loc,
                                      const Twine &Name = "");

  /// \brief Emit a description of a type in a format suitable for passing to
  /// a runtime sanitizer handler.
  llvm::Constant *EmitCheckTypeDescriptor(QualType T);

  /// \brief Convert a value into a format suitable for passing to a runtime
  /// sanitizer handler.
  llvm::Value *EmitCheckValue(llvm::Value *V);

  /// \brief Emit a description of a source location in a format suitable for
  /// passing to a runtime sanitizer handler.
  llvm::Constant *EmitCheckSourceLocation(SourceLocation Loc);

  /// \brief Create a basic block that will call a handler function in a
  /// sanitizer runtime with the provided arguments, and create a conditional
  /// branch to it.
  void EmitCheck(ArrayRef<std::pair<llvm::Value *, SanitizerMask>> Checked,
                 SanitizerHandler Check, ArrayRef<llvm::Constant *> StaticArgs,
                 ArrayRef<llvm::Value *> DynamicArgs);

  /// \brief Emit a slow path cross-DSO CFI check which calls __cfi_slowpath
  /// if Cond if false.
  void EmitCfiSlowPathCheck(SanitizerMask Kind, llvm::Value *Cond,
                            llvm::ConstantInt *TypeId, llvm::Value *Ptr,
                            ArrayRef<llvm::Constant *> StaticArgs);

  /// \brief Create a basic block that will call the trap intrinsic, and emit a
  /// conditional branch to it, for the -ftrapv checks.
  void EmitTrapCheck(llvm::Value *Checked);

  /// \brief Emit a call to trap or debugtrap and attach function attribute
  /// "trap-func-name" if specified.
  llvm::CallInst *EmitTrapCall(llvm::Intrinsic::ID IntrID);

  /// \brief Emit a stub for the cross-DSO CFI check function.
  void EmitCfiCheckStub();

  /// \brief Emit a cross-DSO CFI failure handling function.
  void EmitCfiCheckFail();

  /// \brief Create a check for a function parameter that may potentially be
  /// declared as non-null.
  void EmitNonNullArgCheck(RValue RV, QualType ArgType, SourceLocation ArgLoc,
                           AbstractCallee AC, unsigned ParmNum);

  /// EmitCallArg - Emit a single call argument.
  void EmitCallArg(CallArgList &args, const Expr *E, QualType ArgType);

  /// EmitDelegateCallArg - We are performing a delegate call; that
  /// is, the current function is delegating to another one.  Produce
  /// a r-value suitable for passing the given parameter.
  void EmitDelegateCallArg(CallArgList &args, const VarDecl *param,
                           SourceLocation loc);

  /// SetFPAccuracy - Set the minimum required accuracy of the given floating
  /// point operation, expressed as the maximum relative error in ulp.
  void SetFPAccuracy(llvm::Value *Val, float Accuracy);

private:
  llvm::MDNode *getRangeForLoadFromType(QualType Ty);
  void EmitReturnOfRValue(RValue RV, QualType Ty);

  void deferPlaceholderReplacement(llvm::Instruction *Old, llvm::Value *New);

  llvm::SmallVector<std::pair<llvm::Instruction *, llvm::Value *>, 4>
  DeferredReplacements;

  /// Set the address of a local variable.
  void setAddrOfLocalVar(const VarDecl *VD, Address Addr) {
    assert(!LocalDeclMap.count(VD) && "Decl already exists in LocalDeclMap!");
    LocalDeclMap.insert({VD, Addr});
  }

  /// ExpandTypeFromArgs - Reconstruct a structure of type \arg Ty
  /// from function arguments into \arg Dst. See ABIArgInfo::Expand.
  ///
  /// \param AI - The first function argument of the expansion.
  void ExpandTypeFromArgs(QualType Ty, LValue Dst,
                          SmallVectorImpl<llvm::Value *>::iterator &AI);

  /// ExpandTypeToArgs - Expand an RValue \arg RV, with the LLVM type for \arg
  /// Ty, into individual arguments on the provided vector \arg IRCallArgs,
  /// starting at index \arg IRCallArgPos. See ABIArgInfo::Expand.
  void ExpandTypeToArgs(QualType Ty, RValue RV, llvm::FunctionType *IRFuncTy,
                        SmallVectorImpl<llvm::Value *> &IRCallArgs,
                        unsigned &IRCallArgPos);

  llvm::Value* EmitAsmInput(const TargetInfo::ConstraintInfo &Info,
                            const Expr *InputExpr, std::string &ConstraintStr);

  llvm::Value* EmitAsmInputLValue(const TargetInfo::ConstraintInfo &Info,
                                  LValue InputValue, QualType InputType,
                                  std::string &ConstraintStr,
                                  SourceLocation Loc);

  /// \brief Attempts to statically evaluate the object size of E. If that
  /// fails, emits code to figure the size of E out for us. This is
  /// pass_object_size aware.
  ///
  /// If EmittedExpr is non-null, this will use that instead of re-emitting E.
  llvm::Value *evaluateOrEmitBuiltinObjectSize(const Expr *E, unsigned Type,
                                               llvm::IntegerType *ResType,
                                               llvm::Value *EmittedE);

  /// \brief Emits the size of E, as required by __builtin_object_size. This
  /// function is aware of pass_object_size parameters, and will act accordingly
  /// if E is a parameter with the pass_object_size attribute.
  llvm::Value *emitBuiltinObjectSize(const Expr *E, unsigned Type,
                                     llvm::IntegerType *ResType,
                                     llvm::Value *EmittedE);

public:
#ifndef NDEBUG
  // Determine whether the given argument is an Objective-C method
  // that may have type parameters in its signature.
  static bool isObjCMethodWithTypeParams(const ObjCMethodDecl *method) {
    const DeclContext *dc = method->getDeclContext();
    if (const ObjCInterfaceDecl *classDecl= dyn_cast<ObjCInterfaceDecl>(dc)) {
      return classDecl->getTypeParamListAsWritten();
    }

    if (const ObjCCategoryDecl *catDecl = dyn_cast<ObjCCategoryDecl>(dc)) {
      return catDecl->getTypeParamList();
    }

    return false;
  }

  template<typename T>
  static bool isObjCMethodWithTypeParams(const T *) { return false; }
#endif

  enum class EvaluationOrder {
    ///! No language constraints on evaluation order.
    Default,
    ///! Language semantics require left-to-right evaluation.
    ForceLeftToRight,
    ///! Language semantics require right-to-left evaluation.
    ForceRightToLeft
  };

  /// EmitCallArgs - Emit call arguments for a function.
  template <typename T>
  void EmitCallArgs(CallArgList &Args, const T *CallArgTypeInfo,
                    llvm::iterator_range<CallExpr::const_arg_iterator> ArgRange,
                    AbstractCallee AC = AbstractCallee(),
                    unsigned ParamsToSkip = 0,
                    EvaluationOrder Order = EvaluationOrder::Default) {
    SmallVector<QualType, 16> ArgTypes;
    CallExpr::const_arg_iterator Arg = ArgRange.begin();

    assert((ParamsToSkip == 0 || CallArgTypeInfo) &&
           "Can't skip parameters if type info is not provided");
    if (CallArgTypeInfo) {
#ifndef NDEBUG
      bool isGenericMethod = isObjCMethodWithTypeParams(CallArgTypeInfo);
#endif

      // First, use the argument types that the type info knows about
      for (auto I = CallArgTypeInfo->param_type_begin() + ParamsToSkip,
                E = CallArgTypeInfo->param_type_end();
           I != E; ++I, ++Arg) {
        assert(Arg != ArgRange.end() && "Running over edge of argument list!");
        assert((isGenericMethod ||
                ((*I)->isVariablyModifiedType() ||
                 (*I).getNonReferenceType()->isObjCRetainableType() ||
                 getContext()
                         .getCanonicalType((*I).getNonReferenceType())
                         .getTypePtr() ==
                     getContext()
                         .getCanonicalType((*Arg)->getType())
                         .getTypePtr())) &&
               "type mismatch in call argument!");
        ArgTypes.push_back(*I);
      }
    }

    // Either we've emitted all the call args, or we have a call to variadic
    // function.
    assert((Arg == ArgRange.end() || !CallArgTypeInfo ||
            CallArgTypeInfo->isVariadic()) &&
           "Extra arguments in non-variadic function!");

    // If we still have any arguments, emit them using the type of the argument.
    for (auto *A : llvm::make_range(Arg, ArgRange.end()))
      ArgTypes.push_back(CallArgTypeInfo ? getVarArgType(A) : A->getType());

    EmitCallArgs(Args, ArgTypes, ArgRange, AC, ParamsToSkip, Order);
  }

  void EmitCallArgs(CallArgList &Args, ArrayRef<QualType> ArgTypes,
                    llvm::iterator_range<CallExpr::const_arg_iterator> ArgRange,
                    AbstractCallee AC = AbstractCallee(),
                    unsigned ParamsToSkip = 0,
                    EvaluationOrder Order = EvaluationOrder::Default);

  /// EmitPointerWithAlignment - Given an expression with a pointer type,
  /// emit the value and compute our best estimate of the alignment of the
  /// pointee.
  ///
  /// \param BaseInfo - If non-null, this will be initialized with
  /// information about the source of the alignment and the may-alias
  /// attribute.  Note that this function will conservatively fall back on
  /// the type when it doesn't recognize the expression and may-alias will
  /// be set to false.
  ///
  /// One reasonable way to use this information is when there's a language
  /// guarantee that the pointer must be aligned to some stricter value, and
  /// we're simply trying to ensure that sufficiently obvious uses of under-
  /// aligned objects don't get miscompiled; for example, a placement new
  /// into the address of a local variable.  In such a case, it's quite
  /// reasonable to just ignore the returned alignment when it isn't from an
  /// explicit source.
  Address EmitPointerWithAlignment(const Expr *Addr,
                                   LValueBaseInfo *BaseInfo = nullptr);

  void EmitSanitizerStatReport(llvm::SanitizerStatKind SSK);

private:
  QualType getVarArgType(const Expr *Arg);

  const TargetCodeGenInfo &getTargetHooks() const {
    return CGM.getTargetCodeGenInfo();
  }

  void EmitDeclMetadata();

  BlockByrefHelpers *buildByrefHelpers(llvm::StructType &byrefType,
                                  const AutoVarEmission &emission);

  void AddObjCARCExceptionMetadata(llvm::Instruction *Inst);

  llvm::Value *GetValueForARMHint(unsigned BuiltinID);
};

/// Helper class with most of the code for saving a value for a
/// conditional expression cleanup.
struct DominatingLLVMValue {
  typedef llvm::PointerIntPair<llvm::Value*, 1, bool> saved_type;

  /// Answer whether the given value needs extra work to be saved.
  static bool needsSaving(llvm::Value *value) {
    // If it's not an instruction, we don't need to save.
    if (!isa<llvm::Instruction>(value)) return false;

    // If it's an instruction in the entry block, we don't need to save.
    llvm::BasicBlock *block = cast<llvm::Instruction>(value)->getParent();
    return (block != &block->getParent()->getEntryBlock());
  }

  /// Try to save the given value.
  static saved_type save(CodeGenFunction &CGF, llvm::Value *value) {
    if (!needsSaving(value)) return saved_type(value, false);

    // Otherwise, we need an alloca.
    auto align = CharUnits::fromQuantity(
              CGF.CGM.getDataLayout().getPrefTypeAlignment(value->getType()));
    Address alloca =
      CGF.CreateTempAlloca(value->getType(), align, "cond-cleanup.save");
    CGF.Builder.CreateStore(value, alloca);

    return saved_type(alloca.getPointer(), true);
  }

  static llvm::Value *restore(CodeGenFunction &CGF, saved_type value) {
    // If the value says it wasn't saved, trust that it's still dominating.
    if (!value.getInt()) return value.getPointer();

    // Otherwise, it should be an alloca instruction, as set up in save().
    auto alloca = cast<llvm::AllocaInst>(value.getPointer());
    return CGF.Builder.CreateAlignedLoad(alloca, alloca->getAlignment());
  }
};

/// A partial specialization of DominatingValue for llvm::Values that
/// might be llvm::Instructions.
template <class T> struct DominatingPointer<T,true> : DominatingLLVMValue {
  typedef T *type;
  static type restore(CodeGenFunction &CGF, saved_type value) {
    return static_cast<T*>(DominatingLLVMValue::restore(CGF, value));
  }
};

/// A specialization of DominatingValue for Address.
template <> struct DominatingValue<Address> {
  typedef Address type;

  struct saved_type {
    DominatingLLVMValue::saved_type SavedValue;
    CharUnits Alignment;
  };

  static bool needsSaving(type value) {
    return DominatingLLVMValue::needsSaving(value.getPointer());
  }
  static saved_type save(CodeGenFunction &CGF, type value) {
    return { DominatingLLVMValue::save(CGF, value.getPointer()),
             value.getAlignment() };
  }
  static type restore(CodeGenFunction &CGF, saved_type value) {
    return Address(DominatingLLVMValue::restore(CGF, value.SavedValue),
                   value.Alignment);
  }
};

/// A specialization of DominatingValue for RValue.
template <> struct DominatingValue<RValue> {
  typedef RValue type;
  class saved_type {
    enum Kind { ScalarLiteral, ScalarAddress, AggregateLiteral,
                AggregateAddress, ComplexAddress };

    llvm::Value *Value;
    unsigned K : 3;
    unsigned Align : 29;
    saved_type(llvm::Value *v, Kind k, unsigned a = 0)
      : Value(v), K(k), Align(a) {}

  public:
    static bool needsSaving(RValue value);
    static saved_type save(CodeGenFunction &CGF, RValue value);
    RValue restore(CodeGenFunction &CGF);

    // implementations in CGCleanup.cpp
  };

  static bool needsSaving(type value) {
    return saved_type::needsSaving(value);
  }
  static saved_type save(CodeGenFunction &CGF, type value) {
    return saved_type::save(CGF, value);
  }
  static type restore(CodeGenFunction &CGF, saved_type value) {
    return value.restore(CGF);
  }
};

}  // end namespace CodeGen
}  // end namespace clang

#endif<|MERGE_RESOLUTION|>--- conflicted
+++ resolved
@@ -1916,7 +1916,6 @@
                             LValueBaseInfo *BaseInfo = nullptr);
   LValue EmitLoadOfPointerLValue(Address Ptr, const PointerType *PtrTy);
 
-<<<<<<< HEAD
   /// Create an alloca instruction. If the target address space for auto var
   /// for the specific language does no match the address space of alloca,
   /// insert addrspacecast instruction which casts the alloca instruction to
@@ -1924,8 +1923,6 @@
   llvm::Instruction *CreateAlloca(llvm::Type *Ty, const Twine &Name = "tmp",
                                   llvm::Instruction *InsertPos = nullptr);
 
-=======
->>>>>>> 70feb5ed
   /// CreateTempAlloca - This creates an alloca and inserts it into the entry
   /// block if \p ArraySize is nullptr, otherwise inserts it at the current
   /// insertion point of the builder. The caller is responsible for setting an
@@ -1956,12 +1953,9 @@
                            const Twine &Name = "tmp",
                            llvm::Value *ArraySize = nullptr,
                            bool CastToDefaultAddrSpace = true);
-<<<<<<< HEAD
   /// Get alloca instruction operand of an addrspacecast instruction.
   /// If \p Inst is alloca instruction, returns \p Inst;
   llvm::AllocaInst *getAddrSpaceCastedAlloca(llvm::Instruction *Inst) const;
-=======
->>>>>>> 70feb5ed
 
   /// CreateDefaultAlignedTempAlloca - This creates an alloca with the
   /// default ABI alignment of the given LLVM type.
