--- conflicted
+++ resolved
@@ -14,15 +14,6 @@
 
     ; CHECK-LABEL: name: merge_sgpr_spill_into_copy_from_m0
     ; CHECK: liveins: $vgpr0
-<<<<<<< HEAD
-    ; CHECK: frame-setup CFI_INSTRUCTION llvm_def_aspace_cfa <badreg>, 0, 6
-    ; CHECK: frame-setup CFI_INSTRUCTION escape 0x10, 0x10, 0x08, 0x90, 0x3e, 0x93, 0x04, 0x90, 0x3f, 0x93, 0x04
-    ; CHECK: frame-setup CFI_INSTRUCTION undefined $vgpr0_lo16
-    ; CHECK: frame-setup CFI_INSTRUCTION undefined $sgpr0_lo16
-    ; CHECK: frame-setup CFI_INSTRUCTION undefined $sgpr1_lo16
-    ; CHECK: S_WAITCNT 0
-=======
->>>>>>> ef9e1e5a
     ; CHECK: S_NOP 0, implicit-def $m0
     ; CHECK: $sgpr0 = S_MOV_B32 $m0
     ; CHECK: $vgpr0 = V_WRITELANE_B32 killed $sgpr0, 0, $vgpr0
@@ -53,15 +44,6 @@
 
     ; CHECK-LABEL: name: reload_sgpr_spill_into_copy_to_m0
     ; CHECK: liveins: $vgpr0
-<<<<<<< HEAD
-    ; CHECK: frame-setup CFI_INSTRUCTION llvm_def_aspace_cfa <badreg>, 0, 6
-    ; CHECK: frame-setup CFI_INSTRUCTION escape 0x10, 0x10, 0x08, 0x90, 0x3e, 0x93, 0x04, 0x90, 0x3f, 0x93, 0x04
-    ; CHECK: frame-setup CFI_INSTRUCTION undefined $vgpr0_lo16
-    ; CHECK: frame-setup CFI_INSTRUCTION undefined $sgpr0_lo16
-    ; CHECK: frame-setup CFI_INSTRUCTION undefined $sgpr1_lo16
-    ; CHECK: S_WAITCNT 0
-=======
->>>>>>> ef9e1e5a
     ; CHECK: S_NOP 0, implicit-def renamable $sgpr0, implicit-def dead renamable $sgpr1, implicit-def $m0
     ; CHECK: $vgpr0 = V_WRITELANE_B32 killed $sgpr0, 0, $vgpr0
     ; CHECK: $sgpr0 = V_READLANE_B32 $vgpr0, 0
