--- conflicted
+++ resolved
@@ -1,10 +1,5 @@
-<<<<<<< HEAD
-// RUN: %clang_cc1 -emit-llvm %s -o - -fcuda-is-device -triple nvptx-unknown-unknown | FileCheck --check-prefixes=NVPTX,CHECK %s
-// RUN: %clang_cc1 -emit-llvm %s -o - -fcuda-is-device -triple amdgcn | FileCheck --check-prefixes=AMDGCN,CHECK %s
-=======
 // RUN: %clang_cc1 -emit-llvm %s -o - -fcuda-is-device -triple nvptx-unknown-unknown | FileCheck %s
 // RUN: %clang_cc1 -emit-llvm %s -o - -fcuda-is-device -triple amdgcn | FileCheck %s
->>>>>>> 058a0f55
 
 // Verifies Clang emits correct address spaces and addrspacecast instructions
 // for CUDA code.
@@ -53,13 +48,8 @@
   ap->data1 = 1;
   ap->data2 = 2;
 }
-<<<<<<< HEAD
-// CHECK-LABEL: define void @_Z5func0v()
-// CHECK: store %struct.MyStruct* addrspacecast (%struct.MyStruct addrspace(3)* @_ZZ5func0vE1a to %struct.MyStruct*), %struct.MyStruct** %ap
-=======
 // CHECK: define void @_Z5func0v()
 // CHECK: store %struct.MyStruct* addrspacecast (%struct.MyStruct addrspace(3)* @_ZZ5func0vE1a to %struct.MyStruct*), %struct.MyStruct** %{{.*}}
->>>>>>> 058a0f55
 
 __device__ void callee(float *ap) {
   *ap = 1.0f;
@@ -77,39 +67,24 @@
   float *ap = &a[128]; // implicit cast from a decayed array
   *ap = 1.0f;
 }
-<<<<<<< HEAD
-// CHECK-LABEL: define void @_Z5func2v()
-// CHECK: store float* getelementptr inbounds ([256 x float], [256 x float]* addrspacecast ([256 x float] addrspace(3)* @_ZZ5func2vE1a to [256 x float]*), i{{32|64}} 0, i{{32|64}} 128), float** %ap
-=======
 // CHECK: define void @_Z5func2v()
 // CHECK: store float* getelementptr inbounds ([256 x float], [256 x float]* addrspacecast ([256 x float] addrspace(3)* @_ZZ5func2vE1a to [256 x float]*), i{{32|64}} 0, i{{32|64}} 128), float** %{{.*}}
 
->>>>>>> 058a0f55
 __device__ void func3() {
   __shared__ float a;
   float *ap = reinterpret_cast<float *>(&a); // explicit cast
   *ap = 1.0f;
 }
-<<<<<<< HEAD
-// CHECK-LABEL: define void @_Z5func3v()
-// CHECK: store float* addrspacecast (float addrspace(3)* @_ZZ5func3vE1a to float*), float** %ap
-=======
 // CHECK: define void @_Z5func3v()
 // CHECK: store float* addrspacecast (float addrspace(3)* @_ZZ5func3vE1a to float*), float** %{{.*}}
->>>>>>> 058a0f55
 
 __device__ void func4() {
   __shared__ float a;
   float *ap = (float *)&a; // explicit c-style cast
   *ap = 1.0f;
 }
-<<<<<<< HEAD
-// CHECK-LABEL: define void @_Z5func4v()
-// CHECK: store float* addrspacecast (float addrspace(3)* @_ZZ5func4vE1a to float*), float** %ap
-=======
 // CHECK: define void @_Z5func4v()
 // CHECK: store float* addrspacecast (float addrspace(3)* @_ZZ5func4vE1a to float*), float** %{{.*}}
->>>>>>> 058a0f55
 
 __shared__ float b;
 
