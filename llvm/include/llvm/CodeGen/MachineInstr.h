--- conflicted
+++ resolved
@@ -673,35 +673,21 @@
   /// Returns a range over all operands that are used to determine the variable
   /// location for this DBG_VALUE instruction.
   iterator_range<mop_iterator> debug_operands() {
-<<<<<<< HEAD
     if (isDebugDef())
       return make_range(operands_begin() + 1, operands_end());
-    assert(isDebugValue() && "Must be a debug value instruction.");
-    return isDebugValueList()
-               ? make_range(operands_begin() + 2, operands_end())
-               : make_range(operands_begin(), operands_begin() + 1);
+    assert((isDebugValueLike()) && "Must be a debug value instruction.");
+    return isNonListDebugValue()
+               ? make_range(operands_begin(), operands_begin() + 1)
+               : make_range(operands_begin() + 2, operands_end());
   }
   /// \copydoc debug_operands()
   iterator_range<const_mop_iterator> debug_operands() const {
     if (isDebugDef())
       return make_range(operands_begin() + 1, operands_end());
-    assert(isDebugValue() && "Must be a debug value instruction.");
-    return isDebugValueList()
-               ? make_range(operands_begin() + 2, operands_end())
-               : make_range(operands_begin(), operands_begin() + 1);
-=======
     assert((isDebugValueLike()) && "Must be a debug value instruction.");
     return isNonListDebugValue()
                ? make_range(operands_begin(), operands_begin() + 1)
                : make_range(operands_begin() + 2, operands_end());
-  }
-  /// \copydoc debug_operands()
-  iterator_range<const_mop_iterator> debug_operands() const {
-    assert((isDebugValueLike()) && "Must be a debug value instruction.");
-    return isNonListDebugValue()
-               ? make_range(operands_begin(), operands_begin() + 1)
-               : make_range(operands_begin() + 2, operands_end());
->>>>>>> 8304f6de
   }
   /// Returns a range over all explicit operands that are register definitions.
   /// Implicit definition are not included!
