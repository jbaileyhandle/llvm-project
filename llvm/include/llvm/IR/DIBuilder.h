--- conflicted
+++ resolved
@@ -47,12 +47,9 @@
     Function *DeclareFn;     ///< llvm.dbg.declare
     Function *ValueFn;       ///< llvm.dbg.value
     Function *LabelFn;       ///< llvm.dbg.label
-<<<<<<< HEAD
     Function *DefFn;         ///< llvm.dbg.def
     Function *KillFn;        ///< llvm.dbg.kill
-=======
     Function *AddrFn;        ///< llvm.dbg.addr
->>>>>>> 073e0968
 
     SmallVector<Metadata *, 4> AllEnumTypes;
     /// Track the RetainTypes, since they can be updated later on.
