--- conflicted
+++ resolved
@@ -3865,12 +3865,8 @@
       CastedAI = CreateTempAlloca(ArgStruct, "argmem");
     }
     auto Align = CallInfo.getArgStructAlignment();
-<<<<<<< HEAD
     auto *AI = getAddrSpaceCastedAlloca(CastedAI);
-    AI->setAlignment(Align.getQuantity());
-=======
     AI->setAlignment(llvm::MaybeAlign(Align.getQuantity()));
->>>>>>> e4593e21
     AI->setUsedWithInAlloca(true);
     assert(AI->isUsedWithInAlloca() && !AI->isStaticAlloca());
     ArgMemory = Address(CastedAI, Align);
