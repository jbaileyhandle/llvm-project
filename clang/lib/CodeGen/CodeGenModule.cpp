--- conflicted
+++ resolved
@@ -3529,18 +3529,15 @@
       return LangAS::cuda_device;
   }
 
-<<<<<<< HEAD
   if (LangOpts.CPlusPlusAMP && LangOpts.DevicePath &&
       D && D->hasAttr<HCCTileStaticAttr>())
     return LangAS::hcc_tilestatic;
 
-=======
   if (LangOpts.OpenMP) {
     LangAS AS;
     if (OpenMPRuntime->hasAllocateAttributeForGlobalVar(D, AS))
       return AS;
   }
->>>>>>> 1251d986
   return getTargetCodeGenInfo().getGlobalVarAddressSpace(*this, D);
 }
 
