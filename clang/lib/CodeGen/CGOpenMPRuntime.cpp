//===----- CGOpenMPRuntime.cpp - Interface to OpenMP Runtimes -------------===//
//
//                     The LLVM Compiler Infrastructure
//
// This file is distributed under the University of Illinois Open Source
// License. See LICENSE.TXT for details.
//
//===----------------------------------------------------------------------===//
//
// This provides a class for OpenMP runtime code generation.
//
//===----------------------------------------------------------------------===//

#include "CGCXXABI.h"
#include "CGCleanup.h"
#include "CGOpenMPRuntime.h"
#include "CGRecordLayout.h"
#include "CodeGenFunction.h"
#include "clang/CodeGen/ConstantInitBuilder.h"
#include "clang/AST/Decl.h"
#include "clang/AST/StmtOpenMP.h"
#include "llvm/ADT/ArrayRef.h"
#include "llvm/ADT/BitmaskEnum.h"
#include "llvm/Bitcode/BitcodeReader.h"
#include "llvm/IR/CallSite.h"
#include "llvm/IR/DerivedTypes.h"
#include "llvm/IR/GlobalValue.h"
#include "llvm/IR/Value.h"
#include "llvm/Support/Format.h"
#include "llvm/Support/raw_ostream.h"
#include <cassert>

using namespace clang;
using namespace CodeGen;

namespace {
/// \brief Base class for handling code generation inside OpenMP regions.
class CGOpenMPRegionInfo : public CodeGenFunction::CGCapturedStmtInfo {
public:
  /// \brief Kinds of OpenMP regions used in codegen.
  enum CGOpenMPRegionKind {
    /// \brief Region with outlined function for standalone 'parallel'
    /// directive.
    ParallelOutlinedRegion,
    /// \brief Region with outlined function for standalone 'task' directive.
    TaskOutlinedRegion,
    /// \brief Region for constructs that do not require function outlining,
    /// like 'for', 'sections', 'atomic' etc. directives.
    InlinedRegion,
    /// \brief Region with outlined function for standalone 'target' directive.
    TargetRegion,
  };

  CGOpenMPRegionInfo(const CapturedStmt &CS,
                     const CGOpenMPRegionKind RegionKind,
                     const RegionCodeGenTy &CodeGen, OpenMPDirectiveKind Kind,
                     bool HasCancel)
      : CGCapturedStmtInfo(CS, CR_OpenMP), RegionKind(RegionKind),
        CodeGen(CodeGen), Kind(Kind), HasCancel(HasCancel) {}

  CGOpenMPRegionInfo(const CGOpenMPRegionKind RegionKind,
                     const RegionCodeGenTy &CodeGen, OpenMPDirectiveKind Kind,
                     bool HasCancel)
      : CGCapturedStmtInfo(CR_OpenMP), RegionKind(RegionKind), CodeGen(CodeGen),
        Kind(Kind), HasCancel(HasCancel) {}

  /// \brief Get a variable or parameter for storing global thread id
  /// inside OpenMP construct.
  virtual const VarDecl *getThreadIDVariable() const = 0;

  /// \brief Emit the captured statement body.
  void EmitBody(CodeGenFunction &CGF, const Stmt *S) override;

  /// \brief Get an LValue for the current ThreadID variable.
  /// \return LValue for thread id variable. This LValue always has type int32*.
  virtual LValue getThreadIDVariableLValue(CodeGenFunction &CGF);

  virtual void emitUntiedSwitch(CodeGenFunction & /*CGF*/) {}

  CGOpenMPRegionKind getRegionKind() const { return RegionKind; }

  OpenMPDirectiveKind getDirectiveKind() const { return Kind; }

  bool hasCancel() const { return HasCancel; }

  static bool classof(const CGCapturedStmtInfo *Info) {
    return Info->getKind() == CR_OpenMP;
  }

  ~CGOpenMPRegionInfo() override = default;

protected:
  CGOpenMPRegionKind RegionKind;
  RegionCodeGenTy CodeGen;
  OpenMPDirectiveKind Kind;
  bool HasCancel;
};

/// \brief API for captured statement code generation in OpenMP constructs.
class CGOpenMPOutlinedRegionInfo final : public CGOpenMPRegionInfo {
public:
  CGOpenMPOutlinedRegionInfo(const CapturedStmt &CS, const VarDecl *ThreadIDVar,
                             const RegionCodeGenTy &CodeGen,
                             OpenMPDirectiveKind Kind, bool HasCancel,
                             StringRef HelperName)
      : CGOpenMPRegionInfo(CS, ParallelOutlinedRegion, CodeGen, Kind,
                           HasCancel),
        ThreadIDVar(ThreadIDVar), HelperName(HelperName) {
    assert(ThreadIDVar != nullptr && "No ThreadID in OpenMP region.");
  }

  /// \brief Get a variable or parameter for storing global thread id
  /// inside OpenMP construct.
  const VarDecl *getThreadIDVariable() const override { return ThreadIDVar; }

  /// \brief Get the name of the capture helper.
  StringRef getHelperName() const override { return HelperName; }

  static bool classof(const CGCapturedStmtInfo *Info) {
    return CGOpenMPRegionInfo::classof(Info) &&
           cast<CGOpenMPRegionInfo>(Info)->getRegionKind() ==
               ParallelOutlinedRegion;
  }

private:
  /// \brief A variable or parameter storing global thread id for OpenMP
  /// constructs.
  const VarDecl *ThreadIDVar;
  StringRef HelperName;
};

/// \brief API for captured statement code generation in OpenMP constructs.
class CGOpenMPTaskOutlinedRegionInfo final : public CGOpenMPRegionInfo {
public:
  class UntiedTaskActionTy final : public PrePostActionTy {
    bool Untied;
    const VarDecl *PartIDVar;
    const RegionCodeGenTy UntiedCodeGen;
    llvm::SwitchInst *UntiedSwitch = nullptr;

  public:
    UntiedTaskActionTy(bool Tied, const VarDecl *PartIDVar,
                       const RegionCodeGenTy &UntiedCodeGen)
        : Untied(!Tied), PartIDVar(PartIDVar), UntiedCodeGen(UntiedCodeGen) {}
    void Enter(CodeGenFunction &CGF) override {
      if (Untied) {
        // Emit task switching point.
        LValue PartIdLVal = CGF.EmitLoadOfPointerLValue(
            CGF.GetAddrOfLocalVar(PartIDVar),
            PartIDVar->getType()->castAs<PointerType>());
        llvm::Value *Res =
            CGF.EmitLoadOfScalar(PartIdLVal, PartIDVar->getLocation());
        llvm::BasicBlock *DoneBB = CGF.createBasicBlock(".untied.done.");
        UntiedSwitch = CGF.Builder.CreateSwitch(Res, DoneBB);
        CGF.EmitBlock(DoneBB);
        CGF.EmitBranchThroughCleanup(CGF.ReturnBlock);
        CGF.EmitBlock(CGF.createBasicBlock(".untied.jmp."));
        UntiedSwitch->addCase(CGF.Builder.getInt32(0),
                              CGF.Builder.GetInsertBlock());
        emitUntiedSwitch(CGF);
      }
    }
    void emitUntiedSwitch(CodeGenFunction &CGF) const {
      if (Untied) {
        LValue PartIdLVal = CGF.EmitLoadOfPointerLValue(
            CGF.GetAddrOfLocalVar(PartIDVar),
            PartIDVar->getType()->castAs<PointerType>());
        CGF.EmitStoreOfScalar(CGF.Builder.getInt32(UntiedSwitch->getNumCases()),
                              PartIdLVal);
        UntiedCodeGen(CGF);
        CodeGenFunction::JumpDest CurPoint =
            CGF.getJumpDestInCurrentScope(".untied.next.");
        CGF.EmitBranchThroughCleanup(CGF.ReturnBlock);
        CGF.EmitBlock(CGF.createBasicBlock(".untied.jmp."));
        UntiedSwitch->addCase(CGF.Builder.getInt32(UntiedSwitch->getNumCases()),
                              CGF.Builder.GetInsertBlock());
        CGF.EmitBranchThroughCleanup(CurPoint);
        CGF.EmitBlock(CurPoint.getBlock());
      }
    }
    unsigned getNumberOfParts() const { return UntiedSwitch->getNumCases(); }
  };
  CGOpenMPTaskOutlinedRegionInfo(const CapturedStmt &CS,
                                 const VarDecl *ThreadIDVar,
                                 const RegionCodeGenTy &CodeGen,
                                 OpenMPDirectiveKind Kind, bool HasCancel,
                                 const UntiedTaskActionTy &Action)
      : CGOpenMPRegionInfo(CS, TaskOutlinedRegion, CodeGen, Kind, HasCancel),
        ThreadIDVar(ThreadIDVar), Action(Action) {
    assert(ThreadIDVar != nullptr && "No ThreadID in OpenMP region.");
  }

  /// \brief Get a variable or parameter for storing global thread id
  /// inside OpenMP construct.
  const VarDecl *getThreadIDVariable() const override { return ThreadIDVar; }

  /// \brief Get an LValue for the current ThreadID variable.
  LValue getThreadIDVariableLValue(CodeGenFunction &CGF) override;

  /// \brief Get the name of the capture helper.
  StringRef getHelperName() const override { return ".omp_outlined."; }

  void emitUntiedSwitch(CodeGenFunction &CGF) override {
    Action.emitUntiedSwitch(CGF);
  }

  static bool classof(const CGCapturedStmtInfo *Info) {
    return CGOpenMPRegionInfo::classof(Info) &&
           cast<CGOpenMPRegionInfo>(Info)->getRegionKind() ==
               TaskOutlinedRegion;
  }

private:
  /// \brief A variable or parameter storing global thread id for OpenMP
  /// constructs.
  const VarDecl *ThreadIDVar;
  /// Action for emitting code for untied tasks.
  const UntiedTaskActionTy &Action;
};

/// \brief API for inlined captured statement code generation in OpenMP
/// constructs.
class CGOpenMPInlinedRegionInfo : public CGOpenMPRegionInfo {
public:
  CGOpenMPInlinedRegionInfo(CodeGenFunction::CGCapturedStmtInfo *OldCSI,
                            const RegionCodeGenTy &CodeGen,
                            OpenMPDirectiveKind Kind, bool HasCancel)
      : CGOpenMPRegionInfo(InlinedRegion, CodeGen, Kind, HasCancel),
        OldCSI(OldCSI),
        OuterRegionInfo(dyn_cast_or_null<CGOpenMPRegionInfo>(OldCSI)) {}

  // \brief Retrieve the value of the context parameter.
  llvm::Value *getContextValue() const override {
    if (OuterRegionInfo)
      return OuterRegionInfo->getContextValue();
    llvm_unreachable("No context value for inlined OpenMP region");
  }

  void setContextValue(llvm::Value *V) override {
    if (OuterRegionInfo) {
      OuterRegionInfo->setContextValue(V);
      return;
    }
    llvm_unreachable("No context value for inlined OpenMP region");
  }

  /// \brief Lookup the captured field decl for a variable.
  const FieldDecl *lookup(const VarDecl *VD) const override {
    if (OuterRegionInfo)
      return OuterRegionInfo->lookup(VD);
    // If there is no outer outlined region,no need to lookup in a list of
    // captured variables, we can use the original one.
    return nullptr;
  }

  FieldDecl *getThisFieldDecl() const override {
    if (OuterRegionInfo)
      return OuterRegionInfo->getThisFieldDecl();
    return nullptr;
  }

  /// \brief Get a variable or parameter for storing global thread id
  /// inside OpenMP construct.
  const VarDecl *getThreadIDVariable() const override {
    if (OuterRegionInfo)
      return OuterRegionInfo->getThreadIDVariable();
    return nullptr;
  }

  /// \brief Get an LValue for the current ThreadID variable.
  LValue getThreadIDVariableLValue(CodeGenFunction &CGF) override {
    if (OuterRegionInfo)
      return OuterRegionInfo->getThreadIDVariableLValue(CGF);
    llvm_unreachable("No LValue for inlined OpenMP construct");
  }

  /// \brief Get the name of the capture helper.
  StringRef getHelperName() const override {
    if (auto *OuterRegionInfo = getOldCSI())
      return OuterRegionInfo->getHelperName();
    llvm_unreachable("No helper name for inlined OpenMP construct");
  }

  void emitUntiedSwitch(CodeGenFunction &CGF) override {
    if (OuterRegionInfo)
      OuterRegionInfo->emitUntiedSwitch(CGF);
  }

  CodeGenFunction::CGCapturedStmtInfo *getOldCSI() const { return OldCSI; }

  static bool classof(const CGCapturedStmtInfo *Info) {
    return CGOpenMPRegionInfo::classof(Info) &&
           cast<CGOpenMPRegionInfo>(Info)->getRegionKind() == InlinedRegion;
  }

  ~CGOpenMPInlinedRegionInfo() override = default;

private:
  /// \brief CodeGen info about outer OpenMP region.
  CodeGenFunction::CGCapturedStmtInfo *OldCSI;
  CGOpenMPRegionInfo *OuterRegionInfo;
};

/// \brief API for captured statement code generation in OpenMP target
/// constructs. For this captures, implicit parameters are used instead of the
/// captured fields. The name of the target region has to be unique in a given
/// application so it is provided by the client, because only the client has
/// the information to generate that.
class CGOpenMPTargetRegionInfo final : public CGOpenMPRegionInfo {
public:
  CGOpenMPTargetRegionInfo(const CapturedStmt &CS,
                           const RegionCodeGenTy &CodeGen, StringRef HelperName)
      : CGOpenMPRegionInfo(CS, TargetRegion, CodeGen, OMPD_target,
                           /*HasCancel=*/false),
        HelperName(HelperName) {}

  /// \brief This is unused for target regions because each starts executing
  /// with a single thread.
  const VarDecl *getThreadIDVariable() const override { return nullptr; }

  /// \brief Get the name of the capture helper.
  StringRef getHelperName() const override { return HelperName; }

  static bool classof(const CGCapturedStmtInfo *Info) {
    return CGOpenMPRegionInfo::classof(Info) &&
           cast<CGOpenMPRegionInfo>(Info)->getRegionKind() == TargetRegion;
  }

private:
  StringRef HelperName;
};

static void EmptyCodeGen(CodeGenFunction &, PrePostActionTy &) {
  llvm_unreachable("No codegen for expressions");
}
/// \brief API for generation of expressions captured in a innermost OpenMP
/// region.
class CGOpenMPInnerExprInfo final : public CGOpenMPInlinedRegionInfo {
public:
  CGOpenMPInnerExprInfo(CodeGenFunction &CGF, const CapturedStmt &CS)
      : CGOpenMPInlinedRegionInfo(CGF.CapturedStmtInfo, EmptyCodeGen,
                                  OMPD_unknown,
                                  /*HasCancel=*/false),
        PrivScope(CGF) {
    // Make sure the globals captured in the provided statement are local by
    // using the privatization logic. We assume the same variable is not
    // captured more than once.
    for (const auto &C : CS.captures()) {
      if (!C.capturesVariable() && !C.capturesVariableByCopy())
        continue;

      const VarDecl *VD = C.getCapturedVar();
      if (VD->isLocalVarDeclOrParm())
        continue;

      DeclRefExpr DRE(const_cast<VarDecl *>(VD),
                      /*RefersToEnclosingVariableOrCapture=*/false,
                      VD->getType().getNonReferenceType(), VK_LValue,
                      C.getLocation());
      PrivScope.addPrivate(
          VD, [&CGF, &DRE]() { return CGF.EmitLValue(&DRE).getAddress(); });
    }
    (void)PrivScope.Privatize();
  }

  /// \brief Lookup the captured field decl for a variable.
  const FieldDecl *lookup(const VarDecl *VD) const override {
    if (const FieldDecl *FD = CGOpenMPInlinedRegionInfo::lookup(VD))
      return FD;
    return nullptr;
  }

  /// \brief Emit the captured statement body.
  void EmitBody(CodeGenFunction &CGF, const Stmt *S) override {
    llvm_unreachable("No body for expressions");
  }

  /// \brief Get a variable or parameter for storing global thread id
  /// inside OpenMP construct.
  const VarDecl *getThreadIDVariable() const override {
    llvm_unreachable("No thread id for expressions");
  }

  /// \brief Get the name of the capture helper.
  StringRef getHelperName() const override {
    llvm_unreachable("No helper name for expressions");
  }

  static bool classof(const CGCapturedStmtInfo *Info) { return false; }

private:
  /// Private scope to capture global variables.
  CodeGenFunction::OMPPrivateScope PrivScope;
};

/// \brief RAII for emitting code of OpenMP constructs.
class InlinedOpenMPRegionRAII {
  CodeGenFunction &CGF;
  llvm::DenseMap<const VarDecl *, FieldDecl *> LambdaCaptureFields;
  FieldDecl *LambdaThisCaptureField = nullptr;
  const CodeGen::CGBlockInfo *BlockInfo = nullptr;

public:
  /// \brief Constructs region for combined constructs.
  /// \param CodeGen Code generation sequence for combined directives. Includes
  /// a list of functions used for code generation of implicitly inlined
  /// regions.
  InlinedOpenMPRegionRAII(CodeGenFunction &CGF, const RegionCodeGenTy &CodeGen,
                          OpenMPDirectiveKind Kind, bool HasCancel)
      : CGF(CGF) {
    // Start emission for the construct.
    CGF.CapturedStmtInfo = new CGOpenMPInlinedRegionInfo(
        CGF.CapturedStmtInfo, CodeGen, Kind, HasCancel);
    std::swap(CGF.LambdaCaptureFields, LambdaCaptureFields);
    LambdaThisCaptureField = CGF.LambdaThisCaptureField;
    CGF.LambdaThisCaptureField = nullptr;
    BlockInfo = CGF.BlockInfo;
    CGF.BlockInfo = nullptr;
  }

  ~InlinedOpenMPRegionRAII() {
    // Restore original CapturedStmtInfo only if we're done with code emission.
    auto *OldCSI =
        cast<CGOpenMPInlinedRegionInfo>(CGF.CapturedStmtInfo)->getOldCSI();
    delete CGF.CapturedStmtInfo;
    CGF.CapturedStmtInfo = OldCSI;
    std::swap(CGF.LambdaCaptureFields, LambdaCaptureFields);
    CGF.LambdaThisCaptureField = LambdaThisCaptureField;
    CGF.BlockInfo = BlockInfo;
  }
};

/// \brief Values for bit flags used in the ident_t to describe the fields.
/// All enumeric elements are named and described in accordance with the code
/// from http://llvm.org/svn/llvm-project/openmp/trunk/runtime/src/kmp.h
enum OpenMPLocationFlags : unsigned {
  /// \brief Use trampoline for internal microtask.
  OMP_IDENT_IMD = 0x01,
  /// \brief Use c-style ident structure.
  OMP_IDENT_KMPC = 0x02,
  /// \brief Atomic reduction option for kmpc_reduce.
  OMP_ATOMIC_REDUCE = 0x10,
  /// \brief Explicit 'barrier' directive.
  OMP_IDENT_BARRIER_EXPL = 0x20,
  /// \brief Implicit barrier in code.
  OMP_IDENT_BARRIER_IMPL = 0x40,
  /// \brief Implicit barrier in 'for' directive.
  OMP_IDENT_BARRIER_IMPL_FOR = 0x40,
  /// \brief Implicit barrier in 'sections' directive.
  OMP_IDENT_BARRIER_IMPL_SECTIONS = 0xC0,
  /// \brief Implicit barrier in 'single' directive.
  OMP_IDENT_BARRIER_IMPL_SINGLE = 0x140,
  /// Call of __kmp_for_static_init for static loop.
  OMP_IDENT_WORK_LOOP = 0x200,
  /// Call of __kmp_for_static_init for sections.
  OMP_IDENT_WORK_SECTIONS = 0x400,
  /// Call of __kmp_for_static_init for distribute.
  OMP_IDENT_WORK_DISTRIBUTE = 0x800,
  LLVM_MARK_AS_BITMASK_ENUM(/*LargestValue=*/OMP_IDENT_WORK_DISTRIBUTE)
};

/// \brief Describes ident structure that describes a source location.
/// All descriptions are taken from
/// http://llvm.org/svn/llvm-project/openmp/trunk/runtime/src/kmp.h
/// Original structure:
/// typedef struct ident {
///    kmp_int32 reserved_1;   /**<  might be used in Fortran;
///                                  see above  */
///    kmp_int32 flags;        /**<  also f.flags; KMP_IDENT_xxx flags;
///                                  KMP_IDENT_KMPC identifies this union
///                                  member  */
///    kmp_int32 reserved_2;   /**<  not really used in Fortran any more;
///                                  see above */
///#if USE_ITT_BUILD
///                            /*  but currently used for storing
///                                region-specific ITT */
///                            /*  contextual information. */
///#endif /* USE_ITT_BUILD */
///    kmp_int32 reserved_3;   /**< source[4] in Fortran, do not use for
///                                 C++  */
///    char const *psource;    /**< String describing the source location.
///                            The string is composed of semi-colon separated
//                             fields which describe the source file,
///                            the function and a pair of line numbers that
///                            delimit the construct.
///                             */
/// } ident_t;
enum IdentFieldIndex {
  /// \brief might be used in Fortran
  IdentField_Reserved_1,
  /// \brief OMP_IDENT_xxx flags; OMP_IDENT_KMPC identifies this union member.
  IdentField_Flags,
  /// \brief Not really used in Fortran any more
  IdentField_Reserved_2,
  /// \brief Source[4] in Fortran, do not use for C++
  IdentField_Reserved_3,
  /// \brief String describing the source location. The string is composed of
  /// semi-colon separated fields which describe the source file, the function
  /// and a pair of line numbers that delimit the construct.
  IdentField_PSource
};

/// \brief Schedule types for 'omp for' loops (these enumerators are taken from
/// the enum sched_type in kmp.h).
enum OpenMPSchedType {
  /// \brief Lower bound for default (unordered) versions.
  OMP_sch_lower = 32,
  OMP_sch_static_chunked = 33,
  OMP_sch_static = 34,
  OMP_sch_dynamic_chunked = 35,
  OMP_sch_guided_chunked = 36,
  OMP_sch_runtime = 37,
  OMP_sch_auto = 38,
  /// static with chunk adjustment (e.g., simd)
  OMP_sch_static_balanced_chunked = 45,
  /// \brief Lower bound for 'ordered' versions.
  OMP_ord_lower = 64,
  OMP_ord_static_chunked = 65,
  OMP_ord_static = 66,
  OMP_ord_dynamic_chunked = 67,
  OMP_ord_guided_chunked = 68,
  OMP_ord_runtime = 69,
  OMP_ord_auto = 70,
  OMP_sch_default = OMP_sch_static,
  /// \brief dist_schedule types
  OMP_dist_sch_static_chunked = 91,
  OMP_dist_sch_static = 92,
  /// Support for OpenMP 4.5 monotonic and nonmonotonic schedule modifiers.
  /// Set if the monotonic schedule modifier was present.
  OMP_sch_modifier_monotonic = (1 << 29),
  /// Set if the nonmonotonic schedule modifier was present.
  OMP_sch_modifier_nonmonotonic = (1 << 30),
};

enum OpenMPRTLFunction {
  /// \brief Call to void __kmpc_fork_call(ident_t *loc, kmp_int32 argc,
  /// kmpc_micro microtask, ...);
  OMPRTL__kmpc_fork_call,
  /// \brief Call to void *__kmpc_threadprivate_cached(ident_t *loc,
  /// kmp_int32 global_tid, void *data, size_t size, void ***cache);
  OMPRTL__kmpc_threadprivate_cached,
  /// \brief Call to void __kmpc_threadprivate_register( ident_t *,
  /// void *data, kmpc_ctor ctor, kmpc_cctor cctor, kmpc_dtor dtor);
  OMPRTL__kmpc_threadprivate_register,
  // Call to __kmpc_int32 kmpc_global_thread_num(ident_t *loc);
  OMPRTL__kmpc_global_thread_num,
  // Call to void __kmpc_critical(ident_t *loc, kmp_int32 global_tid,
  // kmp_critical_name *crit);
  OMPRTL__kmpc_critical,
  // Call to void __kmpc_critical_with_hint(ident_t *loc, kmp_int32
  // global_tid, kmp_critical_name *crit, uintptr_t hint);
  OMPRTL__kmpc_critical_with_hint,
  // Call to void __kmpc_end_critical(ident_t *loc, kmp_int32 global_tid,
  // kmp_critical_name *crit);
  OMPRTL__kmpc_end_critical,
  // Call to kmp_int32 __kmpc_cancel_barrier(ident_t *loc, kmp_int32
  // global_tid);
  OMPRTL__kmpc_cancel_barrier,
  // Call to void __kmpc_barrier(ident_t *loc, kmp_int32 global_tid);
  OMPRTL__kmpc_barrier,
  // Call to void __kmpc_for_static_fini(ident_t *loc, kmp_int32 global_tid);
  OMPRTL__kmpc_for_static_fini,
  // Call to void __kmpc_serialized_parallel(ident_t *loc, kmp_int32
  // global_tid);
  OMPRTL__kmpc_serialized_parallel,
  // Call to void __kmpc_end_serialized_parallel(ident_t *loc, kmp_int32
  // global_tid);
  OMPRTL__kmpc_end_serialized_parallel,
  // Call to void __kmpc_push_num_threads(ident_t *loc, kmp_int32 global_tid,
  // kmp_int32 num_threads);
  OMPRTL__kmpc_push_num_threads,
  // Call to void __kmpc_flush(ident_t *loc);
  OMPRTL__kmpc_flush,
  // Call to kmp_int32 __kmpc_master(ident_t *, kmp_int32 global_tid);
  OMPRTL__kmpc_master,
  // Call to void __kmpc_end_master(ident_t *, kmp_int32 global_tid);
  OMPRTL__kmpc_end_master,
  // Call to kmp_int32 __kmpc_omp_taskyield(ident_t *, kmp_int32 global_tid,
  // int end_part);
  OMPRTL__kmpc_omp_taskyield,
  // Call to kmp_int32 __kmpc_single(ident_t *, kmp_int32 global_tid);
  OMPRTL__kmpc_single,
  // Call to void __kmpc_end_single(ident_t *, kmp_int32 global_tid);
  OMPRTL__kmpc_end_single,
  // Call to kmp_task_t * __kmpc_omp_task_alloc(ident_t *, kmp_int32 gtid,
  // kmp_int32 flags, size_t sizeof_kmp_task_t, size_t sizeof_shareds,
  // kmp_routine_entry_t *task_entry);
  OMPRTL__kmpc_omp_task_alloc,
  // Call to kmp_int32 __kmpc_omp_task(ident_t *, kmp_int32 gtid, kmp_task_t *
  // new_task);
  OMPRTL__kmpc_omp_task,
  // Call to void __kmpc_copyprivate(ident_t *loc, kmp_int32 global_tid,
  // size_t cpy_size, void *cpy_data, void(*cpy_func)(void *, void *),
  // kmp_int32 didit);
  OMPRTL__kmpc_copyprivate,
  // Call to kmp_int32 __kmpc_reduce(ident_t *loc, kmp_int32 global_tid,
  // kmp_int32 num_vars, size_t reduce_size, void *reduce_data, void
  // (*reduce_func)(void *lhs_data, void *rhs_data), kmp_critical_name *lck);
  OMPRTL__kmpc_reduce,
  // Call to kmp_int32 __kmpc_reduce_nowait(ident_t *loc, kmp_int32
  // global_tid, kmp_int32 num_vars, size_t reduce_size, void *reduce_data,
  // void (*reduce_func)(void *lhs_data, void *rhs_data), kmp_critical_name
  // *lck);
  OMPRTL__kmpc_reduce_nowait,
  // Call to void __kmpc_end_reduce(ident_t *loc, kmp_int32 global_tid,
  // kmp_critical_name *lck);
  OMPRTL__kmpc_end_reduce,
  // Call to void __kmpc_end_reduce_nowait(ident_t *loc, kmp_int32 global_tid,
  // kmp_critical_name *lck);
  OMPRTL__kmpc_end_reduce_nowait,
  // Call to void __kmpc_omp_task_begin_if0(ident_t *, kmp_int32 gtid,
  // kmp_task_t * new_task);
  OMPRTL__kmpc_omp_task_begin_if0,
  // Call to void __kmpc_omp_task_complete_if0(ident_t *, kmp_int32 gtid,
  // kmp_task_t * new_task);
  OMPRTL__kmpc_omp_task_complete_if0,
  // Call to void __kmpc_ordered(ident_t *loc, kmp_int32 global_tid);
  OMPRTL__kmpc_ordered,
  // Call to void __kmpc_end_ordered(ident_t *loc, kmp_int32 global_tid);
  OMPRTL__kmpc_end_ordered,
  // Call to kmp_int32 __kmpc_omp_taskwait(ident_t *loc, kmp_int32
  // global_tid);
  OMPRTL__kmpc_omp_taskwait,
  // Call to void __kmpc_taskgroup(ident_t *loc, kmp_int32 global_tid);
  OMPRTL__kmpc_taskgroup,
  // Call to void __kmpc_end_taskgroup(ident_t *loc, kmp_int32 global_tid);
  OMPRTL__kmpc_end_taskgroup,
  // Call to void __kmpc_push_proc_bind(ident_t *loc, kmp_int32 global_tid,
  // int proc_bind);
  OMPRTL__kmpc_push_proc_bind,
  // Call to kmp_int32 __kmpc_omp_task_with_deps(ident_t *loc_ref, kmp_int32
  // gtid, kmp_task_t * new_task, kmp_int32 ndeps, kmp_depend_info_t
  // *dep_list, kmp_int32 ndeps_noalias, kmp_depend_info_t *noalias_dep_list);
  OMPRTL__kmpc_omp_task_with_deps,
  // Call to void __kmpc_omp_wait_deps(ident_t *loc_ref, kmp_int32
  // gtid, kmp_int32 ndeps, kmp_depend_info_t *dep_list, kmp_int32
  // ndeps_noalias, kmp_depend_info_t *noalias_dep_list);
  OMPRTL__kmpc_omp_wait_deps,
  // Call to kmp_int32 __kmpc_cancellationpoint(ident_t *loc, kmp_int32
  // global_tid, kmp_int32 cncl_kind);
  OMPRTL__kmpc_cancellationpoint,
  // Call to kmp_int32 __kmpc_cancel(ident_t *loc, kmp_int32 global_tid,
  // kmp_int32 cncl_kind);
  OMPRTL__kmpc_cancel,
  // Call to void __kmpc_push_num_teams(ident_t *loc, kmp_int32 global_tid,
  // kmp_int32 num_teams, kmp_int32 thread_limit);
  OMPRTL__kmpc_push_num_teams,
  // Call to void __kmpc_fork_teams(ident_t *loc, kmp_int32 argc, kmpc_micro
  // microtask, ...);
  OMPRTL__kmpc_fork_teams,
  // Call to void __kmpc_taskloop(ident_t *loc, int gtid, kmp_task_t *task, int
  // if_val, kmp_uint64 *lb, kmp_uint64 *ub, kmp_int64 st, int nogroup, int
  // sched, kmp_uint64 grainsize, void *task_dup);
  OMPRTL__kmpc_taskloop,
  // Call to void __kmpc_doacross_init(ident_t *loc, kmp_int32 gtid, kmp_int32
  // num_dims, struct kmp_dim *dims);
  OMPRTL__kmpc_doacross_init,
  // Call to void __kmpc_doacross_fini(ident_t *loc, kmp_int32 gtid);
  OMPRTL__kmpc_doacross_fini,
  // Call to void __kmpc_doacross_post(ident_t *loc, kmp_int32 gtid, kmp_int64
  // *vec);
  OMPRTL__kmpc_doacross_post,
  // Call to void __kmpc_doacross_wait(ident_t *loc, kmp_int32 gtid, kmp_int64
  // *vec);
  OMPRTL__kmpc_doacross_wait,
  // Call to void *__kmpc_task_reduction_init(int gtid, int num_data, void
  // *data);
  OMPRTL__kmpc_task_reduction_init,
  // Call to void *__kmpc_task_reduction_get_th_data(int gtid, void *tg, void
  // *d);
  OMPRTL__kmpc_task_reduction_get_th_data,

  //
  // Offloading related calls
  //
  // Call to int32_t __tgt_target(int64_t device_id, void *host_ptr, int32_t
  // arg_num, void** args_base, void **args, size_t *arg_sizes, int64_t
  // *arg_types);
  OMPRTL__tgt_target,
  // Call to int32_t __tgt_target_nowait(int64_t device_id, void *host_ptr,
  // int32_t arg_num, void** args_base, void **args, size_t *arg_sizes, int64_t
  // *arg_types);
  OMPRTL__tgt_target_nowait,
  // Call to int32_t __tgt_target_teams(int64_t device_id, void *host_ptr,
  // int32_t arg_num, void** args_base, void **args, size_t *arg_sizes, int64_t
  // *arg_types, int32_t num_teams, int32_t thread_limit);
  OMPRTL__tgt_target_teams,
  // Call to int32_t __tgt_target_teams_nowait(int64_t device_id, void
  // *host_ptr, int32_t arg_num, void** args_base, void **args, size_t
  // *arg_sizes, int64_t *arg_types, int32_t num_teams, int32_t thread_limit);
  OMPRTL__tgt_target_teams_nowait,
  // Call to void __tgt_register_lib(__tgt_bin_desc *desc);
  OMPRTL__tgt_register_lib,
  // Call to void __tgt_unregister_lib(__tgt_bin_desc *desc);
  OMPRTL__tgt_unregister_lib,
  // Call to void __tgt_target_data_begin(int64_t device_id, int32_t arg_num,
  // void** args_base, void **args, size_t *arg_sizes, int64_t *arg_types);
  OMPRTL__tgt_target_data_begin,
  // Call to void __tgt_target_data_begin_nowait(int64_t device_id, int32_t
  // arg_num, void** args_base, void **args, size_t *arg_sizes, int64_t
  // *arg_types);
  OMPRTL__tgt_target_data_begin_nowait,
  // Call to void __tgt_target_data_end(int64_t device_id, int32_t arg_num,
  // void** args_base, void **args, size_t *arg_sizes, int64_t *arg_types);
  OMPRTL__tgt_target_data_end,
  // Call to void __tgt_target_data_end_nowait(int64_t device_id, int32_t
  // arg_num, void** args_base, void **args, size_t *arg_sizes, int64_t
  // *arg_types);
  OMPRTL__tgt_target_data_end_nowait,
  // Call to void __tgt_target_data_update(int64_t device_id, int32_t arg_num,
  // void** args_base, void **args, size_t *arg_sizes, int64_t *arg_types);
  OMPRTL__tgt_target_data_update,
  // Call to void __tgt_target_data_update_nowait(int64_t device_id, int32_t
  // arg_num, void** args_base, void **args, size_t *arg_sizes, int64_t
  // *arg_types);
  OMPRTL__tgt_target_data_update_nowait,
};

/// A basic class for pre|post-action for advanced codegen sequence for OpenMP
/// region.
class CleanupTy final : public EHScopeStack::Cleanup {
  PrePostActionTy *Action;

public:
  explicit CleanupTy(PrePostActionTy *Action) : Action(Action) {}
  void Emit(CodeGenFunction &CGF, Flags /*flags*/) override {
    if (!CGF.HaveInsertPoint())
      return;
    Action->Exit(CGF);
  }
};

} // anonymous namespace

void RegionCodeGenTy::operator()(CodeGenFunction &CGF) const {
  CodeGenFunction::RunCleanupsScope Scope(CGF);
  if (PrePostAction) {
    CGF.EHStack.pushCleanup<CleanupTy>(NormalAndEHCleanup, PrePostAction);
    Callback(CodeGen, CGF, *PrePostAction);
  } else {
    PrePostActionTy Action;
    Callback(CodeGen, CGF, Action);
  }
}

/// Check if the combiner is a call to UDR combiner and if it is so return the
/// UDR decl used for reduction.
static const OMPDeclareReductionDecl *
getReductionInit(const Expr *ReductionOp) {
  if (const auto *CE = dyn_cast<CallExpr>(ReductionOp))
    if (const auto *OVE = dyn_cast<OpaqueValueExpr>(CE->getCallee()))
      if (const auto *DRE =
              dyn_cast<DeclRefExpr>(OVE->getSourceExpr()->IgnoreImpCasts()))
        if (const auto *DRD = dyn_cast<OMPDeclareReductionDecl>(DRE->getDecl()))
          return DRD;
  return nullptr;
}

static void emitInitWithReductionInitializer(CodeGenFunction &CGF,
                                             const OMPDeclareReductionDecl *DRD,
                                             const Expr *InitOp,
                                             Address Private, Address Original,
                                             QualType Ty) {
  if (DRD->getInitializer()) {
    std::pair<llvm::Function *, llvm::Function *> Reduction =
        CGF.CGM.getOpenMPRuntime().getUserDefinedReduction(DRD);
    const auto *CE = cast<CallExpr>(InitOp);
    const auto *OVE = cast<OpaqueValueExpr>(CE->getCallee());
    const Expr *LHS = CE->getArg(/*Arg=*/0)->IgnoreParenImpCasts();
    const Expr *RHS = CE->getArg(/*Arg=*/1)->IgnoreParenImpCasts();
    const auto *LHSDRE =
        cast<DeclRefExpr>(cast<UnaryOperator>(LHS)->getSubExpr());
    const auto *RHSDRE =
        cast<DeclRefExpr>(cast<UnaryOperator>(RHS)->getSubExpr());
    CodeGenFunction::OMPPrivateScope PrivateScope(CGF);
    PrivateScope.addPrivate(cast<VarDecl>(LHSDRE->getDecl()),
                            [=]() { return Private; });
    PrivateScope.addPrivate(cast<VarDecl>(RHSDRE->getDecl()),
                            [=]() { return Original; });
    (void)PrivateScope.Privatize();
    RValue Func = RValue::get(Reduction.second);
    CodeGenFunction::OpaqueValueMapping Map(CGF, OVE, Func);
    CGF.EmitIgnoredExpr(InitOp);
  } else {
    llvm::Constant *Init = CGF.CGM.EmitNullConstant(Ty);
    auto *GV = new llvm::GlobalVariable(
        CGF.CGM.getModule(), Init->getType(), /*isConstant=*/true,
        llvm::GlobalValue::PrivateLinkage, Init, ".init");
    LValue LV = CGF.MakeNaturalAlignAddrLValue(GV, Ty);
    RValue InitRVal;
    switch (CGF.getEvaluationKind(Ty)) {
    case TEK_Scalar:
      InitRVal = CGF.EmitLoadOfLValue(LV, DRD->getLocation());
      break;
    case TEK_Complex:
      InitRVal =
          RValue::getComplex(CGF.EmitLoadOfComplex(LV, DRD->getLocation()));
      break;
    case TEK_Aggregate:
      InitRVal = RValue::getAggregate(LV.getAddress());
      break;
    }
    OpaqueValueExpr OVE(DRD->getLocation(), Ty, VK_RValue);
    CodeGenFunction::OpaqueValueMapping OpaqueMap(CGF, &OVE, InitRVal);
    CGF.EmitAnyExprToMem(&OVE, Private, Ty.getQualifiers(),
                         /*IsInitializer=*/false);
  }
}

/// \brief Emit initialization of arrays of complex types.
/// \param DestAddr Address of the array.
/// \param Type Type of array.
/// \param Init Initial expression of array.
/// \param SrcAddr Address of the original array.
static void EmitOMPAggregateInit(CodeGenFunction &CGF, Address DestAddr,
                                 QualType Type, bool EmitDeclareReductionInit,
                                 const Expr *Init,
                                 const OMPDeclareReductionDecl *DRD,
                                 Address SrcAddr = Address::invalid()) {
  // Perform element-by-element initialization.
  QualType ElementTy;

  // Drill down to the base element type on both arrays.
  const ArrayType *ArrayTy = Type->getAsArrayTypeUnsafe();
  llvm::Value *NumElements = CGF.emitArrayLength(ArrayTy, ElementTy, DestAddr);
  DestAddr =
      CGF.Builder.CreateElementBitCast(DestAddr, DestAddr.getElementType());
  if (DRD)
    SrcAddr =
        CGF.Builder.CreateElementBitCast(SrcAddr, DestAddr.getElementType());

  llvm::Value *SrcBegin = nullptr;
  if (DRD)
    SrcBegin = SrcAddr.getPointer();
  llvm::Value *DestBegin = DestAddr.getPointer();
  // Cast from pointer to array type to pointer to single element.
  llvm::Value *DestEnd = CGF.Builder.CreateGEP(DestBegin, NumElements);
  // The basic structure here is a while-do loop.
  llvm::BasicBlock *BodyBB = CGF.createBasicBlock("omp.arrayinit.body");
  llvm::BasicBlock *DoneBB = CGF.createBasicBlock("omp.arrayinit.done");
  llvm::Value *IsEmpty =
      CGF.Builder.CreateICmpEQ(DestBegin, DestEnd, "omp.arrayinit.isempty");
  CGF.Builder.CreateCondBr(IsEmpty, DoneBB, BodyBB);

  // Enter the loop body, making that address the current address.
  llvm::BasicBlock *EntryBB = CGF.Builder.GetInsertBlock();
  CGF.EmitBlock(BodyBB);

  CharUnits ElementSize = CGF.getContext().getTypeSizeInChars(ElementTy);

  llvm::PHINode *SrcElementPHI = nullptr;
  Address SrcElementCurrent = Address::invalid();
  if (DRD) {
    SrcElementPHI = CGF.Builder.CreatePHI(SrcBegin->getType(), 2,
                                          "omp.arraycpy.srcElementPast");
    SrcElementPHI->addIncoming(SrcBegin, EntryBB);
    SrcElementCurrent =
        Address(SrcElementPHI,
                SrcAddr.getAlignment().alignmentOfArrayElement(ElementSize));
  }
  llvm::PHINode *DestElementPHI = CGF.Builder.CreatePHI(
      DestBegin->getType(), 2, "omp.arraycpy.destElementPast");
  DestElementPHI->addIncoming(DestBegin, EntryBB);
  Address DestElementCurrent =
      Address(DestElementPHI,
              DestAddr.getAlignment().alignmentOfArrayElement(ElementSize));

  // Emit copy.
  {
    CodeGenFunction::RunCleanupsScope InitScope(CGF);
    if (EmitDeclareReductionInit) {
      emitInitWithReductionInitializer(CGF, DRD, Init, DestElementCurrent,
                                       SrcElementCurrent, ElementTy);
    } else
      CGF.EmitAnyExprToMem(Init, DestElementCurrent, ElementTy.getQualifiers(),
                           /*IsInitializer=*/false);
  }

  if (DRD) {
    // Shift the address forward by one element.
    llvm::Value *SrcElementNext = CGF.Builder.CreateConstGEP1_32(
        SrcElementPHI, /*Idx0=*/1, "omp.arraycpy.dest.element");
    SrcElementPHI->addIncoming(SrcElementNext, CGF.Builder.GetInsertBlock());
  }

  // Shift the address forward by one element.
  llvm::Value *DestElementNext = CGF.Builder.CreateConstGEP1_32(
      DestElementPHI, /*Idx0=*/1, "omp.arraycpy.dest.element");
  // Check whether we've reached the end.
  llvm::Value *Done =
      CGF.Builder.CreateICmpEQ(DestElementNext, DestEnd, "omp.arraycpy.done");
  CGF.Builder.CreateCondBr(Done, DoneBB, BodyBB);
  DestElementPHI->addIncoming(DestElementNext, CGF.Builder.GetInsertBlock());

  // Done.
  CGF.EmitBlock(DoneBB, /*IsFinished=*/true);
}

static llvm::Optional<OMPDeclareTargetDeclAttr::MapTypeTy>
isDeclareTargetDeclaration(const ValueDecl *VD) {
  for (const Decl *D : VD->redecls()) {
    if (!D->hasAttrs())
      continue;
    if (const auto *Attr = D->getAttr<OMPDeclareTargetDeclAttr>())
      return Attr->getMapType();
  }
  return llvm::None;
}

LValue ReductionCodeGen::emitSharedLValue(CodeGenFunction &CGF, const Expr *E) {
  return CGF.EmitOMPSharedLValue(E);
}

LValue ReductionCodeGen::emitSharedLValueUB(CodeGenFunction &CGF,
                                            const Expr *E) {
  if (const auto *OASE = dyn_cast<OMPArraySectionExpr>(E))
    return CGF.EmitOMPArraySectionExpr(OASE, /*IsLowerBound=*/false);
  return LValue();
}

void ReductionCodeGen::emitAggregateInitialization(
    CodeGenFunction &CGF, unsigned N, Address PrivateAddr, LValue SharedLVal,
    const OMPDeclareReductionDecl *DRD) {
  // Emit VarDecl with copy init for arrays.
  // Get the address of the original variable captured in current
  // captured region.
  const auto *PrivateVD =
      cast<VarDecl>(cast<DeclRefExpr>(ClausesData[N].Private)->getDecl());
  bool EmitDeclareReductionInit =
      DRD && (DRD->getInitializer() || !PrivateVD->hasInit());
  EmitOMPAggregateInit(CGF, PrivateAddr, PrivateVD->getType(),
                       EmitDeclareReductionInit,
                       EmitDeclareReductionInit ? ClausesData[N].ReductionOp
                                                : PrivateVD->getInit(),
                       DRD, SharedLVal.getAddress());
}

ReductionCodeGen::ReductionCodeGen(ArrayRef<const Expr *> Shareds,
                                   ArrayRef<const Expr *> Privates,
                                   ArrayRef<const Expr *> ReductionOps) {
  ClausesData.reserve(Shareds.size());
  SharedAddresses.reserve(Shareds.size());
  Sizes.reserve(Shareds.size());
  BaseDecls.reserve(Shareds.size());
  auto IPriv = Privates.begin();
  auto IRed = ReductionOps.begin();
  for (const Expr *Ref : Shareds) {
    ClausesData.emplace_back(Ref, *IPriv, *IRed);
    std::advance(IPriv, 1);
    std::advance(IRed, 1);
  }
}

void ReductionCodeGen::emitSharedLValue(CodeGenFunction &CGF, unsigned N) {
  assert(SharedAddresses.size() == N &&
         "Number of generated lvalues must be exactly N.");
  LValue First = emitSharedLValue(CGF, ClausesData[N].Ref);
  LValue Second = emitSharedLValueUB(CGF, ClausesData[N].Ref);
  SharedAddresses.emplace_back(First, Second);
}

void ReductionCodeGen::emitAggregateType(CodeGenFunction &CGF, unsigned N) {
  const auto *PrivateVD =
      cast<VarDecl>(cast<DeclRefExpr>(ClausesData[N].Private)->getDecl());
  QualType PrivateType = PrivateVD->getType();
  bool AsArraySection = isa<OMPArraySectionExpr>(ClausesData[N].Ref);
  if (!PrivateType->isVariablyModifiedType()) {
    Sizes.emplace_back(
        CGF.getTypeSize(
            SharedAddresses[N].first.getType().getNonReferenceType()),
        nullptr);
    return;
  }
  llvm::Value *Size;
  llvm::Value *SizeInChars;
  auto *ElemType =
      cast<llvm::PointerType>(SharedAddresses[N].first.getPointer()->getType())
          ->getElementType();
  auto *ElemSizeOf = llvm::ConstantExpr::getSizeOf(ElemType);
  if (AsArraySection) {
    Size = CGF.Builder.CreatePtrDiff(SharedAddresses[N].second.getPointer(),
                                     SharedAddresses[N].first.getPointer());
    Size = CGF.Builder.CreateNUWAdd(
        Size, llvm::ConstantInt::get(Size->getType(), /*V=*/1));
    SizeInChars = CGF.Builder.CreateNUWMul(Size, ElemSizeOf);
  } else {
    SizeInChars = CGF.getTypeSize(
        SharedAddresses[N].first.getType().getNonReferenceType());
    Size = CGF.Builder.CreateExactUDiv(SizeInChars, ElemSizeOf);
  }
  Sizes.emplace_back(SizeInChars, Size);
  CodeGenFunction::OpaqueValueMapping OpaqueMap(
      CGF,
      cast<OpaqueValueExpr>(
          CGF.getContext().getAsVariableArrayType(PrivateType)->getSizeExpr()),
      RValue::get(Size));
  CGF.EmitVariablyModifiedType(PrivateType);
}

void ReductionCodeGen::emitAggregateType(CodeGenFunction &CGF, unsigned N,
                                         llvm::Value *Size) {
  const auto *PrivateVD =
      cast<VarDecl>(cast<DeclRefExpr>(ClausesData[N].Private)->getDecl());
  QualType PrivateType = PrivateVD->getType();
  if (!PrivateType->isVariablyModifiedType()) {
    assert(!Size && !Sizes[N].second &&
           "Size should be nullptr for non-variably modified reduction "
           "items.");
    return;
  }
  CodeGenFunction::OpaqueValueMapping OpaqueMap(
      CGF,
      cast<OpaqueValueExpr>(
          CGF.getContext().getAsVariableArrayType(PrivateType)->getSizeExpr()),
      RValue::get(Size));
  CGF.EmitVariablyModifiedType(PrivateType);
}

void ReductionCodeGen::emitInitialization(
    CodeGenFunction &CGF, unsigned N, Address PrivateAddr, LValue SharedLVal,
    llvm::function_ref<bool(CodeGenFunction &)> DefaultInit) {
  assert(SharedAddresses.size() > N && "No variable was generated");
  const auto *PrivateVD =
      cast<VarDecl>(cast<DeclRefExpr>(ClausesData[N].Private)->getDecl());
  const OMPDeclareReductionDecl *DRD =
      getReductionInit(ClausesData[N].ReductionOp);
  QualType PrivateType = PrivateVD->getType();
  PrivateAddr = CGF.Builder.CreateElementBitCast(
      PrivateAddr, CGF.ConvertTypeForMem(PrivateType));
  QualType SharedType = SharedAddresses[N].first.getType();
  SharedLVal = CGF.MakeAddrLValue(
      CGF.Builder.CreateElementBitCast(SharedLVal.getAddress(),
                                       CGF.ConvertTypeForMem(SharedType)),
      SharedType, SharedAddresses[N].first.getBaseInfo(),
      CGF.CGM.getTBAAInfoForSubobject(SharedAddresses[N].first, SharedType));
  if (CGF.getContext().getAsArrayType(PrivateVD->getType())) {
    emitAggregateInitialization(CGF, N, PrivateAddr, SharedLVal, DRD);
  } else if (DRD && (DRD->getInitializer() || !PrivateVD->hasInit())) {
    emitInitWithReductionInitializer(CGF, DRD, ClausesData[N].ReductionOp,
                                     PrivateAddr, SharedLVal.getAddress(),
                                     SharedLVal.getType());
  } else if (!DefaultInit(CGF) && PrivateVD->hasInit() &&
             !CGF.isTrivialInitializer(PrivateVD->getInit())) {
    CGF.EmitAnyExprToMem(PrivateVD->getInit(), PrivateAddr,
                         PrivateVD->getType().getQualifiers(),
                         /*IsInitializer=*/false);
  }
}

bool ReductionCodeGen::needCleanups(unsigned N) {
  const auto *PrivateVD =
      cast<VarDecl>(cast<DeclRefExpr>(ClausesData[N].Private)->getDecl());
  QualType PrivateType = PrivateVD->getType();
  QualType::DestructionKind DTorKind = PrivateType.isDestructedType();
  return DTorKind != QualType::DK_none;
}

void ReductionCodeGen::emitCleanups(CodeGenFunction &CGF, unsigned N,
                                    Address PrivateAddr) {
  const auto *PrivateVD =
      cast<VarDecl>(cast<DeclRefExpr>(ClausesData[N].Private)->getDecl());
  QualType PrivateType = PrivateVD->getType();
  QualType::DestructionKind DTorKind = PrivateType.isDestructedType();
  if (needCleanups(N)) {
    PrivateAddr = CGF.Builder.CreateElementBitCast(
        PrivateAddr, CGF.ConvertTypeForMem(PrivateType));
    CGF.pushDestroy(DTorKind, PrivateAddr, PrivateType);
  }
}

static LValue loadToBegin(CodeGenFunction &CGF, QualType BaseTy, QualType ElTy,
                          LValue BaseLV) {
  BaseTy = BaseTy.getNonReferenceType();
  while ((BaseTy->isPointerType() || BaseTy->isReferenceType()) &&
         !CGF.getContext().hasSameType(BaseTy, ElTy)) {
    if (const auto *PtrTy = BaseTy->getAs<PointerType>()) {
      BaseLV = CGF.EmitLoadOfPointerLValue(BaseLV.getAddress(), PtrTy);
    } else {
      LValue RefLVal = CGF.MakeAddrLValue(BaseLV.getAddress(), BaseTy);
      BaseLV = CGF.EmitLoadOfReferenceLValue(RefLVal);
    }
    BaseTy = BaseTy->getPointeeType();
  }
  return CGF.MakeAddrLValue(
      CGF.Builder.CreateElementBitCast(BaseLV.getAddress(),
                                       CGF.ConvertTypeForMem(ElTy)),
      BaseLV.getType(), BaseLV.getBaseInfo(),
      CGF.CGM.getTBAAInfoForSubobject(BaseLV, BaseLV.getType()));
}

static Address castToBase(CodeGenFunction &CGF, QualType BaseTy, QualType ElTy,
                          llvm::Type *BaseLVType, CharUnits BaseLVAlignment,
                          llvm::Value *Addr) {
  Address Tmp = Address::invalid();
  Address TopTmp = Address::invalid();
  Address MostTopTmp = Address::invalid();
  BaseTy = BaseTy.getNonReferenceType();
  while ((BaseTy->isPointerType() || BaseTy->isReferenceType()) &&
         !CGF.getContext().hasSameType(BaseTy, ElTy)) {
    Tmp = CGF.CreateMemTemp(BaseTy);
    if (TopTmp.isValid())
      CGF.Builder.CreateStore(Tmp.getPointer(), TopTmp);
    else
      MostTopTmp = Tmp;
    TopTmp = Tmp;
    BaseTy = BaseTy->getPointeeType();
  }
  llvm::Type *Ty = BaseLVType;
  if (Tmp.isValid())
    Ty = Tmp.getElementType();
  Addr = CGF.Builder.CreatePointerBitCastOrAddrSpaceCast(Addr, Ty);
  if (Tmp.isValid()) {
    CGF.Builder.CreateStore(Addr, Tmp);
    return MostTopTmp;
  }
  return Address(Addr, BaseLVAlignment);
}

static const VarDecl *getBaseDecl(const Expr *Ref, const DeclRefExpr *&DE) {
  const VarDecl *OrigVD = nullptr;
  if (const auto *OASE = dyn_cast<OMPArraySectionExpr>(Ref)) {
    const Expr *Base = OASE->getBase()->IgnoreParenImpCasts();
    while (const auto *TempOASE = dyn_cast<OMPArraySectionExpr>(Base))
      Base = TempOASE->getBase()->IgnoreParenImpCasts();
    while (const auto *TempASE = dyn_cast<ArraySubscriptExpr>(Base))
      Base = TempASE->getBase()->IgnoreParenImpCasts();
    DE = cast<DeclRefExpr>(Base);
    OrigVD = cast<VarDecl>(DE->getDecl());
  } else if (const auto *ASE = dyn_cast<ArraySubscriptExpr>(Ref)) {
    const Expr *Base = ASE->getBase()->IgnoreParenImpCasts();
    while (const auto *TempASE = dyn_cast<ArraySubscriptExpr>(Base))
      Base = TempASE->getBase()->IgnoreParenImpCasts();
    DE = cast<DeclRefExpr>(Base);
    OrigVD = cast<VarDecl>(DE->getDecl());
  }
  return OrigVD;
}

Address ReductionCodeGen::adjustPrivateAddress(CodeGenFunction &CGF, unsigned N,
                                               Address PrivateAddr) {
  const DeclRefExpr *DE;
  if (const VarDecl *OrigVD = ::getBaseDecl(ClausesData[N].Ref, DE)) {
    BaseDecls.emplace_back(OrigVD);
    LValue OriginalBaseLValue = CGF.EmitLValue(DE);
    LValue BaseLValue =
        loadToBegin(CGF, OrigVD->getType(), SharedAddresses[N].first.getType(),
                    OriginalBaseLValue);
    llvm::Value *Adjustment = CGF.Builder.CreatePtrDiff(
        BaseLValue.getPointer(), SharedAddresses[N].first.getPointer());
    llvm::Value *PrivatePointer =
        CGF.Builder.CreatePointerBitCastOrAddrSpaceCast(
            PrivateAddr.getPointer(),
            SharedAddresses[N].first.getAddress().getType());
    llvm::Value *Ptr = CGF.Builder.CreateGEP(PrivatePointer, Adjustment);
    return castToBase(CGF, OrigVD->getType(),
                      SharedAddresses[N].first.getType(),
                      OriginalBaseLValue.getAddress().getType(),
                      OriginalBaseLValue.getAlignment(), Ptr);
  }
  BaseDecls.emplace_back(
      cast<VarDecl>(cast<DeclRefExpr>(ClausesData[N].Ref)->getDecl()));
  return PrivateAddr;
}

bool ReductionCodeGen::usesReductionInitializer(unsigned N) const {
  const OMPDeclareReductionDecl *DRD =
      getReductionInit(ClausesData[N].ReductionOp);
  return DRD && DRD->getInitializer();
}

LValue CGOpenMPRegionInfo::getThreadIDVariableLValue(CodeGenFunction &CGF) {
  return CGF.EmitLoadOfPointerLValue(
      CGF.GetAddrOfLocalVar(getThreadIDVariable()),
      getThreadIDVariable()->getType()->castAs<PointerType>());
}

void CGOpenMPRegionInfo::EmitBody(CodeGenFunction &CGF, const Stmt * /*S*/) {
  if (!CGF.HaveInsertPoint())
    return;
  // 1.2.2 OpenMP Language Terminology
  // Structured block - An executable statement with a single entry at the
  // top and a single exit at the bottom.
  // The point of exit cannot be a branch out of the structured block.
  // longjmp() and throw() must not violate the entry/exit criteria.
  CGF.EHStack.pushTerminate();
  CodeGen(CGF);
  CGF.EHStack.popTerminate();
}

LValue CGOpenMPTaskOutlinedRegionInfo::getThreadIDVariableLValue(
    CodeGenFunction &CGF) {
  return CGF.MakeAddrLValue(CGF.GetAddrOfLocalVar(getThreadIDVariable()),
                            getThreadIDVariable()->getType(),
                            AlignmentSource::Decl);
}

static FieldDecl *addFieldToRecordDecl(ASTContext &C, DeclContext *DC,
                                       QualType FieldTy) {
  auto *Field = FieldDecl::Create(
      C, DC, SourceLocation(), SourceLocation(), /*Id=*/nullptr, FieldTy,
      C.getTrivialTypeSourceInfo(FieldTy, SourceLocation()),
      /*BW=*/nullptr, /*Mutable=*/false, /*InitStyle=*/ICIS_NoInit);
  Field->setAccess(AS_public);
  DC->addDecl(Field);
  return Field;
}

CGOpenMPRuntime::CGOpenMPRuntime(CodeGenModule &CGM)
    : CGM(CGM), OffloadEntriesInfoManager(CGM) {
  ASTContext &C = CGM.getContext();
  RecordDecl *RD = C.buildImplicitRecord("ident_t");
  QualType KmpInt32Ty = C.getIntTypeForBitwidth(/*DestWidth=*/32, /*Signed=*/1);
  RD->startDefinition();
  // reserved_1
  addFieldToRecordDecl(C, RD, KmpInt32Ty);
  // flags
  addFieldToRecordDecl(C, RD, KmpInt32Ty);
  // reserved_2
  addFieldToRecordDecl(C, RD, KmpInt32Ty);
  // reserved_3
  addFieldToRecordDecl(C, RD, KmpInt32Ty);
  // psource
  addFieldToRecordDecl(C, RD, C.VoidPtrTy);
  RD->completeDefinition();
  IdentQTy = C.getRecordType(RD);
  IdentTy = CGM.getTypes().ConvertRecordDeclType(RD);
  KmpCriticalNameTy = llvm::ArrayType::get(CGM.Int32Ty, /*NumElements*/ 8);

  loadOffloadInfoMetadata();
}

void CGOpenMPRuntime::clear() {
  InternalVars.clear();
}

static llvm::Function *
emitCombinerOrInitializer(CodeGenModule &CGM, QualType Ty,
                          const Expr *CombinerInitializer, const VarDecl *In,
                          const VarDecl *Out, bool IsCombiner) {
  // void .omp_combiner.(Ty *in, Ty *out);
  ASTContext &C = CGM.getContext();
  QualType PtrTy = C.getPointerType(Ty).withRestrict();
  FunctionArgList Args;
  ImplicitParamDecl OmpOutParm(C, /*DC=*/nullptr, Out->getLocation(),
                               /*Id=*/nullptr, PtrTy, ImplicitParamDecl::Other);
  ImplicitParamDecl OmpInParm(C, /*DC=*/nullptr, In->getLocation(),
                              /*Id=*/nullptr, PtrTy, ImplicitParamDecl::Other);
  Args.push_back(&OmpOutParm);
  Args.push_back(&OmpInParm);
  const CGFunctionInfo &FnInfo =
      CGM.getTypes().arrangeBuiltinFunctionDeclaration(C.VoidTy, Args);
  llvm::FunctionType *FnTy = CGM.getTypes().GetFunctionType(FnInfo);
  auto *Fn = llvm::Function::Create(
      FnTy, llvm::GlobalValue::InternalLinkage,
      IsCombiner ? ".omp_combiner." : ".omp_initializer.", &CGM.getModule());
  CGM.SetInternalFunctionAttributes(GlobalDecl(), Fn, FnInfo);
  Fn->removeFnAttr(llvm::Attribute::NoInline);
  Fn->removeFnAttr(llvm::Attribute::OptimizeNone);
  Fn->addFnAttr(llvm::Attribute::AlwaysInline);
  CodeGenFunction CGF(CGM);
  // Map "T omp_in;" variable to "*omp_in_parm" value in all expressions.
  // Map "T omp_out;" variable to "*omp_out_parm" value in all expressions.
  CGF.StartFunction(GlobalDecl(), C.VoidTy, Fn, FnInfo, Args, In->getLocation(),
                    Out->getLocation());
  CodeGenFunction::OMPPrivateScope Scope(CGF);
  Address AddrIn = CGF.GetAddrOfLocalVar(&OmpInParm);
  Scope.addPrivate(In, [&CGF, AddrIn, PtrTy]() {
    return CGF.EmitLoadOfPointerLValue(AddrIn, PtrTy->castAs<PointerType>())
        .getAddress();
  });
  Address AddrOut = CGF.GetAddrOfLocalVar(&OmpOutParm);
  Scope.addPrivate(Out, [&CGF, AddrOut, PtrTy]() {
    return CGF.EmitLoadOfPointerLValue(AddrOut, PtrTy->castAs<PointerType>())
        .getAddress();
  });
  (void)Scope.Privatize();
  if (!IsCombiner && Out->hasInit() &&
      !CGF.isTrivialInitializer(Out->getInit())) {
    CGF.EmitAnyExprToMem(Out->getInit(), CGF.GetAddrOfLocalVar(Out),
                         Out->getType().getQualifiers(),
                         /*IsInitializer=*/true);
  }
  if (CombinerInitializer)
    CGF.EmitIgnoredExpr(CombinerInitializer);
  Scope.ForceCleanup();
  CGF.FinishFunction();
  return Fn;
}

void CGOpenMPRuntime::emitUserDefinedReduction(
    CodeGenFunction *CGF, const OMPDeclareReductionDecl *D) {
  if (UDRMap.count(D) > 0)
    return;
  ASTContext &C = CGM.getContext();
  if (!In || !Out) {
    In = &C.Idents.get("omp_in");
    Out = &C.Idents.get("omp_out");
  }
  llvm::Function *Combiner = emitCombinerOrInitializer(
      CGM, D->getType(), D->getCombiner(), cast<VarDecl>(D->lookup(In).front()),
      cast<VarDecl>(D->lookup(Out).front()),
      /*IsCombiner=*/true);
  llvm::Function *Initializer = nullptr;
  if (const Expr *Init = D->getInitializer()) {
    if (!Priv || !Orig) {
      Priv = &C.Idents.get("omp_priv");
      Orig = &C.Idents.get("omp_orig");
    }
    Initializer = emitCombinerOrInitializer(
        CGM, D->getType(),
        D->getInitializerKind() == OMPDeclareReductionDecl::CallInit ? Init
                                                                     : nullptr,
        cast<VarDecl>(D->lookup(Orig).front()),
        cast<VarDecl>(D->lookup(Priv).front()),
        /*IsCombiner=*/false);
  }
  UDRMap.try_emplace(D, Combiner, Initializer);
  if (CGF) {
    auto &Decls = FunctionUDRMap.FindAndConstruct(CGF->CurFn);
    Decls.second.push_back(D);
  }
}

std::pair<llvm::Function *, llvm::Function *>
CGOpenMPRuntime::getUserDefinedReduction(const OMPDeclareReductionDecl *D) {
  auto I = UDRMap.find(D);
  if (I != UDRMap.end())
    return I->second;
  emitUserDefinedReduction(/*CGF=*/nullptr, D);
  return UDRMap.lookup(D);
}

static llvm::Value *emitParallelOrTeamsOutlinedFunction(
    CodeGenModule &CGM, const OMPExecutableDirective &D, const CapturedStmt *CS,
    const VarDecl *ThreadIDVar, OpenMPDirectiveKind InnermostKind,
    const StringRef OutlinedHelperName, const RegionCodeGenTy &CodeGen) {
  assert(ThreadIDVar->getType()->isPointerType() &&
         "thread id variable must be of type kmp_int32 *");
  CodeGenFunction CGF(CGM, true);
  bool HasCancel = false;
  if (const auto *OPD = dyn_cast<OMPParallelDirective>(&D))
    HasCancel = OPD->hasCancel();
  else if (const auto *OPSD = dyn_cast<OMPParallelSectionsDirective>(&D))
    HasCancel = OPSD->hasCancel();
  else if (const auto *OPFD = dyn_cast<OMPParallelForDirective>(&D))
    HasCancel = OPFD->hasCancel();
  else if (const auto *OPFD = dyn_cast<OMPTargetParallelForDirective>(&D))
    HasCancel = OPFD->hasCancel();
  else if (const auto *OPFD = dyn_cast<OMPDistributeParallelForDirective>(&D))
    HasCancel = OPFD->hasCancel();
  else if (const auto *OPFD =
               dyn_cast<OMPTeamsDistributeParallelForDirective>(&D))
    HasCancel = OPFD->hasCancel();
  else if (const auto *OPFD =
               dyn_cast<OMPTargetTeamsDistributeParallelForDirective>(&D))
    HasCancel = OPFD->hasCancel();
  CGOpenMPOutlinedRegionInfo CGInfo(*CS, ThreadIDVar, CodeGen, InnermostKind,
                                    HasCancel, OutlinedHelperName);
  CodeGenFunction::CGCapturedStmtRAII CapInfoRAII(CGF, &CGInfo);
  return CGF.GenerateOpenMPCapturedStmtFunction(*CS);
}

llvm::Value *CGOpenMPRuntime::emitParallelOutlinedFunction(
    const OMPExecutableDirective &D, const VarDecl *ThreadIDVar,
    OpenMPDirectiveKind InnermostKind, const RegionCodeGenTy &CodeGen) {
  const CapturedStmt *CS = D.getCapturedStmt(OMPD_parallel);
  return emitParallelOrTeamsOutlinedFunction(
      CGM, D, CS, ThreadIDVar, InnermostKind, getOutlinedHelperName(), CodeGen);
}

llvm::Value *CGOpenMPRuntime::emitTeamsOutlinedFunction(
    const OMPExecutableDirective &D, const VarDecl *ThreadIDVar,
    OpenMPDirectiveKind InnermostKind, const RegionCodeGenTy &CodeGen) {
  const CapturedStmt *CS = D.getCapturedStmt(OMPD_teams);
  return emitParallelOrTeamsOutlinedFunction(
      CGM, D, CS, ThreadIDVar, InnermostKind, getOutlinedHelperName(), CodeGen);
}

llvm::Value *CGOpenMPRuntime::emitTaskOutlinedFunction(
    const OMPExecutableDirective &D, const VarDecl *ThreadIDVar,
    const VarDecl *PartIDVar, const VarDecl *TaskTVar,
    OpenMPDirectiveKind InnermostKind, const RegionCodeGenTy &CodeGen,
    bool Tied, unsigned &NumberOfParts) {
  auto &&UntiedCodeGen = [this, &D, TaskTVar](CodeGenFunction &CGF,
                                              PrePostActionTy &) {
    llvm::Value *ThreadID = getThreadID(CGF, D.getLocStart());
    llvm::Value *UpLoc = emitUpdateLocation(CGF, D.getLocStart());
    llvm::Value *TaskArgs[] = {
        UpLoc, ThreadID,
        CGF.EmitLoadOfPointerLValue(CGF.GetAddrOfLocalVar(TaskTVar),
                                    TaskTVar->getType()->castAs<PointerType>())
            .getPointer()};
    CGF.EmitRuntimeCall(createRuntimeFunction(OMPRTL__kmpc_omp_task), TaskArgs);
  };
  CGOpenMPTaskOutlinedRegionInfo::UntiedTaskActionTy Action(Tied, PartIDVar,
                                                            UntiedCodeGen);
  CodeGen.setAction(Action);
  assert(!ThreadIDVar->getType()->isPointerType() &&
         "thread id variable must be of type kmp_int32 for tasks");
  const OpenMPDirectiveKind Region =
      isOpenMPTaskLoopDirective(D.getDirectiveKind()) ? OMPD_taskloop
                                                      : OMPD_task;
  const CapturedStmt *CS = D.getCapturedStmt(Region);
  const auto *TD = dyn_cast<OMPTaskDirective>(&D);
  CodeGenFunction CGF(CGM, true);
  CGOpenMPTaskOutlinedRegionInfo CGInfo(*CS, ThreadIDVar, CodeGen,
                                        InnermostKind,
                                        TD ? TD->hasCancel() : false, Action);
  CodeGenFunction::CGCapturedStmtRAII CapInfoRAII(CGF, &CGInfo);
  llvm::Value *Res = CGF.GenerateCapturedStmtFunction(*CS);
  if (!Tied)
    NumberOfParts = Action.getNumberOfParts();
  return Res;
}

static void buildStructValue(ConstantStructBuilder &Fields, CodeGenModule &CGM,
                             const RecordDecl *RD, const CGRecordLayout &RL,
                             ArrayRef<llvm::Constant *> Data) {
  llvm::StructType *StructTy = RL.getLLVMType();
  unsigned PrevIdx = 0;
  ConstantInitBuilder CIBuilder(CGM);
  auto DI = Data.begin();
  for (const FieldDecl *FD : RD->fields()) {
    unsigned Idx = RL.getLLVMFieldNo(FD);
    // Fill the alignment.
    for (unsigned I = PrevIdx; I < Idx; ++I)
      Fields.add(llvm::Constant::getNullValue(StructTy->getElementType(I)));
    PrevIdx = Idx + 1;
    Fields.add(*DI);
    ++DI;
  }
}

template <class... As>
static llvm::GlobalVariable *
createConstantGlobalStruct(CodeGenModule &CGM, QualType Ty,
                           ArrayRef<llvm::Constant *> Data, const Twine &Name,
                           As &&... Args) {
  const auto *RD = cast<RecordDecl>(Ty->getAsTagDecl());
  const CGRecordLayout &RL = CGM.getTypes().getCGRecordLayout(RD);
  ConstantInitBuilder CIBuilder(CGM);
  ConstantStructBuilder Fields = CIBuilder.beginStruct(RL.getLLVMType());
  buildStructValue(Fields, CGM, RD, RL, Data);
  return Fields.finishAndCreateGlobal(
      Name, CGM.getContext().getAlignOfGlobalVarInChars(Ty),
      /*isConstant=*/true, std::forward<As>(Args)...);
}

template <typename T>
void createConstantGlobalStructAndAddToParent(CodeGenModule &CGM, QualType Ty,
                                              ArrayRef<llvm::Constant *> Data,
                                              T &Parent) {
  const auto *RD = cast<RecordDecl>(Ty->getAsTagDecl());
  const CGRecordLayout &RL = CGM.getTypes().getCGRecordLayout(RD);
  ConstantStructBuilder Fields = Parent.beginStruct(RL.getLLVMType());
  buildStructValue(Fields, CGM, RD, RL, Data);
  Fields.finishAndAddTo(Parent);
}

Address CGOpenMPRuntime::getOrCreateDefaultLocation(unsigned Flags) {
  CharUnits Align = CGM.getContext().getTypeAlignInChars(IdentQTy);
  llvm::Value *Entry = OpenMPDefaultLocMap.lookup(Flags);
  if (!Entry) {
    if (!DefaultOpenMPPSource) {
      // Initialize default location for psource field of ident_t structure of
      // all ident_t objects. Format is ";file;function;line;column;;".
      // Taken from
      // http://llvm.org/svn/llvm-project/openmp/trunk/runtime/src/kmp_str.c
      DefaultOpenMPPSource =
          CGM.GetAddrOfConstantCString(";unknown;unknown;0;0;;").getPointer();
      DefaultOpenMPPSource =
          llvm::ConstantExpr::getPointerCast(DefaultOpenMPPSource, CGM.Int8PtrTy);
    }

    llvm::Constant *Data[] = {llvm::ConstantInt::getNullValue(CGM.Int32Ty),
                              llvm::ConstantInt::get(CGM.Int32Ty, Flags),
                              llvm::ConstantInt::getNullValue(CGM.Int32Ty),
                              llvm::ConstantInt::getNullValue(CGM.Int32Ty),
                              DefaultOpenMPPSource};
    llvm::GlobalValue *DefaultOpenMPLocation = createConstantGlobalStruct(
        CGM, IdentQTy, Data, "", llvm::GlobalValue::PrivateLinkage);
    DefaultOpenMPLocation->setUnnamedAddr(
        llvm::GlobalValue::UnnamedAddr::Global);

    OpenMPDefaultLocMap[Flags] = Entry = DefaultOpenMPLocation;
  }
  return Address(Entry, Align);
}

llvm::Value *CGOpenMPRuntime::emitUpdateLocation(CodeGenFunction &CGF,
                                                 SourceLocation Loc,
                                                 unsigned Flags) {
  Flags |= OMP_IDENT_KMPC;
  // If no debug info is generated - return global default location.
  if (CGM.getCodeGenOpts().getDebugInfo() == codegenoptions::NoDebugInfo ||
      Loc.isInvalid())
    return getOrCreateDefaultLocation(Flags).getPointer();

  assert(CGF.CurFn && "No function in current CodeGenFunction.");

  CharUnits Align = CGM.getContext().getTypeAlignInChars(IdentQTy);
  Address LocValue = Address::invalid();
  auto I = OpenMPLocThreadIDMap.find(CGF.CurFn);
  if (I != OpenMPLocThreadIDMap.end())
    LocValue = Address(I->second.DebugLoc, Align);

  // OpenMPLocThreadIDMap may have null DebugLoc and non-null ThreadID, if
  // GetOpenMPThreadID was called before this routine.
  if (!LocValue.isValid()) {
    // Generate "ident_t .kmpc_loc.addr;"
    Address AI = CGF.CreateMemTemp(IdentQTy, ".kmpc_loc.addr");
    auto &Elem = OpenMPLocThreadIDMap.FindAndConstruct(CGF.CurFn);
    Elem.second.DebugLoc = AI.getPointer();
    LocValue = AI;

    CGBuilderTy::InsertPointGuard IPG(CGF.Builder);
    CGF.Builder.SetInsertPoint(CGF.AllocaInsertPt);
    CGF.Builder.CreateMemCpy(LocValue, getOrCreateDefaultLocation(Flags),
                             CGF.getTypeSize(IdentQTy));
  }

  // char **psource = &.kmpc_loc_<flags>.addr.psource;
  LValue Base = CGF.MakeAddrLValue(LocValue, IdentQTy);
  auto Fields = cast<RecordDecl>(IdentQTy->getAsTagDecl())->field_begin();
  LValue PSource =
      CGF.EmitLValueForField(Base, *std::next(Fields, IdentField_PSource));

  llvm::Value *OMPDebugLoc = OpenMPDebugLocMap.lookup(Loc.getRawEncoding());
  if (OMPDebugLoc == nullptr) {
    SmallString<128> Buffer2;
    llvm::raw_svector_ostream OS2(Buffer2);
    // Build debug location
    PresumedLoc PLoc = CGF.getContext().getSourceManager().getPresumedLoc(Loc);
    OS2 << ";" << PLoc.getFilename() << ";";
    if (const auto *FD = dyn_cast_or_null<FunctionDecl>(CGF.CurFuncDecl))
      OS2 << FD->getQualifiedNameAsString();
    OS2 << ";" << PLoc.getLine() << ";" << PLoc.getColumn() << ";;";
    OMPDebugLoc = CGF.Builder.CreateGlobalStringPtr(OS2.str());
    OpenMPDebugLocMap[Loc.getRawEncoding()] = OMPDebugLoc;
  }
  // *psource = ";<File>;<Function>;<Line>;<Column>;;";
  CGF.EmitStoreOfScalar(OMPDebugLoc, PSource);

  // Our callers always pass this to a runtime function, so for
  // convenience, go ahead and return a naked pointer.
  return LocValue.getPointer();
}

llvm::Value *CGOpenMPRuntime::getThreadID(CodeGenFunction &CGF,
                                          SourceLocation Loc) {
  assert(CGF.CurFn && "No function in current CodeGenFunction.");

  llvm::Value *ThreadID = nullptr;
  // Check whether we've already cached a load of the thread id in this
  // function.
  auto I = OpenMPLocThreadIDMap.find(CGF.CurFn);
  if (I != OpenMPLocThreadIDMap.end()) {
    ThreadID = I->second.ThreadID;
    if (ThreadID != nullptr)
      return ThreadID;
  }
  // If exceptions are enabled, do not use parameter to avoid possible crash.
  if (!CGF.EHStack.requiresLandingPad() || !CGF.getLangOpts().Exceptions ||
      !CGF.getLangOpts().CXXExceptions ||
      CGF.Builder.GetInsertBlock() == CGF.AllocaInsertPt->getParent()) {
    if (auto *OMPRegionInfo =
            dyn_cast_or_null<CGOpenMPRegionInfo>(CGF.CapturedStmtInfo)) {
      if (OMPRegionInfo->getThreadIDVariable()) {
        // Check if this an outlined function with thread id passed as argument.
        LValue LVal = OMPRegionInfo->getThreadIDVariableLValue(CGF);
        ThreadID = CGF.EmitLoadOfScalar(LVal, Loc);
        // If value loaded in entry block, cache it and use it everywhere in
        // function.
        if (CGF.Builder.GetInsertBlock() == CGF.AllocaInsertPt->getParent()) {
          auto &Elem = OpenMPLocThreadIDMap.FindAndConstruct(CGF.CurFn);
          Elem.second.ThreadID = ThreadID;
        }
        return ThreadID;
      }
    }
  }

  // This is not an outlined function region - need to call __kmpc_int32
  // kmpc_global_thread_num(ident_t *loc).
  // Generate thread id value and cache this value for use across the
  // function.
  CGBuilderTy::InsertPointGuard IPG(CGF.Builder);
  CGF.Builder.SetInsertPoint(CGF.AllocaInsertPt);
  llvm::CallInst *Call = CGF.Builder.CreateCall(
      createRuntimeFunction(OMPRTL__kmpc_global_thread_num),
      emitUpdateLocation(CGF, Loc));
  Call->setCallingConv(CGF.getRuntimeCC());
  auto &Elem = OpenMPLocThreadIDMap.FindAndConstruct(CGF.CurFn);
  Elem.second.ThreadID = Call;
  return Call;
}

void CGOpenMPRuntime::functionFinished(CodeGenFunction &CGF) {
  assert(CGF.CurFn && "No function in current CodeGenFunction.");
  if (OpenMPLocThreadIDMap.count(CGF.CurFn))
    OpenMPLocThreadIDMap.erase(CGF.CurFn);
  if (FunctionUDRMap.count(CGF.CurFn) > 0) {
    for(auto *D : FunctionUDRMap[CGF.CurFn])
      UDRMap.erase(D);
    FunctionUDRMap.erase(CGF.CurFn);
  }
}

llvm::Type *CGOpenMPRuntime::getIdentTyPointerTy() {
  return IdentTy->getPointerTo();
}

llvm::Type *CGOpenMPRuntime::getKmpc_MicroPointerTy() {
  if (!Kmpc_MicroTy) {
    // Build void (*kmpc_micro)(kmp_int32 *global_tid, kmp_int32 *bound_tid,...)
    llvm::Type *MicroParams[] = {llvm::PointerType::getUnqual(CGM.Int32Ty),
                                 llvm::PointerType::getUnqual(CGM.Int32Ty)};
    Kmpc_MicroTy = llvm::FunctionType::get(CGM.VoidTy, MicroParams, true);
  }
  return llvm::PointerType::getUnqual(Kmpc_MicroTy);
}

llvm::Constant *
CGOpenMPRuntime::createRuntimeFunction(unsigned Function) {
  llvm::Constant *RTLFn = nullptr;
  switch (static_cast<OpenMPRTLFunction>(Function)) {
  case OMPRTL__kmpc_fork_call: {
    // Build void __kmpc_fork_call(ident_t *loc, kmp_int32 argc, kmpc_micro
    // microtask, ...);
    llvm::Type *TypeParams[] = {getIdentTyPointerTy(), CGM.Int32Ty,
                                getKmpc_MicroPointerTy()};
    auto *FnTy =
        llvm::FunctionType::get(CGM.VoidTy, TypeParams, /*isVarArg*/ true);
    RTLFn = CGM.CreateRuntimeFunction(FnTy, "__kmpc_fork_call");
    break;
  }
  case OMPRTL__kmpc_global_thread_num: {
    // Build kmp_int32 __kmpc_global_thread_num(ident_t *loc);
    llvm::Type *TypeParams[] = {getIdentTyPointerTy()};
    auto *FnTy =
        llvm::FunctionType::get(CGM.Int32Ty, TypeParams, /*isVarArg*/ false);
    RTLFn = CGM.CreateRuntimeFunction(FnTy, "__kmpc_global_thread_num");
    break;
  }
  case OMPRTL__kmpc_threadprivate_cached: {
    // Build void *__kmpc_threadprivate_cached(ident_t *loc,
    // kmp_int32 global_tid, void *data, size_t size, void ***cache);
    llvm::Type *TypeParams[] = {getIdentTyPointerTy(), CGM.Int32Ty,
                                CGM.VoidPtrTy, CGM.SizeTy,
                                CGM.VoidPtrTy->getPointerTo()->getPointerTo()};
    auto *FnTy =
        llvm::FunctionType::get(CGM.VoidPtrTy, TypeParams, /*isVarArg*/ false);
    RTLFn = CGM.CreateRuntimeFunction(FnTy, "__kmpc_threadprivate_cached");
    break;
  }
  case OMPRTL__kmpc_critical: {
    // Build void __kmpc_critical(ident_t *loc, kmp_int32 global_tid,
    // kmp_critical_name *crit);
    llvm::Type *TypeParams[] = {
        getIdentTyPointerTy(), CGM.Int32Ty,
        llvm::PointerType::getUnqual(KmpCriticalNameTy)};
    auto *FnTy =
        llvm::FunctionType::get(CGM.VoidTy, TypeParams, /*isVarArg*/ false);
    RTLFn = CGM.CreateRuntimeFunction(FnTy, "__kmpc_critical");
    break;
  }
  case OMPRTL__kmpc_critical_with_hint: {
    // Build void __kmpc_critical_with_hint(ident_t *loc, kmp_int32 global_tid,
    // kmp_critical_name *crit, uintptr_t hint);
    llvm::Type *TypeParams[] = {getIdentTyPointerTy(), CGM.Int32Ty,
                                llvm::PointerType::getUnqual(KmpCriticalNameTy),
                                CGM.IntPtrTy};
    auto *FnTy =
        llvm::FunctionType::get(CGM.VoidTy, TypeParams, /*isVarArg*/ false);
    RTLFn = CGM.CreateRuntimeFunction(FnTy, "__kmpc_critical_with_hint");
    break;
  }
  case OMPRTL__kmpc_threadprivate_register: {
    // Build void __kmpc_threadprivate_register(ident_t *, void *data,
    // kmpc_ctor ctor, kmpc_cctor cctor, kmpc_dtor dtor);
    // typedef void *(*kmpc_ctor)(void *);
    auto *KmpcCtorTy =
        llvm::FunctionType::get(CGM.VoidPtrTy, CGM.VoidPtrTy,
                                /*isVarArg*/ false)->getPointerTo();
    // typedef void *(*kmpc_cctor)(void *, void *);
    llvm::Type *KmpcCopyCtorTyArgs[] = {CGM.VoidPtrTy, CGM.VoidPtrTy};
    auto *KmpcCopyCtorTy =
        llvm::FunctionType::get(CGM.VoidPtrTy, KmpcCopyCtorTyArgs,
                                /*isVarArg*/ false)
            ->getPointerTo();
    // typedef void (*kmpc_dtor)(void *);
    auto *KmpcDtorTy =
        llvm::FunctionType::get(CGM.VoidTy, CGM.VoidPtrTy, /*isVarArg*/ false)
            ->getPointerTo();
    llvm::Type *FnTyArgs[] = {getIdentTyPointerTy(), CGM.VoidPtrTy, KmpcCtorTy,
                              KmpcCopyCtorTy, KmpcDtorTy};
    auto *FnTy = llvm::FunctionType::get(CGM.VoidTy, FnTyArgs,
                                        /*isVarArg*/ false);
    RTLFn = CGM.CreateRuntimeFunction(FnTy, "__kmpc_threadprivate_register");
    break;
  }
  case OMPRTL__kmpc_end_critical: {
    // Build void __kmpc_end_critical(ident_t *loc, kmp_int32 global_tid,
    // kmp_critical_name *crit);
    llvm::Type *TypeParams[] = {
        getIdentTyPointerTy(), CGM.Int32Ty,
        llvm::PointerType::getUnqual(KmpCriticalNameTy)};
    auto *FnTy =
        llvm::FunctionType::get(CGM.VoidTy, TypeParams, /*isVarArg*/ false);
    RTLFn = CGM.CreateRuntimeFunction(FnTy, "__kmpc_end_critical");
    break;
  }
  case OMPRTL__kmpc_cancel_barrier: {
    // Build kmp_int32 __kmpc_cancel_barrier(ident_t *loc, kmp_int32
    // global_tid);
    llvm::Type *TypeParams[] = {getIdentTyPointerTy(), CGM.Int32Ty};
    auto *FnTy =
        llvm::FunctionType::get(CGM.Int32Ty, TypeParams, /*isVarArg*/ false);
    RTLFn = CGM.CreateRuntimeFunction(FnTy, /*Name*/ "__kmpc_cancel_barrier");
    break;
  }
  case OMPRTL__kmpc_barrier: {
    // Build void __kmpc_barrier(ident_t *loc, kmp_int32 global_tid);
    llvm::Type *TypeParams[] = {getIdentTyPointerTy(), CGM.Int32Ty};
    auto *FnTy =
        llvm::FunctionType::get(CGM.VoidTy, TypeParams, /*isVarArg*/ false);
    RTLFn = CGM.CreateRuntimeFunction(FnTy, /*Name*/ "__kmpc_barrier");
    break;
  }
  case OMPRTL__kmpc_for_static_fini: {
    // Build void __kmpc_for_static_fini(ident_t *loc, kmp_int32 global_tid);
    llvm::Type *TypeParams[] = {getIdentTyPointerTy(), CGM.Int32Ty};
    auto *FnTy =
        llvm::FunctionType::get(CGM.VoidTy, TypeParams, /*isVarArg*/ false);
    RTLFn = CGM.CreateRuntimeFunction(FnTy, "__kmpc_for_static_fini");
    break;
  }
  case OMPRTL__kmpc_push_num_threads: {
    // Build void __kmpc_push_num_threads(ident_t *loc, kmp_int32 global_tid,
    // kmp_int32 num_threads)
    llvm::Type *TypeParams[] = {getIdentTyPointerTy(), CGM.Int32Ty,
                                CGM.Int32Ty};
    auto *FnTy =
        llvm::FunctionType::get(CGM.VoidTy, TypeParams, /*isVarArg*/ false);
    RTLFn = CGM.CreateRuntimeFunction(FnTy, "__kmpc_push_num_threads");
    break;
  }
  case OMPRTL__kmpc_serialized_parallel: {
    // Build void __kmpc_serialized_parallel(ident_t *loc, kmp_int32
    // global_tid);
    llvm::Type *TypeParams[] = {getIdentTyPointerTy(), CGM.Int32Ty};
    auto *FnTy =
        llvm::FunctionType::get(CGM.VoidTy, TypeParams, /*isVarArg*/ false);
    RTLFn = CGM.CreateRuntimeFunction(FnTy, "__kmpc_serialized_parallel");
    break;
  }
  case OMPRTL__kmpc_end_serialized_parallel: {
    // Build void __kmpc_end_serialized_parallel(ident_t *loc, kmp_int32
    // global_tid);
    llvm::Type *TypeParams[] = {getIdentTyPointerTy(), CGM.Int32Ty};
    auto *FnTy =
        llvm::FunctionType::get(CGM.VoidTy, TypeParams, /*isVarArg*/ false);
    RTLFn = CGM.CreateRuntimeFunction(FnTy, "__kmpc_end_serialized_parallel");
    break;
  }
  case OMPRTL__kmpc_flush: {
    // Build void __kmpc_flush(ident_t *loc);
    llvm::Type *TypeParams[] = {getIdentTyPointerTy()};
    auto *FnTy =
        llvm::FunctionType::get(CGM.VoidTy, TypeParams, /*isVarArg*/ false);
    RTLFn = CGM.CreateRuntimeFunction(FnTy, "__kmpc_flush");
    break;
  }
  case OMPRTL__kmpc_master: {
    // Build kmp_int32 __kmpc_master(ident_t *loc, kmp_int32 global_tid);
    llvm::Type *TypeParams[] = {getIdentTyPointerTy(), CGM.Int32Ty};
    auto *FnTy =
        llvm::FunctionType::get(CGM.Int32Ty, TypeParams, /*isVarArg=*/false);
    RTLFn = CGM.CreateRuntimeFunction(FnTy, /*Name=*/"__kmpc_master");
    break;
  }
  case OMPRTL__kmpc_end_master: {
    // Build void __kmpc_end_master(ident_t *loc, kmp_int32 global_tid);
    llvm::Type *TypeParams[] = {getIdentTyPointerTy(), CGM.Int32Ty};
    auto *FnTy =
        llvm::FunctionType::get(CGM.VoidTy, TypeParams, /*isVarArg=*/false);
    RTLFn = CGM.CreateRuntimeFunction(FnTy, /*Name=*/"__kmpc_end_master");
    break;
  }
  case OMPRTL__kmpc_omp_taskyield: {
    // Build kmp_int32 __kmpc_omp_taskyield(ident_t *, kmp_int32 global_tid,
    // int end_part);
    llvm::Type *TypeParams[] = {getIdentTyPointerTy(), CGM.Int32Ty, CGM.IntTy};
    auto *FnTy =
        llvm::FunctionType::get(CGM.Int32Ty, TypeParams, /*isVarArg=*/false);
    RTLFn = CGM.CreateRuntimeFunction(FnTy, /*Name=*/"__kmpc_omp_taskyield");
    break;
  }
  case OMPRTL__kmpc_single: {
    // Build kmp_int32 __kmpc_single(ident_t *loc, kmp_int32 global_tid);
    llvm::Type *TypeParams[] = {getIdentTyPointerTy(), CGM.Int32Ty};
    auto *FnTy =
        llvm::FunctionType::get(CGM.Int32Ty, TypeParams, /*isVarArg=*/false);
    RTLFn = CGM.CreateRuntimeFunction(FnTy, /*Name=*/"__kmpc_single");
    break;
  }
  case OMPRTL__kmpc_end_single: {
    // Build void __kmpc_end_single(ident_t *loc, kmp_int32 global_tid);
    llvm::Type *TypeParams[] = {getIdentTyPointerTy(), CGM.Int32Ty};
    auto *FnTy =
        llvm::FunctionType::get(CGM.VoidTy, TypeParams, /*isVarArg=*/false);
    RTLFn = CGM.CreateRuntimeFunction(FnTy, /*Name=*/"__kmpc_end_single");
    break;
  }
  case OMPRTL__kmpc_omp_task_alloc: {
    // Build kmp_task_t *__kmpc_omp_task_alloc(ident_t *, kmp_int32 gtid,
    // kmp_int32 flags, size_t sizeof_kmp_task_t, size_t sizeof_shareds,
    // kmp_routine_entry_t *task_entry);
    assert(KmpRoutineEntryPtrTy != nullptr &&
           "Type kmp_routine_entry_t must be created.");
    llvm::Type *TypeParams[] = {getIdentTyPointerTy(), CGM.Int32Ty, CGM.Int32Ty,
                                CGM.SizeTy, CGM.SizeTy, KmpRoutineEntryPtrTy};
    // Return void * and then cast to particular kmp_task_t type.
    auto *FnTy =
        llvm::FunctionType::get(CGM.VoidPtrTy, TypeParams, /*isVarArg=*/false);
    RTLFn = CGM.CreateRuntimeFunction(FnTy, /*Name=*/"__kmpc_omp_task_alloc");
    break;
  }
  case OMPRTL__kmpc_omp_task: {
    // Build kmp_int32 __kmpc_omp_task(ident_t *, kmp_int32 gtid, kmp_task_t
    // *new_task);
    llvm::Type *TypeParams[] = {getIdentTyPointerTy(), CGM.Int32Ty,
                                CGM.VoidPtrTy};
    auto *FnTy =
        llvm::FunctionType::get(CGM.Int32Ty, TypeParams, /*isVarArg=*/false);
    RTLFn = CGM.CreateRuntimeFunction(FnTy, /*Name=*/"__kmpc_omp_task");
    break;
  }
  case OMPRTL__kmpc_copyprivate: {
    // Build void __kmpc_copyprivate(ident_t *loc, kmp_int32 global_tid,
    // size_t cpy_size, void *cpy_data, void(*cpy_func)(void *, void *),
    // kmp_int32 didit);
    llvm::Type *CpyTypeParams[] = {CGM.VoidPtrTy, CGM.VoidPtrTy};
    auto *CpyFnTy =
        llvm::FunctionType::get(CGM.VoidTy, CpyTypeParams, /*isVarArg=*/false);
    llvm::Type *TypeParams[] = {getIdentTyPointerTy(), CGM.Int32Ty, CGM.SizeTy,
                                CGM.VoidPtrTy, CpyFnTy->getPointerTo(),
                                CGM.Int32Ty};
    auto *FnTy =
        llvm::FunctionType::get(CGM.VoidTy, TypeParams, /*isVarArg=*/false);
    RTLFn = CGM.CreateRuntimeFunction(FnTy, /*Name=*/"__kmpc_copyprivate");
    break;
  }
  case OMPRTL__kmpc_reduce: {
    // Build kmp_int32 __kmpc_reduce(ident_t *loc, kmp_int32 global_tid,
    // kmp_int32 num_vars, size_t reduce_size, void *reduce_data, void
    // (*reduce_func)(void *lhs_data, void *rhs_data), kmp_critical_name *lck);
    llvm::Type *ReduceTypeParams[] = {CGM.VoidPtrTy, CGM.VoidPtrTy};
    auto *ReduceFnTy = llvm::FunctionType::get(CGM.VoidTy, ReduceTypeParams,
                                               /*isVarArg=*/false);
    llvm::Type *TypeParams[] = {
        getIdentTyPointerTy(), CGM.Int32Ty, CGM.Int32Ty, CGM.SizeTy,
        CGM.VoidPtrTy, ReduceFnTy->getPointerTo(),
        llvm::PointerType::getUnqual(KmpCriticalNameTy)};
    auto *FnTy =
        llvm::FunctionType::get(CGM.Int32Ty, TypeParams, /*isVarArg=*/false);
    RTLFn = CGM.CreateRuntimeFunction(FnTy, /*Name=*/"__kmpc_reduce");
    break;
  }
  case OMPRTL__kmpc_reduce_nowait: {
    // Build kmp_int32 __kmpc_reduce_nowait(ident_t *loc, kmp_int32
    // global_tid, kmp_int32 num_vars, size_t reduce_size, void *reduce_data,
    // void (*reduce_func)(void *lhs_data, void *rhs_data), kmp_critical_name
    // *lck);
    llvm::Type *ReduceTypeParams[] = {CGM.VoidPtrTy, CGM.VoidPtrTy};
    auto *ReduceFnTy = llvm::FunctionType::get(CGM.VoidTy, ReduceTypeParams,
                                               /*isVarArg=*/false);
    llvm::Type *TypeParams[] = {
        getIdentTyPointerTy(), CGM.Int32Ty, CGM.Int32Ty, CGM.SizeTy,
        CGM.VoidPtrTy, ReduceFnTy->getPointerTo(),
        llvm::PointerType::getUnqual(KmpCriticalNameTy)};
    auto *FnTy =
        llvm::FunctionType::get(CGM.Int32Ty, TypeParams, /*isVarArg=*/false);
    RTLFn = CGM.CreateRuntimeFunction(FnTy, /*Name=*/"__kmpc_reduce_nowait");
    break;
  }
  case OMPRTL__kmpc_end_reduce: {
    // Build void __kmpc_end_reduce(ident_t *loc, kmp_int32 global_tid,
    // kmp_critical_name *lck);
    llvm::Type *TypeParams[] = {
        getIdentTyPointerTy(), CGM.Int32Ty,
        llvm::PointerType::getUnqual(KmpCriticalNameTy)};
    auto *FnTy =
        llvm::FunctionType::get(CGM.VoidTy, TypeParams, /*isVarArg=*/false);
    RTLFn = CGM.CreateRuntimeFunction(FnTy, /*Name=*/"__kmpc_end_reduce");
    break;
  }
  case OMPRTL__kmpc_end_reduce_nowait: {
    // Build __kmpc_end_reduce_nowait(ident_t *loc, kmp_int32 global_tid,
    // kmp_critical_name *lck);
    llvm::Type *TypeParams[] = {
        getIdentTyPointerTy(), CGM.Int32Ty,
        llvm::PointerType::getUnqual(KmpCriticalNameTy)};
    auto *FnTy =
        llvm::FunctionType::get(CGM.VoidTy, TypeParams, /*isVarArg=*/false);
    RTLFn =
        CGM.CreateRuntimeFunction(FnTy, /*Name=*/"__kmpc_end_reduce_nowait");
    break;
  }
  case OMPRTL__kmpc_omp_task_begin_if0: {
    // Build void __kmpc_omp_task(ident_t *, kmp_int32 gtid, kmp_task_t
    // *new_task);
    llvm::Type *TypeParams[] = {getIdentTyPointerTy(), CGM.Int32Ty,
                                CGM.VoidPtrTy};
    auto *FnTy =
        llvm::FunctionType::get(CGM.VoidTy, TypeParams, /*isVarArg=*/false);
    RTLFn =
        CGM.CreateRuntimeFunction(FnTy, /*Name=*/"__kmpc_omp_task_begin_if0");
    break;
  }
  case OMPRTL__kmpc_omp_task_complete_if0: {
    // Build void __kmpc_omp_task(ident_t *, kmp_int32 gtid, kmp_task_t
    // *new_task);
    llvm::Type *TypeParams[] = {getIdentTyPointerTy(), CGM.Int32Ty,
                                CGM.VoidPtrTy};
    auto *FnTy =
        llvm::FunctionType::get(CGM.VoidTy, TypeParams, /*isVarArg=*/false);
    RTLFn = CGM.CreateRuntimeFunction(FnTy,
                                      /*Name=*/"__kmpc_omp_task_complete_if0");
    break;
  }
  case OMPRTL__kmpc_ordered: {
    // Build void __kmpc_ordered(ident_t *loc, kmp_int32 global_tid);
    llvm::Type *TypeParams[] = {getIdentTyPointerTy(), CGM.Int32Ty};
    auto *FnTy =
        llvm::FunctionType::get(CGM.VoidTy, TypeParams, /*isVarArg=*/false);
    RTLFn = CGM.CreateRuntimeFunction(FnTy, "__kmpc_ordered");
    break;
  }
  case OMPRTL__kmpc_end_ordered: {
    // Build void __kmpc_end_ordered(ident_t *loc, kmp_int32 global_tid);
    llvm::Type *TypeParams[] = {getIdentTyPointerTy(), CGM.Int32Ty};
    auto *FnTy =
        llvm::FunctionType::get(CGM.VoidTy, TypeParams, /*isVarArg=*/false);
    RTLFn = CGM.CreateRuntimeFunction(FnTy, "__kmpc_end_ordered");
    break;
  }
  case OMPRTL__kmpc_omp_taskwait: {
    // Build kmp_int32 __kmpc_omp_taskwait(ident_t *loc, kmp_int32 global_tid);
    llvm::Type *TypeParams[] = {getIdentTyPointerTy(), CGM.Int32Ty};
    auto *FnTy =
        llvm::FunctionType::get(CGM.Int32Ty, TypeParams, /*isVarArg=*/false);
    RTLFn = CGM.CreateRuntimeFunction(FnTy, "__kmpc_omp_taskwait");
    break;
  }
  case OMPRTL__kmpc_taskgroup: {
    // Build void __kmpc_taskgroup(ident_t *loc, kmp_int32 global_tid);
    llvm::Type *TypeParams[] = {getIdentTyPointerTy(), CGM.Int32Ty};
    auto *FnTy =
        llvm::FunctionType::get(CGM.VoidTy, TypeParams, /*isVarArg=*/false);
    RTLFn = CGM.CreateRuntimeFunction(FnTy, "__kmpc_taskgroup");
    break;
  }
  case OMPRTL__kmpc_end_taskgroup: {
    // Build void __kmpc_end_taskgroup(ident_t *loc, kmp_int32 global_tid);
    llvm::Type *TypeParams[] = {getIdentTyPointerTy(), CGM.Int32Ty};
    auto *FnTy =
        llvm::FunctionType::get(CGM.VoidTy, TypeParams, /*isVarArg=*/false);
    RTLFn = CGM.CreateRuntimeFunction(FnTy, "__kmpc_end_taskgroup");
    break;
  }
  case OMPRTL__kmpc_push_proc_bind: {
    // Build void __kmpc_push_proc_bind(ident_t *loc, kmp_int32 global_tid,
    // int proc_bind)
    llvm::Type *TypeParams[] = {getIdentTyPointerTy(), CGM.Int32Ty, CGM.IntTy};
    auto *FnTy =
        llvm::FunctionType::get(CGM.VoidTy, TypeParams, /*isVarArg*/ false);
    RTLFn = CGM.CreateRuntimeFunction(FnTy, "__kmpc_push_proc_bind");
    break;
  }
  case OMPRTL__kmpc_omp_task_with_deps: {
    // Build kmp_int32 __kmpc_omp_task_with_deps(ident_t *, kmp_int32 gtid,
    // kmp_task_t *new_task, kmp_int32 ndeps, kmp_depend_info_t *dep_list,
    // kmp_int32 ndeps_noalias, kmp_depend_info_t *noalias_dep_list);
    llvm::Type *TypeParams[] = {
        getIdentTyPointerTy(), CGM.Int32Ty, CGM.VoidPtrTy, CGM.Int32Ty,
        CGM.VoidPtrTy,         CGM.Int32Ty, CGM.VoidPtrTy};
    auto *FnTy =
        llvm::FunctionType::get(CGM.Int32Ty, TypeParams, /*isVarArg=*/false);
    RTLFn =
        CGM.CreateRuntimeFunction(FnTy, /*Name=*/"__kmpc_omp_task_with_deps");
    break;
  }
  case OMPRTL__kmpc_omp_wait_deps: {
    // Build void __kmpc_omp_wait_deps(ident_t *, kmp_int32 gtid,
    // kmp_int32 ndeps, kmp_depend_info_t *dep_list, kmp_int32 ndeps_noalias,
    // kmp_depend_info_t *noalias_dep_list);
    llvm::Type *TypeParams[] = {getIdentTyPointerTy(), CGM.Int32Ty,
                                CGM.Int32Ty,           CGM.VoidPtrTy,
                                CGM.Int32Ty,           CGM.VoidPtrTy};
    auto *FnTy =
        llvm::FunctionType::get(CGM.VoidTy, TypeParams, /*isVarArg=*/false);
    RTLFn = CGM.CreateRuntimeFunction(FnTy, /*Name=*/"__kmpc_omp_wait_deps");
    break;
  }
  case OMPRTL__kmpc_cancellationpoint: {
    // Build kmp_int32 __kmpc_cancellationpoint(ident_t *loc, kmp_int32
    // global_tid, kmp_int32 cncl_kind)
    llvm::Type *TypeParams[] = {getIdentTyPointerTy(), CGM.Int32Ty, CGM.IntTy};
    auto *FnTy =
        llvm::FunctionType::get(CGM.Int32Ty, TypeParams, /*isVarArg*/ false);
    RTLFn = CGM.CreateRuntimeFunction(FnTy, "__kmpc_cancellationpoint");
    break;
  }
  case OMPRTL__kmpc_cancel: {
    // Build kmp_int32 __kmpc_cancel(ident_t *loc, kmp_int32 global_tid,
    // kmp_int32 cncl_kind)
    llvm::Type *TypeParams[] = {getIdentTyPointerTy(), CGM.Int32Ty, CGM.IntTy};
    auto *FnTy =
        llvm::FunctionType::get(CGM.Int32Ty, TypeParams, /*isVarArg*/ false);
    RTLFn = CGM.CreateRuntimeFunction(FnTy, "__kmpc_cancel");
    break;
  }
  case OMPRTL__kmpc_push_num_teams: {
    // Build void kmpc_push_num_teams (ident_t loc, kmp_int32 global_tid,
    // kmp_int32 num_teams, kmp_int32 num_threads)
    llvm::Type *TypeParams[] = {getIdentTyPointerTy(), CGM.Int32Ty, CGM.Int32Ty,
        CGM.Int32Ty};
    auto *FnTy =
        llvm::FunctionType::get(CGM.Int32Ty, TypeParams, /*isVarArg*/ false);
    RTLFn = CGM.CreateRuntimeFunction(FnTy, "__kmpc_push_num_teams");
    break;
  }
  case OMPRTL__kmpc_fork_teams: {
    // Build void __kmpc_fork_teams(ident_t *loc, kmp_int32 argc, kmpc_micro
    // microtask, ...);
    llvm::Type *TypeParams[] = {getIdentTyPointerTy(), CGM.Int32Ty,
                                getKmpc_MicroPointerTy()};
    auto *FnTy =
        llvm::FunctionType::get(CGM.VoidTy, TypeParams, /*isVarArg*/ true);
    RTLFn = CGM.CreateRuntimeFunction(FnTy, "__kmpc_fork_teams");
    break;
  }
  case OMPRTL__kmpc_taskloop: {
    // Build void __kmpc_taskloop(ident_t *loc, int gtid, kmp_task_t *task, int
    // if_val, kmp_uint64 *lb, kmp_uint64 *ub, kmp_int64 st, int nogroup, int
    // sched, kmp_uint64 grainsize, void *task_dup);
    llvm::Type *TypeParams[] = {getIdentTyPointerTy(),
                                CGM.IntTy,
                                CGM.VoidPtrTy,
                                CGM.IntTy,
                                CGM.Int64Ty->getPointerTo(),
                                CGM.Int64Ty->getPointerTo(),
                                CGM.Int64Ty,
                                CGM.IntTy,
                                CGM.IntTy,
                                CGM.Int64Ty,
                                CGM.VoidPtrTy};
    auto *FnTy =
        llvm::FunctionType::get(CGM.VoidTy, TypeParams, /*isVarArg=*/false);
    RTLFn = CGM.CreateRuntimeFunction(FnTy, /*Name=*/"__kmpc_taskloop");
    break;
  }
  case OMPRTL__kmpc_doacross_init: {
    // Build void __kmpc_doacross_init(ident_t *loc, kmp_int32 gtid, kmp_int32
    // num_dims, struct kmp_dim *dims);
    llvm::Type *TypeParams[] = {getIdentTyPointerTy(),
                                CGM.Int32Ty,
                                CGM.Int32Ty,
                                CGM.VoidPtrTy};
    auto *FnTy =
        llvm::FunctionType::get(CGM.VoidTy, TypeParams, /*isVarArg=*/false);
    RTLFn = CGM.CreateRuntimeFunction(FnTy, /*Name=*/"__kmpc_doacross_init");
    break;
  }
  case OMPRTL__kmpc_doacross_fini: {
    // Build void __kmpc_doacross_fini(ident_t *loc, kmp_int32 gtid);
    llvm::Type *TypeParams[] = {getIdentTyPointerTy(), CGM.Int32Ty};
    auto *FnTy =
        llvm::FunctionType::get(CGM.VoidTy, TypeParams, /*isVarArg=*/false);
    RTLFn = CGM.CreateRuntimeFunction(FnTy, /*Name=*/"__kmpc_doacross_fini");
    break;
  }
  case OMPRTL__kmpc_doacross_post: {
    // Build void __kmpc_doacross_post(ident_t *loc, kmp_int32 gtid, kmp_int64
    // *vec);
    llvm::Type *TypeParams[] = {getIdentTyPointerTy(), CGM.Int32Ty,
                                CGM.Int64Ty->getPointerTo()};
    auto *FnTy =
        llvm::FunctionType::get(CGM.VoidTy, TypeParams, /*isVarArg=*/false);
    RTLFn = CGM.CreateRuntimeFunction(FnTy, /*Name=*/"__kmpc_doacross_post");
    break;
  }
  case OMPRTL__kmpc_doacross_wait: {
    // Build void __kmpc_doacross_wait(ident_t *loc, kmp_int32 gtid, kmp_int64
    // *vec);
    llvm::Type *TypeParams[] = {getIdentTyPointerTy(), CGM.Int32Ty,
                                CGM.Int64Ty->getPointerTo()};
    auto *FnTy =
        llvm::FunctionType::get(CGM.VoidTy, TypeParams, /*isVarArg=*/false);
    RTLFn = CGM.CreateRuntimeFunction(FnTy, /*Name=*/"__kmpc_doacross_wait");
    break;
  }
  case OMPRTL__kmpc_task_reduction_init: {
    // Build void *__kmpc_task_reduction_init(int gtid, int num_data, void
    // *data);
    llvm::Type *TypeParams[] = {CGM.IntTy, CGM.IntTy, CGM.VoidPtrTy};
    auto *FnTy =
        llvm::FunctionType::get(CGM.VoidPtrTy, TypeParams, /*isVarArg=*/false);
    RTLFn =
        CGM.CreateRuntimeFunction(FnTy, /*Name=*/"__kmpc_task_reduction_init");
    break;
  }
  case OMPRTL__kmpc_task_reduction_get_th_data: {
    // Build void *__kmpc_task_reduction_get_th_data(int gtid, void *tg, void
    // *d);
    llvm::Type *TypeParams[] = {CGM.IntTy, CGM.VoidPtrTy, CGM.VoidPtrTy};
    auto *FnTy =
        llvm::FunctionType::get(CGM.VoidPtrTy, TypeParams, /*isVarArg=*/false);
    RTLFn = CGM.CreateRuntimeFunction(
        FnTy, /*Name=*/"__kmpc_task_reduction_get_th_data");
    break;
  }
  case OMPRTL__tgt_target: {
    // Build int32_t __tgt_target(int64_t device_id, void *host_ptr, int32_t
    // arg_num, void** args_base, void **args, size_t *arg_sizes, int64_t
    // *arg_types);
    llvm::Type *TypeParams[] = {CGM.Int64Ty,
                                CGM.VoidPtrTy,
                                CGM.Int32Ty,
                                CGM.VoidPtrPtrTy,
                                CGM.VoidPtrPtrTy,
                                CGM.SizeTy->getPointerTo(),
                                CGM.Int64Ty->getPointerTo()};
    auto *FnTy =
        llvm::FunctionType::get(CGM.Int32Ty, TypeParams, /*isVarArg*/ false);
    RTLFn = CGM.CreateRuntimeFunction(FnTy, "__tgt_target");
    break;
  }
  case OMPRTL__tgt_target_nowait: {
    // Build int32_t __tgt_target_nowait(int64_t device_id, void *host_ptr,
    // int32_t arg_num, void** args_base, void **args, size_t *arg_sizes,
    // int64_t *arg_types);
    llvm::Type *TypeParams[] = {CGM.Int64Ty,
                                CGM.VoidPtrTy,
                                CGM.Int32Ty,
                                CGM.VoidPtrPtrTy,
                                CGM.VoidPtrPtrTy,
                                CGM.SizeTy->getPointerTo(),
                                CGM.Int64Ty->getPointerTo()};
    auto *FnTy =
        llvm::FunctionType::get(CGM.Int32Ty, TypeParams, /*isVarArg*/ false);
    RTLFn = CGM.CreateRuntimeFunction(FnTy, "__tgt_target_nowait");
    break;
  }
  case OMPRTL__tgt_target_teams: {
    // Build int32_t __tgt_target_teams(int64_t device_id, void *host_ptr,
    // int32_t arg_num, void** args_base, void **args, size_t *arg_sizes,
    // int64_t *arg_types, int32_t num_teams, int32_t thread_limit);
    llvm::Type *TypeParams[] = {CGM.Int64Ty,
                                CGM.VoidPtrTy,
                                CGM.Int32Ty,
                                CGM.VoidPtrPtrTy,
                                CGM.VoidPtrPtrTy,
                                CGM.SizeTy->getPointerTo(),
                                CGM.Int64Ty->getPointerTo(),
                                CGM.Int32Ty,
                                CGM.Int32Ty};
    auto *FnTy =
        llvm::FunctionType::get(CGM.Int32Ty, TypeParams, /*isVarArg*/ false);
    RTLFn = CGM.CreateRuntimeFunction(FnTy, "__tgt_target_teams");
    break;
  }
  case OMPRTL__tgt_target_teams_nowait: {
    // Build int32_t __tgt_target_teams_nowait(int64_t device_id, void
    // *host_ptr, int32_t arg_num, void** args_base, void **args, size_t
    // *arg_sizes, int64_t *arg_types, int32_t num_teams, int32_t thread_limit);
    llvm::Type *TypeParams[] = {CGM.Int64Ty,
                                CGM.VoidPtrTy,
                                CGM.Int32Ty,
                                CGM.VoidPtrPtrTy,
                                CGM.VoidPtrPtrTy,
                                CGM.SizeTy->getPointerTo(),
                                CGM.Int64Ty->getPointerTo(),
                                CGM.Int32Ty,
                                CGM.Int32Ty};
    auto *FnTy =
        llvm::FunctionType::get(CGM.Int32Ty, TypeParams, /*isVarArg*/ false);
    RTLFn = CGM.CreateRuntimeFunction(FnTy, "__tgt_target_teams_nowait");
    break;
  }
  case OMPRTL__tgt_register_lib: {
    // Build void __tgt_register_lib(__tgt_bin_desc *desc);
    QualType ParamTy =
        CGM.getContext().getPointerType(getTgtBinaryDescriptorQTy());
    llvm::Type *TypeParams[] = {CGM.getTypes().ConvertTypeForMem(ParamTy)};
    auto *FnTy =
        llvm::FunctionType::get(CGM.Int32Ty, TypeParams, /*isVarArg*/ false);
    RTLFn = CGM.CreateRuntimeFunction(FnTy, "__tgt_register_lib");
    break;
  }
  case OMPRTL__tgt_unregister_lib: {
    // Build void __tgt_unregister_lib(__tgt_bin_desc *desc);
    QualType ParamTy =
        CGM.getContext().getPointerType(getTgtBinaryDescriptorQTy());
    llvm::Type *TypeParams[] = {CGM.getTypes().ConvertTypeForMem(ParamTy)};
    auto *FnTy =
        llvm::FunctionType::get(CGM.Int32Ty, TypeParams, /*isVarArg*/ false);
    RTLFn = CGM.CreateRuntimeFunction(FnTy, "__tgt_unregister_lib");
    break;
  }
  case OMPRTL__tgt_target_data_begin: {
    // Build void __tgt_target_data_begin(int64_t device_id, int32_t arg_num,
    // void** args_base, void **args, size_t *arg_sizes, int64_t *arg_types);
    llvm::Type *TypeParams[] = {CGM.Int64Ty,
                                CGM.Int32Ty,
                                CGM.VoidPtrPtrTy,
                                CGM.VoidPtrPtrTy,
                                CGM.SizeTy->getPointerTo(),
                                CGM.Int64Ty->getPointerTo()};
    auto *FnTy =
        llvm::FunctionType::get(CGM.VoidTy, TypeParams, /*isVarArg*/ false);
    RTLFn = CGM.CreateRuntimeFunction(FnTy, "__tgt_target_data_begin");
    break;
  }
  case OMPRTL__tgt_target_data_begin_nowait: {
    // Build void __tgt_target_data_begin_nowait(int64_t device_id, int32_t
    // arg_num, void** args_base, void **args, size_t *arg_sizes, int64_t
    // *arg_types);
    llvm::Type *TypeParams[] = {CGM.Int64Ty,
                                CGM.Int32Ty,
                                CGM.VoidPtrPtrTy,
                                CGM.VoidPtrPtrTy,
                                CGM.SizeTy->getPointerTo(),
                                CGM.Int64Ty->getPointerTo()};
    auto *FnTy =
        llvm::FunctionType::get(CGM.VoidTy, TypeParams, /*isVarArg=*/false);
    RTLFn = CGM.CreateRuntimeFunction(FnTy, "__tgt_target_data_begin_nowait");
    break;
  }
  case OMPRTL__tgt_target_data_end: {
    // Build void __tgt_target_data_end(int64_t device_id, int32_t arg_num,
    // void** args_base, void **args, size_t *arg_sizes, int64_t *arg_types);
    llvm::Type *TypeParams[] = {CGM.Int64Ty,
                                CGM.Int32Ty,
                                CGM.VoidPtrPtrTy,
                                CGM.VoidPtrPtrTy,
                                CGM.SizeTy->getPointerTo(),
                                CGM.Int64Ty->getPointerTo()};
    auto *FnTy =
        llvm::FunctionType::get(CGM.VoidTy, TypeParams, /*isVarArg*/ false);
    RTLFn = CGM.CreateRuntimeFunction(FnTy, "__tgt_target_data_end");
    break;
  }
  case OMPRTL__tgt_target_data_end_nowait: {
    // Build void __tgt_target_data_end_nowait(int64_t device_id, int32_t
    // arg_num, void** args_base, void **args, size_t *arg_sizes, int64_t
    // *arg_types);
    llvm::Type *TypeParams[] = {CGM.Int64Ty,
                                CGM.Int32Ty,
                                CGM.VoidPtrPtrTy,
                                CGM.VoidPtrPtrTy,
                                CGM.SizeTy->getPointerTo(),
                                CGM.Int64Ty->getPointerTo()};
    auto *FnTy =
        llvm::FunctionType::get(CGM.VoidTy, TypeParams, /*isVarArg=*/false);
    RTLFn = CGM.CreateRuntimeFunction(FnTy, "__tgt_target_data_end_nowait");
    break;
  }
  case OMPRTL__tgt_target_data_update: {
    // Build void __tgt_target_data_update(int64_t device_id, int32_t arg_num,
    // void** args_base, void **args, size_t *arg_sizes, int64_t *arg_types);
    llvm::Type *TypeParams[] = {CGM.Int64Ty,
                                CGM.Int32Ty,
                                CGM.VoidPtrPtrTy,
                                CGM.VoidPtrPtrTy,
                                CGM.SizeTy->getPointerTo(),
                                CGM.Int64Ty->getPointerTo()};
    auto *FnTy =
        llvm::FunctionType::get(CGM.VoidTy, TypeParams, /*isVarArg*/ false);
    RTLFn = CGM.CreateRuntimeFunction(FnTy, "__tgt_target_data_update");
    break;
  }
  case OMPRTL__tgt_target_data_update_nowait: {
    // Build void __tgt_target_data_update_nowait(int64_t device_id, int32_t
    // arg_num, void** args_base, void **args, size_t *arg_sizes, int64_t
    // *arg_types);
    llvm::Type *TypeParams[] = {CGM.Int64Ty,
                                CGM.Int32Ty,
                                CGM.VoidPtrPtrTy,
                                CGM.VoidPtrPtrTy,
                                CGM.SizeTy->getPointerTo(),
                                CGM.Int64Ty->getPointerTo()};
    auto *FnTy =
        llvm::FunctionType::get(CGM.VoidTy, TypeParams, /*isVarArg=*/false);
    RTLFn = CGM.CreateRuntimeFunction(FnTy, "__tgt_target_data_update_nowait");
    break;
  }
  }
  assert(RTLFn && "Unable to find OpenMP runtime function");
  return RTLFn;
}

llvm::Constant *CGOpenMPRuntime::createForStaticInitFunction(unsigned IVSize,
                                                             bool IVSigned) {
  assert((IVSize == 32 || IVSize == 64) &&
         "IV size is not compatible with the omp runtime");
  StringRef Name = IVSize == 32 ? (IVSigned ? "__kmpc_for_static_init_4"
                                            : "__kmpc_for_static_init_4u")
                                : (IVSigned ? "__kmpc_for_static_init_8"
                                            : "__kmpc_for_static_init_8u");
  llvm::Type *ITy = IVSize == 32 ? CGM.Int32Ty : CGM.Int64Ty;
  auto *PtrTy = llvm::PointerType::getUnqual(ITy);
  llvm::Type *TypeParams[] = {
    getIdentTyPointerTy(),                     // loc
    CGM.Int32Ty,                               // tid
    CGM.Int32Ty,                               // schedtype
    llvm::PointerType::getUnqual(CGM.Int32Ty), // p_lastiter
    PtrTy,                                     // p_lower
    PtrTy,                                     // p_upper
    PtrTy,                                     // p_stride
    ITy,                                       // incr
    ITy                                        // chunk
  };
  auto *FnTy =
      llvm::FunctionType::get(CGM.VoidTy, TypeParams, /*isVarArg*/ false);
  return CGM.CreateRuntimeFunction(FnTy, Name);
}

llvm::Constant *CGOpenMPRuntime::createDispatchInitFunction(unsigned IVSize,
                                                            bool IVSigned) {
  assert((IVSize == 32 || IVSize == 64) &&
         "IV size is not compatible with the omp runtime");
  StringRef Name =
      IVSize == 32
          ? (IVSigned ? "__kmpc_dispatch_init_4" : "__kmpc_dispatch_init_4u")
          : (IVSigned ? "__kmpc_dispatch_init_8" : "__kmpc_dispatch_init_8u");
  llvm::Type *ITy = IVSize == 32 ? CGM.Int32Ty : CGM.Int64Ty;
  llvm::Type *TypeParams[] = { getIdentTyPointerTy(), // loc
                               CGM.Int32Ty,           // tid
                               CGM.Int32Ty,           // schedtype
                               ITy,                   // lower
                               ITy,                   // upper
                               ITy,                   // stride
                               ITy                    // chunk
  };
  auto *FnTy =
      llvm::FunctionType::get(CGM.VoidTy, TypeParams, /*isVarArg*/ false);
  return CGM.CreateRuntimeFunction(FnTy, Name);
}

llvm::Constant *CGOpenMPRuntime::createDispatchFiniFunction(unsigned IVSize,
                                                            bool IVSigned) {
  assert((IVSize == 32 || IVSize == 64) &&
         "IV size is not compatible with the omp runtime");
  StringRef Name =
      IVSize == 32
          ? (IVSigned ? "__kmpc_dispatch_fini_4" : "__kmpc_dispatch_fini_4u")
          : (IVSigned ? "__kmpc_dispatch_fini_8" : "__kmpc_dispatch_fini_8u");
  llvm::Type *TypeParams[] = {
      getIdentTyPointerTy(), // loc
      CGM.Int32Ty,           // tid
  };
  auto *FnTy =
      llvm::FunctionType::get(CGM.VoidTy, TypeParams, /*isVarArg=*/false);
  return CGM.CreateRuntimeFunction(FnTy, Name);
}

llvm::Constant *CGOpenMPRuntime::createDispatchNextFunction(unsigned IVSize,
                                                            bool IVSigned) {
  assert((IVSize == 32 || IVSize == 64) &&
         "IV size is not compatible with the omp runtime");
  StringRef Name =
      IVSize == 32
          ? (IVSigned ? "__kmpc_dispatch_next_4" : "__kmpc_dispatch_next_4u")
          : (IVSigned ? "__kmpc_dispatch_next_8" : "__kmpc_dispatch_next_8u");
  llvm::Type *ITy = IVSize == 32 ? CGM.Int32Ty : CGM.Int64Ty;
  auto *PtrTy = llvm::PointerType::getUnqual(ITy);
  llvm::Type *TypeParams[] = {
    getIdentTyPointerTy(),                     // loc
    CGM.Int32Ty,                               // tid
    llvm::PointerType::getUnqual(CGM.Int32Ty), // p_lastiter
    PtrTy,                                     // p_lower
    PtrTy,                                     // p_upper
    PtrTy                                      // p_stride
  };
  auto *FnTy =
      llvm::FunctionType::get(CGM.Int32Ty, TypeParams, /*isVarArg*/ false);
  return CGM.CreateRuntimeFunction(FnTy, Name);
}

Address CGOpenMPRuntime::getAddrOfDeclareTargetLink(const VarDecl *VD) {
  if (CGM.getLangOpts().OpenMPSimd)
    return Address::invalid();
  llvm::Optional<OMPDeclareTargetDeclAttr::MapTypeTy> Res =
      isDeclareTargetDeclaration(VD);
  if (Res && *Res == OMPDeclareTargetDeclAttr::MT_Link) {
    SmallString<64> PtrName;
    {
      llvm::raw_svector_ostream OS(PtrName);
      OS << CGM.getMangledName(GlobalDecl(VD)) << "_decl_tgt_link_ptr";
    }
    llvm::Value *Ptr = CGM.getModule().getNamedValue(PtrName);
    if (!Ptr) {
      QualType PtrTy = CGM.getContext().getPointerType(VD->getType());
      Ptr = getOrCreateInternalVariable(CGM.getTypes().ConvertTypeForMem(PtrTy),
                                        PtrName);
      if (!CGM.getLangOpts().OpenMPIsDevice) {
        auto *GV = cast<llvm::GlobalVariable>(Ptr);
        GV->setLinkage(llvm::GlobalValue::ExternalLinkage);
        GV->setInitializer(CGM.GetAddrOfGlobal(VD));
      }
      CGM.addUsedGlobal(cast<llvm::GlobalValue>(Ptr));
      registerTargetGlobalVariable(VD, cast<llvm::Constant>(Ptr));
    }
    return Address(Ptr, CGM.getContext().getDeclAlign(VD));
  }
  return Address::invalid();
}

llvm::Constant *
CGOpenMPRuntime::getOrCreateThreadPrivateCache(const VarDecl *VD) {
  assert(!CGM.getLangOpts().OpenMPUseTLS ||
         !CGM.getContext().getTargetInfo().isTLSSupported());
  // Lookup the entry, lazily creating it if necessary.
  return getOrCreateInternalVariable(CGM.Int8PtrPtrTy,
                                     Twine(CGM.getMangledName(VD), ".cache."));
}

Address CGOpenMPRuntime::getAddrOfThreadPrivate(CodeGenFunction &CGF,
                                                const VarDecl *VD,
                                                Address VDAddr,
                                                SourceLocation Loc) {
  if (CGM.getLangOpts().OpenMPUseTLS &&
      CGM.getContext().getTargetInfo().isTLSSupported())
    return VDAddr;

  llvm::Type *VarTy = VDAddr.getElementType();
  llvm::Value *Args[] = {emitUpdateLocation(CGF, Loc), getThreadID(CGF, Loc),
                         CGF.Builder.CreatePointerCast(VDAddr.getPointer(),
                                                       CGM.Int8PtrTy),
                         CGM.getSize(CGM.GetTargetTypeStoreSize(VarTy)),
                         getOrCreateThreadPrivateCache(VD)};
  return Address(CGF.EmitRuntimeCall(
      createRuntimeFunction(OMPRTL__kmpc_threadprivate_cached), Args),
                 VDAddr.getAlignment());
}

void CGOpenMPRuntime::emitThreadPrivateVarInit(
    CodeGenFunction &CGF, Address VDAddr, llvm::Value *Ctor,
    llvm::Value *CopyCtor, llvm::Value *Dtor, SourceLocation Loc) {
  // Call kmp_int32 __kmpc_global_thread_num(&loc) to init OpenMP runtime
  // library.
  llvm::Value *OMPLoc = emitUpdateLocation(CGF, Loc);
  CGF.EmitRuntimeCall(createRuntimeFunction(OMPRTL__kmpc_global_thread_num),
                      OMPLoc);
  // Call __kmpc_threadprivate_register(&loc, &var, ctor, cctor/*NULL*/, dtor)
  // to register constructor/destructor for variable.
  llvm::Value *Args[] = {
      OMPLoc, CGF.Builder.CreatePointerCast(VDAddr.getPointer(), CGM.VoidPtrTy),
      Ctor, CopyCtor, Dtor};
  CGF.EmitRuntimeCall(
      createRuntimeFunction(OMPRTL__kmpc_threadprivate_register), Args);
}

llvm::Function *CGOpenMPRuntime::emitThreadPrivateVarDefinition(
    const VarDecl *VD, Address VDAddr, SourceLocation Loc,
    bool PerformInit, CodeGenFunction *CGF) {
  if (CGM.getLangOpts().OpenMPUseTLS &&
      CGM.getContext().getTargetInfo().isTLSSupported())
    return nullptr;

  VD = VD->getDefinition(CGM.getContext());
  if (VD && ThreadPrivateWithDefinition.count(VD) == 0) {
    ThreadPrivateWithDefinition.insert(VD);
    QualType ASTTy = VD->getType();

    llvm::Value *Ctor = nullptr, *CopyCtor = nullptr, *Dtor = nullptr;
    const Expr *Init = VD->getAnyInitializer();
    if (CGM.getLangOpts().CPlusPlus && PerformInit) {
      // Generate function that re-emits the declaration's initializer into the
      // threadprivate copy of the variable VD
      CodeGenFunction CtorCGF(CGM);
      FunctionArgList Args;
      ImplicitParamDecl Dst(CGM.getContext(), /*DC=*/nullptr, Loc,
                            /*Id=*/nullptr, CGM.getContext().VoidPtrTy,
                            ImplicitParamDecl::Other);
      Args.push_back(&Dst);

      const auto &FI = CGM.getTypes().arrangeBuiltinFunctionDeclaration(
          CGM.getContext().VoidPtrTy, Args);
      llvm::FunctionType *FTy = CGM.getTypes().GetFunctionType(FI);
      llvm::Function *Fn = CGM.CreateGlobalInitOrDestructFunction(
          FTy, ".__kmpc_global_ctor_.", FI, Loc);
      CtorCGF.StartFunction(GlobalDecl(), CGM.getContext().VoidPtrTy, Fn, FI,
                            Args, Loc, Loc);
      llvm::Value *ArgVal = CtorCGF.EmitLoadOfScalar(
          CtorCGF.GetAddrOfLocalVar(&Dst), /*Volatile=*/false,
          CGM.getContext().VoidPtrTy, Dst.getLocation());
      Address Arg = Address(ArgVal, VDAddr.getAlignment());
      Arg = CtorCGF.Builder.CreateElementBitCast(
          Arg, CtorCGF.ConvertTypeForMem(ASTTy));
      CtorCGF.EmitAnyExprToMem(Init, Arg, Init->getType().getQualifiers(),
                               /*IsInitializer=*/true);
      ArgVal = CtorCGF.EmitLoadOfScalar(
          CtorCGF.GetAddrOfLocalVar(&Dst), /*Volatile=*/false,
          CGM.getContext().VoidPtrTy, Dst.getLocation());
      CtorCGF.Builder.CreateStore(ArgVal, CtorCGF.ReturnValue);
      CtorCGF.FinishFunction();
      Ctor = Fn;
    }
    if (VD->getType().isDestructedType() != QualType::DK_none) {
      // Generate function that emits destructor call for the threadprivate copy
      // of the variable VD
      CodeGenFunction DtorCGF(CGM);
      FunctionArgList Args;
      ImplicitParamDecl Dst(CGM.getContext(), /*DC=*/nullptr, Loc,
                            /*Id=*/nullptr, CGM.getContext().VoidPtrTy,
                            ImplicitParamDecl::Other);
      Args.push_back(&Dst);

      const auto &FI = CGM.getTypes().arrangeBuiltinFunctionDeclaration(
          CGM.getContext().VoidTy, Args);
      llvm::FunctionType *FTy = CGM.getTypes().GetFunctionType(FI);
      llvm::Function *Fn = CGM.CreateGlobalInitOrDestructFunction(
          FTy, ".__kmpc_global_dtor_.", FI, Loc);
      auto NL = ApplyDebugLocation::CreateEmpty(DtorCGF);
      DtorCGF.StartFunction(GlobalDecl(), CGM.getContext().VoidTy, Fn, FI, Args,
                            Loc, Loc);
      // Create a scope with an artificial location for the body of this function.
      auto AL = ApplyDebugLocation::CreateArtificial(DtorCGF);
      llvm::Value *ArgVal = DtorCGF.EmitLoadOfScalar(
          DtorCGF.GetAddrOfLocalVar(&Dst),
          /*Volatile=*/false, CGM.getContext().VoidPtrTy, Dst.getLocation());
      DtorCGF.emitDestroy(Address(ArgVal, VDAddr.getAlignment()), ASTTy,
                          DtorCGF.getDestroyer(ASTTy.isDestructedType()),
                          DtorCGF.needsEHCleanup(ASTTy.isDestructedType()));
      DtorCGF.FinishFunction();
      Dtor = Fn;
    }
    // Do not emit init function if it is not required.
    if (!Ctor && !Dtor)
      return nullptr;

    llvm::Type *CopyCtorTyArgs[] = {CGM.VoidPtrTy, CGM.VoidPtrTy};
    auto *CopyCtorTy = llvm::FunctionType::get(CGM.VoidPtrTy, CopyCtorTyArgs,
                                               /*isVarArg=*/false)
                           ->getPointerTo();
    // Copying constructor for the threadprivate variable.
    // Must be NULL - reserved by runtime, but currently it requires that this
    // parameter is always NULL. Otherwise it fires assertion.
    CopyCtor = llvm::Constant::getNullValue(CopyCtorTy);
    if (Ctor == nullptr) {
      auto *CtorTy = llvm::FunctionType::get(CGM.VoidPtrTy, CGM.VoidPtrTy,
                                             /*isVarArg=*/false)
                         ->getPointerTo();
      Ctor = llvm::Constant::getNullValue(CtorTy);
    }
    if (Dtor == nullptr) {
      auto *DtorTy = llvm::FunctionType::get(CGM.VoidTy, CGM.VoidPtrTy,
                                             /*isVarArg=*/false)
                         ->getPointerTo();
      Dtor = llvm::Constant::getNullValue(DtorTy);
    }
    if (!CGF) {
      auto *InitFunctionTy =
          llvm::FunctionType::get(CGM.VoidTy, /*isVarArg*/ false);
      llvm::Function *InitFunction = CGM.CreateGlobalInitOrDestructFunction(
          InitFunctionTy, ".__omp_threadprivate_init_.",
          CGM.getTypes().arrangeNullaryFunction());
      CodeGenFunction InitCGF(CGM);
      FunctionArgList ArgList;
      InitCGF.StartFunction(GlobalDecl(), CGM.getContext().VoidTy, InitFunction,
                            CGM.getTypes().arrangeNullaryFunction(), ArgList,
                            Loc, Loc);
      emitThreadPrivateVarInit(InitCGF, VDAddr, Ctor, CopyCtor, Dtor, Loc);
      InitCGF.FinishFunction();
      return InitFunction;
    }
    emitThreadPrivateVarInit(*CGF, VDAddr, Ctor, CopyCtor, Dtor, Loc);
  }
  return nullptr;
}

/// \brief Obtain information that uniquely identifies a target entry. This
/// consists of the file and device IDs as well as line number associated with
/// the relevant entry source location.
static void getTargetEntryUniqueInfo(ASTContext &C, SourceLocation Loc,
                                     unsigned &DeviceID, unsigned &FileID,
                                     unsigned &LineNum) {

  SourceManager &SM = C.getSourceManager();

  // The loc should be always valid and have a file ID (the user cannot use
  // #pragma directives in macros)

  assert(Loc.isValid() && "Source location is expected to be always valid.");
  assert(Loc.isFileID() && "Source location is expected to refer to a file.");

  PresumedLoc PLoc = SM.getPresumedLoc(Loc);
  assert(PLoc.isValid() && "Source location is expected to be always valid.");

  llvm::sys::fs::UniqueID ID;
  if (llvm::sys::fs::getUniqueID(PLoc.getFilename(), ID))
    llvm_unreachable("Source file with target region no longer exists!");

  DeviceID = ID.getDevice();
  FileID = ID.getFile();
  LineNum = PLoc.getLine();
}

bool CGOpenMPRuntime::emitDeclareTargetVarDefinition(const VarDecl *VD,
                                                     llvm::GlobalVariable *Addr,
                                                     bool PerformInit) {
  Optional<OMPDeclareTargetDeclAttr::MapTypeTy> Res =
      isDeclareTargetDeclaration(VD);
  if (!Res || *Res == OMPDeclareTargetDeclAttr::MT_Link)
    return false;
  VD = VD->getDefinition(CGM.getContext());
  if (VD && !DeclareTargetWithDefinition.insert(VD).second)
    return CGM.getLangOpts().OpenMPIsDevice;

  QualType ASTTy = VD->getType();

  SourceLocation Loc = VD->getCanonicalDecl()->getLocStart();
  // Produce the unique prefix to identify the new target regions. We use
  // the source location of the variable declaration which we know to not
  // conflict with any target region.
  unsigned DeviceID;
  unsigned FileID;
  unsigned Line;
  getTargetEntryUniqueInfo(CGM.getContext(), Loc, DeviceID, FileID, Line);
  SmallString<128> Buffer, Out;
  {
    llvm::raw_svector_ostream OS(Buffer);
    OS << "__omp_offloading_" << llvm::format("_%x", DeviceID)
       << llvm::format("_%x_", FileID) << VD->getName() << "_l" << Line;
  }

  const Expr *Init = VD->getAnyInitializer();
  if (CGM.getLangOpts().CPlusPlus && PerformInit) {
    llvm::Constant *Ctor;
    llvm::Constant *ID;
    if (CGM.getLangOpts().OpenMPIsDevice) {
      // Generate function that re-emits the declaration's initializer into
      // the threadprivate copy of the variable VD
      CodeGenFunction CtorCGF(CGM);

      const CGFunctionInfo &FI = CGM.getTypes().arrangeNullaryFunction();
      llvm::FunctionType *FTy = CGM.getTypes().GetFunctionType(FI);
      llvm::Function *Fn = CGM.CreateGlobalInitOrDestructFunction(
          FTy, Twine(Buffer, "_ctor"), FI, Loc);
      auto NL = ApplyDebugLocation::CreateEmpty(CtorCGF);
      CtorCGF.StartFunction(GlobalDecl(), CGM.getContext().VoidTy, Fn, FI,
                            FunctionArgList(), Loc, Loc);
      auto AL = ApplyDebugLocation::CreateArtificial(CtorCGF);
      CtorCGF.EmitAnyExprToMem(Init,
                               Address(Addr, CGM.getContext().getDeclAlign(VD)),
                               Init->getType().getQualifiers(),
                               /*IsInitializer=*/true);
      CtorCGF.FinishFunction();
      Ctor = Fn;
      ID = llvm::ConstantExpr::getBitCast(Fn, CGM.Int8PtrTy);
    } else {
      Ctor = new llvm::GlobalVariable(
          CGM.getModule(), CGM.Int8Ty, /*isConstant=*/true,
          llvm::GlobalValue::PrivateLinkage,
          llvm::Constant::getNullValue(CGM.Int8Ty), Twine(Buffer, "_ctor"));
      ID = Ctor;
    }

    // Register the information for the entry associated with the constructor.
    Out.clear();
    OffloadEntriesInfoManager.registerTargetRegionEntryInfo(
        DeviceID, FileID, Twine(Buffer, "_ctor").toStringRef(Out), Line, Ctor,
        ID, OffloadEntriesInfoManagerTy::OMPTargetRegionEntryCtor);
  }
  if (VD->getType().isDestructedType() != QualType::DK_none) {
    llvm::Constant *Dtor;
    llvm::Constant *ID;
    if (CGM.getLangOpts().OpenMPIsDevice) {
      // Generate function that emits destructor call for the threadprivate
      // copy of the variable VD
      CodeGenFunction DtorCGF(CGM);

      const CGFunctionInfo &FI = CGM.getTypes().arrangeNullaryFunction();
      llvm::FunctionType *FTy = CGM.getTypes().GetFunctionType(FI);
      llvm::Function *Fn = CGM.CreateGlobalInitOrDestructFunction(
          FTy, Twine(Buffer, "_dtor"), FI, Loc);
      auto NL = ApplyDebugLocation::CreateEmpty(DtorCGF);
      DtorCGF.StartFunction(GlobalDecl(), CGM.getContext().VoidTy, Fn, FI,
                            FunctionArgList(), Loc, Loc);
      // Create a scope with an artificial location for the body of this
      // function.
      auto AL = ApplyDebugLocation::CreateArtificial(DtorCGF);
      DtorCGF.emitDestroy(Address(Addr, CGM.getContext().getDeclAlign(VD)),
                          ASTTy, DtorCGF.getDestroyer(ASTTy.isDestructedType()),
                          DtorCGF.needsEHCleanup(ASTTy.isDestructedType()));
      DtorCGF.FinishFunction();
      Dtor = Fn;
      ID = llvm::ConstantExpr::getBitCast(Fn, CGM.Int8PtrTy);
    } else {
      Dtor = new llvm::GlobalVariable(
          CGM.getModule(), CGM.Int8Ty, /*isConstant=*/true,
          llvm::GlobalValue::PrivateLinkage,
          llvm::Constant::getNullValue(CGM.Int8Ty), Twine(Buffer, "_dtor"));
      ID = Dtor;
    }
    // Register the information for the entry associated with the destructor.
    Out.clear();
    OffloadEntriesInfoManager.registerTargetRegionEntryInfo(
        DeviceID, FileID, Twine(Buffer, "_dtor").toStringRef(Out), Line, Dtor,
        ID, OffloadEntriesInfoManagerTy::OMPTargetRegionEntryDtor);
  }
  return CGM.getLangOpts().OpenMPIsDevice;
}

Address CGOpenMPRuntime::getAddrOfArtificialThreadPrivate(CodeGenFunction &CGF,
                                                          QualType VarType,
                                                          StringRef Name) {
  llvm::Twine VarName(Name, ".artificial.");
  llvm::Type *VarLVType = CGF.ConvertTypeForMem(VarType);
  llvm::Value *GAddr = getOrCreateInternalVariable(VarLVType, VarName);
  llvm::Value *Args[] = {
      emitUpdateLocation(CGF, SourceLocation()),
      getThreadID(CGF, SourceLocation()),
      CGF.Builder.CreatePointerBitCastOrAddrSpaceCast(GAddr, CGM.VoidPtrTy),
      CGF.Builder.CreateIntCast(CGF.getTypeSize(VarType), CGM.SizeTy,
                                /*IsSigned=*/false),
      getOrCreateInternalVariable(CGM.VoidPtrPtrTy, VarName + ".cache.")};
  return Address(
      CGF.Builder.CreatePointerBitCastOrAddrSpaceCast(
          CGF.EmitRuntimeCall(
              createRuntimeFunction(OMPRTL__kmpc_threadprivate_cached), Args),
          VarLVType->getPointerTo(/*AddrSpace=*/0)),
      CGM.getPointerAlign());
}

/// \brief Emits code for OpenMP 'if' clause using specified \a CodeGen
/// function. Here is the logic:
/// if (Cond) {
///   ThenGen();
/// } else {
///   ElseGen();
/// }
void CGOpenMPRuntime::emitOMPIfClause(CodeGenFunction &CGF, const Expr *Cond,
                                      const RegionCodeGenTy &ThenGen,
                                      const RegionCodeGenTy &ElseGen) {
  CodeGenFunction::LexicalScope ConditionScope(CGF, Cond->getSourceRange());

  // If the condition constant folds and can be elided, try to avoid emitting
  // the condition and the dead arm of the if/else.
  bool CondConstant;
  if (CGF.ConstantFoldsToSimpleInteger(Cond, CondConstant)) {
    if (CondConstant)
      ThenGen(CGF);
    else
      ElseGen(CGF);
    return;
  }

  // Otherwise, the condition did not fold, or we couldn't elide it.  Just
  // emit the conditional branch.
  llvm::BasicBlock *ThenBlock = CGF.createBasicBlock("omp_if.then");
  llvm::BasicBlock *ElseBlock = CGF.createBasicBlock("omp_if.else");
  llvm::BasicBlock *ContBlock = CGF.createBasicBlock("omp_if.end");
  CGF.EmitBranchOnBoolExpr(Cond, ThenBlock, ElseBlock, /*TrueCount=*/0);

  // Emit the 'then' code.
  CGF.EmitBlock(ThenBlock);
  ThenGen(CGF);
  CGF.EmitBranch(ContBlock);
  // Emit the 'else' code if present.
  // There is no need to emit line number for unconditional branch.
  (void)ApplyDebugLocation::CreateEmpty(CGF);
  CGF.EmitBlock(ElseBlock);
  ElseGen(CGF);
  // There is no need to emit line number for unconditional branch.
  (void)ApplyDebugLocation::CreateEmpty(CGF);
  CGF.EmitBranch(ContBlock);
  // Emit the continuation block for code after the if.
  CGF.EmitBlock(ContBlock, /*IsFinished=*/true);
}

void CGOpenMPRuntime::emitParallelCall(CodeGenFunction &CGF, SourceLocation Loc,
                                       llvm::Value *OutlinedFn,
                                       ArrayRef<llvm::Value *> CapturedVars,
                                       const Expr *IfCond) {
  if (!CGF.HaveInsertPoint())
    return;
  llvm::Value *RTLoc = emitUpdateLocation(CGF, Loc);
  auto &&ThenGen = [OutlinedFn, CapturedVars, RTLoc](CodeGenFunction &CGF,
                                                     PrePostActionTy &) {
    // Build call __kmpc_fork_call(loc, n, microtask, var1, .., varn);
    CGOpenMPRuntime &RT = CGF.CGM.getOpenMPRuntime();
    llvm::Value *Args[] = {
        RTLoc,
        CGF.Builder.getInt32(CapturedVars.size()), // Number of captured vars
        CGF.Builder.CreateBitCast(OutlinedFn, RT.getKmpc_MicroPointerTy())};
    llvm::SmallVector<llvm::Value *, 16> RealArgs;
    RealArgs.append(std::begin(Args), std::end(Args));
    RealArgs.append(CapturedVars.begin(), CapturedVars.end());

    llvm::Value *RTLFn = RT.createRuntimeFunction(OMPRTL__kmpc_fork_call);
    CGF.EmitRuntimeCall(RTLFn, RealArgs);
  };
  auto &&ElseGen = [OutlinedFn, CapturedVars, RTLoc, Loc](CodeGenFunction &CGF,
                                                          PrePostActionTy &) {
    CGOpenMPRuntime &RT = CGF.CGM.getOpenMPRuntime();
    llvm::Value *ThreadID = RT.getThreadID(CGF, Loc);
    // Build calls:
    // __kmpc_serialized_parallel(&Loc, GTid);
    llvm::Value *Args[] = {RTLoc, ThreadID};
    CGF.EmitRuntimeCall(
        RT.createRuntimeFunction(OMPRTL__kmpc_serialized_parallel), Args);

    // OutlinedFn(&GTid, &zero, CapturedStruct);
    Address ThreadIDAddr = RT.emitThreadIDAddress(CGF, Loc);
    Address ZeroAddr =
        CGF.CreateTempAlloca(CGF.Int32Ty, CharUnits::fromQuantity(4),
                             /*Name*/ ".zero.addr");
    CGF.InitTempAlloca(ZeroAddr, CGF.Builder.getInt32(/*C*/ 0));
    llvm::SmallVector<llvm::Value *, 16> OutlinedFnArgs;
    OutlinedFnArgs.push_back(ThreadIDAddr.getPointer());
    OutlinedFnArgs.push_back(ZeroAddr.getPointer());
    OutlinedFnArgs.append(CapturedVars.begin(), CapturedVars.end());
    RT.emitOutlinedFunctionCall(CGF, Loc, OutlinedFn, OutlinedFnArgs);

    // __kmpc_end_serialized_parallel(&Loc, GTid);
    llvm::Value *EndArgs[] = {RT.emitUpdateLocation(CGF, Loc), ThreadID};
    CGF.EmitRuntimeCall(
        RT.createRuntimeFunction(OMPRTL__kmpc_end_serialized_parallel),
        EndArgs);
  };
  if (IfCond) {
    emitOMPIfClause(CGF, IfCond, ThenGen, ElseGen);
  } else {
    RegionCodeGenTy ThenRCG(ThenGen);
    ThenRCG(CGF);
  }
}

// If we're inside an (outlined) parallel region, use the region info's
// thread-ID variable (it is passed in a first argument of the outlined function
// as "kmp_int32 *gtid"). Otherwise, if we're not inside parallel region, but in
// regular serial code region, get thread ID by calling kmp_int32
// kmpc_global_thread_num(ident_t *loc), stash this thread ID in a temporary and
// return the address of that temp.
Address CGOpenMPRuntime::emitThreadIDAddress(CodeGenFunction &CGF,
                                             SourceLocation Loc) {
  if (auto *OMPRegionInfo =
          dyn_cast_or_null<CGOpenMPRegionInfo>(CGF.CapturedStmtInfo))
    if (OMPRegionInfo->getThreadIDVariable())
      return OMPRegionInfo->getThreadIDVariableLValue(CGF).getAddress();

  llvm::Value *ThreadID = getThreadID(CGF, Loc);
  QualType Int32Ty =
      CGF.getContext().getIntTypeForBitwidth(/*DestWidth*/ 32, /*Signed*/ true);
  Address ThreadIDTemp = CGF.CreateMemTemp(Int32Ty, /*Name*/ ".threadid_temp.");
  CGF.EmitStoreOfScalar(ThreadID,
                        CGF.MakeAddrLValue(ThreadIDTemp, Int32Ty));

  return ThreadIDTemp;
}

llvm::Constant *
CGOpenMPRuntime::getOrCreateInternalVariable(llvm::Type *Ty,
                                             const llvm::Twine &Name) {
  SmallString<256> Buffer;
  llvm::raw_svector_ostream Out(Buffer);
  Out << Name;
  StringRef RuntimeName = Out.str();
  auto &Elem = *InternalVars.try_emplace(RuntimeName, nullptr).first;
  if (Elem.second) {
    assert(Elem.second->getType()->getPointerElementType() == Ty &&
           "OMP internal variable has different type than requested");
    return &*Elem.second;
  }

  return Elem.second = new llvm::GlobalVariable(
             CGM.getModule(), Ty, /*IsConstant*/ false,
             llvm::GlobalValue::CommonLinkage, llvm::Constant::getNullValue(Ty),
             Elem.first());
}

llvm::Value *CGOpenMPRuntime::getCriticalRegionLock(StringRef CriticalName) {
  llvm::Twine Name(".gomp_critical_user_", CriticalName);
  return getOrCreateInternalVariable(KmpCriticalNameTy, Name.concat(".var"));
}

namespace {
/// Common pre(post)-action for different OpenMP constructs.
class CommonActionTy final : public PrePostActionTy {
  llvm::Value *EnterCallee;
  ArrayRef<llvm::Value *> EnterArgs;
  llvm::Value *ExitCallee;
  ArrayRef<llvm::Value *> ExitArgs;
  bool Conditional;
  llvm::BasicBlock *ContBlock = nullptr;

public:
  CommonActionTy(llvm::Value *EnterCallee, ArrayRef<llvm::Value *> EnterArgs,
                 llvm::Value *ExitCallee, ArrayRef<llvm::Value *> ExitArgs,
                 bool Conditional = false)
      : EnterCallee(EnterCallee), EnterArgs(EnterArgs), ExitCallee(ExitCallee),
        ExitArgs(ExitArgs), Conditional(Conditional) {}
  void Enter(CodeGenFunction &CGF) override {
    llvm::Value *EnterRes = CGF.EmitRuntimeCall(EnterCallee, EnterArgs);
    if (Conditional) {
      llvm::Value *CallBool = CGF.Builder.CreateIsNotNull(EnterRes);
      auto *ThenBlock = CGF.createBasicBlock("omp_if.then");
      ContBlock = CGF.createBasicBlock("omp_if.end");
      // Generate the branch (If-stmt)
      CGF.Builder.CreateCondBr(CallBool, ThenBlock, ContBlock);
      CGF.EmitBlock(ThenBlock);
    }
  }
  void Done(CodeGenFunction &CGF) {
    // Emit the rest of blocks/branches
    CGF.EmitBranch(ContBlock);
    CGF.EmitBlock(ContBlock, true);
  }
  void Exit(CodeGenFunction &CGF) override {
    CGF.EmitRuntimeCall(ExitCallee, ExitArgs);
  }
};
} // anonymous namespace

void CGOpenMPRuntime::emitCriticalRegion(CodeGenFunction &CGF,
                                         StringRef CriticalName,
                                         const RegionCodeGenTy &CriticalOpGen,
                                         SourceLocation Loc, const Expr *Hint) {
  // __kmpc_critical[_with_hint](ident_t *, gtid, Lock[, hint]);
  // CriticalOpGen();
  // __kmpc_end_critical(ident_t *, gtid, Lock);
  // Prepare arguments and build a call to __kmpc_critical
  if (!CGF.HaveInsertPoint())
    return;
  llvm::Value *Args[] = {emitUpdateLocation(CGF, Loc), getThreadID(CGF, Loc),
                         getCriticalRegionLock(CriticalName)};
  llvm::SmallVector<llvm::Value *, 4> EnterArgs(std::begin(Args),
                                                std::end(Args));
  if (Hint) {
    EnterArgs.push_back(CGF.Builder.CreateIntCast(
        CGF.EmitScalarExpr(Hint), CGM.IntPtrTy, /*isSigned=*/false));
  }
  CommonActionTy Action(
      createRuntimeFunction(Hint ? OMPRTL__kmpc_critical_with_hint
                                 : OMPRTL__kmpc_critical),
      EnterArgs, createRuntimeFunction(OMPRTL__kmpc_end_critical), Args);
  CriticalOpGen.setAction(Action);
  emitInlinedDirective(CGF, OMPD_critical, CriticalOpGen);
}

void CGOpenMPRuntime::emitMasterRegion(CodeGenFunction &CGF,
                                       const RegionCodeGenTy &MasterOpGen,
                                       SourceLocation Loc) {
  if (!CGF.HaveInsertPoint())
    return;
  // if(__kmpc_master(ident_t *, gtid)) {
  //   MasterOpGen();
  //   __kmpc_end_master(ident_t *, gtid);
  // }
  // Prepare arguments and build a call to __kmpc_master
  llvm::Value *Args[] = {emitUpdateLocation(CGF, Loc), getThreadID(CGF, Loc)};
  CommonActionTy Action(createRuntimeFunction(OMPRTL__kmpc_master), Args,
                        createRuntimeFunction(OMPRTL__kmpc_end_master), Args,
                        /*Conditional=*/true);
  MasterOpGen.setAction(Action);
  emitInlinedDirective(CGF, OMPD_master, MasterOpGen);
  Action.Done(CGF);
}

void CGOpenMPRuntime::emitTaskyieldCall(CodeGenFunction &CGF,
                                        SourceLocation Loc) {
  if (!CGF.HaveInsertPoint())
    return;
  // Build call __kmpc_omp_taskyield(loc, thread_id, 0);
  llvm::Value *Args[] = {
      emitUpdateLocation(CGF, Loc), getThreadID(CGF, Loc),
      llvm::ConstantInt::get(CGM.IntTy, /*V=*/0, /*isSigned=*/true)};
  CGF.EmitRuntimeCall(createRuntimeFunction(OMPRTL__kmpc_omp_taskyield), Args);
  if (auto *Region = dyn_cast_or_null<CGOpenMPRegionInfo>(CGF.CapturedStmtInfo))
    Region->emitUntiedSwitch(CGF);
}

void CGOpenMPRuntime::emitTaskgroupRegion(CodeGenFunction &CGF,
                                          const RegionCodeGenTy &TaskgroupOpGen,
                                          SourceLocation Loc) {
  if (!CGF.HaveInsertPoint())
    return;
  // __kmpc_taskgroup(ident_t *, gtid);
  // TaskgroupOpGen();
  // __kmpc_end_taskgroup(ident_t *, gtid);
  // Prepare arguments and build a call to __kmpc_taskgroup
  llvm::Value *Args[] = {emitUpdateLocation(CGF, Loc), getThreadID(CGF, Loc)};
  CommonActionTy Action(createRuntimeFunction(OMPRTL__kmpc_taskgroup), Args,
                        createRuntimeFunction(OMPRTL__kmpc_end_taskgroup),
                        Args);
  TaskgroupOpGen.setAction(Action);
  emitInlinedDirective(CGF, OMPD_taskgroup, TaskgroupOpGen);
}

/// Given an array of pointers to variables, project the address of a
/// given variable.
static Address emitAddrOfVarFromArray(CodeGenFunction &CGF, Address Array,
                                      unsigned Index, const VarDecl *Var) {
  // Pull out the pointer to the variable.
  Address PtrAddr =
      CGF.Builder.CreateConstArrayGEP(Array, Index, CGF.getPointerSize());
  llvm::Value *Ptr = CGF.Builder.CreateLoad(PtrAddr);

  Address Addr = Address(Ptr, CGF.getContext().getDeclAlign(Var));
  Addr = CGF.Builder.CreateElementBitCast(
      Addr, CGF.ConvertTypeForMem(Var->getType()));
  return Addr;
}

static llvm::Value *emitCopyprivateCopyFunction(
    CodeGenModule &CGM, llvm::Type *ArgsType,
    ArrayRef<const Expr *> CopyprivateVars, ArrayRef<const Expr *> DestExprs,
    ArrayRef<const Expr *> SrcExprs, ArrayRef<const Expr *> AssignmentOps,
    SourceLocation Loc) {
  ASTContext &C = CGM.getContext();
  // void copy_func(void *LHSArg, void *RHSArg);
  FunctionArgList Args;
  ImplicitParamDecl LHSArg(C, /*DC=*/nullptr, Loc, /*Id=*/nullptr, C.VoidPtrTy,
                           ImplicitParamDecl::Other);
  ImplicitParamDecl RHSArg(C, /*DC=*/nullptr, Loc, /*Id=*/nullptr, C.VoidPtrTy,
                           ImplicitParamDecl::Other);
  Args.push_back(&LHSArg);
  Args.push_back(&RHSArg);
  const auto &CGFI =
      CGM.getTypes().arrangeBuiltinFunctionDeclaration(C.VoidTy, Args);
  auto *Fn = llvm::Function::Create(
      CGM.getTypes().GetFunctionType(CGFI), llvm::GlobalValue::InternalLinkage,
      ".omp.copyprivate.copy_func", &CGM.getModule());
  CGM.SetInternalFunctionAttributes(GlobalDecl(), Fn, CGFI);
  Fn->setDoesNotRecurse();
  CodeGenFunction CGF(CGM);
  CGF.StartFunction(GlobalDecl(), C.VoidTy, Fn, CGFI, Args, Loc, Loc);
  // Dest = (void*[n])(LHSArg);
  // Src = (void*[n])(RHSArg);
  Address LHS(CGF.Builder.CreatePointerBitCastOrAddrSpaceCast(
      CGF.Builder.CreateLoad(CGF.GetAddrOfLocalVar(&LHSArg)),
      ArgsType), CGF.getPointerAlign());
  Address RHS(CGF.Builder.CreatePointerBitCastOrAddrSpaceCast(
      CGF.Builder.CreateLoad(CGF.GetAddrOfLocalVar(&RHSArg)),
      ArgsType), CGF.getPointerAlign());
  // *(Type0*)Dst[0] = *(Type0*)Src[0];
  // *(Type1*)Dst[1] = *(Type1*)Src[1];
  // ...
  // *(Typen*)Dst[n] = *(Typen*)Src[n];
  for (unsigned I = 0, E = AssignmentOps.size(); I < E; ++I) {
    const auto *DestVar =
        cast<VarDecl>(cast<DeclRefExpr>(DestExprs[I])->getDecl());
    Address DestAddr = emitAddrOfVarFromArray(CGF, LHS, I, DestVar);

    const auto *SrcVar =
        cast<VarDecl>(cast<DeclRefExpr>(SrcExprs[I])->getDecl());
    Address SrcAddr = emitAddrOfVarFromArray(CGF, RHS, I, SrcVar);

    const auto *VD = cast<DeclRefExpr>(CopyprivateVars[I])->getDecl();
    QualType Type = VD->getType();
    CGF.EmitOMPCopy(Type, DestAddr, SrcAddr, DestVar, SrcVar, AssignmentOps[I]);
  }
  CGF.FinishFunction();
  return Fn;
}

void CGOpenMPRuntime::emitSingleRegion(CodeGenFunction &CGF,
                                       const RegionCodeGenTy &SingleOpGen,
                                       SourceLocation Loc,
                                       ArrayRef<const Expr *> CopyprivateVars,
                                       ArrayRef<const Expr *> SrcExprs,
                                       ArrayRef<const Expr *> DstExprs,
                                       ArrayRef<const Expr *> AssignmentOps) {
  if (!CGF.HaveInsertPoint())
    return;
  assert(CopyprivateVars.size() == SrcExprs.size() &&
         CopyprivateVars.size() == DstExprs.size() &&
         CopyprivateVars.size() == AssignmentOps.size());
  ASTContext &C = CGM.getContext();
  // int32 did_it = 0;
  // if(__kmpc_single(ident_t *, gtid)) {
  //   SingleOpGen();
  //   __kmpc_end_single(ident_t *, gtid);
  //   did_it = 1;
  // }
  // call __kmpc_copyprivate(ident_t *, gtid, <buf_size>, <copyprivate list>,
  // <copy_func>, did_it);

  Address DidIt = Address::invalid();
  if (!CopyprivateVars.empty()) {
    // int32 did_it = 0;
    QualType KmpInt32Ty =
        C.getIntTypeForBitwidth(/*DestWidth=*/32, /*Signed=*/1);
    DidIt = CGF.CreateMemTemp(KmpInt32Ty, ".omp.copyprivate.did_it");
    CGF.Builder.CreateStore(CGF.Builder.getInt32(0), DidIt);
  }
  // Prepare arguments and build a call to __kmpc_single
  llvm::Value *Args[] = {emitUpdateLocation(CGF, Loc), getThreadID(CGF, Loc)};
  CommonActionTy Action(createRuntimeFunction(OMPRTL__kmpc_single), Args,
                        createRuntimeFunction(OMPRTL__kmpc_end_single), Args,
                        /*Conditional=*/true);
  SingleOpGen.setAction(Action);
  emitInlinedDirective(CGF, OMPD_single, SingleOpGen);
  if (DidIt.isValid()) {
    // did_it = 1;
    CGF.Builder.CreateStore(CGF.Builder.getInt32(1), DidIt);
  }
  Action.Done(CGF);
  // call __kmpc_copyprivate(ident_t *, gtid, <buf_size>, <copyprivate list>,
  // <copy_func>, did_it);
  if (DidIt.isValid()) {
    llvm::APInt ArraySize(/*unsigned int numBits=*/32, CopyprivateVars.size());
    QualType CopyprivateArrayTy =
        C.getConstantArrayType(C.VoidPtrTy, ArraySize, ArrayType::Normal,
                               /*IndexTypeQuals=*/0);
    // Create a list of all private variables for copyprivate.
    Address CopyprivateList =
        CGF.CreateMemTemp(CopyprivateArrayTy, ".omp.copyprivate.cpr_list");
    for (unsigned I = 0, E = CopyprivateVars.size(); I < E; ++I) {
      Address Elem = CGF.Builder.CreateConstArrayGEP(
          CopyprivateList, I, CGF.getPointerSize());
      CGF.Builder.CreateStore(
          CGF.Builder.CreatePointerBitCastOrAddrSpaceCast(
              CGF.EmitLValue(CopyprivateVars[I]).getPointer(), CGF.VoidPtrTy),
          Elem);
    }
    // Build function that copies private values from single region to all other
    // threads in the corresponding parallel region.
    llvm::Value *CpyFn = emitCopyprivateCopyFunction(
        CGM, CGF.ConvertTypeForMem(CopyprivateArrayTy)->getPointerTo(),
        CopyprivateVars, SrcExprs, DstExprs, AssignmentOps, Loc);
    llvm::Value *BufSize = CGF.getTypeSize(CopyprivateArrayTy);
    Address CL =
      CGF.Builder.CreatePointerBitCastOrAddrSpaceCast(CopyprivateList,
                                                      CGF.VoidPtrTy);
    llvm::Value *DidItVal = CGF.Builder.CreateLoad(DidIt);
    llvm::Value *Args[] = {
        emitUpdateLocation(CGF, Loc), // ident_t *<loc>
        getThreadID(CGF, Loc),        // i32 <gtid>
        BufSize,                      // size_t <buf_size>
        CL.getPointer(),              // void *<copyprivate list>
        CpyFn,                        // void (*) (void *, void *) <copy_func>
        DidItVal                      // i32 did_it
    };
    CGF.EmitRuntimeCall(createRuntimeFunction(OMPRTL__kmpc_copyprivate), Args);
  }
}

void CGOpenMPRuntime::emitOrderedRegion(CodeGenFunction &CGF,
                                        const RegionCodeGenTy &OrderedOpGen,
                                        SourceLocation Loc, bool IsThreads) {
  if (!CGF.HaveInsertPoint())
    return;
  // __kmpc_ordered(ident_t *, gtid);
  // OrderedOpGen();
  // __kmpc_end_ordered(ident_t *, gtid);
  // Prepare arguments and build a call to __kmpc_ordered
  if (IsThreads) {
    llvm::Value *Args[] = {emitUpdateLocation(CGF, Loc), getThreadID(CGF, Loc)};
    CommonActionTy Action(createRuntimeFunction(OMPRTL__kmpc_ordered), Args,
                          createRuntimeFunction(OMPRTL__kmpc_end_ordered),
                          Args);
    OrderedOpGen.setAction(Action);
    emitInlinedDirective(CGF, OMPD_ordered, OrderedOpGen);
    return;
  }
  emitInlinedDirective(CGF, OMPD_ordered, OrderedOpGen);
}

void CGOpenMPRuntime::emitBarrierCall(CodeGenFunction &CGF, SourceLocation Loc,
                                      OpenMPDirectiveKind Kind, bool EmitChecks,
                                      bool ForceSimpleCall) {
  if (!CGF.HaveInsertPoint())
    return;
  // Build call __kmpc_cancel_barrier(loc, thread_id);
  // Build call __kmpc_barrier(loc, thread_id);
  unsigned Flags;
  if (Kind == OMPD_for)
    Flags = OMP_IDENT_BARRIER_IMPL_FOR;
  else if (Kind == OMPD_sections)
    Flags = OMP_IDENT_BARRIER_IMPL_SECTIONS;
  else if (Kind == OMPD_single)
    Flags = OMP_IDENT_BARRIER_IMPL_SINGLE;
  else if (Kind == OMPD_barrier)
    Flags = OMP_IDENT_BARRIER_EXPL;
  else
    Flags = OMP_IDENT_BARRIER_IMPL;
  // Build call __kmpc_cancel_barrier(loc, thread_id) or __kmpc_barrier(loc,
  // thread_id);
  llvm::Value *Args[] = {emitUpdateLocation(CGF, Loc, Flags),
                         getThreadID(CGF, Loc)};
  if (auto *OMPRegionInfo =
          dyn_cast_or_null<CGOpenMPRegionInfo>(CGF.CapturedStmtInfo)) {
    if (!ForceSimpleCall && OMPRegionInfo->hasCancel()) {
      llvm::Value *Result = CGF.EmitRuntimeCall(
          createRuntimeFunction(OMPRTL__kmpc_cancel_barrier), Args);
      if (EmitChecks) {
        // if (__kmpc_cancel_barrier()) {
        //   exit from construct;
        // }
        llvm::BasicBlock *ExitBB = CGF.createBasicBlock(".cancel.exit");
        llvm::BasicBlock *ContBB = CGF.createBasicBlock(".cancel.continue");
        llvm::Value *Cmp = CGF.Builder.CreateIsNotNull(Result);
        CGF.Builder.CreateCondBr(Cmp, ExitBB, ContBB);
        CGF.EmitBlock(ExitBB);
        //   exit from construct;
        CodeGenFunction::JumpDest CancelDestination =
            CGF.getOMPCancelDestination(OMPRegionInfo->getDirectiveKind());
        CGF.EmitBranchThroughCleanup(CancelDestination);
        CGF.EmitBlock(ContBB, /*IsFinished=*/true);
      }
      return;
    }
  }
  CGF.EmitRuntimeCall(createRuntimeFunction(OMPRTL__kmpc_barrier), Args);
}

/// \brief Map the OpenMP loop schedule to the runtime enumeration.
static OpenMPSchedType getRuntimeSchedule(OpenMPScheduleClauseKind ScheduleKind,
                                          bool Chunked, bool Ordered) {
  switch (ScheduleKind) {
  case OMPC_SCHEDULE_static:
    return Chunked ? (Ordered ? OMP_ord_static_chunked : OMP_sch_static_chunked)
                   : (Ordered ? OMP_ord_static : OMP_sch_static);
  case OMPC_SCHEDULE_dynamic:
    return Ordered ? OMP_ord_dynamic_chunked : OMP_sch_dynamic_chunked;
  case OMPC_SCHEDULE_guided:
    return Ordered ? OMP_ord_guided_chunked : OMP_sch_guided_chunked;
  case OMPC_SCHEDULE_runtime:
    return Ordered ? OMP_ord_runtime : OMP_sch_runtime;
  case OMPC_SCHEDULE_auto:
    return Ordered ? OMP_ord_auto : OMP_sch_auto;
  case OMPC_SCHEDULE_unknown:
    assert(!Chunked && "chunk was specified but schedule kind not known");
    return Ordered ? OMP_ord_static : OMP_sch_static;
  }
  llvm_unreachable("Unexpected runtime schedule");
}

/// \brief Map the OpenMP distribute schedule to the runtime enumeration.
static OpenMPSchedType
getRuntimeSchedule(OpenMPDistScheduleClauseKind ScheduleKind, bool Chunked) {
  // only static is allowed for dist_schedule
  return Chunked ? OMP_dist_sch_static_chunked : OMP_dist_sch_static;
}

bool CGOpenMPRuntime::isStaticNonchunked(OpenMPScheduleClauseKind ScheduleKind,
                                         bool Chunked) const {
  OpenMPSchedType Schedule =
      getRuntimeSchedule(ScheduleKind, Chunked, /*Ordered=*/false);
  return Schedule == OMP_sch_static;
}

bool CGOpenMPRuntime::isStaticNonchunked(
    OpenMPDistScheduleClauseKind ScheduleKind, bool Chunked) const {
  OpenMPSchedType Schedule = getRuntimeSchedule(ScheduleKind, Chunked);
  return Schedule == OMP_dist_sch_static;
}


bool CGOpenMPRuntime::isDynamic(OpenMPScheduleClauseKind ScheduleKind) const {
  OpenMPSchedType Schedule =
      getRuntimeSchedule(ScheduleKind, /*Chunked=*/false, /*Ordered=*/false);
  assert(Schedule != OMP_sch_static_chunked && "cannot be chunked here");
  return Schedule != OMP_sch_static;
}

static int addMonoNonMonoModifier(OpenMPSchedType Schedule,
                                  OpenMPScheduleClauseModifier M1,
                                  OpenMPScheduleClauseModifier M2) {
  int Modifier = 0;
  switch (M1) {
  case OMPC_SCHEDULE_MODIFIER_monotonic:
    Modifier = OMP_sch_modifier_monotonic;
    break;
  case OMPC_SCHEDULE_MODIFIER_nonmonotonic:
    Modifier = OMP_sch_modifier_nonmonotonic;
    break;
  case OMPC_SCHEDULE_MODIFIER_simd:
    if (Schedule == OMP_sch_static_chunked)
      Schedule = OMP_sch_static_balanced_chunked;
    break;
  case OMPC_SCHEDULE_MODIFIER_last:
  case OMPC_SCHEDULE_MODIFIER_unknown:
    break;
  }
  switch (M2) {
  case OMPC_SCHEDULE_MODIFIER_monotonic:
    Modifier = OMP_sch_modifier_monotonic;
    break;
  case OMPC_SCHEDULE_MODIFIER_nonmonotonic:
    Modifier = OMP_sch_modifier_nonmonotonic;
    break;
  case OMPC_SCHEDULE_MODIFIER_simd:
    if (Schedule == OMP_sch_static_chunked)
      Schedule = OMP_sch_static_balanced_chunked;
    break;
  case OMPC_SCHEDULE_MODIFIER_last:
  case OMPC_SCHEDULE_MODIFIER_unknown:
    break;
  }
  return Schedule | Modifier;
}

void CGOpenMPRuntime::emitForDispatchInit(
    CodeGenFunction &CGF, SourceLocation Loc,
    const OpenMPScheduleTy &ScheduleKind, unsigned IVSize, bool IVSigned,
    bool Ordered, const DispatchRTInput &DispatchValues) {
  if (!CGF.HaveInsertPoint())
    return;
  OpenMPSchedType Schedule = getRuntimeSchedule(
      ScheduleKind.Schedule, DispatchValues.Chunk != nullptr, Ordered);
  assert(Ordered ||
         (Schedule != OMP_sch_static && Schedule != OMP_sch_static_chunked &&
          Schedule != OMP_ord_static && Schedule != OMP_ord_static_chunked &&
          Schedule != OMP_sch_static_balanced_chunked));
  // Call __kmpc_dispatch_init(
  //          ident_t *loc, kmp_int32 tid, kmp_int32 schedule,
  //          kmp_int[32|64] lower, kmp_int[32|64] upper,
  //          kmp_int[32|64] stride, kmp_int[32|64] chunk);

  // If the Chunk was not specified in the clause - use default value 1.
  llvm::Value *Chunk = DispatchValues.Chunk ? DispatchValues.Chunk
                                            : CGF.Builder.getIntN(IVSize, 1);
  llvm::Value *Args[] = {
      emitUpdateLocation(CGF, Loc), getThreadID(CGF, Loc),
      CGF.Builder.getInt32(addMonoNonMonoModifier(
          Schedule, ScheduleKind.M1, ScheduleKind.M2)), // Schedule type
      DispatchValues.LB,                                // Lower
      DispatchValues.UB,                                // Upper
      CGF.Builder.getIntN(IVSize, 1),                   // Stride
      Chunk                                             // Chunk
  };
  CGF.EmitRuntimeCall(createDispatchInitFunction(IVSize, IVSigned), Args);
}

static void emitForStaticInitCall(
    CodeGenFunction &CGF, llvm::Value *UpdateLocation, llvm::Value *ThreadId,
    llvm::Constant *ForStaticInitFunction, OpenMPSchedType Schedule,
    OpenMPScheduleClauseModifier M1, OpenMPScheduleClauseModifier M2,
    const CGOpenMPRuntime::StaticRTInput &Values) {
  if (!CGF.HaveInsertPoint())
    return;

  assert(!Values.Ordered);
  assert(Schedule == OMP_sch_static || Schedule == OMP_sch_static_chunked ||
         Schedule == OMP_sch_static_balanced_chunked ||
         Schedule == OMP_ord_static || Schedule == OMP_ord_static_chunked ||
         Schedule == OMP_dist_sch_static ||
         Schedule == OMP_dist_sch_static_chunked);

  // Call __kmpc_for_static_init(
  //          ident_t *loc, kmp_int32 tid, kmp_int32 schedtype,
  //          kmp_int32 *p_lastiter, kmp_int[32|64] *p_lower,
  //          kmp_int[32|64] *p_upper, kmp_int[32|64] *p_stride,
  //          kmp_int[32|64] incr, kmp_int[32|64] chunk);
  llvm::Value *Chunk = Values.Chunk;
  if (Chunk == nullptr) {
    assert((Schedule == OMP_sch_static || Schedule == OMP_ord_static ||
            Schedule == OMP_dist_sch_static) &&
           "expected static non-chunked schedule");
    // If the Chunk was not specified in the clause - use default value 1.
    Chunk = CGF.Builder.getIntN(Values.IVSize, 1);
  } else {
    assert((Schedule == OMP_sch_static_chunked ||
            Schedule == OMP_sch_static_balanced_chunked ||
            Schedule == OMP_ord_static_chunked ||
            Schedule == OMP_dist_sch_static_chunked) &&
           "expected static chunked schedule");
  }
  llvm::Value *Args[] = {
      UpdateLocation,
      ThreadId,
      CGF.Builder.getInt32(addMonoNonMonoModifier(Schedule, M1,
                                                  M2)), // Schedule type
      Values.IL.getPointer(),                           // &isLastIter
      Values.LB.getPointer(),                           // &LB
      Values.UB.getPointer(),                           // &UB
      Values.ST.getPointer(),                           // &Stride
      CGF.Builder.getIntN(Values.IVSize, 1),            // Incr
      Chunk                                             // Chunk
  };
  CGF.EmitRuntimeCall(ForStaticInitFunction, Args);
}

void CGOpenMPRuntime::emitForStaticInit(CodeGenFunction &CGF,
                                        SourceLocation Loc,
                                        OpenMPDirectiveKind DKind,
                                        const OpenMPScheduleTy &ScheduleKind,
                                        const StaticRTInput &Values) {
  OpenMPSchedType ScheduleNum = getRuntimeSchedule(
      ScheduleKind.Schedule, Values.Chunk != nullptr, Values.Ordered);
  assert(isOpenMPWorksharingDirective(DKind) &&
         "Expected loop-based or sections-based directive.");
  llvm::Value *UpdatedLocation = emitUpdateLocation(CGF, Loc,
                                             isOpenMPLoopDirective(DKind)
                                                 ? OMP_IDENT_WORK_LOOP
                                                 : OMP_IDENT_WORK_SECTIONS);
  llvm::Value *ThreadId = getThreadID(CGF, Loc);
  llvm::Constant *StaticInitFunction =
      createForStaticInitFunction(Values.IVSize, Values.IVSigned);
  emitForStaticInitCall(CGF, UpdatedLocation, ThreadId, StaticInitFunction,
                        ScheduleNum, ScheduleKind.M1, ScheduleKind.M2, Values);
}

void CGOpenMPRuntime::emitDistributeStaticInit(
    CodeGenFunction &CGF, SourceLocation Loc,
    OpenMPDistScheduleClauseKind SchedKind,
    const CGOpenMPRuntime::StaticRTInput &Values) {
  OpenMPSchedType ScheduleNum =
      getRuntimeSchedule(SchedKind, Values.Chunk != nullptr);
  llvm::Value *UpdatedLocation =
      emitUpdateLocation(CGF, Loc, OMP_IDENT_WORK_DISTRIBUTE);
  llvm::Value *ThreadId = getThreadID(CGF, Loc);
  llvm::Constant *StaticInitFunction =
      createForStaticInitFunction(Values.IVSize, Values.IVSigned);
  emitForStaticInitCall(CGF, UpdatedLocation, ThreadId, StaticInitFunction,
                        ScheduleNum, OMPC_SCHEDULE_MODIFIER_unknown,
                        OMPC_SCHEDULE_MODIFIER_unknown, Values);
}

void CGOpenMPRuntime::emitForStaticFinish(CodeGenFunction &CGF,
                                          SourceLocation Loc,
                                          OpenMPDirectiveKind DKind) {
  if (!CGF.HaveInsertPoint())
    return;
  // Call __kmpc_for_static_fini(ident_t *loc, kmp_int32 tid);
  llvm::Value *Args[] = {
      emitUpdateLocation(CGF, Loc,
                         isOpenMPDistributeDirective(DKind)
                             ? OMP_IDENT_WORK_DISTRIBUTE
                             : isOpenMPLoopDirective(DKind)
                                   ? OMP_IDENT_WORK_LOOP
                                   : OMP_IDENT_WORK_SECTIONS),
      getThreadID(CGF, Loc)};
  CGF.EmitRuntimeCall(createRuntimeFunction(OMPRTL__kmpc_for_static_fini),
                      Args);
}

void CGOpenMPRuntime::emitForOrderedIterationEnd(CodeGenFunction &CGF,
                                                 SourceLocation Loc,
                                                 unsigned IVSize,
                                                 bool IVSigned) {
  if (!CGF.HaveInsertPoint())
    return;
  // Call __kmpc_for_dynamic_fini_(4|8)[u](ident_t *loc, kmp_int32 tid);
  llvm::Value *Args[] = {emitUpdateLocation(CGF, Loc), getThreadID(CGF, Loc)};
  CGF.EmitRuntimeCall(createDispatchFiniFunction(IVSize, IVSigned), Args);
}

llvm::Value *CGOpenMPRuntime::emitForNext(CodeGenFunction &CGF,
                                          SourceLocation Loc, unsigned IVSize,
                                          bool IVSigned, Address IL,
                                          Address LB, Address UB,
                                          Address ST) {
  // Call __kmpc_dispatch_next(
  //          ident_t *loc, kmp_int32 tid, kmp_int32 *p_lastiter,
  //          kmp_int[32|64] *p_lower, kmp_int[32|64] *p_upper,
  //          kmp_int[32|64] *p_stride);
  llvm::Value *Args[] = {
      emitUpdateLocation(CGF, Loc),
      getThreadID(CGF, Loc),
      IL.getPointer(), // &isLastIter
      LB.getPointer(), // &Lower
      UB.getPointer(), // &Upper
      ST.getPointer()  // &Stride
  };
  llvm::Value *Call =
      CGF.EmitRuntimeCall(createDispatchNextFunction(IVSize, IVSigned), Args);
  return CGF.EmitScalarConversion(
      Call, CGF.getContext().getIntTypeForBitwidth(32, /*Signed=*/1),
      CGF.getContext().BoolTy, Loc);
}

void CGOpenMPRuntime::emitNumThreadsClause(CodeGenFunction &CGF,
                                           llvm::Value *NumThreads,
                                           SourceLocation Loc) {
  if (!CGF.HaveInsertPoint())
    return;
  // Build call __kmpc_push_num_threads(&loc, global_tid, num_threads)
  llvm::Value *Args[] = {
      emitUpdateLocation(CGF, Loc), getThreadID(CGF, Loc),
      CGF.Builder.CreateIntCast(NumThreads, CGF.Int32Ty, /*isSigned*/ true)};
  CGF.EmitRuntimeCall(createRuntimeFunction(OMPRTL__kmpc_push_num_threads),
                      Args);
}

void CGOpenMPRuntime::emitProcBindClause(CodeGenFunction &CGF,
                                         OpenMPProcBindClauseKind ProcBind,
                                         SourceLocation Loc) {
  if (!CGF.HaveInsertPoint())
    return;
  // Constants for proc bind value accepted by the runtime.
  enum ProcBindTy {
    ProcBindFalse = 0,
    ProcBindTrue,
    ProcBindMaster,
    ProcBindClose,
    ProcBindSpread,
    ProcBindIntel,
    ProcBindDefault
  } RuntimeProcBind;
  switch (ProcBind) {
  case OMPC_PROC_BIND_master:
    RuntimeProcBind = ProcBindMaster;
    break;
  case OMPC_PROC_BIND_close:
    RuntimeProcBind = ProcBindClose;
    break;
  case OMPC_PROC_BIND_spread:
    RuntimeProcBind = ProcBindSpread;
    break;
  case OMPC_PROC_BIND_unknown:
    llvm_unreachable("Unsupported proc_bind value.");
  }
  // Build call __kmpc_push_proc_bind(&loc, global_tid, proc_bind)
  llvm::Value *Args[] = {
      emitUpdateLocation(CGF, Loc), getThreadID(CGF, Loc),
      llvm::ConstantInt::get(CGM.IntTy, RuntimeProcBind, /*isSigned=*/true)};
  CGF.EmitRuntimeCall(createRuntimeFunction(OMPRTL__kmpc_push_proc_bind), Args);
}

void CGOpenMPRuntime::emitFlush(CodeGenFunction &CGF, ArrayRef<const Expr *>,
                                SourceLocation Loc) {
  if (!CGF.HaveInsertPoint())
    return;
  // Build call void __kmpc_flush(ident_t *loc)
  CGF.EmitRuntimeCall(createRuntimeFunction(OMPRTL__kmpc_flush),
                      emitUpdateLocation(CGF, Loc));
}

namespace {
/// \brief Indexes of fields for type kmp_task_t.
enum KmpTaskTFields {
  /// \brief List of shared variables.
  KmpTaskTShareds,
  /// \brief Task routine.
  KmpTaskTRoutine,
  /// \brief Partition id for the untied tasks.
  KmpTaskTPartId,
  /// Function with call of destructors for private variables.
  Data1,
  /// Task priority.
  Data2,
  /// (Taskloops only) Lower bound.
  KmpTaskTLowerBound,
  /// (Taskloops only) Upper bound.
  KmpTaskTUpperBound,
  /// (Taskloops only) Stride.
  KmpTaskTStride,
  /// (Taskloops only) Is last iteration flag.
  KmpTaskTLastIter,
  /// (Taskloops only) Reduction data.
  KmpTaskTReductions,
};
} // anonymous namespace

bool CGOpenMPRuntime::OffloadEntriesInfoManagerTy::empty() const {
  return OffloadEntriesTargetRegion.empty() &&
         OffloadEntriesDeviceGlobalVar.empty();
}

/// \brief Initialize target region entry.
void CGOpenMPRuntime::OffloadEntriesInfoManagerTy::
    initializeTargetRegionEntryInfo(unsigned DeviceID, unsigned FileID,
                                    StringRef ParentName, unsigned LineNum,
                                    unsigned Order) {
  assert(CGM.getLangOpts().OpenMPIsDevice && "Initialization of entries is "
                                             "only required for the device "
                                             "code generation.");
  OffloadEntriesTargetRegion[DeviceID][FileID][ParentName][LineNum] =
      OffloadEntryInfoTargetRegion(Order, /*Addr=*/nullptr, /*ID=*/nullptr,
                                   OMPTargetRegionEntryTargetRegion);
  ++OffloadingEntriesNum;
}

void CGOpenMPRuntime::OffloadEntriesInfoManagerTy::
    registerTargetRegionEntryInfo(unsigned DeviceID, unsigned FileID,
                                  StringRef ParentName, unsigned LineNum,
                                  llvm::Constant *Addr, llvm::Constant *ID,
                                  OMPTargetRegionEntryKind Flags) {
  // If we are emitting code for a target, the entry is already initialized,
  // only has to be registered.
  if (CGM.getLangOpts().OpenMPIsDevice) {
    assert(hasTargetRegionEntryInfo(DeviceID, FileID, ParentName, LineNum) &&
           "Entry must exist.");
    auto &Entry =
        OffloadEntriesTargetRegion[DeviceID][FileID][ParentName][LineNum];
    assert(Entry.isValid() && "Entry not initialized!");
    Entry.setAddress(Addr);
    Entry.setID(ID);
    Entry.setFlags(Flags);
  } else {
    OffloadEntryInfoTargetRegion Entry(OffloadingEntriesNum, Addr, ID, Flags);
    OffloadEntriesTargetRegion[DeviceID][FileID][ParentName][LineNum] = Entry;
    ++OffloadingEntriesNum;
  }
}

bool CGOpenMPRuntime::OffloadEntriesInfoManagerTy::hasTargetRegionEntryInfo(
    unsigned DeviceID, unsigned FileID, StringRef ParentName,
    unsigned LineNum) const {
  auto PerDevice = OffloadEntriesTargetRegion.find(DeviceID);
  if (PerDevice == OffloadEntriesTargetRegion.end())
    return false;
  auto PerFile = PerDevice->second.find(FileID);
  if (PerFile == PerDevice->second.end())
    return false;
  auto PerParentName = PerFile->second.find(ParentName);
  if (PerParentName == PerFile->second.end())
    return false;
  auto PerLine = PerParentName->second.find(LineNum);
  if (PerLine == PerParentName->second.end())
    return false;
  // Fail if this entry is already registered.
  if (PerLine->second.getAddress() || PerLine->second.getID())
    return false;
  return true;
}

void CGOpenMPRuntime::OffloadEntriesInfoManagerTy::actOnTargetRegionEntriesInfo(
    const OffloadTargetRegionEntryInfoActTy &Action) {
  // Scan all target region entries and perform the provided action.
  for (const auto &D : OffloadEntriesTargetRegion)
    for (const auto &F : D.second)
      for (const auto &P : F.second)
        for (const auto &L : P.second)
          Action(D.first, F.first, P.first(), L.first, L.second);
}

void CGOpenMPRuntime::OffloadEntriesInfoManagerTy::
    initializeDeviceGlobalVarEntryInfo(StringRef Name,
                                       OMPTargetGlobalVarEntryKind Flags,
                                       unsigned Order) {
  assert(CGM.getLangOpts().OpenMPIsDevice && "Initialization of entries is "
                                             "only required for the device "
                                             "code generation.");
  OffloadEntriesDeviceGlobalVar.try_emplace(Name, Order, Flags);
  ++OffloadingEntriesNum;
}

void CGOpenMPRuntime::OffloadEntriesInfoManagerTy::
    registerDeviceGlobalVarEntryInfo(StringRef VarName, llvm::Constant *Addr,
                                     CharUnits VarSize,
                                     OMPTargetGlobalVarEntryKind Flags,
                                     llvm::GlobalValue::LinkageTypes Linkage) {
  if (CGM.getLangOpts().OpenMPIsDevice) {
    auto &Entry = OffloadEntriesDeviceGlobalVar[VarName];
    assert(Entry.isValid() && Entry.getFlags() == Flags &&
           "Entry not initialized!");
    assert((!Entry.getAddress() || Entry.getAddress() == Addr) &&
           "Resetting with the new address.");
    if (Entry.getAddress() && hasDeviceGlobalVarEntryInfo(VarName))
      return;
    Entry.setAddress(Addr);
    Entry.setVarSize(VarSize);
    Entry.setLinkage(Linkage);
  } else {
    if (hasDeviceGlobalVarEntryInfo(VarName))
      return;
    OffloadEntriesDeviceGlobalVar.try_emplace(
        VarName, OffloadingEntriesNum, Addr, VarSize, Flags, Linkage);
    ++OffloadingEntriesNum;
  }
}

void CGOpenMPRuntime::OffloadEntriesInfoManagerTy::
    actOnDeviceGlobalVarEntriesInfo(
        const OffloadDeviceGlobalVarEntryInfoActTy &Action) {
  // Scan all target region entries and perform the provided action.
  for (const auto &E : OffloadEntriesDeviceGlobalVar)
    Action(E.getKey(), E.getValue());
}

llvm::Function *
CGOpenMPRuntime::createOffloadingBinaryDescriptorRegistration() {
  // If we don't have entries or if we are emitting code for the device, we
  // don't need to do anything.
  if (CGM.getLangOpts().OpenMPIsDevice || OffloadEntriesInfoManager.empty())
    return nullptr;

  llvm::Module &M = CGM.getModule();
  ASTContext &C = CGM.getContext();

  // Get list of devices we care about
  const std::vector<llvm::Triple> &Devices = CGM.getLangOpts().OMPTargetTriples;

  // We should be creating an offloading descriptor only if there are devices
  // specified.
  assert(!Devices.empty() && "No OpenMP offloading devices??");

  // Create the external variables that will point to the begin and end of the
  // host entries section. These will be defined by the linker.
  llvm::Type *OffloadEntryTy =
      CGM.getTypes().ConvertTypeForMem(getTgtOffloadEntryQTy());
  auto *HostEntriesBegin = new llvm::GlobalVariable(
      M, OffloadEntryTy, /*isConstant=*/true,
      llvm::GlobalValue::ExternalLinkage, /*Initializer=*/nullptr,
      ".omp_offloading.entries_begin");
  auto *HostEntriesEnd = new llvm::GlobalVariable(
      M, OffloadEntryTy, /*isConstant=*/true,
      llvm::GlobalValue::ExternalLinkage, /*Initializer=*/nullptr,
      ".omp_offloading.entries_end");

  // Create all device images
  auto *DeviceImageTy = cast<llvm::StructType>(
      CGM.getTypes().ConvertTypeForMem(getTgtDeviceImageQTy()));
  ConstantInitBuilder DeviceImagesBuilder(CGM);
  ConstantArrayBuilder DeviceImagesEntries =
      DeviceImagesBuilder.beginArray(DeviceImageTy);

  for (const llvm::Triple &Device : Devices) {
    StringRef T = Device.getTriple();
    auto *ImgBegin = new llvm::GlobalVariable(
        M, CGM.Int8Ty, /*isConstant=*/true, llvm::GlobalValue::ExternalLinkage,
        /*Initializer=*/nullptr, Twine(".omp_offloading.img_start.", T));
    auto *ImgEnd = new llvm::GlobalVariable(
        M, CGM.Int8Ty, /*isConstant=*/true, llvm::GlobalValue::ExternalLinkage,
        /*Initializer=*/nullptr, Twine(".omp_offloading.img_end.", T));

    llvm::Constant *Data[] = {ImgBegin, ImgEnd, HostEntriesBegin,
                              HostEntriesEnd};
    createConstantGlobalStructAndAddToParent(CGM, getTgtDeviceImageQTy(), Data,
                                             DeviceImagesEntries);
  }

  // Create device images global array.
  llvm::GlobalVariable *DeviceImages =
    DeviceImagesEntries.finishAndCreateGlobal(".omp_offloading.device_images",
                                              CGM.getPointerAlign(),
                                              /*isConstant=*/true);
  DeviceImages->setUnnamedAddr(llvm::GlobalValue::UnnamedAddr::Global);

  // This is a Zero array to be used in the creation of the constant expressions
  llvm::Constant *Index[] = {llvm::Constant::getNullValue(CGM.Int32Ty),
                             llvm::Constant::getNullValue(CGM.Int32Ty)};

  // Create the target region descriptor.
  llvm::Constant *Data[] = {
      llvm::ConstantInt::get(CGM.Int32Ty, Devices.size()),
      llvm::ConstantExpr::getGetElementPtr(DeviceImages->getValueType(),
                                           DeviceImages, Index),
      HostEntriesBegin, HostEntriesEnd};
  llvm::GlobalVariable *Desc = createConstantGlobalStruct(
      CGM, getTgtBinaryDescriptorQTy(), Data, ".omp_offloading.descriptor");

  // Emit code to register or unregister the descriptor at execution
  // startup or closing, respectively.

  llvm::Function *UnRegFn;
  {
    FunctionArgList Args;
    ImplicitParamDecl DummyPtr(C, C.VoidPtrTy, ImplicitParamDecl::Other);
    Args.push_back(&DummyPtr);

    CodeGenFunction CGF(CGM);
    // Disable debug info for global (de-)initializer because they are not part
    // of some particular construct.
    CGF.disableDebugInfo();
    const auto &FI =
        CGM.getTypes().arrangeBuiltinFunctionDeclaration(C.VoidTy, Args);
    llvm::FunctionType *FTy = CGM.getTypes().GetFunctionType(FI);
    UnRegFn = CGM.CreateGlobalInitOrDestructFunction(
        FTy, ".omp_offloading.descriptor_unreg", FI);
    CGF.StartFunction(GlobalDecl(), C.VoidTy, UnRegFn, FI, Args);
    CGF.EmitRuntimeCall(createRuntimeFunction(OMPRTL__tgt_unregister_lib),
                        Desc);
    CGF.FinishFunction();
  }
  llvm::Function *RegFn;
  {
    CodeGenFunction CGF(CGM);
    // Disable debug info for global (de-)initializer because they are not part
    // of some particular construct.
    CGF.disableDebugInfo();
    const auto &FI = CGM.getTypes().arrangeNullaryFunction();
    llvm::FunctionType *FTy = CGM.getTypes().GetFunctionType(FI);
    RegFn = CGM.CreateGlobalInitOrDestructFunction(
        FTy, ".omp_offloading.descriptor_reg", FI);
    CGF.StartFunction(GlobalDecl(), C.VoidTy, RegFn, FI, FunctionArgList());
    CGF.EmitRuntimeCall(createRuntimeFunction(OMPRTL__tgt_register_lib), Desc);
    // Create a variable to drive the registration and unregistration of the
    // descriptor, so we can reuse the logic that emits Ctors and Dtors.
    ImplicitParamDecl RegUnregVar(C, C.getTranslationUnitDecl(),
                                  SourceLocation(), nullptr, C.CharTy,
                                  ImplicitParamDecl::Other);
    CGM.getCXXABI().registerGlobalDtor(CGF, RegUnregVar, UnRegFn, Desc);
    CGF.FinishFunction();
  }
  if (CGM.supportsCOMDAT()) {
    // It is sufficient to call registration function only once, so create a
    // COMDAT group for registration/unregistration functions and associated
    // data. That would reduce startup time and code size. Registration
    // function serves as a COMDAT group key.
    llvm::Comdat *ComdatKey = M.getOrInsertComdat(RegFn->getName());
    RegFn->setLinkage(llvm::GlobalValue::LinkOnceAnyLinkage);
    RegFn->setVisibility(llvm::GlobalValue::HiddenVisibility);
    RegFn->setComdat(ComdatKey);
    UnRegFn->setComdat(ComdatKey);
    DeviceImages->setComdat(ComdatKey);
    Desc->setComdat(ComdatKey);
  }
  return RegFn;
}

void CGOpenMPRuntime::createOffloadEntry(
    llvm::Constant *ID, llvm::Constant *Addr, uint64_t Size, int32_t Flags,
    llvm::GlobalValue::LinkageTypes Linkage) {
  StringRef Name = Addr->getName();
  llvm::Module &M = CGM.getModule();
<<<<<<< HEAD

  // Make sure the address has the right type.
  llvm::Constant *AddrPtr = llvm::ConstantExpr::getPointerCast(ID, CGM.VoidPtrTy);
=======
  llvm::LLVMContext &C = M.getContext();
>>>>>>> b5307bcf

  // Create constant string with the name.
  llvm::Constant *StrPtrInit = llvm::ConstantDataArray::getString(C, Name);

  auto *Str =
      new llvm::GlobalVariable(M, StrPtrInit->getType(), /*isConstant=*/true,
                               llvm::GlobalValue::InternalLinkage, StrPtrInit,
                               ".omp_offloading.entry_name");
  Str->setUnnamedAddr(llvm::GlobalValue::UnnamedAddr::Global);
<<<<<<< HEAD
  llvm::Constant *StrPtr = llvm::ConstantExpr::getPointerCast(Str, CGM.Int8PtrTy);

  // We can't have any padding between symbols, so we need to have 1-byte
  // alignment.
  auto Align = CharUnits::fromQuantity(1);

  // Create the entry struct.
  ConstantInitBuilder EntryBuilder(CGM);
  auto EntryInit = EntryBuilder.beginStruct(TgtOffloadEntryType);
  EntryInit.add(AddrPtr);
  EntryInit.add(StrPtr);
  EntryInit.addInt(CGM.SizeTy, Size);
  EntryInit.addInt(CGM.Int32Ty, Flags);
  EntryInit.addInt(CGM.Int32Ty, 0);
  llvm::GlobalVariable *Entry = EntryInit.finishAndCreateGlobal(
      Twine(".omp_offloading.entry.", Name), Align,
      /*Constant=*/true, Linkage);
=======

  llvm::Constant *Data[] = {llvm::ConstantExpr::getBitCast(ID, CGM.VoidPtrTy),
                            llvm::ConstantExpr::getBitCast(Str, CGM.Int8PtrTy),
                            llvm::ConstantInt::get(CGM.SizeTy, Size),
                            llvm::ConstantInt::get(CGM.Int32Ty, Flags),
                            llvm::ConstantInt::get(CGM.Int32Ty, 0)};
  llvm::GlobalVariable *Entry = createConstantGlobalStruct(
      CGM, getTgtOffloadEntryQTy(), Data, Twine(".omp_offloading.entry.", Name),
      Linkage);
>>>>>>> b5307bcf

  // The entry has to be created in the section the linker expects it to be.
  Entry->setSection(".omp_offloading.entries");
}

void CGOpenMPRuntime::createOffloadEntriesAndInfoMetadata() {
  // Emit the offloading entries and metadata so that the device codegen side
  // can easily figure out what to emit. The produced metadata looks like
  // this:
  //
  // !omp_offload.info = !{!1, ...}
  //
  // Right now we only generate metadata for function that contain target
  // regions.

  // If we do not have entries, we don't need to do anything.
  if (OffloadEntriesInfoManager.empty())
    return;

  llvm::Module &M = CGM.getModule();
  llvm::LLVMContext &C = M.getContext();
  SmallVector<const OffloadEntriesInfoManagerTy::OffloadEntryInfo *, 16>
      OrderedEntries(OffloadEntriesInfoManager.size());

  // Auxiliary methods to create metadata values and strings.
  auto &&GetMDInt = [this](unsigned V) {
    return llvm::ConstantAsMetadata::get(
        llvm::ConstantInt::get(CGM.Int32Ty, V));
  };

  auto &&GetMDString = [&C](StringRef V) { return llvm::MDString::get(C, V); };

  // Create the offloading info metadata node.
  llvm::NamedMDNode *MD = M.getOrInsertNamedMetadata("omp_offload.info");

  // Create function that emits metadata for each target region entry;
  auto &&TargetRegionMetadataEmitter =
      [&C, MD, &OrderedEntries, &GetMDInt, &GetMDString](
          unsigned DeviceID, unsigned FileID, StringRef ParentName,
          unsigned Line,
          const OffloadEntriesInfoManagerTy::OffloadEntryInfoTargetRegion &E) {
        // Generate metadata for target regions. Each entry of this metadata
        // contains:
        // - Entry 0 -> Kind of this type of metadata (0).
        // - Entry 1 -> Device ID of the file where the entry was identified.
        // - Entry 2 -> File ID of the file where the entry was identified.
        // - Entry 3 -> Mangled name of the function where the entry was
        // identified.
        // - Entry 4 -> Line in the file where the entry was identified.
        // - Entry 5 -> Order the entry was created.
        // The first element of the metadata node is the kind.
        llvm::Metadata *Ops[] = {GetMDInt(E.getKind()), GetMDInt(DeviceID),
                                 GetMDInt(FileID),      GetMDString(ParentName),
                                 GetMDInt(Line),        GetMDInt(E.getOrder())};

        // Save this entry in the right position of the ordered entries array.
        OrderedEntries[E.getOrder()] = &E;

        // Add metadata to the named metadata node.
        MD->addOperand(llvm::MDNode::get(C, Ops));
      };

  OffloadEntriesInfoManager.actOnTargetRegionEntriesInfo(
      TargetRegionMetadataEmitter);

  // Create function that emits metadata for each device global variable entry;
  auto &&DeviceGlobalVarMetadataEmitter =
      [&C, &OrderedEntries, &GetMDInt, &GetMDString,
       MD](StringRef MangledName,
           const OffloadEntriesInfoManagerTy::OffloadEntryInfoDeviceGlobalVar
               &E) {
        // Generate metadata for global variables. Each entry of this metadata
        // contains:
        // - Entry 0 -> Kind of this type of metadata (1).
        // - Entry 1 -> Mangled name of the variable.
        // - Entry 2 -> Declare target kind.
        // - Entry 3 -> Order the entry was created.
        // The first element of the metadata node is the kind.
        llvm::Metadata *Ops[] = {
            GetMDInt(E.getKind()), GetMDString(MangledName),
            GetMDInt(E.getFlags()), GetMDInt(E.getOrder())};

        // Save this entry in the right position of the ordered entries array.
        OrderedEntries[E.getOrder()] = &E;

        // Add metadata to the named metadata node.
        MD->addOperand(llvm::MDNode::get(C, Ops));
      };

  OffloadEntriesInfoManager.actOnDeviceGlobalVarEntriesInfo(
      DeviceGlobalVarMetadataEmitter);

  for (const auto *E : OrderedEntries) {
    assert(E && "All ordered entries must exist!");
    if (const auto *CE =
            dyn_cast<OffloadEntriesInfoManagerTy::OffloadEntryInfoTargetRegion>(
                E)) {
      assert(CE->getID() && CE->getAddress() &&
             "Entry ID and Addr are invalid!");
      createOffloadEntry(CE->getID(), CE->getAddress(), /*Size=*/0,
                         CE->getFlags(), llvm::GlobalValue::WeakAnyLinkage);
    } else if (const auto *CE =
                   dyn_cast<OffloadEntriesInfoManagerTy::
                                OffloadEntryInfoDeviceGlobalVar>(E)) {
      assert(CE->getAddress() && "Entry Addr is invalid!");
      createOffloadEntry(CE->getAddress(), CE->getAddress(),
                         CE->getVarSize().getQuantity(), CE->getFlags(),
                         CE->getLinkage());
    } else {
      llvm_unreachable("Unsupported entry kind.");
    }
  }
}

/// \brief Loads all the offload entries information from the host IR
/// metadata.
void CGOpenMPRuntime::loadOffloadInfoMetadata() {
  // If we are in target mode, load the metadata from the host IR. This code has
  // to match the metadaata creation in createOffloadEntriesAndInfoMetadata().

  if (!CGM.getLangOpts().OpenMPIsDevice)
    return;

  if (CGM.getLangOpts().OMPHostIRFile.empty())
    return;

  auto Buf = llvm::MemoryBuffer::getFile(CGM.getLangOpts().OMPHostIRFile);
  if (Buf.getError())
    return;

  llvm::LLVMContext C;
  auto ME = expectedToErrorOrAndEmitErrors(
      C, llvm::parseBitcodeFile(Buf.get()->getMemBufferRef(), C));

  if (ME.getError())
    return;

  llvm::NamedMDNode *MD = ME.get()->getNamedMetadata("omp_offload.info");
  if (!MD)
    return;

  for (llvm::MDNode *MN : MD->operands()) {
    auto &&GetMDInt = [MN](unsigned Idx) {
      auto *V = cast<llvm::ConstantAsMetadata>(MN->getOperand(Idx));
      return cast<llvm::ConstantInt>(V->getValue())->getZExtValue();
    };

    auto &&GetMDString = [MN](unsigned Idx) {
      auto *V = cast<llvm::MDString>(MN->getOperand(Idx));
      return V->getString();
    };

    switch (GetMDInt(0)) {
    default:
      llvm_unreachable("Unexpected metadata!");
      break;
    case OffloadEntriesInfoManagerTy::OffloadEntryInfo::
        OffloadingEntryInfoTargetRegion:
      OffloadEntriesInfoManager.initializeTargetRegionEntryInfo(
          /*DeviceID=*/GetMDInt(1), /*FileID=*/GetMDInt(2),
          /*ParentName=*/GetMDString(3), /*Line=*/GetMDInt(4),
          /*Order=*/GetMDInt(5));
      break;
    case OffloadEntriesInfoManagerTy::OffloadEntryInfo::
        OffloadingEntryInfoDeviceGlobalVar:
      OffloadEntriesInfoManager.initializeDeviceGlobalVarEntryInfo(
          /*MangledName=*/GetMDString(1),
          static_cast<OffloadEntriesInfoManagerTy::OMPTargetGlobalVarEntryKind>(
              /*Flags=*/GetMDInt(2)),
          /*Order=*/GetMDInt(3));
      break;
    }
  }
}

void CGOpenMPRuntime::emitKmpRoutineEntryT(QualType KmpInt32Ty) {
  if (!KmpRoutineEntryPtrTy) {
    // Build typedef kmp_int32 (* kmp_routine_entry_t)(kmp_int32, void *); type.
    ASTContext &C = CGM.getContext();
    QualType KmpRoutineEntryTyArgs[] = {KmpInt32Ty, C.VoidPtrTy};
    FunctionProtoType::ExtProtoInfo EPI;
    KmpRoutineEntryPtrQTy = C.getPointerType(
        C.getFunctionType(KmpInt32Ty, KmpRoutineEntryTyArgs, EPI));
    KmpRoutineEntryPtrTy = CGM.getTypes().ConvertType(KmpRoutineEntryPtrQTy);
  }
}

QualType CGOpenMPRuntime::getTgtOffloadEntryQTy() {
  // Make sure the type of the entry is already created. This is the type we
  // have to create:
  // struct __tgt_offload_entry{
  //   void      *addr;       // Pointer to the offload entry info.
  //                          // (function or global)
  //   char      *name;       // Name of the function or global.
  //   size_t     size;       // Size of the entry info (0 if it a function).
  //   int32_t    flags;      // Flags associated with the entry, e.g. 'link'.
  //   int32_t    reserved;   // Reserved, to use by the runtime library.
  // };
  if (TgtOffloadEntryQTy.isNull()) {
    ASTContext &C = CGM.getContext();
    RecordDecl *RD = C.buildImplicitRecord("__tgt_offload_entry");
    RD->startDefinition();
    addFieldToRecordDecl(C, RD, C.VoidPtrTy);
    addFieldToRecordDecl(C, RD, C.getPointerType(C.CharTy));
    addFieldToRecordDecl(C, RD, C.getSizeType());
    addFieldToRecordDecl(
        C, RD, C.getIntTypeForBitwidth(/*DestWidth=*/32, /*Signed=*/true));
    addFieldToRecordDecl(
        C, RD, C.getIntTypeForBitwidth(/*DestWidth=*/32, /*Signed=*/true));
    RD->completeDefinition();
    RD->addAttr(PackedAttr::CreateImplicit(C));
    TgtOffloadEntryQTy = C.getRecordType(RD);
  }
  return TgtOffloadEntryQTy;
}

QualType CGOpenMPRuntime::getTgtDeviceImageQTy() {
  // These are the types we need to build:
  // struct __tgt_device_image{
  // void   *ImageStart;       // Pointer to the target code start.
  // void   *ImageEnd;         // Pointer to the target code end.
  // // We also add the host entries to the device image, as it may be useful
  // // for the target runtime to have access to that information.
  // __tgt_offload_entry  *EntriesBegin;   // Begin of the table with all
  //                                       // the entries.
  // __tgt_offload_entry  *EntriesEnd;     // End of the table with all the
  //                                       // entries (non inclusive).
  // };
  if (TgtDeviceImageQTy.isNull()) {
    ASTContext &C = CGM.getContext();
    RecordDecl *RD = C.buildImplicitRecord("__tgt_device_image");
    RD->startDefinition();
    addFieldToRecordDecl(C, RD, C.VoidPtrTy);
    addFieldToRecordDecl(C, RD, C.VoidPtrTy);
    addFieldToRecordDecl(C, RD, C.getPointerType(getTgtOffloadEntryQTy()));
    addFieldToRecordDecl(C, RD, C.getPointerType(getTgtOffloadEntryQTy()));
    RD->completeDefinition();
    TgtDeviceImageQTy = C.getRecordType(RD);
  }
  return TgtDeviceImageQTy;
}

QualType CGOpenMPRuntime::getTgtBinaryDescriptorQTy() {
  // struct __tgt_bin_desc{
  //   int32_t              NumDevices;      // Number of devices supported.
  //   __tgt_device_image   *DeviceImages;   // Arrays of device images
  //                                         // (one per device).
  //   __tgt_offload_entry  *EntriesBegin;   // Begin of the table with all the
  //                                         // entries.
  //   __tgt_offload_entry  *EntriesEnd;     // End of the table with all the
  //                                         // entries (non inclusive).
  // };
  if (TgtBinaryDescriptorQTy.isNull()) {
    ASTContext &C = CGM.getContext();
    RecordDecl *RD = C.buildImplicitRecord("__tgt_bin_desc");
    RD->startDefinition();
    addFieldToRecordDecl(
        C, RD, C.getIntTypeForBitwidth(/*DestWidth=*/32, /*Signed=*/true));
    addFieldToRecordDecl(C, RD, C.getPointerType(getTgtDeviceImageQTy()));
    addFieldToRecordDecl(C, RD, C.getPointerType(getTgtOffloadEntryQTy()));
    addFieldToRecordDecl(C, RD, C.getPointerType(getTgtOffloadEntryQTy()));
    RD->completeDefinition();
    TgtBinaryDescriptorQTy = C.getRecordType(RD);
  }
  return TgtBinaryDescriptorQTy;
}

namespace {
struct PrivateHelpersTy {
  PrivateHelpersTy(const VarDecl *Original, const VarDecl *PrivateCopy,
                   const VarDecl *PrivateElemInit)
      : Original(Original), PrivateCopy(PrivateCopy),
        PrivateElemInit(PrivateElemInit) {}
  const VarDecl *Original;
  const VarDecl *PrivateCopy;
  const VarDecl *PrivateElemInit;
};
typedef std::pair<CharUnits /*Align*/, PrivateHelpersTy> PrivateDataTy;
} // anonymous namespace

static RecordDecl *
createPrivatesRecordDecl(CodeGenModule &CGM, ArrayRef<PrivateDataTy> Privates) {
  if (!Privates.empty()) {
    ASTContext &C = CGM.getContext();
    // Build struct .kmp_privates_t. {
    //         /*  private vars  */
    //       };
    RecordDecl *RD = C.buildImplicitRecord(".kmp_privates.t");
    RD->startDefinition();
    for (const auto &Pair : Privates) {
      const VarDecl *VD = Pair.second.Original;
      QualType Type = VD->getType().getNonReferenceType();
      FieldDecl *FD = addFieldToRecordDecl(C, RD, Type);
      if (VD->hasAttrs()) {
        for (specific_attr_iterator<AlignedAttr> I(VD->getAttrs().begin()),
             E(VD->getAttrs().end());
             I != E; ++I)
          FD->addAttr(*I);
      }
    }
    RD->completeDefinition();
    return RD;
  }
  return nullptr;
}

static RecordDecl *
createKmpTaskTRecordDecl(CodeGenModule &CGM, OpenMPDirectiveKind Kind,
                         QualType KmpInt32Ty,
                         QualType KmpRoutineEntryPointerQTy) {
  ASTContext &C = CGM.getContext();
  // Build struct kmp_task_t {
  //         void *              shareds;
  //         kmp_routine_entry_t routine;
  //         kmp_int32           part_id;
  //         kmp_cmplrdata_t data1;
  //         kmp_cmplrdata_t data2;
  // For taskloops additional fields:
  //         kmp_uint64          lb;
  //         kmp_uint64          ub;
  //         kmp_int64           st;
  //         kmp_int32           liter;
  //         void *              reductions;
  //       };
  RecordDecl *UD = C.buildImplicitRecord("kmp_cmplrdata_t", TTK_Union);
  UD->startDefinition();
  addFieldToRecordDecl(C, UD, KmpInt32Ty);
  addFieldToRecordDecl(C, UD, KmpRoutineEntryPointerQTy);
  UD->completeDefinition();
  QualType KmpCmplrdataTy = C.getRecordType(UD);
  RecordDecl *RD = C.buildImplicitRecord("kmp_task_t");
  RD->startDefinition();
  addFieldToRecordDecl(C, RD, C.VoidPtrTy);
  addFieldToRecordDecl(C, RD, KmpRoutineEntryPointerQTy);
  addFieldToRecordDecl(C, RD, KmpInt32Ty);
  addFieldToRecordDecl(C, RD, KmpCmplrdataTy);
  addFieldToRecordDecl(C, RD, KmpCmplrdataTy);
  if (isOpenMPTaskLoopDirective(Kind)) {
    QualType KmpUInt64Ty =
        CGM.getContext().getIntTypeForBitwidth(/*DestWidth=*/64, /*Signed=*/0);
    QualType KmpInt64Ty =
        CGM.getContext().getIntTypeForBitwidth(/*DestWidth=*/64, /*Signed=*/1);
    addFieldToRecordDecl(C, RD, KmpUInt64Ty);
    addFieldToRecordDecl(C, RD, KmpUInt64Ty);
    addFieldToRecordDecl(C, RD, KmpInt64Ty);
    addFieldToRecordDecl(C, RD, KmpInt32Ty);
    addFieldToRecordDecl(C, RD, C.VoidPtrTy);
  }
  RD->completeDefinition();
  return RD;
}

static RecordDecl *
createKmpTaskTWithPrivatesRecordDecl(CodeGenModule &CGM, QualType KmpTaskTQTy,
                                     ArrayRef<PrivateDataTy> Privates) {
  ASTContext &C = CGM.getContext();
  // Build struct kmp_task_t_with_privates {
  //         kmp_task_t task_data;
  //         .kmp_privates_t. privates;
  //       };
  RecordDecl *RD = C.buildImplicitRecord("kmp_task_t_with_privates");
  RD->startDefinition();
  addFieldToRecordDecl(C, RD, KmpTaskTQTy);
  if (const RecordDecl *PrivateRD = createPrivatesRecordDecl(CGM, Privates))
    addFieldToRecordDecl(C, RD, C.getRecordType(PrivateRD));
  RD->completeDefinition();
  return RD;
}

/// \brief Emit a proxy function which accepts kmp_task_t as the second
/// argument.
/// \code
/// kmp_int32 .omp_task_entry.(kmp_int32 gtid, kmp_task_t *tt) {
///   TaskFunction(gtid, tt->part_id, &tt->privates, task_privates_map, tt,
///   For taskloops:
///   tt->task_data.lb, tt->task_data.ub, tt->task_data.st, tt->task_data.liter,
///   tt->reductions, tt->shareds);
///   return 0;
/// }
/// \endcode
static llvm::Value *
emitProxyTaskFunction(CodeGenModule &CGM, SourceLocation Loc,
                      OpenMPDirectiveKind Kind, QualType KmpInt32Ty,
                      QualType KmpTaskTWithPrivatesPtrQTy,
                      QualType KmpTaskTWithPrivatesQTy, QualType KmpTaskTQTy,
                      QualType SharedsPtrTy, llvm::Value *TaskFunction,
                      llvm::Value *TaskPrivatesMap) {
  ASTContext &C = CGM.getContext();
  FunctionArgList Args;
  ImplicitParamDecl GtidArg(C, /*DC=*/nullptr, Loc, /*Id=*/nullptr, KmpInt32Ty,
                            ImplicitParamDecl::Other);
  ImplicitParamDecl TaskTypeArg(C, /*DC=*/nullptr, Loc, /*Id=*/nullptr,
                                KmpTaskTWithPrivatesPtrQTy.withRestrict(),
                                ImplicitParamDecl::Other);
  Args.push_back(&GtidArg);
  Args.push_back(&TaskTypeArg);
  const auto &TaskEntryFnInfo =
      CGM.getTypes().arrangeBuiltinFunctionDeclaration(KmpInt32Ty, Args);
  llvm::FunctionType *TaskEntryTy =
      CGM.getTypes().GetFunctionType(TaskEntryFnInfo);
  auto *TaskEntry =
      llvm::Function::Create(TaskEntryTy, llvm::GlobalValue::InternalLinkage,
                             ".omp_task_entry.", &CGM.getModule());
  CGM.SetInternalFunctionAttributes(GlobalDecl(), TaskEntry, TaskEntryFnInfo);
  TaskEntry->setDoesNotRecurse();
  CodeGenFunction CGF(CGM);
  CGF.StartFunction(GlobalDecl(), KmpInt32Ty, TaskEntry, TaskEntryFnInfo, Args,
                    Loc, Loc);

  // TaskFunction(gtid, tt->task_data.part_id, &tt->privates, task_privates_map,
  // tt,
  // For taskloops:
  // tt->task_data.lb, tt->task_data.ub, tt->task_data.st, tt->task_data.liter,
  // tt->task_data.shareds);
  llvm::Value *GtidParam = CGF.EmitLoadOfScalar(
      CGF.GetAddrOfLocalVar(&GtidArg), /*Volatile=*/false, KmpInt32Ty, Loc);
  LValue TDBase = CGF.EmitLoadOfPointerLValue(
      CGF.GetAddrOfLocalVar(&TaskTypeArg),
      KmpTaskTWithPrivatesPtrQTy->castAs<PointerType>());
  const auto *KmpTaskTWithPrivatesQTyRD =
      cast<RecordDecl>(KmpTaskTWithPrivatesQTy->getAsTagDecl());
  LValue Base =
      CGF.EmitLValueForField(TDBase, *KmpTaskTWithPrivatesQTyRD->field_begin());
  const auto *KmpTaskTQTyRD = cast<RecordDecl>(KmpTaskTQTy->getAsTagDecl());
  auto PartIdFI = std::next(KmpTaskTQTyRD->field_begin(), KmpTaskTPartId);
  LValue PartIdLVal = CGF.EmitLValueForField(Base, *PartIdFI);
  llvm::Value *PartidParam = PartIdLVal.getPointer();

  auto SharedsFI = std::next(KmpTaskTQTyRD->field_begin(), KmpTaskTShareds);
  LValue SharedsLVal = CGF.EmitLValueForField(Base, *SharedsFI);
  llvm::Value *SharedsParam = CGF.Builder.CreatePointerBitCastOrAddrSpaceCast(
      CGF.EmitLoadOfScalar(SharedsLVal, Loc),
      CGF.ConvertTypeForMem(SharedsPtrTy));

  auto PrivatesFI = std::next(KmpTaskTWithPrivatesQTyRD->field_begin(), 1);
  llvm::Value *PrivatesParam;
  if (PrivatesFI != KmpTaskTWithPrivatesQTyRD->field_end()) {
    LValue PrivatesLVal = CGF.EmitLValueForField(TDBase, *PrivatesFI);
    PrivatesParam = CGF.Builder.CreatePointerBitCastOrAddrSpaceCast(
        PrivatesLVal.getPointer(), CGF.VoidPtrTy);
  } else {
    PrivatesParam = llvm::ConstantPointerNull::get(CGF.VoidPtrTy);
  }

  llvm::Value *CommonArgs[] = {GtidParam, PartidParam, PrivatesParam,
                               TaskPrivatesMap,
                               CGF.Builder
                                   .CreatePointerBitCastOrAddrSpaceCast(
                                       TDBase.getAddress(), CGF.VoidPtrTy)
                                   .getPointer()};
  SmallVector<llvm::Value *, 16> CallArgs(std::begin(CommonArgs),
                                          std::end(CommonArgs));
  if (isOpenMPTaskLoopDirective(Kind)) {
    auto LBFI = std::next(KmpTaskTQTyRD->field_begin(), KmpTaskTLowerBound);
    LValue LBLVal = CGF.EmitLValueForField(Base, *LBFI);
    llvm::Value *LBParam = CGF.EmitLoadOfScalar(LBLVal, Loc);
    auto UBFI = std::next(KmpTaskTQTyRD->field_begin(), KmpTaskTUpperBound);
    LValue UBLVal = CGF.EmitLValueForField(Base, *UBFI);
    llvm::Value *UBParam = CGF.EmitLoadOfScalar(UBLVal, Loc);
    auto StFI = std::next(KmpTaskTQTyRD->field_begin(), KmpTaskTStride);
    LValue StLVal = CGF.EmitLValueForField(Base, *StFI);
    llvm::Value *StParam = CGF.EmitLoadOfScalar(StLVal, Loc);
    auto LIFI = std::next(KmpTaskTQTyRD->field_begin(), KmpTaskTLastIter);
    LValue LILVal = CGF.EmitLValueForField(Base, *LIFI);
    llvm::Value *LIParam = CGF.EmitLoadOfScalar(LILVal, Loc);
    auto RFI = std::next(KmpTaskTQTyRD->field_begin(), KmpTaskTReductions);
    LValue RLVal = CGF.EmitLValueForField(Base, *RFI);
    llvm::Value *RParam = CGF.EmitLoadOfScalar(RLVal, Loc);
    CallArgs.push_back(LBParam);
    CallArgs.push_back(UBParam);
    CallArgs.push_back(StParam);
    CallArgs.push_back(LIParam);
    CallArgs.push_back(RParam);
  }
  CallArgs.push_back(SharedsParam);

  CGM.getOpenMPRuntime().emitOutlinedFunctionCall(CGF, Loc, TaskFunction,
                                                  CallArgs);
  CGF.EmitStoreThroughLValue(RValue::get(CGF.Builder.getInt32(/*C=*/0)),
                             CGF.MakeAddrLValue(CGF.ReturnValue, KmpInt32Ty));
  CGF.FinishFunction();
  return TaskEntry;
}

static llvm::Value *emitDestructorsFunction(CodeGenModule &CGM,
                                            SourceLocation Loc,
                                            QualType KmpInt32Ty,
                                            QualType KmpTaskTWithPrivatesPtrQTy,
                                            QualType KmpTaskTWithPrivatesQTy) {
  ASTContext &C = CGM.getContext();
  FunctionArgList Args;
  ImplicitParamDecl GtidArg(C, /*DC=*/nullptr, Loc, /*Id=*/nullptr, KmpInt32Ty,
                            ImplicitParamDecl::Other);
  ImplicitParamDecl TaskTypeArg(C, /*DC=*/nullptr, Loc, /*Id=*/nullptr,
                                KmpTaskTWithPrivatesPtrQTy.withRestrict(),
                                ImplicitParamDecl::Other);
  Args.push_back(&GtidArg);
  Args.push_back(&TaskTypeArg);
  const auto &DestructorFnInfo =
      CGM.getTypes().arrangeBuiltinFunctionDeclaration(KmpInt32Ty, Args);
  llvm::FunctionType *DestructorFnTy =
      CGM.getTypes().GetFunctionType(DestructorFnInfo);
  auto *DestructorFn =
      llvm::Function::Create(DestructorFnTy, llvm::GlobalValue::InternalLinkage,
                             ".omp_task_destructor.", &CGM.getModule());
  CGM.SetInternalFunctionAttributes(GlobalDecl(), DestructorFn,
                                    DestructorFnInfo);
  DestructorFn->setDoesNotRecurse();
  CodeGenFunction CGF(CGM);
  CGF.StartFunction(GlobalDecl(), KmpInt32Ty, DestructorFn, DestructorFnInfo,
                    Args, Loc, Loc);

  LValue Base = CGF.EmitLoadOfPointerLValue(
      CGF.GetAddrOfLocalVar(&TaskTypeArg),
      KmpTaskTWithPrivatesPtrQTy->castAs<PointerType>());
  const auto *KmpTaskTWithPrivatesQTyRD =
      cast<RecordDecl>(KmpTaskTWithPrivatesQTy->getAsTagDecl());
  auto FI = std::next(KmpTaskTWithPrivatesQTyRD->field_begin());
  Base = CGF.EmitLValueForField(Base, *FI);
  for (const auto *Field :
       cast<RecordDecl>(FI->getType()->getAsTagDecl())->fields()) {
    if (QualType::DestructionKind DtorKind =
            Field->getType().isDestructedType()) {
      LValue FieldLValue = CGF.EmitLValueForField(Base, Field);
      CGF.pushDestroy(DtorKind, FieldLValue.getAddress(), Field->getType());
    }
  }
  CGF.FinishFunction();
  return DestructorFn;
}

/// \brief Emit a privates mapping function for correct handling of private and
/// firstprivate variables.
/// \code
/// void .omp_task_privates_map.(const .privates. *noalias privs, <ty1>
/// **noalias priv1,...,  <tyn> **noalias privn) {
///   *priv1 = &.privates.priv1;
///   ...;
///   *privn = &.privates.privn;
/// }
/// \endcode
static llvm::Value *
emitTaskPrivateMappingFunction(CodeGenModule &CGM, SourceLocation Loc,
                               ArrayRef<const Expr *> PrivateVars,
                               ArrayRef<const Expr *> FirstprivateVars,
                               ArrayRef<const Expr *> LastprivateVars,
                               QualType PrivatesQTy,
                               ArrayRef<PrivateDataTy> Privates) {
  ASTContext &C = CGM.getContext();
  FunctionArgList Args;
  ImplicitParamDecl TaskPrivatesArg(
      C, /*DC=*/nullptr, Loc, /*Id=*/nullptr,
      C.getPointerType(PrivatesQTy).withConst().withRestrict(),
      ImplicitParamDecl::Other);
  Args.push_back(&TaskPrivatesArg);
  llvm::DenseMap<const VarDecl *, unsigned> PrivateVarsPos;
  unsigned Counter = 1;
  for (const Expr *E : PrivateVars) {
    Args.push_back(ImplicitParamDecl::Create(
        C, /*DC=*/nullptr, Loc, /*Id=*/nullptr,
        C.getPointerType(C.getPointerType(E->getType()))
            .withConst()
            .withRestrict(),
        ImplicitParamDecl::Other));
    const auto *VD = cast<VarDecl>(cast<DeclRefExpr>(E)->getDecl());
    PrivateVarsPos[VD] = Counter;
    ++Counter;
  }
  for (const Expr *E : FirstprivateVars) {
    Args.push_back(ImplicitParamDecl::Create(
        C, /*DC=*/nullptr, Loc, /*Id=*/nullptr,
        C.getPointerType(C.getPointerType(E->getType()))
            .withConst()
            .withRestrict(),
        ImplicitParamDecl::Other));
    const auto *VD = cast<VarDecl>(cast<DeclRefExpr>(E)->getDecl());
    PrivateVarsPos[VD] = Counter;
    ++Counter;
  }
  for (const Expr *E : LastprivateVars) {
    Args.push_back(ImplicitParamDecl::Create(
        C, /*DC=*/nullptr, Loc, /*Id=*/nullptr,
        C.getPointerType(C.getPointerType(E->getType()))
            .withConst()
            .withRestrict(),
        ImplicitParamDecl::Other));
    const auto *VD = cast<VarDecl>(cast<DeclRefExpr>(E)->getDecl());
    PrivateVarsPos[VD] = Counter;
    ++Counter;
  }
  const auto &TaskPrivatesMapFnInfo =
      CGM.getTypes().arrangeBuiltinFunctionDeclaration(C.VoidTy, Args);
  llvm::FunctionType *TaskPrivatesMapTy =
      CGM.getTypes().GetFunctionType(TaskPrivatesMapFnInfo);
  auto *TaskPrivatesMap = llvm::Function::Create(
      TaskPrivatesMapTy, llvm::GlobalValue::InternalLinkage,
      ".omp_task_privates_map.", &CGM.getModule());
  CGM.SetInternalFunctionAttributes(GlobalDecl(), TaskPrivatesMap,
                                    TaskPrivatesMapFnInfo);
  TaskPrivatesMap->removeFnAttr(llvm::Attribute::NoInline);
  TaskPrivatesMap->removeFnAttr(llvm::Attribute::OptimizeNone);
  TaskPrivatesMap->addFnAttr(llvm::Attribute::AlwaysInline);
  CodeGenFunction CGF(CGM);
  CGF.StartFunction(GlobalDecl(), C.VoidTy, TaskPrivatesMap,
                    TaskPrivatesMapFnInfo, Args, Loc, Loc);

  // *privi = &.privates.privi;
  LValue Base = CGF.EmitLoadOfPointerLValue(
      CGF.GetAddrOfLocalVar(&TaskPrivatesArg),
      TaskPrivatesArg.getType()->castAs<PointerType>());
  const auto *PrivatesQTyRD = cast<RecordDecl>(PrivatesQTy->getAsTagDecl());
  Counter = 0;
  for (const FieldDecl *Field : PrivatesQTyRD->fields()) {
    LValue FieldLVal = CGF.EmitLValueForField(Base, Field);
    const VarDecl *VD = Args[PrivateVarsPos[Privates[Counter].second.Original]];
    LValue RefLVal =
        CGF.MakeAddrLValue(CGF.GetAddrOfLocalVar(VD), VD->getType());
    LValue RefLoadLVal = CGF.EmitLoadOfPointerLValue(
        RefLVal.getAddress(), RefLVal.getType()->castAs<PointerType>());
    CGF.EmitStoreOfScalar(FieldLVal.getPointer(), RefLoadLVal);
    ++Counter;
  }
  CGF.FinishFunction();
  return TaskPrivatesMap;
}

static bool stable_sort_comparator(const PrivateDataTy P1,
                                   const PrivateDataTy P2) {
  return P1.first > P2.first;
}

/// Emit initialization for private variables in task-based directives.
static void emitPrivatesInit(CodeGenFunction &CGF,
                             const OMPExecutableDirective &D,
                             Address KmpTaskSharedsPtr, LValue TDBase,
                             const RecordDecl *KmpTaskTWithPrivatesQTyRD,
                             QualType SharedsTy, QualType SharedsPtrTy,
                             const OMPTaskDataTy &Data,
                             ArrayRef<PrivateDataTy> Privates, bool ForDup) {
  ASTContext &C = CGF.getContext();
  auto FI = std::next(KmpTaskTWithPrivatesQTyRD->field_begin());
  LValue PrivatesBase = CGF.EmitLValueForField(TDBase, *FI);
  OpenMPDirectiveKind Kind = isOpenMPTaskLoopDirective(D.getDirectiveKind())
                                 ? OMPD_taskloop
                                 : OMPD_task;
  const CapturedStmt &CS = *D.getCapturedStmt(Kind);
  CodeGenFunction::CGCapturedStmtInfo CapturesInfo(CS);
  LValue SrcBase;
  bool IsTargetTask =
      isOpenMPTargetDataManagementDirective(D.getDirectiveKind()) ||
      isOpenMPTargetExecutionDirective(D.getDirectiveKind());
  // For target-based directives skip 3 firstprivate arrays BasePointersArray,
  // PointersArray and SizesArray. The original variables for these arrays are
  // not captured and we get their addresses explicitly.
  if ((!IsTargetTask && !Data.FirstprivateVars.empty()) ||
      (IsTargetTask && KmpTaskSharedsPtr.isValid())) {
    SrcBase = CGF.MakeAddrLValue(
        CGF.Builder.CreatePointerBitCastOrAddrSpaceCast(
            KmpTaskSharedsPtr, CGF.ConvertTypeForMem(SharedsPtrTy)),
        SharedsTy);
  }
  FI = cast<RecordDecl>(FI->getType()->getAsTagDecl())->field_begin();
  for (const PrivateDataTy &Pair : Privates) {
    const VarDecl *VD = Pair.second.PrivateCopy;
    const Expr *Init = VD->getAnyInitializer();
    if (Init && (!ForDup || (isa<CXXConstructExpr>(Init) &&
                             !CGF.isTrivialInitializer(Init)))) {
      LValue PrivateLValue = CGF.EmitLValueForField(PrivatesBase, *FI);
      if (const VarDecl *Elem = Pair.second.PrivateElemInit) {
        const VarDecl *OriginalVD = Pair.second.Original;
        // Check if the variable is the target-based BasePointersArray,
        // PointersArray or SizesArray.
        LValue SharedRefLValue;
        QualType Type = OriginalVD->getType();
        const FieldDecl *SharedField = CapturesInfo.lookup(OriginalVD);
        if (IsTargetTask && !SharedField) {
          assert(isa<ImplicitParamDecl>(OriginalVD) &&
                 isa<CapturedDecl>(OriginalVD->getDeclContext()) &&
                 cast<CapturedDecl>(OriginalVD->getDeclContext())
                         ->getNumParams() == 0 &&
                 isa<TranslationUnitDecl>(
                     cast<CapturedDecl>(OriginalVD->getDeclContext())
                         ->getDeclContext()) &&
                 "Expected artificial target data variable.");
          SharedRefLValue =
              CGF.MakeAddrLValue(CGF.GetAddrOfLocalVar(OriginalVD), Type);
        } else {
          SharedRefLValue = CGF.EmitLValueForField(SrcBase, SharedField);
          SharedRefLValue = CGF.MakeAddrLValue(
              Address(SharedRefLValue.getPointer(), C.getDeclAlign(OriginalVD)),
              SharedRefLValue.getType(), LValueBaseInfo(AlignmentSource::Decl),
              SharedRefLValue.getTBAAInfo());
        }
        if (Type->isArrayType()) {
          // Initialize firstprivate array.
          if (!isa<CXXConstructExpr>(Init) || CGF.isTrivialInitializer(Init)) {
            // Perform simple memcpy.
            CGF.EmitAggregateAssign(PrivateLValue, SharedRefLValue, Type);
          } else {
            // Initialize firstprivate array using element-by-element
            // initialization.
            CGF.EmitOMPAggregateAssign(
                PrivateLValue.getAddress(), SharedRefLValue.getAddress(), Type,
                [&CGF, Elem, Init, &CapturesInfo](Address DestElement,
                                                  Address SrcElement) {
                  // Clean up any temporaries needed by the initialization.
                  CodeGenFunction::OMPPrivateScope InitScope(CGF);
                  InitScope.addPrivate(
                      Elem, [SrcElement]() -> Address { return SrcElement; });
                  (void)InitScope.Privatize();
                  // Emit initialization for single element.
                  CodeGenFunction::CGCapturedStmtRAII CapInfoRAII(
                      CGF, &CapturesInfo);
                  CGF.EmitAnyExprToMem(Init, DestElement,
                                       Init->getType().getQualifiers(),
                                       /*IsInitializer=*/false);
                });
          }
        } else {
          CodeGenFunction::OMPPrivateScope InitScope(CGF);
          InitScope.addPrivate(Elem, [SharedRefLValue]() -> Address {
            return SharedRefLValue.getAddress();
          });
          (void)InitScope.Privatize();
          CodeGenFunction::CGCapturedStmtRAII CapInfoRAII(CGF, &CapturesInfo);
          CGF.EmitExprAsInit(Init, VD, PrivateLValue,
                             /*capturedByInit=*/false);
        }
      } else {
        CGF.EmitExprAsInit(Init, VD, PrivateLValue, /*capturedByInit=*/false);
      }
    }
    ++FI;
  }
}

/// Check if duplication function is required for taskloops.
static bool checkInitIsRequired(CodeGenFunction &CGF,
                                ArrayRef<PrivateDataTy> Privates) {
  bool InitRequired = false;
  for (const PrivateDataTy &Pair : Privates) {
    const VarDecl *VD = Pair.second.PrivateCopy;
    const Expr *Init = VD->getAnyInitializer();
    InitRequired = InitRequired || (Init && isa<CXXConstructExpr>(Init) &&
                                    !CGF.isTrivialInitializer(Init));
    if (InitRequired)
      break;
  }
  return InitRequired;
}


/// Emit task_dup function (for initialization of
/// private/firstprivate/lastprivate vars and last_iter flag)
/// \code
/// void __task_dup_entry(kmp_task_t *task_dst, const kmp_task_t *task_src, int
/// lastpriv) {
/// // setup lastprivate flag
///    task_dst->last = lastpriv;
/// // could be constructor calls here...
/// }
/// \endcode
static llvm::Value *
emitTaskDupFunction(CodeGenModule &CGM, SourceLocation Loc,
                    const OMPExecutableDirective &D,
                    QualType KmpTaskTWithPrivatesPtrQTy,
                    const RecordDecl *KmpTaskTWithPrivatesQTyRD,
                    const RecordDecl *KmpTaskTQTyRD, QualType SharedsTy,
                    QualType SharedsPtrTy, const OMPTaskDataTy &Data,
                    ArrayRef<PrivateDataTy> Privates, bool WithLastIter) {
  ASTContext &C = CGM.getContext();
  FunctionArgList Args;
  ImplicitParamDecl DstArg(C, /*DC=*/nullptr, Loc, /*Id=*/nullptr,
                           KmpTaskTWithPrivatesPtrQTy,
                           ImplicitParamDecl::Other);
  ImplicitParamDecl SrcArg(C, /*DC=*/nullptr, Loc, /*Id=*/nullptr,
                           KmpTaskTWithPrivatesPtrQTy,
                           ImplicitParamDecl::Other);
  ImplicitParamDecl LastprivArg(C, /*DC=*/nullptr, Loc, /*Id=*/nullptr, C.IntTy,
                                ImplicitParamDecl::Other);
  Args.push_back(&DstArg);
  Args.push_back(&SrcArg);
  Args.push_back(&LastprivArg);
  const auto &TaskDupFnInfo =
      CGM.getTypes().arrangeBuiltinFunctionDeclaration(C.VoidTy, Args);
  llvm::FunctionType *TaskDupTy = CGM.getTypes().GetFunctionType(TaskDupFnInfo);
  auto *TaskDup =
      llvm::Function::Create(TaskDupTy, llvm::GlobalValue::InternalLinkage,
                             ".omp_task_dup.", &CGM.getModule());
  CGM.SetInternalFunctionAttributes(GlobalDecl(), TaskDup, TaskDupFnInfo);
  TaskDup->setDoesNotRecurse();
  CodeGenFunction CGF(CGM);
  CGF.StartFunction(GlobalDecl(), C.VoidTy, TaskDup, TaskDupFnInfo, Args, Loc,
                    Loc);

  LValue TDBase = CGF.EmitLoadOfPointerLValue(
      CGF.GetAddrOfLocalVar(&DstArg),
      KmpTaskTWithPrivatesPtrQTy->castAs<PointerType>());
  // task_dst->liter = lastpriv;
  if (WithLastIter) {
    auto LIFI = std::next(KmpTaskTQTyRD->field_begin(), KmpTaskTLastIter);
    LValue Base = CGF.EmitLValueForField(
        TDBase, *KmpTaskTWithPrivatesQTyRD->field_begin());
    LValue LILVal = CGF.EmitLValueForField(Base, *LIFI);
    llvm::Value *Lastpriv = CGF.EmitLoadOfScalar(
        CGF.GetAddrOfLocalVar(&LastprivArg), /*Volatile=*/false, C.IntTy, Loc);
    CGF.EmitStoreOfScalar(Lastpriv, LILVal);
  }

  // Emit initial values for private copies (if any).
  assert(!Privates.empty());
  Address KmpTaskSharedsPtr = Address::invalid();
  if (!Data.FirstprivateVars.empty()) {
    LValue TDBase = CGF.EmitLoadOfPointerLValue(
        CGF.GetAddrOfLocalVar(&SrcArg),
        KmpTaskTWithPrivatesPtrQTy->castAs<PointerType>());
    LValue Base = CGF.EmitLValueForField(
        TDBase, *KmpTaskTWithPrivatesQTyRD->field_begin());
    KmpTaskSharedsPtr = Address(
        CGF.EmitLoadOfScalar(CGF.EmitLValueForField(
                                 Base, *std::next(KmpTaskTQTyRD->field_begin(),
                                                  KmpTaskTShareds)),
                             Loc),
        CGF.getNaturalTypeAlignment(SharedsTy));
  }
  emitPrivatesInit(CGF, D, KmpTaskSharedsPtr, TDBase, KmpTaskTWithPrivatesQTyRD,
                   SharedsTy, SharedsPtrTy, Data, Privates, /*ForDup=*/true);
  CGF.FinishFunction();
  return TaskDup;
}

/// Checks if destructor function is required to be generated.
/// \return true if cleanups are required, false otherwise.
static bool
checkDestructorsRequired(const RecordDecl *KmpTaskTWithPrivatesQTyRD) {
  bool NeedsCleanup = false;
  auto FI = std::next(KmpTaskTWithPrivatesQTyRD->field_begin(), 1);
  const auto *PrivateRD = cast<RecordDecl>(FI->getType()->getAsTagDecl());
  for (const FieldDecl *FD : PrivateRD->fields()) {
    NeedsCleanup = NeedsCleanup || FD->getType().isDestructedType();
    if (NeedsCleanup)
      break;
  }
  return NeedsCleanup;
}

CGOpenMPRuntime::TaskResultTy
CGOpenMPRuntime::emitTaskInit(CodeGenFunction &CGF, SourceLocation Loc,
                              const OMPExecutableDirective &D,
                              llvm::Value *TaskFunction, QualType SharedsTy,
                              Address Shareds, const OMPTaskDataTy &Data) {
  ASTContext &C = CGM.getContext();
  llvm::SmallVector<PrivateDataTy, 4> Privates;
  // Aggregate privates and sort them by the alignment.
  auto I = Data.PrivateCopies.begin();
  for (const Expr *E : Data.PrivateVars) {
    const auto *VD = cast<VarDecl>(cast<DeclRefExpr>(E)->getDecl());
    Privates.emplace_back(
        C.getDeclAlign(VD),
        PrivateHelpersTy(VD, cast<VarDecl>(cast<DeclRefExpr>(*I)->getDecl()),
                         /*PrivateElemInit=*/nullptr));
    ++I;
  }
  I = Data.FirstprivateCopies.begin();
  auto IElemInitRef = Data.FirstprivateInits.begin();
  for (const Expr *E : Data.FirstprivateVars) {
    const auto *VD = cast<VarDecl>(cast<DeclRefExpr>(E)->getDecl());
    Privates.emplace_back(
        C.getDeclAlign(VD),
        PrivateHelpersTy(
            VD, cast<VarDecl>(cast<DeclRefExpr>(*I)->getDecl()),
            cast<VarDecl>(cast<DeclRefExpr>(*IElemInitRef)->getDecl())));
    ++I;
    ++IElemInitRef;
  }
  I = Data.LastprivateCopies.begin();
  for (const Expr *E : Data.LastprivateVars) {
    const auto *VD = cast<VarDecl>(cast<DeclRefExpr>(E)->getDecl());
    Privates.emplace_back(
        C.getDeclAlign(VD),
        PrivateHelpersTy(VD, cast<VarDecl>(cast<DeclRefExpr>(*I)->getDecl()),
                         /*PrivateElemInit=*/nullptr));
    ++I;
  }
  std::stable_sort(Privates.begin(), Privates.end(), stable_sort_comparator);
  QualType KmpInt32Ty = C.getIntTypeForBitwidth(/*DestWidth=*/32, /*Signed=*/1);
  // Build type kmp_routine_entry_t (if not built yet).
  emitKmpRoutineEntryT(KmpInt32Ty);
  // Build type kmp_task_t (if not built yet).
  if (isOpenMPTaskLoopDirective(D.getDirectiveKind())) {
    if (SavedKmpTaskloopTQTy.isNull()) {
      SavedKmpTaskloopTQTy = C.getRecordType(createKmpTaskTRecordDecl(
          CGM, D.getDirectiveKind(), KmpInt32Ty, KmpRoutineEntryPtrQTy));
    }
    KmpTaskTQTy = SavedKmpTaskloopTQTy;
  } else {
    assert((D.getDirectiveKind() == OMPD_task ||
            isOpenMPTargetExecutionDirective(D.getDirectiveKind()) ||
            isOpenMPTargetDataManagementDirective(D.getDirectiveKind())) &&
           "Expected taskloop, task or target directive");
    if (SavedKmpTaskTQTy.isNull()) {
      SavedKmpTaskTQTy = C.getRecordType(createKmpTaskTRecordDecl(
          CGM, D.getDirectiveKind(), KmpInt32Ty, KmpRoutineEntryPtrQTy));
    }
    KmpTaskTQTy = SavedKmpTaskTQTy;
  }
  const auto *KmpTaskTQTyRD = cast<RecordDecl>(KmpTaskTQTy->getAsTagDecl());
  // Build particular struct kmp_task_t for the given task.
  const RecordDecl *KmpTaskTWithPrivatesQTyRD =
      createKmpTaskTWithPrivatesRecordDecl(CGM, KmpTaskTQTy, Privates);
  QualType KmpTaskTWithPrivatesQTy = C.getRecordType(KmpTaskTWithPrivatesQTyRD);
  QualType KmpTaskTWithPrivatesPtrQTy =
      C.getPointerType(KmpTaskTWithPrivatesQTy);
  llvm::Type *KmpTaskTWithPrivatesTy = CGF.ConvertType(KmpTaskTWithPrivatesQTy);
  llvm::Type *KmpTaskTWithPrivatesPtrTy =
      KmpTaskTWithPrivatesTy->getPointerTo();
  llvm::Value *KmpTaskTWithPrivatesTySize =
      CGF.getTypeSize(KmpTaskTWithPrivatesQTy);
  QualType SharedsPtrTy = C.getPointerType(SharedsTy);

  // Emit initial values for private copies (if any).
  llvm::Value *TaskPrivatesMap = nullptr;
  llvm::Type *TaskPrivatesMapTy =
      std::next(cast<llvm::Function>(TaskFunction)->arg_begin(), 3)->getType();
  if (!Privates.empty()) {
    auto FI = std::next(KmpTaskTWithPrivatesQTyRD->field_begin());
    TaskPrivatesMap = emitTaskPrivateMappingFunction(
        CGM, Loc, Data.PrivateVars, Data.FirstprivateVars, Data.LastprivateVars,
        FI->getType(), Privates);
    TaskPrivatesMap = CGF.Builder.CreatePointerBitCastOrAddrSpaceCast(
        TaskPrivatesMap, TaskPrivatesMapTy);
  } else {
    TaskPrivatesMap = llvm::ConstantPointerNull::get(
        cast<llvm::PointerType>(TaskPrivatesMapTy));
  }
  // Build a proxy function kmp_int32 .omp_task_entry.(kmp_int32 gtid,
  // kmp_task_t *tt);
  llvm::Value *TaskEntry = emitProxyTaskFunction(
      CGM, Loc, D.getDirectiveKind(), KmpInt32Ty, KmpTaskTWithPrivatesPtrQTy,
      KmpTaskTWithPrivatesQTy, KmpTaskTQTy, SharedsPtrTy, TaskFunction,
      TaskPrivatesMap);

  // Build call kmp_task_t * __kmpc_omp_task_alloc(ident_t *, kmp_int32 gtid,
  // kmp_int32 flags, size_t sizeof_kmp_task_t, size_t sizeof_shareds,
  // kmp_routine_entry_t *task_entry);
  // Task flags. Format is taken from
  // http://llvm.org/svn/llvm-project/openmp/trunk/runtime/src/kmp.h,
  // description of kmp_tasking_flags struct.
  enum {
    TiedFlag = 0x1,
    FinalFlag = 0x2,
    DestructorsFlag = 0x8,
    PriorityFlag = 0x20
  };
  unsigned Flags = Data.Tied ? TiedFlag : 0;
  bool NeedsCleanup = false;
  if (!Privates.empty()) {
    NeedsCleanup = checkDestructorsRequired(KmpTaskTWithPrivatesQTyRD);
    if (NeedsCleanup)
      Flags = Flags | DestructorsFlag;
  }
  if (Data.Priority.getInt())
    Flags = Flags | PriorityFlag;
  llvm::Value *TaskFlags =
      Data.Final.getPointer()
          ? CGF.Builder.CreateSelect(Data.Final.getPointer(),
                                     CGF.Builder.getInt32(FinalFlag),
                                     CGF.Builder.getInt32(/*C=*/0))
          : CGF.Builder.getInt32(Data.Final.getInt() ? FinalFlag : 0);
  TaskFlags = CGF.Builder.CreateOr(TaskFlags, CGF.Builder.getInt32(Flags));
  llvm::Value *SharedsSize = CGM.getSize(C.getTypeSizeInChars(SharedsTy));
  llvm::Value *AllocArgs[] = {emitUpdateLocation(CGF, Loc),
                              getThreadID(CGF, Loc), TaskFlags,
                              KmpTaskTWithPrivatesTySize, SharedsSize,
                              CGF.Builder.CreatePointerBitCastOrAddrSpaceCast(
                                  TaskEntry, KmpRoutineEntryPtrTy)};
  llvm::Value *NewTask = CGF.EmitRuntimeCall(
      createRuntimeFunction(OMPRTL__kmpc_omp_task_alloc), AllocArgs);
  llvm::Value *NewTaskNewTaskTTy =
      CGF.Builder.CreatePointerBitCastOrAddrSpaceCast(
          NewTask, KmpTaskTWithPrivatesPtrTy);
  LValue Base = CGF.MakeNaturalAlignAddrLValue(NewTaskNewTaskTTy,
                                               KmpTaskTWithPrivatesQTy);
  LValue TDBase =
      CGF.EmitLValueForField(Base, *KmpTaskTWithPrivatesQTyRD->field_begin());
  // Fill the data in the resulting kmp_task_t record.
  // Copy shareds if there are any.
  Address KmpTaskSharedsPtr = Address::invalid();
  if (!SharedsTy->getAsStructureType()->getDecl()->field_empty()) {
    KmpTaskSharedsPtr =
        Address(CGF.EmitLoadOfScalar(
                    CGF.EmitLValueForField(
                        TDBase, *std::next(KmpTaskTQTyRD->field_begin(),
                                           KmpTaskTShareds)),
                    Loc),
                CGF.getNaturalTypeAlignment(SharedsTy));
    LValue Dest = CGF.MakeAddrLValue(KmpTaskSharedsPtr, SharedsTy);
    LValue Src = CGF.MakeAddrLValue(Shareds, SharedsTy);
    CGF.EmitAggregateCopy(Dest, Src, SharedsTy, AggValueSlot::DoesNotOverlap);
  }
  // Emit initial values for private copies (if any).
  TaskResultTy Result;
  if (!Privates.empty()) {
    emitPrivatesInit(CGF, D, KmpTaskSharedsPtr, Base, KmpTaskTWithPrivatesQTyRD,
                     SharedsTy, SharedsPtrTy, Data, Privates,
                     /*ForDup=*/false);
    if (isOpenMPTaskLoopDirective(D.getDirectiveKind()) &&
        (!Data.LastprivateVars.empty() || checkInitIsRequired(CGF, Privates))) {
      Result.TaskDupFn = emitTaskDupFunction(
          CGM, Loc, D, KmpTaskTWithPrivatesPtrQTy, KmpTaskTWithPrivatesQTyRD,
          KmpTaskTQTyRD, SharedsTy, SharedsPtrTy, Data, Privates,
          /*WithLastIter=*/!Data.LastprivateVars.empty());
    }
  }
  // Fields of union "kmp_cmplrdata_t" for destructors and priority.
  enum { Priority = 0, Destructors = 1 };
  // Provide pointer to function with destructors for privates.
  auto FI = std::next(KmpTaskTQTyRD->field_begin(), Data1);
  const RecordDecl *KmpCmplrdataUD =
      (*FI)->getType()->getAsUnionType()->getDecl();
  if (NeedsCleanup) {
    llvm::Value *DestructorFn = emitDestructorsFunction(
        CGM, Loc, KmpInt32Ty, KmpTaskTWithPrivatesPtrQTy,
        KmpTaskTWithPrivatesQTy);
    LValue Data1LV = CGF.EmitLValueForField(TDBase, *FI);
    LValue DestructorsLV = CGF.EmitLValueForField(
        Data1LV, *std::next(KmpCmplrdataUD->field_begin(), Destructors));
    CGF.EmitStoreOfScalar(CGF.Builder.CreatePointerBitCastOrAddrSpaceCast(
                              DestructorFn, KmpRoutineEntryPtrTy),
                          DestructorsLV);
  }
  // Set priority.
  if (Data.Priority.getInt()) {
    LValue Data2LV = CGF.EmitLValueForField(
        TDBase, *std::next(KmpTaskTQTyRD->field_begin(), Data2));
    LValue PriorityLV = CGF.EmitLValueForField(
        Data2LV, *std::next(KmpCmplrdataUD->field_begin(), Priority));
    CGF.EmitStoreOfScalar(Data.Priority.getPointer(), PriorityLV);
  }
  Result.NewTask = NewTask;
  Result.TaskEntry = TaskEntry;
  Result.NewTaskNewTaskTTy = NewTaskNewTaskTTy;
  Result.TDBase = TDBase;
  Result.KmpTaskTQTyRD = KmpTaskTQTyRD;
  return Result;
}

void CGOpenMPRuntime::emitTaskCall(CodeGenFunction &CGF, SourceLocation Loc,
                                   const OMPExecutableDirective &D,
                                   llvm::Value *TaskFunction,
                                   QualType SharedsTy, Address Shareds,
                                   const Expr *IfCond,
                                   const OMPTaskDataTy &Data) {
  if (!CGF.HaveInsertPoint())
    return;

  TaskResultTy Result =
      emitTaskInit(CGF, Loc, D, TaskFunction, SharedsTy, Shareds, Data);
  llvm::Value *NewTask = Result.NewTask;
  llvm::Value *TaskEntry = Result.TaskEntry;
  llvm::Value *NewTaskNewTaskTTy = Result.NewTaskNewTaskTTy;
  LValue TDBase = Result.TDBase;
  const RecordDecl *KmpTaskTQTyRD = Result.KmpTaskTQTyRD;
  ASTContext &C = CGM.getContext();
  // Process list of dependences.
  Address DependenciesArray = Address::invalid();
  unsigned NumDependencies = Data.Dependences.size();
  if (NumDependencies) {
    // Dependence kind for RTL.
    enum RTLDependenceKindTy { DepIn = 0x01, DepInOut = 0x3 };
    enum RTLDependInfoFieldsTy { BaseAddr, Len, Flags };
    RecordDecl *KmpDependInfoRD;
    QualType FlagsTy =
        C.getIntTypeForBitwidth(C.getTypeSize(C.BoolTy), /*Signed=*/false);
    llvm::Type *LLVMFlagsTy = CGF.ConvertTypeForMem(FlagsTy);
    if (KmpDependInfoTy.isNull()) {
      KmpDependInfoRD = C.buildImplicitRecord("kmp_depend_info");
      KmpDependInfoRD->startDefinition();
      addFieldToRecordDecl(C, KmpDependInfoRD, C.getIntPtrType());
      addFieldToRecordDecl(C, KmpDependInfoRD, C.getSizeType());
      addFieldToRecordDecl(C, KmpDependInfoRD, FlagsTy);
      KmpDependInfoRD->completeDefinition();
      KmpDependInfoTy = C.getRecordType(KmpDependInfoRD);
    } else {
      KmpDependInfoRD = cast<RecordDecl>(KmpDependInfoTy->getAsTagDecl());
    }
    CharUnits DependencySize = C.getTypeSizeInChars(KmpDependInfoTy);
    // Define type kmp_depend_info[<Dependences.size()>];
    QualType KmpDependInfoArrayTy = C.getConstantArrayType(
        KmpDependInfoTy, llvm::APInt(/*numBits=*/64, NumDependencies),
        ArrayType::Normal, /*IndexTypeQuals=*/0);
    // kmp_depend_info[<Dependences.size()>] deps;
    DependenciesArray =
        CGF.CreateMemTemp(KmpDependInfoArrayTy, ".dep.arr.addr");
    for (unsigned I = 0; I < NumDependencies; ++I) {
      const Expr *E = Data.Dependences[I].second;
      LValue Addr = CGF.EmitLValue(E);
      llvm::Value *Size;
      QualType Ty = E->getType();
      if (const auto *ASE =
              dyn_cast<OMPArraySectionExpr>(E->IgnoreParenImpCasts())) {
        LValue UpAddrLVal =
            CGF.EmitOMPArraySectionExpr(ASE, /*LowerBound=*/false);
        llvm::Value *UpAddr =
            CGF.Builder.CreateConstGEP1_32(UpAddrLVal.getPointer(), /*Idx0=*/1);
        llvm::Value *LowIntPtr =
            CGF.Builder.CreatePtrToInt(Addr.getPointer(), CGM.SizeTy);
        llvm::Value *UpIntPtr = CGF.Builder.CreatePtrToInt(UpAddr, CGM.SizeTy);
        Size = CGF.Builder.CreateNUWSub(UpIntPtr, LowIntPtr);
      } else {
        Size = CGF.getTypeSize(Ty);
      }
      LValue Base = CGF.MakeAddrLValue(
          CGF.Builder.CreateConstArrayGEP(DependenciesArray, I, DependencySize),
          KmpDependInfoTy);
      // deps[i].base_addr = &<Dependences[i].second>;
      LValue BaseAddrLVal = CGF.EmitLValueForField(
          Base, *std::next(KmpDependInfoRD->field_begin(), BaseAddr));
      CGF.EmitStoreOfScalar(
          CGF.Builder.CreatePtrToInt(Addr.getPointer(), CGF.IntPtrTy),
          BaseAddrLVal);
      // deps[i].len = sizeof(<Dependences[i].second>);
      LValue LenLVal = CGF.EmitLValueForField(
          Base, *std::next(KmpDependInfoRD->field_begin(), Len));
      CGF.EmitStoreOfScalar(Size, LenLVal);
      // deps[i].flags = <Dependences[i].first>;
      RTLDependenceKindTy DepKind;
      switch (Data.Dependences[I].first) {
      case OMPC_DEPEND_in:
        DepKind = DepIn;
        break;
      // Out and InOut dependencies must use the same code.
      case OMPC_DEPEND_out:
      case OMPC_DEPEND_inout:
        DepKind = DepInOut;
        break;
      case OMPC_DEPEND_source:
      case OMPC_DEPEND_sink:
      case OMPC_DEPEND_unknown:
        llvm_unreachable("Unknown task dependence type");
      }
      LValue FlagsLVal = CGF.EmitLValueForField(
          Base, *std::next(KmpDependInfoRD->field_begin(), Flags));
      CGF.EmitStoreOfScalar(llvm::ConstantInt::get(LLVMFlagsTy, DepKind),
                            FlagsLVal);
    }
    DependenciesArray = CGF.Builder.CreatePointerBitCastOrAddrSpaceCast(
        CGF.Builder.CreateStructGEP(DependenciesArray, 0, CharUnits::Zero()),
        CGF.VoidPtrTy);
  }

  // NOTE: routine and part_id fields are initialized by __kmpc_omp_task_alloc()
  // libcall.
  // Build kmp_int32 __kmpc_omp_task_with_deps(ident_t *, kmp_int32 gtid,
  // kmp_task_t *new_task, kmp_int32 ndeps, kmp_depend_info_t *dep_list,
  // kmp_int32 ndeps_noalias, kmp_depend_info_t *noalias_dep_list) if dependence
  // list is not empty
  llvm::Value *ThreadID = getThreadID(CGF, Loc);
  llvm::Value *UpLoc = emitUpdateLocation(CGF, Loc);
  llvm::Value *TaskArgs[] = { UpLoc, ThreadID, NewTask };
  llvm::Value *DepTaskArgs[7];
  if (NumDependencies) {
    DepTaskArgs[0] = UpLoc;
    DepTaskArgs[1] = ThreadID;
    DepTaskArgs[2] = NewTask;
    DepTaskArgs[3] = CGF.Builder.getInt32(NumDependencies);
    DepTaskArgs[4] = DependenciesArray.getPointer();
    DepTaskArgs[5] = CGF.Builder.getInt32(0);
    DepTaskArgs[6] = llvm::ConstantPointerNull::get(CGF.VoidPtrTy);
  }
  auto &&ThenCodeGen = [this, &Data, TDBase, KmpTaskTQTyRD, NumDependencies,
                        &TaskArgs,
                        &DepTaskArgs](CodeGenFunction &CGF, PrePostActionTy &) {
    if (!Data.Tied) {
      auto PartIdFI = std::next(KmpTaskTQTyRD->field_begin(), KmpTaskTPartId);
      LValue PartIdLVal = CGF.EmitLValueForField(TDBase, *PartIdFI);
      CGF.EmitStoreOfScalar(CGF.Builder.getInt32(0), PartIdLVal);
    }
    if (NumDependencies) {
      CGF.EmitRuntimeCall(
          createRuntimeFunction(OMPRTL__kmpc_omp_task_with_deps), DepTaskArgs);
    } else {
      CGF.EmitRuntimeCall(createRuntimeFunction(OMPRTL__kmpc_omp_task),
                          TaskArgs);
    }
    // Check if parent region is untied and build return for untied task;
    if (auto *Region =
            dyn_cast_or_null<CGOpenMPRegionInfo>(CGF.CapturedStmtInfo))
      Region->emitUntiedSwitch(CGF);
  };

  llvm::Value *DepWaitTaskArgs[6];
  if (NumDependencies) {
    DepWaitTaskArgs[0] = UpLoc;
    DepWaitTaskArgs[1] = ThreadID;
    DepWaitTaskArgs[2] = CGF.Builder.getInt32(NumDependencies);
    DepWaitTaskArgs[3] = DependenciesArray.getPointer();
    DepWaitTaskArgs[4] = CGF.Builder.getInt32(0);
    DepWaitTaskArgs[5] = llvm::ConstantPointerNull::get(CGF.VoidPtrTy);
  }
  auto &&ElseCodeGen = [&TaskArgs, ThreadID, NewTaskNewTaskTTy, TaskEntry,
                        NumDependencies, &DepWaitTaskArgs,
                        Loc](CodeGenFunction &CGF, PrePostActionTy &) {
    CGOpenMPRuntime &RT = CGF.CGM.getOpenMPRuntime();
    CodeGenFunction::RunCleanupsScope LocalScope(CGF);
    // Build void __kmpc_omp_wait_deps(ident_t *, kmp_int32 gtid,
    // kmp_int32 ndeps, kmp_depend_info_t *dep_list, kmp_int32
    // ndeps_noalias, kmp_depend_info_t *noalias_dep_list); if dependence info
    // is specified.
    if (NumDependencies)
      CGF.EmitRuntimeCall(RT.createRuntimeFunction(OMPRTL__kmpc_omp_wait_deps),
                          DepWaitTaskArgs);
    // Call proxy_task_entry(gtid, new_task);
    auto &&CodeGen = [TaskEntry, ThreadID, NewTaskNewTaskTTy,
                      Loc](CodeGenFunction &CGF, PrePostActionTy &Action) {
      Action.Enter(CGF);
      llvm::Value *OutlinedFnArgs[] = {ThreadID, NewTaskNewTaskTTy};
      CGF.CGM.getOpenMPRuntime().emitOutlinedFunctionCall(CGF, Loc, TaskEntry,
                                                          OutlinedFnArgs);
    };

    // Build void __kmpc_omp_task_begin_if0(ident_t *, kmp_int32 gtid,
    // kmp_task_t *new_task);
    // Build void __kmpc_omp_task_complete_if0(ident_t *, kmp_int32 gtid,
    // kmp_task_t *new_task);
    RegionCodeGenTy RCG(CodeGen);
    CommonActionTy Action(
        RT.createRuntimeFunction(OMPRTL__kmpc_omp_task_begin_if0), TaskArgs,
        RT.createRuntimeFunction(OMPRTL__kmpc_omp_task_complete_if0), TaskArgs);
    RCG.setAction(Action);
    RCG(CGF);
  };

  if (IfCond) {
    emitOMPIfClause(CGF, IfCond, ThenCodeGen, ElseCodeGen);
  } else {
    RegionCodeGenTy ThenRCG(ThenCodeGen);
    ThenRCG(CGF);
  }
}

void CGOpenMPRuntime::emitTaskLoopCall(CodeGenFunction &CGF, SourceLocation Loc,
                                       const OMPLoopDirective &D,
                                       llvm::Value *TaskFunction,
                                       QualType SharedsTy, Address Shareds,
                                       const Expr *IfCond,
                                       const OMPTaskDataTy &Data) {
  if (!CGF.HaveInsertPoint())
    return;
  TaskResultTy Result =
      emitTaskInit(CGF, Loc, D, TaskFunction, SharedsTy, Shareds, Data);
  // NOTE: routine and part_id fields are initialized by __kmpc_omp_task_alloc()
  // libcall.
  // Call to void __kmpc_taskloop(ident_t *loc, int gtid, kmp_task_t *task, int
  // if_val, kmp_uint64 *lb, kmp_uint64 *ub, kmp_int64 st, int nogroup, int
  // sched, kmp_uint64 grainsize, void *task_dup);
  llvm::Value *ThreadID = getThreadID(CGF, Loc);
  llvm::Value *UpLoc = emitUpdateLocation(CGF, Loc);
  llvm::Value *IfVal;
  if (IfCond) {
    IfVal = CGF.Builder.CreateIntCast(CGF.EvaluateExprAsBool(IfCond), CGF.IntTy,
                                      /*isSigned=*/true);
  } else {
    IfVal = llvm::ConstantInt::getSigned(CGF.IntTy, /*V=*/1);
  }

  LValue LBLVal = CGF.EmitLValueForField(
      Result.TDBase,
      *std::next(Result.KmpTaskTQTyRD->field_begin(), KmpTaskTLowerBound));
  const auto *LBVar =
      cast<VarDecl>(cast<DeclRefExpr>(D.getLowerBoundVariable())->getDecl());
  CGF.EmitAnyExprToMem(LBVar->getInit(), LBLVal.getAddress(), LBLVal.getQuals(),
                       /*IsInitializer=*/true);
  LValue UBLVal = CGF.EmitLValueForField(
      Result.TDBase,
      *std::next(Result.KmpTaskTQTyRD->field_begin(), KmpTaskTUpperBound));
  const auto *UBVar =
      cast<VarDecl>(cast<DeclRefExpr>(D.getUpperBoundVariable())->getDecl());
  CGF.EmitAnyExprToMem(UBVar->getInit(), UBLVal.getAddress(), UBLVal.getQuals(),
                       /*IsInitializer=*/true);
  LValue StLVal = CGF.EmitLValueForField(
      Result.TDBase,
      *std::next(Result.KmpTaskTQTyRD->field_begin(), KmpTaskTStride));
  const auto *StVar =
      cast<VarDecl>(cast<DeclRefExpr>(D.getStrideVariable())->getDecl());
  CGF.EmitAnyExprToMem(StVar->getInit(), StLVal.getAddress(), StLVal.getQuals(),
                       /*IsInitializer=*/true);
  // Store reductions address.
  LValue RedLVal = CGF.EmitLValueForField(
      Result.TDBase,
      *std::next(Result.KmpTaskTQTyRD->field_begin(), KmpTaskTReductions));
  if (Data.Reductions) {
    CGF.EmitStoreOfScalar(Data.Reductions, RedLVal);
  } else {
    CGF.EmitNullInitialization(RedLVal.getAddress(),
                               CGF.getContext().VoidPtrTy);
  }
  enum { NoSchedule = 0, Grainsize = 1, NumTasks = 2 };
  llvm::Value *TaskArgs[] = {
      UpLoc,
      ThreadID,
      Result.NewTask,
      IfVal,
      LBLVal.getPointer(),
      UBLVal.getPointer(),
      CGF.EmitLoadOfScalar(StLVal, Loc),
      llvm::ConstantInt::getNullValue(
          CGF.IntTy), // Always 0 because taskgroup emitted by the compiler
      llvm::ConstantInt::getSigned(
          CGF.IntTy, Data.Schedule.getPointer()
                         ? Data.Schedule.getInt() ? NumTasks : Grainsize
                         : NoSchedule),
      Data.Schedule.getPointer()
          ? CGF.Builder.CreateIntCast(Data.Schedule.getPointer(), CGF.Int64Ty,
                                      /*isSigned=*/false)
          : llvm::ConstantInt::get(CGF.Int64Ty, /*V=*/0),
      Result.TaskDupFn ? CGF.Builder.CreatePointerBitCastOrAddrSpaceCast(
                             Result.TaskDupFn, CGF.VoidPtrTy)
                       : llvm::ConstantPointerNull::get(CGF.VoidPtrTy)};
  CGF.EmitRuntimeCall(createRuntimeFunction(OMPRTL__kmpc_taskloop), TaskArgs);
}

/// \brief Emit reduction operation for each element of array (required for
/// array sections) LHS op = RHS.
/// \param Type Type of array.
/// \param LHSVar Variable on the left side of the reduction operation
/// (references element of array in original variable).
/// \param RHSVar Variable on the right side of the reduction operation
/// (references element of array in original variable).
/// \param RedOpGen Generator of reduction operation with use of LHSVar and
/// RHSVar.
static void EmitOMPAggregateReduction(
    CodeGenFunction &CGF, QualType Type, const VarDecl *LHSVar,
    const VarDecl *RHSVar,
    const llvm::function_ref<void(CodeGenFunction &CGF, const Expr *,
                                  const Expr *, const Expr *)> &RedOpGen,
    const Expr *XExpr = nullptr, const Expr *EExpr = nullptr,
    const Expr *UpExpr = nullptr) {
  // Perform element-by-element initialization.
  QualType ElementTy;
  Address LHSAddr = CGF.GetAddrOfLocalVar(LHSVar);
  Address RHSAddr = CGF.GetAddrOfLocalVar(RHSVar);

  // Drill down to the base element type on both arrays.
  const ArrayType *ArrayTy = Type->getAsArrayTypeUnsafe();
  llvm::Value *NumElements = CGF.emitArrayLength(ArrayTy, ElementTy, LHSAddr);

  llvm::Value *RHSBegin = RHSAddr.getPointer();
  llvm::Value *LHSBegin = LHSAddr.getPointer();
  // Cast from pointer to array type to pointer to single element.
  llvm::Value *LHSEnd = CGF.Builder.CreateGEP(LHSBegin, NumElements);
  // The basic structure here is a while-do loop.
  llvm::BasicBlock *BodyBB = CGF.createBasicBlock("omp.arraycpy.body");
  llvm::BasicBlock *DoneBB = CGF.createBasicBlock("omp.arraycpy.done");
  llvm::Value *IsEmpty =
      CGF.Builder.CreateICmpEQ(LHSBegin, LHSEnd, "omp.arraycpy.isempty");
  CGF.Builder.CreateCondBr(IsEmpty, DoneBB, BodyBB);

  // Enter the loop body, making that address the current address.
  llvm::BasicBlock *EntryBB = CGF.Builder.GetInsertBlock();
  CGF.EmitBlock(BodyBB);

  CharUnits ElementSize = CGF.getContext().getTypeSizeInChars(ElementTy);

  llvm::PHINode *RHSElementPHI = CGF.Builder.CreatePHI(
      RHSBegin->getType(), 2, "omp.arraycpy.srcElementPast");
  RHSElementPHI->addIncoming(RHSBegin, EntryBB);
  Address RHSElementCurrent =
      Address(RHSElementPHI,
              RHSAddr.getAlignment().alignmentOfArrayElement(ElementSize));

  llvm::PHINode *LHSElementPHI = CGF.Builder.CreatePHI(
      LHSBegin->getType(), 2, "omp.arraycpy.destElementPast");
  LHSElementPHI->addIncoming(LHSBegin, EntryBB);
  Address LHSElementCurrent =
      Address(LHSElementPHI,
              LHSAddr.getAlignment().alignmentOfArrayElement(ElementSize));

  // Emit copy.
  CodeGenFunction::OMPPrivateScope Scope(CGF);
  Scope.addPrivate(LHSVar, [=]() { return LHSElementCurrent; });
  Scope.addPrivate(RHSVar, [=]() { return RHSElementCurrent; });
  Scope.Privatize();
  RedOpGen(CGF, XExpr, EExpr, UpExpr);
  Scope.ForceCleanup();

  // Shift the address forward by one element.
  llvm::Value *LHSElementNext = CGF.Builder.CreateConstGEP1_32(
      LHSElementPHI, /*Idx0=*/1, "omp.arraycpy.dest.element");
  llvm::Value *RHSElementNext = CGF.Builder.CreateConstGEP1_32(
      RHSElementPHI, /*Idx0=*/1, "omp.arraycpy.src.element");
  // Check whether we've reached the end.
  llvm::Value *Done =
      CGF.Builder.CreateICmpEQ(LHSElementNext, LHSEnd, "omp.arraycpy.done");
  CGF.Builder.CreateCondBr(Done, DoneBB, BodyBB);
  LHSElementPHI->addIncoming(LHSElementNext, CGF.Builder.GetInsertBlock());
  RHSElementPHI->addIncoming(RHSElementNext, CGF.Builder.GetInsertBlock());

  // Done.
  CGF.EmitBlock(DoneBB, /*IsFinished=*/true);
}

/// Emit reduction combiner. If the combiner is a simple expression emit it as
/// is, otherwise consider it as combiner of UDR decl and emit it as a call of
/// UDR combiner function.
static void emitReductionCombiner(CodeGenFunction &CGF,
                                  const Expr *ReductionOp) {
  if (const auto *CE = dyn_cast<CallExpr>(ReductionOp))
    if (const auto *OVE = dyn_cast<OpaqueValueExpr>(CE->getCallee()))
      if (const auto *DRE =
              dyn_cast<DeclRefExpr>(OVE->getSourceExpr()->IgnoreImpCasts()))
        if (const auto *DRD =
                dyn_cast<OMPDeclareReductionDecl>(DRE->getDecl())) {
          std::pair<llvm::Function *, llvm::Function *> Reduction =
              CGF.CGM.getOpenMPRuntime().getUserDefinedReduction(DRD);
          RValue Func = RValue::get(Reduction.first);
          CodeGenFunction::OpaqueValueMapping Map(CGF, OVE, Func);
          CGF.EmitIgnoredExpr(ReductionOp);
          return;
        }
  CGF.EmitIgnoredExpr(ReductionOp);
}

llvm::Value *CGOpenMPRuntime::emitReductionFunction(
    CodeGenModule &CGM, SourceLocation Loc, llvm::Type *ArgsType,
    ArrayRef<const Expr *> Privates, ArrayRef<const Expr *> LHSExprs,
    ArrayRef<const Expr *> RHSExprs, ArrayRef<const Expr *> ReductionOps) {
  ASTContext &C = CGM.getContext();

  // void reduction_func(void *LHSArg, void *RHSArg);
  FunctionArgList Args;
  ImplicitParamDecl LHSArg(C, /*DC=*/nullptr, Loc, /*Id=*/nullptr, C.VoidPtrTy,
                           ImplicitParamDecl::Other);
  ImplicitParamDecl RHSArg(C, /*DC=*/nullptr, Loc, /*Id=*/nullptr, C.VoidPtrTy,
                           ImplicitParamDecl::Other);
  Args.push_back(&LHSArg);
  Args.push_back(&RHSArg);
  const auto &CGFI =
      CGM.getTypes().arrangeBuiltinFunctionDeclaration(C.VoidTy, Args);
  auto *Fn = llvm::Function::Create(
      CGM.getTypes().GetFunctionType(CGFI), llvm::GlobalValue::InternalLinkage,
      ".omp.reduction.reduction_func", &CGM.getModule());
  CGM.SetInternalFunctionAttributes(GlobalDecl(), Fn, CGFI);
  Fn->setDoesNotRecurse();
  CodeGenFunction CGF(CGM);
  CGF.StartFunction(GlobalDecl(), C.VoidTy, Fn, CGFI, Args, Loc, Loc);

  // Dst = (void*[n])(LHSArg);
  // Src = (void*[n])(RHSArg);
  Address LHS(CGF.Builder.CreatePointerBitCastOrAddrSpaceCast(
      CGF.Builder.CreateLoad(CGF.GetAddrOfLocalVar(&LHSArg)),
      ArgsType), CGF.getPointerAlign());
  Address RHS(CGF.Builder.CreatePointerBitCastOrAddrSpaceCast(
      CGF.Builder.CreateLoad(CGF.GetAddrOfLocalVar(&RHSArg)),
      ArgsType), CGF.getPointerAlign());

  //  ...
  //  *(Type<i>*)lhs[i] = RedOp<i>(*(Type<i>*)lhs[i], *(Type<i>*)rhs[i]);
  //  ...
  CodeGenFunction::OMPPrivateScope Scope(CGF);
  auto IPriv = Privates.begin();
  unsigned Idx = 0;
  for (unsigned I = 0, E = ReductionOps.size(); I < E; ++I, ++IPriv, ++Idx) {
    const auto *RHSVar =
        cast<VarDecl>(cast<DeclRefExpr>(RHSExprs[I])->getDecl());
    Scope.addPrivate(RHSVar, [&CGF, RHS, Idx, RHSVar]() {
      return emitAddrOfVarFromArray(CGF, RHS, Idx, RHSVar);
    });
    const auto *LHSVar =
        cast<VarDecl>(cast<DeclRefExpr>(LHSExprs[I])->getDecl());
    Scope.addPrivate(LHSVar, [&CGF, LHS, Idx, LHSVar]() {
      return emitAddrOfVarFromArray(CGF, LHS, Idx, LHSVar);
    });
    QualType PrivTy = (*IPriv)->getType();
    if (PrivTy->isVariablyModifiedType()) {
      // Get array size and emit VLA type.
      ++Idx;
      Address Elem =
          CGF.Builder.CreateConstArrayGEP(LHS, Idx, CGF.getPointerSize());
      llvm::Value *Ptr = CGF.Builder.CreateLoad(Elem);
      const VariableArrayType *VLA =
          CGF.getContext().getAsVariableArrayType(PrivTy);
      const auto *OVE = cast<OpaqueValueExpr>(VLA->getSizeExpr());
      CodeGenFunction::OpaqueValueMapping OpaqueMap(
          CGF, OVE, RValue::get(CGF.Builder.CreatePtrToInt(Ptr, CGF.SizeTy)));
      CGF.EmitVariablyModifiedType(PrivTy);
    }
  }
  Scope.Privatize();
  IPriv = Privates.begin();
  auto ILHS = LHSExprs.begin();
  auto IRHS = RHSExprs.begin();
  for (const Expr *E : ReductionOps) {
    if ((*IPriv)->getType()->isArrayType()) {
      // Emit reduction for array section.
      const auto *LHSVar = cast<VarDecl>(cast<DeclRefExpr>(*ILHS)->getDecl());
      const auto *RHSVar = cast<VarDecl>(cast<DeclRefExpr>(*IRHS)->getDecl());
      EmitOMPAggregateReduction(
          CGF, (*IPriv)->getType(), LHSVar, RHSVar,
          [=](CodeGenFunction &CGF, const Expr *, const Expr *, const Expr *) {
            emitReductionCombiner(CGF, E);
          });
    } else {
      // Emit reduction for array subscript or single variable.
      emitReductionCombiner(CGF, E);
    }
    ++IPriv;
    ++ILHS;
    ++IRHS;
  }
  Scope.ForceCleanup();
  CGF.FinishFunction();
  return Fn;
}

void CGOpenMPRuntime::emitSingleReductionCombiner(CodeGenFunction &CGF,
                                                  const Expr *ReductionOp,
                                                  const Expr *PrivateRef,
                                                  const DeclRefExpr *LHS,
                                                  const DeclRefExpr *RHS) {
  if (PrivateRef->getType()->isArrayType()) {
    // Emit reduction for array section.
    const auto *LHSVar = cast<VarDecl>(LHS->getDecl());
    const auto *RHSVar = cast<VarDecl>(RHS->getDecl());
    EmitOMPAggregateReduction(
        CGF, PrivateRef->getType(), LHSVar, RHSVar,
        [=](CodeGenFunction &CGF, const Expr *, const Expr *, const Expr *) {
          emitReductionCombiner(CGF, ReductionOp);
        });
  } else {
    // Emit reduction for array subscript or single variable.
    emitReductionCombiner(CGF, ReductionOp);
  }
}

void CGOpenMPRuntime::emitReduction(CodeGenFunction &CGF, SourceLocation Loc,
                                    ArrayRef<const Expr *> Privates,
                                    ArrayRef<const Expr *> LHSExprs,
                                    ArrayRef<const Expr *> RHSExprs,
                                    ArrayRef<const Expr *> ReductionOps,
                                    ReductionOptionsTy Options) {
  if (!CGF.HaveInsertPoint())
    return;

  bool WithNowait = Options.WithNowait;
  bool SimpleReduction = Options.SimpleReduction;

  // Next code should be emitted for reduction:
  //
  // static kmp_critical_name lock = { 0 };
  //
  // void reduce_func(void *lhs[<n>], void *rhs[<n>]) {
  //  *(Type0*)lhs[0] = ReductionOperation0(*(Type0*)lhs[0], *(Type0*)rhs[0]);
  //  ...
  //  *(Type<n>-1*)lhs[<n>-1] = ReductionOperation<n>-1(*(Type<n>-1*)lhs[<n>-1],
  //  *(Type<n>-1*)rhs[<n>-1]);
  // }
  //
  // ...
  // void *RedList[<n>] = {&<RHSExprs>[0], ..., &<RHSExprs>[<n>-1]};
  // switch (__kmpc_reduce{_nowait}(<loc>, <gtid>, <n>, sizeof(RedList),
  // RedList, reduce_func, &<lock>)) {
  // case 1:
  //  ...
  //  <LHSExprs>[i] = RedOp<i>(*<LHSExprs>[i], *<RHSExprs>[i]);
  //  ...
  // __kmpc_end_reduce{_nowait}(<loc>, <gtid>, &<lock>);
  // break;
  // case 2:
  //  ...
  //  Atomic(<LHSExprs>[i] = RedOp<i>(*<LHSExprs>[i], *<RHSExprs>[i]));
  //  ...
  // [__kmpc_end_reduce(<loc>, <gtid>, &<lock>);]
  // break;
  // default:;
  // }
  //
  // if SimpleReduction is true, only the next code is generated:
  //  ...
  //  <LHSExprs>[i] = RedOp<i>(*<LHSExprs>[i], *<RHSExprs>[i]);
  //  ...

  ASTContext &C = CGM.getContext();

  if (SimpleReduction) {
    CodeGenFunction::RunCleanupsScope Scope(CGF);
    auto IPriv = Privates.begin();
    auto ILHS = LHSExprs.begin();
    auto IRHS = RHSExprs.begin();
    for (const Expr *E : ReductionOps) {
      emitSingleReductionCombiner(CGF, E, *IPriv, cast<DeclRefExpr>(*ILHS),
                                  cast<DeclRefExpr>(*IRHS));
      ++IPriv;
      ++ILHS;
      ++IRHS;
    }
    return;
  }

  // 1. Build a list of reduction variables.
  // void *RedList[<n>] = {<ReductionVars>[0], ..., <ReductionVars>[<n>-1]};
  auto Size = RHSExprs.size();
  for (const Expr *E : Privates) {
    if (E->getType()->isVariablyModifiedType())
      // Reserve place for array size.
      ++Size;
  }
  llvm::APInt ArraySize(/*unsigned int numBits=*/32, Size);
  QualType ReductionArrayTy =
      C.getConstantArrayType(C.VoidPtrTy, ArraySize, ArrayType::Normal,
                             /*IndexTypeQuals=*/0);
  Address ReductionList =
      CGF.CreateMemTemp(ReductionArrayTy, ".omp.reduction.red_list");
  auto IPriv = Privates.begin();
  unsigned Idx = 0;
  for (unsigned I = 0, E = RHSExprs.size(); I < E; ++I, ++IPriv, ++Idx) {
    Address Elem =
      CGF.Builder.CreateConstArrayGEP(ReductionList, Idx, CGF.getPointerSize());
    CGF.Builder.CreateStore(
        CGF.Builder.CreatePointerBitCastOrAddrSpaceCast(
            CGF.EmitLValue(RHSExprs[I]).getPointer(), CGF.VoidPtrTy),
        Elem);
    if ((*IPriv)->getType()->isVariablyModifiedType()) {
      // Store array size.
      ++Idx;
      Elem = CGF.Builder.CreateConstArrayGEP(ReductionList, Idx,
                                             CGF.getPointerSize());
      llvm::Value *Size = CGF.Builder.CreateIntCast(
          CGF.getVLASize(
                 CGF.getContext().getAsVariableArrayType((*IPriv)->getType()))
              .NumElts,
          CGF.SizeTy, /*isSigned=*/false);
      CGF.Builder.CreateStore(CGF.Builder.CreateIntToPtr(Size, CGF.VoidPtrTy),
                              Elem);
    }
  }

  // 2. Emit reduce_func().
  llvm::Value *ReductionFn = emitReductionFunction(
      CGM, Loc, CGF.ConvertTypeForMem(ReductionArrayTy)->getPointerTo(),
      Privates, LHSExprs, RHSExprs, ReductionOps);

  // 3. Create static kmp_critical_name lock = { 0 };
  llvm::Value *Lock = getCriticalRegionLock(".reduction");

  // 4. Build res = __kmpc_reduce{_nowait}(<loc>, <gtid>, <n>, sizeof(RedList),
  // RedList, reduce_func, &<lock>);
  llvm::Value *IdentTLoc = emitUpdateLocation(CGF, Loc, OMP_ATOMIC_REDUCE);
  llvm::Value *ThreadId = getThreadID(CGF, Loc);
  llvm::Value *ReductionArrayTySize = CGF.getTypeSize(ReductionArrayTy);
  llvm::Value *RL = CGF.Builder.CreatePointerBitCastOrAddrSpaceCast(
      ReductionList.getPointer(), CGF.VoidPtrTy);
  llvm::Value *Args[] = {
      IdentTLoc,                             // ident_t *<loc>
      ThreadId,                              // i32 <gtid>
      CGF.Builder.getInt32(RHSExprs.size()), // i32 <n>
      ReductionArrayTySize,                  // size_type sizeof(RedList)
      RL,                                    // void *RedList
      ReductionFn, // void (*) (void *, void *) <reduce_func>
      Lock         // kmp_critical_name *&<lock>
  };
  llvm::Value *Res = CGF.EmitRuntimeCall(
      createRuntimeFunction(WithNowait ? OMPRTL__kmpc_reduce_nowait
                                       : OMPRTL__kmpc_reduce),
      Args);

  // 5. Build switch(res)
  llvm::BasicBlock *DefaultBB = CGF.createBasicBlock(".omp.reduction.default");
  llvm::SwitchInst *SwInst =
      CGF.Builder.CreateSwitch(Res, DefaultBB, /*NumCases=*/2);

  // 6. Build case 1:
  //  ...
  //  <LHSExprs>[i] = RedOp<i>(*<LHSExprs>[i], *<RHSExprs>[i]);
  //  ...
  // __kmpc_end_reduce{_nowait}(<loc>, <gtid>, &<lock>);
  // break;
  llvm::BasicBlock *Case1BB = CGF.createBasicBlock(".omp.reduction.case1");
  SwInst->addCase(CGF.Builder.getInt32(1), Case1BB);
  CGF.EmitBlock(Case1BB);

  // Add emission of __kmpc_end_reduce{_nowait}(<loc>, <gtid>, &<lock>);
  llvm::Value *EndArgs[] = {
      IdentTLoc, // ident_t *<loc>
      ThreadId,  // i32 <gtid>
      Lock       // kmp_critical_name *&<lock>
  };
  auto &&CodeGen = [Privates, LHSExprs, RHSExprs, ReductionOps](
                       CodeGenFunction &CGF, PrePostActionTy &Action) {
    CGOpenMPRuntime &RT = CGF.CGM.getOpenMPRuntime();
    auto IPriv = Privates.begin();
    auto ILHS = LHSExprs.begin();
    auto IRHS = RHSExprs.begin();
    for (const Expr *E : ReductionOps) {
      RT.emitSingleReductionCombiner(CGF, E, *IPriv, cast<DeclRefExpr>(*ILHS),
                                     cast<DeclRefExpr>(*IRHS));
      ++IPriv;
      ++ILHS;
      ++IRHS;
    }
  };
  RegionCodeGenTy RCG(CodeGen);
  CommonActionTy Action(
      nullptr, llvm::None,
      createRuntimeFunction(WithNowait ? OMPRTL__kmpc_end_reduce_nowait
                                       : OMPRTL__kmpc_end_reduce),
      EndArgs);
  RCG.setAction(Action);
  RCG(CGF);

  CGF.EmitBranch(DefaultBB);

  // 7. Build case 2:
  //  ...
  //  Atomic(<LHSExprs>[i] = RedOp<i>(*<LHSExprs>[i], *<RHSExprs>[i]));
  //  ...
  // break;
  llvm::BasicBlock *Case2BB = CGF.createBasicBlock(".omp.reduction.case2");
  SwInst->addCase(CGF.Builder.getInt32(2), Case2BB);
  CGF.EmitBlock(Case2BB);

  auto &&AtomicCodeGen = [Loc, Privates, LHSExprs, RHSExprs, ReductionOps](
                             CodeGenFunction &CGF, PrePostActionTy &Action) {
    auto ILHS = LHSExprs.begin();
    auto IRHS = RHSExprs.begin();
    auto IPriv = Privates.begin();
    for (const Expr *E : ReductionOps) {
      const Expr *XExpr = nullptr;
      const Expr *EExpr = nullptr;
      const Expr *UpExpr = nullptr;
      BinaryOperatorKind BO = BO_Comma;
      if (const auto *BO = dyn_cast<BinaryOperator>(E)) {
        if (BO->getOpcode() == BO_Assign) {
          XExpr = BO->getLHS();
          UpExpr = BO->getRHS();
        }
      }
      // Try to emit update expression as a simple atomic.
      const Expr *RHSExpr = UpExpr;
      if (RHSExpr) {
        // Analyze RHS part of the whole expression.
        if (const auto *ACO = dyn_cast<AbstractConditionalOperator>(
                RHSExpr->IgnoreParenImpCasts())) {
          // If this is a conditional operator, analyze its condition for
          // min/max reduction operator.
          RHSExpr = ACO->getCond();
        }
        if (const auto *BORHS =
                dyn_cast<BinaryOperator>(RHSExpr->IgnoreParenImpCasts())) {
          EExpr = BORHS->getRHS();
          BO = BORHS->getOpcode();
        }
      }
      if (XExpr) {
        const auto *VD = cast<VarDecl>(cast<DeclRefExpr>(*ILHS)->getDecl());
        auto &&AtomicRedGen = [BO, VD,
                               Loc](CodeGenFunction &CGF, const Expr *XExpr,
                                    const Expr *EExpr, const Expr *UpExpr) {
          LValue X = CGF.EmitLValue(XExpr);
          RValue E;
          if (EExpr)
            E = CGF.EmitAnyExpr(EExpr);
          CGF.EmitOMPAtomicSimpleUpdateExpr(
              X, E, BO, /*IsXLHSInRHSPart=*/true,
              llvm::AtomicOrdering::Monotonic, Loc,
              [&CGF, UpExpr, VD, Loc](RValue XRValue) {
                CodeGenFunction::OMPPrivateScope PrivateScope(CGF);
                PrivateScope.addPrivate(
                    VD, [&CGF, VD, XRValue, Loc]() {
                      Address LHSTemp = CGF.CreateMemTemp(VD->getType());
                      CGF.emitOMPSimpleStore(
                          CGF.MakeAddrLValue(LHSTemp, VD->getType()), XRValue,
                          VD->getType().getNonReferenceType(), Loc);
                      return LHSTemp;
                    });
                (void)PrivateScope.Privatize();
                return CGF.EmitAnyExpr(UpExpr);
              });
        };
        if ((*IPriv)->getType()->isArrayType()) {
          // Emit atomic reduction for array section.
          const auto *RHSVar =
              cast<VarDecl>(cast<DeclRefExpr>(*IRHS)->getDecl());
          EmitOMPAggregateReduction(CGF, (*IPriv)->getType(), VD, RHSVar,
                                    AtomicRedGen, XExpr, EExpr, UpExpr);
        } else {
          // Emit atomic reduction for array subscript or single variable.
          AtomicRedGen(CGF, XExpr, EExpr, UpExpr);
        }
      } else {
        // Emit as a critical region.
        auto &&CritRedGen = [E, Loc](CodeGenFunction &CGF, const Expr *,
                                     const Expr *, const Expr *) {
          CGOpenMPRuntime &RT = CGF.CGM.getOpenMPRuntime();
          RT.emitCriticalRegion(
              CGF, ".atomic_reduction",
              [=](CodeGenFunction &CGF, PrePostActionTy &Action) {
                Action.Enter(CGF);
                emitReductionCombiner(CGF, E);
              },
              Loc);
        };
        if ((*IPriv)->getType()->isArrayType()) {
          const auto *LHSVar =
              cast<VarDecl>(cast<DeclRefExpr>(*ILHS)->getDecl());
          const auto *RHSVar =
              cast<VarDecl>(cast<DeclRefExpr>(*IRHS)->getDecl());
          EmitOMPAggregateReduction(CGF, (*IPriv)->getType(), LHSVar, RHSVar,
                                    CritRedGen);
        } else {
          CritRedGen(CGF, nullptr, nullptr, nullptr);
        }
      }
      ++ILHS;
      ++IRHS;
      ++IPriv;
    }
  };
  RegionCodeGenTy AtomicRCG(AtomicCodeGen);
  if (!WithNowait) {
    // Add emission of __kmpc_end_reduce(<loc>, <gtid>, &<lock>);
    llvm::Value *EndArgs[] = {
        IdentTLoc, // ident_t *<loc>
        ThreadId,  // i32 <gtid>
        Lock       // kmp_critical_name *&<lock>
    };
    CommonActionTy Action(nullptr, llvm::None,
                          createRuntimeFunction(OMPRTL__kmpc_end_reduce),
                          EndArgs);
    AtomicRCG.setAction(Action);
    AtomicRCG(CGF);
  } else {
    AtomicRCG(CGF);
  }

  CGF.EmitBranch(DefaultBB);
  CGF.EmitBlock(DefaultBB, /*IsFinished=*/true);
}

/// Generates unique name for artificial threadprivate variables.
/// Format is: <Prefix> "." <Decl_mangled_name> "_" "<Decl_start_loc_raw_enc>"
static std::string generateUniqueName(CodeGenModule &CGM, StringRef Prefix,
                                      const Expr *Ref) {
  SmallString<256> Buffer;
  llvm::raw_svector_ostream Out(Buffer);
  const clang::DeclRefExpr *DE;
  const VarDecl *D = ::getBaseDecl(Ref, DE);
  if (!D)
    D = cast<VarDecl>(cast<DeclRefExpr>(Ref)->getDecl());
  D = D->getCanonicalDecl();
  Out << Prefix << "."
      << (D->isLocalVarDeclOrParm() ? D->getName() : CGM.getMangledName(D))
      << "_" << D->getCanonicalDecl()->getLocStart().getRawEncoding();
  return Out.str();
}

/// Emits reduction initializer function:
/// \code
/// void @.red_init(void* %arg) {
/// %0 = bitcast void* %arg to <type>*
/// store <type> <init>, <type>* %0
/// ret void
/// }
/// \endcode
static llvm::Value *emitReduceInitFunction(CodeGenModule &CGM,
                                           SourceLocation Loc,
                                           ReductionCodeGen &RCG, unsigned N) {
  ASTContext &C = CGM.getContext();
  FunctionArgList Args;
  ImplicitParamDecl Param(C, /*DC=*/nullptr, Loc, /*Id=*/nullptr, C.VoidPtrTy,
                          ImplicitParamDecl::Other);
  Args.emplace_back(&Param);
  const auto &FnInfo =
      CGM.getTypes().arrangeBuiltinFunctionDeclaration(C.VoidTy, Args);
  llvm::FunctionType *FnTy = CGM.getTypes().GetFunctionType(FnInfo);
  auto *Fn = llvm::Function::Create(FnTy, llvm::GlobalValue::InternalLinkage,
                                    ".red_init.", &CGM.getModule());
  CGM.SetInternalFunctionAttributes(GlobalDecl(), Fn, FnInfo);
  Fn->setDoesNotRecurse();
  CodeGenFunction CGF(CGM);
  CGF.StartFunction(GlobalDecl(), C.VoidTy, Fn, FnInfo, Args, Loc, Loc);
  Address PrivateAddr = CGF.EmitLoadOfPointer(
      CGF.GetAddrOfLocalVar(&Param),
      C.getPointerType(C.VoidPtrTy).castAs<PointerType>());
  llvm::Value *Size = nullptr;
  // If the size of the reduction item is non-constant, load it from global
  // threadprivate variable.
  if (RCG.getSizes(N).second) {
    Address SizeAddr = CGM.getOpenMPRuntime().getAddrOfArtificialThreadPrivate(
        CGF, CGM.getContext().getSizeType(),
        generateUniqueName(CGM, "reduction_size", RCG.getRefExpr(N)));
    Size = CGF.EmitLoadOfScalar(SizeAddr, /*Volatile=*/false,
                                CGM.getContext().getSizeType(), Loc);
  }
  RCG.emitAggregateType(CGF, N, Size);
  LValue SharedLVal;
  // If initializer uses initializer from declare reduction construct, emit a
  // pointer to the address of the original reduction item (reuired by reduction
  // initializer)
  if (RCG.usesReductionInitializer(N)) {
    Address SharedAddr =
        CGM.getOpenMPRuntime().getAddrOfArtificialThreadPrivate(
            CGF, CGM.getContext().VoidPtrTy,
            generateUniqueName(CGM, "reduction", RCG.getRefExpr(N)));
    SharedAddr = CGF.EmitLoadOfPointer(
        SharedAddr,
        CGM.getContext().VoidPtrTy.castAs<PointerType>()->getTypePtr());
    SharedLVal = CGF.MakeAddrLValue(SharedAddr, CGM.getContext().VoidPtrTy);
  } else {
    SharedLVal = CGF.MakeNaturalAlignAddrLValue(
        llvm::ConstantPointerNull::get(CGM.VoidPtrTy),
        CGM.getContext().VoidPtrTy);
  }
  // Emit the initializer:
  // %0 = bitcast void* %arg to <type>*
  // store <type> <init>, <type>* %0
  RCG.emitInitialization(CGF, N, PrivateAddr, SharedLVal,
                         [](CodeGenFunction &) { return false; });
  CGF.FinishFunction();
  return Fn;
}

/// Emits reduction combiner function:
/// \code
/// void @.red_comb(void* %arg0, void* %arg1) {
/// %lhs = bitcast void* %arg0 to <type>*
/// %rhs = bitcast void* %arg1 to <type>*
/// %2 = <ReductionOp>(<type>* %lhs, <type>* %rhs)
/// store <type> %2, <type>* %lhs
/// ret void
/// }
/// \endcode
static llvm::Value *emitReduceCombFunction(CodeGenModule &CGM,
                                           SourceLocation Loc,
                                           ReductionCodeGen &RCG, unsigned N,
                                           const Expr *ReductionOp,
                                           const Expr *LHS, const Expr *RHS,
                                           const Expr *PrivateRef) {
  ASTContext &C = CGM.getContext();
  const auto *LHSVD = cast<VarDecl>(cast<DeclRefExpr>(LHS)->getDecl());
  const auto *RHSVD = cast<VarDecl>(cast<DeclRefExpr>(RHS)->getDecl());
  FunctionArgList Args;
  ImplicitParamDecl ParamInOut(C, /*DC=*/nullptr, Loc, /*Id=*/nullptr,
                               C.VoidPtrTy, ImplicitParamDecl::Other);
  ImplicitParamDecl ParamIn(C, /*DC=*/nullptr, Loc, /*Id=*/nullptr, C.VoidPtrTy,
                            ImplicitParamDecl::Other);
  Args.emplace_back(&ParamInOut);
  Args.emplace_back(&ParamIn);
  const auto &FnInfo =
      CGM.getTypes().arrangeBuiltinFunctionDeclaration(C.VoidTy, Args);
  llvm::FunctionType *FnTy = CGM.getTypes().GetFunctionType(FnInfo);
  auto *Fn = llvm::Function::Create(FnTy, llvm::GlobalValue::InternalLinkage,
                                    ".red_comb.", &CGM.getModule());
  CGM.SetInternalFunctionAttributes(GlobalDecl(), Fn, FnInfo);
  Fn->setDoesNotRecurse();
  CodeGenFunction CGF(CGM);
  CGF.StartFunction(GlobalDecl(), C.VoidTy, Fn, FnInfo, Args, Loc, Loc);
  llvm::Value *Size = nullptr;
  // If the size of the reduction item is non-constant, load it from global
  // threadprivate variable.
  if (RCG.getSizes(N).second) {
    Address SizeAddr = CGM.getOpenMPRuntime().getAddrOfArtificialThreadPrivate(
        CGF, CGM.getContext().getSizeType(),
        generateUniqueName(CGM, "reduction_size", RCG.getRefExpr(N)));
    Size = CGF.EmitLoadOfScalar(SizeAddr, /*Volatile=*/false,
                                CGM.getContext().getSizeType(), Loc);
  }
  RCG.emitAggregateType(CGF, N, Size);
  // Remap lhs and rhs variables to the addresses of the function arguments.
  // %lhs = bitcast void* %arg0 to <type>*
  // %rhs = bitcast void* %arg1 to <type>*
  CodeGenFunction::OMPPrivateScope PrivateScope(CGF);
  PrivateScope.addPrivate(LHSVD, [&C, &CGF, &ParamInOut, LHSVD]() {
    // Pull out the pointer to the variable.
    Address PtrAddr = CGF.EmitLoadOfPointer(
        CGF.GetAddrOfLocalVar(&ParamInOut),
        C.getPointerType(C.VoidPtrTy).castAs<PointerType>());
    return CGF.Builder.CreateElementBitCast(
        PtrAddr, CGF.ConvertTypeForMem(LHSVD->getType()));
  });
  PrivateScope.addPrivate(RHSVD, [&C, &CGF, &ParamIn, RHSVD]() {
    // Pull out the pointer to the variable.
    Address PtrAddr = CGF.EmitLoadOfPointer(
        CGF.GetAddrOfLocalVar(&ParamIn),
        C.getPointerType(C.VoidPtrTy).castAs<PointerType>());
    return CGF.Builder.CreateElementBitCast(
        PtrAddr, CGF.ConvertTypeForMem(RHSVD->getType()));
  });
  PrivateScope.Privatize();
  // Emit the combiner body:
  // %2 = <ReductionOp>(<type> *%lhs, <type> *%rhs)
  // store <type> %2, <type>* %lhs
  CGM.getOpenMPRuntime().emitSingleReductionCombiner(
      CGF, ReductionOp, PrivateRef, cast<DeclRefExpr>(LHS),
      cast<DeclRefExpr>(RHS));
  CGF.FinishFunction();
  return Fn;
}

/// Emits reduction finalizer function:
/// \code
/// void @.red_fini(void* %arg) {
/// %0 = bitcast void* %arg to <type>*
/// <destroy>(<type>* %0)
/// ret void
/// }
/// \endcode
static llvm::Value *emitReduceFiniFunction(CodeGenModule &CGM,
                                           SourceLocation Loc,
                                           ReductionCodeGen &RCG, unsigned N) {
  if (!RCG.needCleanups(N))
    return nullptr;
  ASTContext &C = CGM.getContext();
  FunctionArgList Args;
  ImplicitParamDecl Param(C, /*DC=*/nullptr, Loc, /*Id=*/nullptr, C.VoidPtrTy,
                          ImplicitParamDecl::Other);
  Args.emplace_back(&Param);
  const auto &FnInfo =
      CGM.getTypes().arrangeBuiltinFunctionDeclaration(C.VoidTy, Args);
  llvm::FunctionType *FnTy = CGM.getTypes().GetFunctionType(FnInfo);
  auto *Fn = llvm::Function::Create(FnTy, llvm::GlobalValue::InternalLinkage,
                                    ".red_fini.", &CGM.getModule());
  CGM.SetInternalFunctionAttributes(GlobalDecl(), Fn, FnInfo);
  Fn->setDoesNotRecurse();
  CodeGenFunction CGF(CGM);
  CGF.StartFunction(GlobalDecl(), C.VoidTy, Fn, FnInfo, Args, Loc, Loc);
  Address PrivateAddr = CGF.EmitLoadOfPointer(
      CGF.GetAddrOfLocalVar(&Param),
      C.getPointerType(C.VoidPtrTy).castAs<PointerType>());
  llvm::Value *Size = nullptr;
  // If the size of the reduction item is non-constant, load it from global
  // threadprivate variable.
  if (RCG.getSizes(N).second) {
    Address SizeAddr = CGM.getOpenMPRuntime().getAddrOfArtificialThreadPrivate(
        CGF, CGM.getContext().getSizeType(),
        generateUniqueName(CGM, "reduction_size", RCG.getRefExpr(N)));
    Size = CGF.EmitLoadOfScalar(SizeAddr, /*Volatile=*/false,
                                CGM.getContext().getSizeType(), Loc);
  }
  RCG.emitAggregateType(CGF, N, Size);
  // Emit the finalizer body:
  // <destroy>(<type>* %0)
  RCG.emitCleanups(CGF, N, PrivateAddr);
  CGF.FinishFunction();
  return Fn;
}

llvm::Value *CGOpenMPRuntime::emitTaskReductionInit(
    CodeGenFunction &CGF, SourceLocation Loc, ArrayRef<const Expr *> LHSExprs,
    ArrayRef<const Expr *> RHSExprs, const OMPTaskDataTy &Data) {
  if (!CGF.HaveInsertPoint() || Data.ReductionVars.empty())
    return nullptr;

  // Build typedef struct:
  // kmp_task_red_input {
  //   void *reduce_shar; // shared reduction item
  //   size_t reduce_size; // size of data item
  //   void *reduce_init; // data initialization routine
  //   void *reduce_fini; // data finalization routine
  //   void *reduce_comb; // data combiner routine
  //   kmp_task_red_flags_t flags; // flags for additional info from compiler
  // } kmp_task_red_input_t;
  ASTContext &C = CGM.getContext();
  RecordDecl *RD = C.buildImplicitRecord("kmp_task_red_input_t");
  RD->startDefinition();
  const FieldDecl *SharedFD = addFieldToRecordDecl(C, RD, C.VoidPtrTy);
  const FieldDecl *SizeFD = addFieldToRecordDecl(C, RD, C.getSizeType());
  const FieldDecl *InitFD  = addFieldToRecordDecl(C, RD, C.VoidPtrTy);
  const FieldDecl *FiniFD = addFieldToRecordDecl(C, RD, C.VoidPtrTy);
  const FieldDecl *CombFD = addFieldToRecordDecl(C, RD, C.VoidPtrTy);
  const FieldDecl *FlagsFD = addFieldToRecordDecl(
      C, RD, C.getIntTypeForBitwidth(/*DestWidth=*/32, /*Signed=*/false));
  RD->completeDefinition();
  QualType RDType = C.getRecordType(RD);
  unsigned Size = Data.ReductionVars.size();
  llvm::APInt ArraySize(/*numBits=*/64, Size);
  QualType ArrayRDType = C.getConstantArrayType(
      RDType, ArraySize, ArrayType::Normal, /*IndexTypeQuals=*/0);
  // kmp_task_red_input_t .rd_input.[Size];
  Address TaskRedInput = CGF.CreateMemTemp(ArrayRDType, ".rd_input.");
  ReductionCodeGen RCG(Data.ReductionVars, Data.ReductionCopies,
                       Data.ReductionOps);
  for (unsigned Cnt = 0; Cnt < Size; ++Cnt) {
    // kmp_task_red_input_t &ElemLVal = .rd_input.[Cnt];
    llvm::Value *Idxs[] = {llvm::ConstantInt::get(CGM.SizeTy, /*V=*/0),
                           llvm::ConstantInt::get(CGM.SizeTy, Cnt)};
    llvm::Value *GEP = CGF.EmitCheckedInBoundsGEP(
        TaskRedInput.getPointer(), Idxs,
        /*SignedIndices=*/false, /*IsSubtraction=*/false, Loc,
        ".rd_input.gep.");
    LValue ElemLVal = CGF.MakeNaturalAlignAddrLValue(GEP, RDType);
    // ElemLVal.reduce_shar = &Shareds[Cnt];
    LValue SharedLVal = CGF.EmitLValueForField(ElemLVal, SharedFD);
    RCG.emitSharedLValue(CGF, Cnt);
    llvm::Value *CastedShared =
        CGF.EmitCastToVoidPtr(RCG.getSharedLValue(Cnt).getPointer());
    CGF.EmitStoreOfScalar(CastedShared, SharedLVal);
    RCG.emitAggregateType(CGF, Cnt);
    llvm::Value *SizeValInChars;
    llvm::Value *SizeVal;
    std::tie(SizeValInChars, SizeVal) = RCG.getSizes(Cnt);
    // We use delayed creation/initialization for VLAs, array sections and
    // custom reduction initializations. It is required because runtime does not
    // provide the way to pass the sizes of VLAs/array sections to
    // initializer/combiner/finalizer functions and does not pass the pointer to
    // original reduction item to the initializer. Instead threadprivate global
    // variables are used to store these values and use them in the functions.
    bool DelayedCreation = !!SizeVal;
    SizeValInChars = CGF.Builder.CreateIntCast(SizeValInChars, CGM.SizeTy,
                                               /*isSigned=*/false);
    LValue SizeLVal = CGF.EmitLValueForField(ElemLVal, SizeFD);
    CGF.EmitStoreOfScalar(SizeValInChars, SizeLVal);
    // ElemLVal.reduce_init = init;
    LValue InitLVal = CGF.EmitLValueForField(ElemLVal, InitFD);
    llvm::Value *InitAddr =
        CGF.EmitCastToVoidPtr(emitReduceInitFunction(CGM, Loc, RCG, Cnt));
    CGF.EmitStoreOfScalar(InitAddr, InitLVal);
    DelayedCreation = DelayedCreation || RCG.usesReductionInitializer(Cnt);
    // ElemLVal.reduce_fini = fini;
    LValue FiniLVal = CGF.EmitLValueForField(ElemLVal, FiniFD);
    llvm::Value *Fini = emitReduceFiniFunction(CGM, Loc, RCG, Cnt);
    llvm::Value *FiniAddr = Fini
                                ? CGF.EmitCastToVoidPtr(Fini)
                                : llvm::ConstantPointerNull::get(CGM.VoidPtrTy);
    CGF.EmitStoreOfScalar(FiniAddr, FiniLVal);
    // ElemLVal.reduce_comb = comb;
    LValue CombLVal = CGF.EmitLValueForField(ElemLVal, CombFD);
    llvm::Value *CombAddr = CGF.EmitCastToVoidPtr(emitReduceCombFunction(
        CGM, Loc, RCG, Cnt, Data.ReductionOps[Cnt], LHSExprs[Cnt],
        RHSExprs[Cnt], Data.ReductionCopies[Cnt]));
    CGF.EmitStoreOfScalar(CombAddr, CombLVal);
    // ElemLVal.flags = 0;
    LValue FlagsLVal = CGF.EmitLValueForField(ElemLVal, FlagsFD);
    if (DelayedCreation) {
      CGF.EmitStoreOfScalar(
          llvm::ConstantInt::get(CGM.Int32Ty, /*V=*/1, /*IsSigned=*/true),
          FlagsLVal);
    } else
      CGF.EmitNullInitialization(FlagsLVal.getAddress(), FlagsLVal.getType());
  }
  // Build call void *__kmpc_task_reduction_init(int gtid, int num_data, void
  // *data);
  llvm::Value *Args[] = {
      CGF.Builder.CreateIntCast(getThreadID(CGF, Loc), CGM.IntTy,
                                /*isSigned=*/true),
      llvm::ConstantInt::get(CGM.IntTy, Size, /*isSigned=*/true),
      CGF.Builder.CreatePointerBitCastOrAddrSpaceCast(TaskRedInput.getPointer(),
                                                      CGM.VoidPtrTy)};
  return CGF.EmitRuntimeCall(
      createRuntimeFunction(OMPRTL__kmpc_task_reduction_init), Args);
}

void CGOpenMPRuntime::emitTaskReductionFixups(CodeGenFunction &CGF,
                                              SourceLocation Loc,
                                              ReductionCodeGen &RCG,
                                              unsigned N) {
  auto Sizes = RCG.getSizes(N);
  // Emit threadprivate global variable if the type is non-constant
  // (Sizes.second = nullptr).
  if (Sizes.second) {
    llvm::Value *SizeVal = CGF.Builder.CreateIntCast(Sizes.second, CGM.SizeTy,
                                                     /*isSigned=*/false);
    Address SizeAddr = getAddrOfArtificialThreadPrivate(
        CGF, CGM.getContext().getSizeType(),
        generateUniqueName(CGM, "reduction_size", RCG.getRefExpr(N)));
    CGF.Builder.CreateStore(SizeVal, SizeAddr, /*IsVolatile=*/false);
  }
  // Store address of the original reduction item if custom initializer is used.
  if (RCG.usesReductionInitializer(N)) {
    Address SharedAddr = getAddrOfArtificialThreadPrivate(
        CGF, CGM.getContext().VoidPtrTy,
        generateUniqueName(CGM, "reduction", RCG.getRefExpr(N)));
    CGF.Builder.CreateStore(
        CGF.Builder.CreatePointerBitCastOrAddrSpaceCast(
            RCG.getSharedLValue(N).getPointer(), CGM.VoidPtrTy),
        SharedAddr, /*IsVolatile=*/false);
  }
}

Address CGOpenMPRuntime::getTaskReductionItem(CodeGenFunction &CGF,
                                              SourceLocation Loc,
                                              llvm::Value *ReductionsPtr,
                                              LValue SharedLVal) {
  // Build call void *__kmpc_task_reduction_get_th_data(int gtid, void *tg, void
  // *d);
  llvm::Value *Args[] = {
      CGF.Builder.CreateIntCast(getThreadID(CGF, Loc), CGM.IntTy,
                                /*isSigned=*/true),
      ReductionsPtr,
      CGF.Builder.CreatePointerBitCastOrAddrSpaceCast(SharedLVal.getPointer(),
                                                      CGM.VoidPtrTy)};
  return Address(
      CGF.EmitRuntimeCall(
          createRuntimeFunction(OMPRTL__kmpc_task_reduction_get_th_data), Args),
      SharedLVal.getAlignment());
}

void CGOpenMPRuntime::emitTaskwaitCall(CodeGenFunction &CGF,
                                       SourceLocation Loc) {
  if (!CGF.HaveInsertPoint())
    return;
  // Build call kmp_int32 __kmpc_omp_taskwait(ident_t *loc, kmp_int32
  // global_tid);
  llvm::Value *Args[] = {emitUpdateLocation(CGF, Loc), getThreadID(CGF, Loc)};
  // Ignore return result until untied tasks are supported.
  CGF.EmitRuntimeCall(createRuntimeFunction(OMPRTL__kmpc_omp_taskwait), Args);
  if (auto *Region = dyn_cast_or_null<CGOpenMPRegionInfo>(CGF.CapturedStmtInfo))
    Region->emitUntiedSwitch(CGF);
}

void CGOpenMPRuntime::emitInlinedDirective(CodeGenFunction &CGF,
                                           OpenMPDirectiveKind InnerKind,
                                           const RegionCodeGenTy &CodeGen,
                                           bool HasCancel) {
  if (!CGF.HaveInsertPoint())
    return;
  InlinedOpenMPRegionRAII Region(CGF, CodeGen, InnerKind, HasCancel);
  CGF.CapturedStmtInfo->EmitBody(CGF, /*S=*/nullptr);
}

namespace {
enum RTCancelKind {
  CancelNoreq = 0,
  CancelParallel = 1,
  CancelLoop = 2,
  CancelSections = 3,
  CancelTaskgroup = 4
};
} // anonymous namespace

static RTCancelKind getCancellationKind(OpenMPDirectiveKind CancelRegion) {
  RTCancelKind CancelKind = CancelNoreq;
  if (CancelRegion == OMPD_parallel)
    CancelKind = CancelParallel;
  else if (CancelRegion == OMPD_for)
    CancelKind = CancelLoop;
  else if (CancelRegion == OMPD_sections)
    CancelKind = CancelSections;
  else {
    assert(CancelRegion == OMPD_taskgroup);
    CancelKind = CancelTaskgroup;
  }
  return CancelKind;
}

void CGOpenMPRuntime::emitCancellationPointCall(
    CodeGenFunction &CGF, SourceLocation Loc,
    OpenMPDirectiveKind CancelRegion) {
  if (!CGF.HaveInsertPoint())
    return;
  // Build call kmp_int32 __kmpc_cancellationpoint(ident_t *loc, kmp_int32
  // global_tid, kmp_int32 cncl_kind);
  if (auto *OMPRegionInfo =
          dyn_cast_or_null<CGOpenMPRegionInfo>(CGF.CapturedStmtInfo)) {
    // For 'cancellation point taskgroup', the task region info may not have a
    // cancel. This may instead happen in another adjacent task.
    if (CancelRegion == OMPD_taskgroup || OMPRegionInfo->hasCancel()) {
      llvm::Value *Args[] = {
          emitUpdateLocation(CGF, Loc), getThreadID(CGF, Loc),
          CGF.Builder.getInt32(getCancellationKind(CancelRegion))};
      // Ignore return result until untied tasks are supported.
      llvm::Value *Result = CGF.EmitRuntimeCall(
          createRuntimeFunction(OMPRTL__kmpc_cancellationpoint), Args);
      // if (__kmpc_cancellationpoint()) {
      //   exit from construct;
      // }
      llvm::BasicBlock *ExitBB = CGF.createBasicBlock(".cancel.exit");
      llvm::BasicBlock *ContBB = CGF.createBasicBlock(".cancel.continue");
      llvm::Value *Cmp = CGF.Builder.CreateIsNotNull(Result);
      CGF.Builder.CreateCondBr(Cmp, ExitBB, ContBB);
      CGF.EmitBlock(ExitBB);
      // exit from construct;
      CodeGenFunction::JumpDest CancelDest =
          CGF.getOMPCancelDestination(OMPRegionInfo->getDirectiveKind());
      CGF.EmitBranchThroughCleanup(CancelDest);
      CGF.EmitBlock(ContBB, /*IsFinished=*/true);
    }
  }
}

void CGOpenMPRuntime::emitCancelCall(CodeGenFunction &CGF, SourceLocation Loc,
                                     const Expr *IfCond,
                                     OpenMPDirectiveKind CancelRegion) {
  if (!CGF.HaveInsertPoint())
    return;
  // Build call kmp_int32 __kmpc_cancel(ident_t *loc, kmp_int32 global_tid,
  // kmp_int32 cncl_kind);
  if (auto *OMPRegionInfo =
          dyn_cast_or_null<CGOpenMPRegionInfo>(CGF.CapturedStmtInfo)) {
    auto &&ThenGen = [Loc, CancelRegion, OMPRegionInfo](CodeGenFunction &CGF,
                                                        PrePostActionTy &) {
      CGOpenMPRuntime &RT = CGF.CGM.getOpenMPRuntime();
      llvm::Value *Args[] = {
          RT.emitUpdateLocation(CGF, Loc), RT.getThreadID(CGF, Loc),
          CGF.Builder.getInt32(getCancellationKind(CancelRegion))};
      // Ignore return result until untied tasks are supported.
      llvm::Value *Result = CGF.EmitRuntimeCall(
          RT.createRuntimeFunction(OMPRTL__kmpc_cancel), Args);
      // if (__kmpc_cancel()) {
      //   exit from construct;
      // }
      llvm::BasicBlock *ExitBB = CGF.createBasicBlock(".cancel.exit");
      llvm::BasicBlock *ContBB = CGF.createBasicBlock(".cancel.continue");
      llvm::Value *Cmp = CGF.Builder.CreateIsNotNull(Result);
      CGF.Builder.CreateCondBr(Cmp, ExitBB, ContBB);
      CGF.EmitBlock(ExitBB);
      // exit from construct;
      CodeGenFunction::JumpDest CancelDest =
          CGF.getOMPCancelDestination(OMPRegionInfo->getDirectiveKind());
      CGF.EmitBranchThroughCleanup(CancelDest);
      CGF.EmitBlock(ContBB, /*IsFinished=*/true);
    };
    if (IfCond) {
      emitOMPIfClause(CGF, IfCond, ThenGen,
                      [](CodeGenFunction &, PrePostActionTy &) {});
    } else {
      RegionCodeGenTy ThenRCG(ThenGen);
      ThenRCG(CGF);
    }
  }
}

void CGOpenMPRuntime::emitTargetOutlinedFunction(
    const OMPExecutableDirective &D, StringRef ParentName,
    llvm::Function *&OutlinedFn, llvm::Constant *&OutlinedFnID,
    bool IsOffloadEntry, const RegionCodeGenTy &CodeGen) {
  assert(!ParentName.empty() && "Invalid target region parent name!");
  emitTargetOutlinedFunctionHelper(D, ParentName, OutlinedFn, OutlinedFnID,
                                   IsOffloadEntry, CodeGen);
}

void CGOpenMPRuntime::emitTargetOutlinedFunctionHelper(
    const OMPExecutableDirective &D, StringRef ParentName,
    llvm::Function *&OutlinedFn, llvm::Constant *&OutlinedFnID,
    bool IsOffloadEntry, const RegionCodeGenTy &CodeGen) {
  // Create a unique name for the entry function using the source location
  // information of the current target region. The name will be something like:
  //
  // __omp_offloading_DD_FFFF_PP_lBB
  //
  // where DD_FFFF is an ID unique to the file (device and file IDs), PP is the
  // mangled name of the function that encloses the target region and BB is the
  // line number of the target region.

  unsigned DeviceID;
  unsigned FileID;
  unsigned Line;
  getTargetEntryUniqueInfo(CGM.getContext(), D.getLocStart(), DeviceID, FileID,
                           Line);
  SmallString<64> EntryFnName;
  {
    llvm::raw_svector_ostream OS(EntryFnName);
    OS << "__omp_offloading" << llvm::format("_%x", DeviceID)
       << llvm::format("_%x_", FileID) << ParentName << "_l" << Line;
  }

  const CapturedStmt &CS = *D.getCapturedStmt(OMPD_target);

  CodeGenFunction CGF(CGM, true);
  CGOpenMPTargetRegionInfo CGInfo(CS, CodeGen, EntryFnName);
  CodeGenFunction::CGCapturedStmtRAII CapInfoRAII(CGF, &CGInfo);

  OutlinedFn = CGF.GenerateOpenMPCapturedStmtFunction(CS);

  // If this target outline function is not an offload entry, we don't need to
  // register it.
  if (!IsOffloadEntry)
    return;

  // The target region ID is used by the runtime library to identify the current
  // target region, so it only has to be unique and not necessarily point to
  // anything. It could be the pointer to the outlined function that implements
  // the target region, but we aren't using that so that the compiler doesn't
  // need to keep that, and could therefore inline the host function if proven
  // worthwhile during optimization. In the other hand, if emitting code for the
  // device, the ID has to be the function address so that it can retrieved from
  // the offloading entry and launched by the runtime library. We also mark the
  // outlined function to have external linkage in case we are emitting code for
  // the device, because these functions will be entry points to the device.

  if (CGM.getLangOpts().OpenMPIsDevice) {
    OutlinedFnID = llvm::ConstantExpr::getPointerCast(OutlinedFn, CGM.Int8PtrTy);
    OutlinedFn->setLinkage(llvm::GlobalValue::ExternalLinkage);
    OutlinedFn->setDSOLocal(false);
  } else {
    OutlinedFnID = new llvm::GlobalVariable(
        CGM.getModule(), CGM.Int8Ty, /*isConstant=*/true,
        llvm::GlobalValue::PrivateLinkage,
        llvm::Constant::getNullValue(CGM.Int8Ty), ".omp_offload.region_id");
  }

  // Register the information for the entry associated with this target region.
  OffloadEntriesInfoManager.registerTargetRegionEntryInfo(
      DeviceID, FileID, ParentName, Line, OutlinedFn, OutlinedFnID,
      OffloadEntriesInfoManagerTy::OMPTargetRegionEntryTargetRegion);
}

/// discard all CompoundStmts intervening between two constructs
static const Stmt *ignoreCompoundStmts(const Stmt *Body) {
  while (const auto *CS = dyn_cast_or_null<CompoundStmt>(Body))
    Body = CS->body_front();

  return Body;
}

/// Emit the number of teams for a target directive.  Inspect the num_teams
/// clause associated with a teams construct combined or closely nested
/// with the target directive.
///
/// Emit a team of size one for directives such as 'target parallel' that
/// have no associated teams construct.
///
/// Otherwise, return nullptr.
static llvm::Value *
emitNumTeamsForTargetDirective(CGOpenMPRuntime &OMPRuntime,
                               CodeGenFunction &CGF,
                               const OMPExecutableDirective &D) {
  assert(!CGF.getLangOpts().OpenMPIsDevice && "Clauses associated with the "
                                              "teams directive expected to be "
                                              "emitted only for the host!");

  CGBuilderTy &Bld = CGF.Builder;

  // If the target directive is combined with a teams directive:
  //   Return the value in the num_teams clause, if any.
  //   Otherwise, return 0 to denote the runtime default.
  if (isOpenMPTeamsDirective(D.getDirectiveKind())) {
    if (const auto *NumTeamsClause = D.getSingleClause<OMPNumTeamsClause>()) {
      CodeGenFunction::RunCleanupsScope NumTeamsScope(CGF);
      llvm::Value *NumTeams = CGF.EmitScalarExpr(NumTeamsClause->getNumTeams(),
                                                 /*IgnoreResultAssign*/ true);
      return Bld.CreateIntCast(NumTeams, CGF.Int32Ty,
                               /*IsSigned=*/true);
    }

    // The default value is 0.
    return Bld.getInt32(0);
  }

  // If the target directive is combined with a parallel directive but not a
  // teams directive, start one team.
  if (isOpenMPParallelDirective(D.getDirectiveKind()))
    return Bld.getInt32(1);

  // If the current target region has a teams region enclosed, we need to get
  // the number of teams to pass to the runtime function call. This is done
  // by generating the expression in a inlined region. This is required because
  // the expression is captured in the enclosing target environment when the
  // teams directive is not combined with target.

  const CapturedStmt &CS = *D.getCapturedStmt(OMPD_target);

  if (const auto *TeamsDir = dyn_cast_or_null<OMPExecutableDirective>(
          ignoreCompoundStmts(CS.getCapturedStmt()))) {
    if (isOpenMPTeamsDirective(TeamsDir->getDirectiveKind())) {
      if (const auto *NTE = TeamsDir->getSingleClause<OMPNumTeamsClause>()) {
        CGOpenMPInnerExprInfo CGInfo(CGF, CS);
        CodeGenFunction::CGCapturedStmtRAII CapInfoRAII(CGF, &CGInfo);
        llvm::Value *NumTeams = CGF.EmitScalarExpr(NTE->getNumTeams());
        return Bld.CreateIntCast(NumTeams, CGF.Int32Ty,
                                 /*IsSigned=*/true);
      }

      // If we have an enclosed teams directive but no num_teams clause we use
      // the default value 0.
      return Bld.getInt32(0);
    }
  }

  // No teams associated with the directive.
  return nullptr;
}

/// Emit the number of threads for a target directive.  Inspect the
/// thread_limit clause associated with a teams construct combined or closely
/// nested with the target directive.
///
/// Emit the num_threads clause for directives such as 'target parallel' that
/// have no associated teams construct.
///
/// Otherwise, return nullptr.
static llvm::Value *
emitNumThreadsForTargetDirective(CGOpenMPRuntime &OMPRuntime,
                                 CodeGenFunction &CGF,
                                 const OMPExecutableDirective &D) {
  assert(!CGF.getLangOpts().OpenMPIsDevice && "Clauses associated with the "
                                              "teams directive expected to be "
                                              "emitted only for the host!");

  CGBuilderTy &Bld = CGF.Builder;

  //
  // If the target directive is combined with a teams directive:
  //   Return the value in the thread_limit clause, if any.
  //
  // If the target directive is combined with a parallel directive:
  //   Return the value in the num_threads clause, if any.
  //
  // If both clauses are set, select the minimum of the two.
  //
  // If neither teams or parallel combined directives set the number of threads
  // in a team, return 0 to denote the runtime default.
  //
  // If this is not a teams directive return nullptr.

  if (isOpenMPTeamsDirective(D.getDirectiveKind()) ||
      isOpenMPParallelDirective(D.getDirectiveKind())) {
    llvm::Value *DefaultThreadLimitVal = Bld.getInt32(0);
    llvm::Value *NumThreadsVal = nullptr;
    llvm::Value *ThreadLimitVal = nullptr;

    if (const auto *ThreadLimitClause =
            D.getSingleClause<OMPThreadLimitClause>()) {
      CodeGenFunction::RunCleanupsScope ThreadLimitScope(CGF);
      llvm::Value *ThreadLimit =
          CGF.EmitScalarExpr(ThreadLimitClause->getThreadLimit(),
                             /*IgnoreResultAssign*/ true);
      ThreadLimitVal = Bld.CreateIntCast(ThreadLimit, CGF.Int32Ty,
                                         /*IsSigned=*/true);
    }

    if (const auto *NumThreadsClause =
            D.getSingleClause<OMPNumThreadsClause>()) {
      CodeGenFunction::RunCleanupsScope NumThreadsScope(CGF);
      llvm::Value *NumThreads =
          CGF.EmitScalarExpr(NumThreadsClause->getNumThreads(),
                             /*IgnoreResultAssign*/ true);
      NumThreadsVal =
          Bld.CreateIntCast(NumThreads, CGF.Int32Ty, /*IsSigned=*/true);
    }

    // Select the lesser of thread_limit and num_threads.
    if (NumThreadsVal)
      ThreadLimitVal = ThreadLimitVal
                           ? Bld.CreateSelect(Bld.CreateICmpSLT(NumThreadsVal,
                                                                ThreadLimitVal),
                                              NumThreadsVal, ThreadLimitVal)
                           : NumThreadsVal;

    // Set default value passed to the runtime if either teams or a target
    // parallel type directive is found but no clause is specified.
    if (!ThreadLimitVal)
      ThreadLimitVal = DefaultThreadLimitVal;

    return ThreadLimitVal;
  }

  // If the current target region has a teams region enclosed, we need to get
  // the thread limit to pass to the runtime function call. This is done
  // by generating the expression in a inlined region. This is required because
  // the expression is captured in the enclosing target environment when the
  // teams directive is not combined with target.

  const CapturedStmt &CS = *D.getCapturedStmt(OMPD_target);

  if (const auto *TeamsDir = dyn_cast_or_null<OMPExecutableDirective>(
          ignoreCompoundStmts(CS.getCapturedStmt()))) {
    if (isOpenMPTeamsDirective(TeamsDir->getDirectiveKind())) {
      if (const auto *TLE = TeamsDir->getSingleClause<OMPThreadLimitClause>()) {
        CGOpenMPInnerExprInfo CGInfo(CGF, CS);
        CodeGenFunction::CGCapturedStmtRAII CapInfoRAII(CGF, &CGInfo);
        llvm::Value *ThreadLimit = CGF.EmitScalarExpr(TLE->getThreadLimit());
        return CGF.Builder.CreateIntCast(ThreadLimit, CGF.Int32Ty,
                                         /*IsSigned=*/true);
      }

      // If we have an enclosed teams directive but no thread_limit clause we
      // use the default value 0.
      return CGF.Builder.getInt32(0);
    }
  }

  // No teams associated with the directive.
  return nullptr;
}

namespace {
// \brief Utility to handle information from clauses associated with a given
// construct that use mappable expressions (e.g. 'map' clause, 'to' clause).
// It provides a convenient interface to obtain the information and generate
// code for that information.
class MappableExprsHandler {
public:
  /// \brief Values for bit flags used to specify the mapping type for
  /// offloading.
  enum OpenMPOffloadMappingFlags {
    /// \brief Allocate memory on the device and move data from host to device.
    OMP_MAP_TO = 0x01,
    /// \brief Allocate memory on the device and move data from device to host.
    OMP_MAP_FROM = 0x02,
    /// \brief Always perform the requested mapping action on the element, even
    /// if it was already mapped before.
    OMP_MAP_ALWAYS = 0x04,
    /// \brief Delete the element from the device environment, ignoring the
    /// current reference count associated with the element.
    OMP_MAP_DELETE = 0x08,
    /// \brief The element being mapped is a pointer-pointee pair; both the
    /// pointer and the pointee should be mapped.
    OMP_MAP_PTR_AND_OBJ = 0x10,
    /// \brief This flags signals that the base address of an entry should be
    /// passed to the target kernel as an argument.
    OMP_MAP_TARGET_PARAM = 0x20,
    /// \brief Signal that the runtime library has to return the device pointer
    /// in the current position for the data being mapped. Used when we have the
    /// use_device_ptr clause.
    OMP_MAP_RETURN_PARAM = 0x40,
    /// \brief This flag signals that the reference being passed is a pointer to
    /// private data.
    OMP_MAP_PRIVATE = 0x80,
    /// \brief Pass the element to the device by value.
    OMP_MAP_LITERAL = 0x100,
    /// Implicit map
    OMP_MAP_IMPLICIT = 0x200,
  };

  /// Class that associates information with a base pointer to be passed to the
  /// runtime library.
  class BasePointerInfo {
    /// The base pointer.
    llvm::Value *Ptr = nullptr;
    /// The base declaration that refers to this device pointer, or null if
    /// there is none.
    const ValueDecl *DevPtrDecl = nullptr;

  public:
    BasePointerInfo(llvm::Value *Ptr, const ValueDecl *DevPtrDecl = nullptr)
        : Ptr(Ptr), DevPtrDecl(DevPtrDecl) {}
    llvm::Value *operator*() const { return Ptr; }
    const ValueDecl *getDevicePtrDecl() const { return DevPtrDecl; }
    void setDevicePtrDecl(const ValueDecl *D) { DevPtrDecl = D; }
  };

  typedef SmallVector<BasePointerInfo, 16> MapBaseValuesArrayTy;
  typedef SmallVector<llvm::Value *, 16> MapValuesArrayTy;
  typedef SmallVector<uint64_t, 16> MapFlagsArrayTy;

private:
  /// \brief Directive from where the map clauses were extracted.
  const OMPExecutableDirective &CurDir;

  /// \brief Function the directive is being generated for.
  CodeGenFunction &CGF;

  /// \brief Set of all first private variables in the current directive.
  llvm::SmallPtrSet<const VarDecl *, 8> FirstPrivateDecls;
  /// Set of all reduction variables in the current directive.
  llvm::SmallPtrSet<const VarDecl *, 8> ReductionDecls;

  /// Map between device pointer declarations and their expression components.
  /// The key value for declarations in 'this' is null.
  llvm::DenseMap<
      const ValueDecl *,
      SmallVector<OMPClauseMappableExprCommon::MappableExprComponentListRef, 4>>
      DevPointersMap;

  llvm::Value *getExprTypeSize(const Expr *E) const {
    QualType ExprTy = E->getType().getCanonicalType();

    // Reference types are ignored for mapping purposes.
    if (const auto *RefTy = ExprTy->getAs<ReferenceType>())
      ExprTy = RefTy->getPointeeType().getCanonicalType();

    // Given that an array section is considered a built-in type, we need to
    // do the calculation based on the length of the section instead of relying
    // on CGF.getTypeSize(E->getType()).
    if (const auto *OAE = dyn_cast<OMPArraySectionExpr>(E)) {
      QualType BaseTy = OMPArraySectionExpr::getBaseOriginalType(
                            OAE->getBase()->IgnoreParenImpCasts())
                            .getCanonicalType();

      // If there is no length associated with the expression, that means we
      // are using the whole length of the base.
      if (!OAE->getLength() && OAE->getColonLoc().isValid())
        return CGF.getTypeSize(BaseTy);

      llvm::Value *ElemSize;
      if (const auto *PTy = BaseTy->getAs<PointerType>()) {
        ElemSize = CGF.getTypeSize(PTy->getPointeeType().getCanonicalType());
      } else {
        const auto *ATy = cast<ArrayType>(BaseTy.getTypePtr());
        assert(ATy && "Expecting array type if not a pointer type.");
        ElemSize = CGF.getTypeSize(ATy->getElementType().getCanonicalType());
      }

      // If we don't have a length at this point, that is because we have an
      // array section with a single element.
      if (!OAE->getLength())
        return ElemSize;

      llvm::Value *LengthVal = CGF.EmitScalarExpr(OAE->getLength());
      LengthVal =
          CGF.Builder.CreateIntCast(LengthVal, CGF.SizeTy, /*isSigned=*/false);
      return CGF.Builder.CreateNUWMul(LengthVal, ElemSize);
    }
    return CGF.getTypeSize(ExprTy);
  }

  /// \brief Return the corresponding bits for a given map clause modifier. Add
  /// a flag marking the map as a pointer if requested. Add a flag marking the
  /// map as the first one of a series of maps that relate to the same map
  /// expression.
  uint64_t getMapTypeBits(OpenMPMapClauseKind MapType,
                          OpenMPMapClauseKind MapTypeModifier, bool AddPtrFlag,
                          bool AddIsTargetParamFlag) const {
    uint64_t Bits = 0u;
    switch (MapType) {
    case OMPC_MAP_alloc:
    case OMPC_MAP_release:
      // alloc and release is the default behavior in the runtime library,  i.e.
      // if we don't pass any bits alloc/release that is what the runtime is
      // going to do. Therefore, we don't need to signal anything for these two
      // type modifiers.
      break;
    case OMPC_MAP_to:
      Bits = OMP_MAP_TO;
      break;
    case OMPC_MAP_from:
      Bits = OMP_MAP_FROM;
      break;
    case OMPC_MAP_tofrom:
      Bits = OMP_MAP_TO | OMP_MAP_FROM;
      break;
    case OMPC_MAP_delete:
      Bits = OMP_MAP_DELETE;
      break;
    default:
      llvm_unreachable("Unexpected map type!");
      break;
    }
    if (AddPtrFlag)
      Bits |= OMP_MAP_PTR_AND_OBJ;
    if (AddIsTargetParamFlag)
      Bits |= OMP_MAP_TARGET_PARAM;
    if (MapTypeModifier == OMPC_MAP_always)
      Bits |= OMP_MAP_ALWAYS;
    return Bits;
  }

  /// \brief Return true if the provided expression is a final array section. A
  /// final array section, is one whose length can't be proved to be one.
  bool isFinalArraySectionExpression(const Expr *E) const {
    const auto *OASE = dyn_cast<OMPArraySectionExpr>(E);

    // It is not an array section and therefore not a unity-size one.
    if (!OASE)
      return false;

    // An array section with no colon always refer to a single element.
    if (OASE->getColonLoc().isInvalid())
      return false;

    const Expr *Length = OASE->getLength();

    // If we don't have a length we have to check if the array has size 1
    // for this dimension. Also, we should always expect a length if the
    // base type is pointer.
    if (!Length) {
      QualType BaseQTy = OMPArraySectionExpr::getBaseOriginalType(
                             OASE->getBase()->IgnoreParenImpCasts())
                             .getCanonicalType();
      if (const auto *ATy = dyn_cast<ConstantArrayType>(BaseQTy.getTypePtr()))
        return ATy->getSize().getSExtValue() != 1;
      // If we don't have a constant dimension length, we have to consider
      // the current section as having any size, so it is not necessarily
      // unitary. If it happen to be unity size, that's user fault.
      return true;
    }

    // Check if the length evaluates to 1.
    llvm::APSInt ConstLength;
    if (!Length->EvaluateAsInt(ConstLength, CGF.getContext()))
      return true; // Can have more that size 1.

    return ConstLength.getSExtValue() != 1;
  }

  /// \brief Return the adjusted map modifiers if the declaration a capture
  /// refers to appears in a first-private clause. This is expected to be used
  /// only with directives that start with 'target'.
  unsigned adjustMapModifiersForPrivateClauses(const CapturedStmt::Capture &Cap,
                                               unsigned CurrentModifiers) {
    assert(Cap.capturesVariable() && "Expected capture by reference only!");

    // A first private variable captured by reference will use only the
    // 'private ptr' and 'map to' flag. Return the right flags if the captured
    // declaration is known as first-private in this handler.
    if (FirstPrivateDecls.count(Cap.getCapturedVar()))
      return MappableExprsHandler::OMP_MAP_PRIVATE |
             MappableExprsHandler::OMP_MAP_TO;
    // Reduction variable  will use only the 'private ptr' and 'map to_from'
    // flag.
    if (ReductionDecls.count(Cap.getCapturedVar())) {
      return MappableExprsHandler::OMP_MAP_TO |
             MappableExprsHandler::OMP_MAP_FROM;
    }

    // We didn't modify anything.
    return CurrentModifiers;
  }

public:
  MappableExprsHandler(const OMPExecutableDirective &Dir, CodeGenFunction &CGF)
      : CurDir(Dir), CGF(CGF) {
    // Extract firstprivate clause information.
    for (const auto *C : Dir.getClausesOfKind<OMPFirstprivateClause>())
      for (const Expr *D : C->varlists())
        FirstPrivateDecls.insert(
            cast<VarDecl>(cast<DeclRefExpr>(D)->getDecl())->getCanonicalDecl());
    for (const auto *C : Dir.getClausesOfKind<OMPReductionClause>()) {
      for (const Expr *D : C->varlists()) {
        ReductionDecls.insert(
            cast<VarDecl>(cast<DeclRefExpr>(D)->getDecl())->getCanonicalDecl());
      }
    }
    // Extract device pointer clause information.
    for (const auto *C : Dir.getClausesOfKind<OMPIsDevicePtrClause>())
      for (const auto &L : C->component_lists())
        DevPointersMap[L.first].push_back(L.second);
  }

  /// \brief Generate the base pointers, section pointers, sizes and map type
  /// bits for the provided map type, map modifier, and expression components.
  /// \a IsFirstComponent should be set to true if the provided set of
  /// components is the first associated with a capture.
  void generateInfoForComponentList(
      OpenMPMapClauseKind MapType, OpenMPMapClauseKind MapTypeModifier,
      OMPClauseMappableExprCommon::MappableExprComponentListRef Components,
      MapBaseValuesArrayTy &BasePointers, MapValuesArrayTy &Pointers,
      MapValuesArrayTy &Sizes, MapFlagsArrayTy &Types,
      bool IsFirstComponentList, bool IsImplicit) const {

    // The following summarizes what has to be generated for each map and the
    // types below. The generated information is expressed in this order:
    // base pointer, section pointer, size, flags
    // (to add to the ones that come from the map type and modifier).
    //
    // double d;
    // int i[100];
    // float *p;
    //
    // struct S1 {
    //   int i;
    //   float f[50];
    // }
    // struct S2 {
    //   int i;
    //   float f[50];
    //   S1 s;
    //   double *p;
    //   struct S2 *ps;
    // }
    // S2 s;
    // S2 *ps;
    //
    // map(d)
    // &d, &d, sizeof(double), noflags
    //
    // map(i)
    // &i, &i, 100*sizeof(int), noflags
    //
    // map(i[1:23])
    // &i(=&i[0]), &i[1], 23*sizeof(int), noflags
    //
    // map(p)
    // &p, &p, sizeof(float*), noflags
    //
    // map(p[1:24])
    // p, &p[1], 24*sizeof(float), noflags
    //
    // map(s)
    // &s, &s, sizeof(S2), noflags
    //
    // map(s.i)
    // &s, &(s.i), sizeof(int), noflags
    //
    // map(s.s.f)
    // &s, &(s.i.f), 50*sizeof(int), noflags
    //
    // map(s.p)
    // &s, &(s.p), sizeof(double*), noflags
    //
    // map(s.p[:22], s.a s.b)
    // &s, &(s.p), sizeof(double*), noflags
    // &(s.p), &(s.p[0]), 22*sizeof(double), ptr_flag
    //
    // map(s.ps)
    // &s, &(s.ps), sizeof(S2*), noflags
    //
    // map(s.ps->s.i)
    // &s, &(s.ps), sizeof(S2*), noflags
    // &(s.ps), &(s.ps->s.i), sizeof(int), ptr_flag
    //
    // map(s.ps->ps)
    // &s, &(s.ps), sizeof(S2*), noflags
    // &(s.ps), &(s.ps->ps), sizeof(S2*), ptr_flag
    //
    // map(s.ps->ps->ps)
    // &s, &(s.ps), sizeof(S2*), noflags
    // &(s.ps), &(s.ps->ps), sizeof(S2*), ptr_flag
    // &(s.ps->ps), &(s.ps->ps->ps), sizeof(S2*), ptr_flag
    //
    // map(s.ps->ps->s.f[:22])
    // &s, &(s.ps), sizeof(S2*), noflags
    // &(s.ps), &(s.ps->ps), sizeof(S2*), ptr_flag
    // &(s.ps->ps), &(s.ps->ps->s.f[0]), 22*sizeof(float), ptr_flag
    //
    // map(ps)
    // &ps, &ps, sizeof(S2*), noflags
    //
    // map(ps->i)
    // ps, &(ps->i), sizeof(int), noflags
    //
    // map(ps->s.f)
    // ps, &(ps->s.f[0]), 50*sizeof(float), noflags
    //
    // map(ps->p)
    // ps, &(ps->p), sizeof(double*), noflags
    //
    // map(ps->p[:22])
    // ps, &(ps->p), sizeof(double*), noflags
    // &(ps->p), &(ps->p[0]), 22*sizeof(double), ptr_flag
    //
    // map(ps->ps)
    // ps, &(ps->ps), sizeof(S2*), noflags
    //
    // map(ps->ps->s.i)
    // ps, &(ps->ps), sizeof(S2*), noflags
    // &(ps->ps), &(ps->ps->s.i), sizeof(int), ptr_flag
    //
    // map(ps->ps->ps)
    // ps, &(ps->ps), sizeof(S2*), noflags
    // &(ps->ps), &(ps->ps->ps), sizeof(S2*), ptr_flag
    //
    // map(ps->ps->ps->ps)
    // ps, &(ps->ps), sizeof(S2*), noflags
    // &(ps->ps), &(ps->ps->ps), sizeof(S2*), ptr_flag
    // &(ps->ps->ps), &(ps->ps->ps->ps), sizeof(S2*), ptr_flag
    //
    // map(ps->ps->ps->s.f[:22])
    // ps, &(ps->ps), sizeof(S2*), noflags
    // &(ps->ps), &(ps->ps->ps), sizeof(S2*), ptr_flag
    // &(ps->ps->ps), &(ps->ps->ps->s.f[0]), 22*sizeof(float), ptr_flag

    // Track if the map information being generated is the first for a capture.
    bool IsCaptureFirstInfo = IsFirstComponentList;
    bool IsLink = false; // Is this variable a "declare target link"?

    // Scan the components from the base to the complete expression.
    auto CI = Components.rbegin();
    auto CE = Components.rend();
    auto I = CI;

    // Track if the map information being generated is the first for a list of
    // components.
    bool IsExpressionFirstInfo = true;
    llvm::Value *BP = nullptr;

    if (const auto *ME = dyn_cast<MemberExpr>(I->getAssociatedExpression())) {
      // The base is the 'this' pointer. The content of the pointer is going
      // to be the base of the field being mapped.
      BP = CGF.EmitScalarExpr(ME->getBase());
    } else {
      // The base is the reference to the variable.
      // BP = &Var.
      BP = CGF.EmitOMPSharedLValue(I->getAssociatedExpression()).getPointer();
      if (const auto *VD =
              dyn_cast_or_null<VarDecl>(I->getAssociatedDeclaration())) {
        if (llvm::Optional<OMPDeclareTargetDeclAttr::MapTypeTy> Res =
            isDeclareTargetDeclaration(VD))
          if (*Res == OMPDeclareTargetDeclAttr::MT_Link) {
            IsLink = true;
            BP = CGF.CGM.getOpenMPRuntime()
                     .getAddrOfDeclareTargetLink(VD)
                     .getPointer();
          }
      }

      // If the variable is a pointer and is being dereferenced (i.e. is not
      // the last component), the base has to be the pointer itself, not its
      // reference. References are ignored for mapping purposes.
      QualType Ty =
          I->getAssociatedDeclaration()->getType().getNonReferenceType();
      if (Ty->isAnyPointerType() && std::next(I) != CE) {
        LValue PtrAddr = CGF.MakeNaturalAlignAddrLValue(BP, Ty);
        BP = CGF.EmitLoadOfPointerLValue(PtrAddr.getAddress(),
                                         Ty->castAs<PointerType>())
                 .getPointer();

        // We do not need to generate individual map information for the
        // pointer, it can be associated with the combined storage.
        ++I;
      }
    }

    uint64_t DefaultFlags = IsImplicit ? OMP_MAP_IMPLICIT : 0;
    for (; I != CE; ++I) {
      auto Next = std::next(I);

      // We need to generate the addresses and sizes if this is the last
      // component, if the component is a pointer or if it is an array section
      // whose length can't be proved to be one. If this is a pointer, it
      // becomes the base address for the following components.

      // A final array section, is one whose length can't be proved to be one.
      bool IsFinalArraySection =
          isFinalArraySectionExpression(I->getAssociatedExpression());

      // Get information on whether the element is a pointer. Have to do a
      // special treatment for array sections given that they are built-in
      // types.
      const auto *OASE =
          dyn_cast<OMPArraySectionExpr>(I->getAssociatedExpression());
      bool IsPointer =
          (OASE &&
           OMPArraySectionExpr::getBaseOriginalType(OASE)
               .getCanonicalType()
               ->isAnyPointerType()) ||
          I->getAssociatedExpression()->getType()->isAnyPointerType();

      if (Next == CE || IsPointer || IsFinalArraySection) {
        // If this is not the last component, we expect the pointer to be
        // associated with an array expression or member expression.
        assert((Next == CE ||
                isa<MemberExpr>(Next->getAssociatedExpression()) ||
                isa<ArraySubscriptExpr>(Next->getAssociatedExpression()) ||
                isa<OMPArraySectionExpr>(Next->getAssociatedExpression())) &&
               "Unexpected expression");

        llvm::Value *LB =
            CGF.EmitOMPSharedLValue(I->getAssociatedExpression()).getPointer();
        llvm::Value *Size = getExprTypeSize(I->getAssociatedExpression());

        // If we have a member expression and the current component is a
        // reference, we have to map the reference too. Whenever we have a
        // reference, the section that reference refers to is going to be a
        // load instruction from the storage assigned to the reference.
        if (isa<MemberExpr>(I->getAssociatedExpression()) &&
            I->getAssociatedDeclaration()->getType()->isReferenceType()) {
          auto *LI = cast<llvm::LoadInst>(LB);
          llvm::Value *RefAddr = LI->getPointerOperand();

          BasePointers.push_back(BP);
          Pointers.push_back(RefAddr);
          Sizes.push_back(CGF.getTypeSize(CGF.getContext().VoidPtrTy));
          Types.push_back(DefaultFlags |
                          getMapTypeBits(
                              /*MapType*/ OMPC_MAP_alloc,
                              /*MapTypeModifier=*/OMPC_MAP_unknown,
                              !IsExpressionFirstInfo, IsCaptureFirstInfo));
          IsExpressionFirstInfo = false;
          IsCaptureFirstInfo = false;
          // The reference will be the next base address.
          BP = RefAddr;
        }

        BasePointers.push_back(BP);
        Pointers.push_back(LB);
        Sizes.push_back(Size);

        // We need to add a pointer flag for each map that comes from the
        // same expression except for the first one. We also need to signal
        // this map is the first one that relates with the current capture
        // (there is a set of entries for each capture).
        Types.push_back(DefaultFlags |
                        getMapTypeBits(MapType, MapTypeModifier,
                                       !IsExpressionFirstInfo || IsLink,
                                       IsCaptureFirstInfo && !IsLink));

        // If we have a final array section, we are done with this expression.
        if (IsFinalArraySection)
          break;

        // The pointer becomes the base for the next element.
        if (Next != CE)
          BP = LB;

        IsExpressionFirstInfo = false;
        IsCaptureFirstInfo = false;
      }
    }
  }

  /// \brief Generate all the base pointers, section pointers, sizes and map
  /// types for the extracted mappable expressions. Also, for each item that
  /// relates with a device pointer, a pair of the relevant declaration and
  /// index where it occurs is appended to the device pointers info array.
  void generateAllInfo(MapBaseValuesArrayTy &BasePointers,
                       MapValuesArrayTy &Pointers, MapValuesArrayTy &Sizes,
                       MapFlagsArrayTy &Types) const {
    BasePointers.clear();
    Pointers.clear();
    Sizes.clear();
    Types.clear();

    struct MapInfo {
      /// Kind that defines how a device pointer has to be returned.
      enum ReturnPointerKind {
        // Don't have to return any pointer.
        RPK_None,
        // Pointer is the base of the declaration.
        RPK_Base,
        // Pointer is a member of the base declaration - 'this'
        RPK_Member,
        // Pointer is a reference and a member of the base declaration - 'this'
        RPK_MemberReference,
      };
      OMPClauseMappableExprCommon::MappableExprComponentListRef Components;
      OpenMPMapClauseKind MapType = OMPC_MAP_unknown;
      OpenMPMapClauseKind MapTypeModifier = OMPC_MAP_unknown;
      ReturnPointerKind ReturnDevicePointer = RPK_None;
      bool IsImplicit = false;

      MapInfo() = default;
      MapInfo(
          OMPClauseMappableExprCommon::MappableExprComponentListRef Components,
          OpenMPMapClauseKind MapType, OpenMPMapClauseKind MapTypeModifier,
          ReturnPointerKind ReturnDevicePointer, bool IsImplicit)
          : Components(Components), MapType(MapType),
            MapTypeModifier(MapTypeModifier),
            ReturnDevicePointer(ReturnDevicePointer), IsImplicit(IsImplicit) {}
    };

    // We have to process the component lists that relate with the same
    // declaration in a single chunk so that we can generate the map flags
    // correctly. Therefore, we organize all lists in a map.
    llvm::MapVector<const ValueDecl *, SmallVector<MapInfo, 8>> Info;

    // Helper function to fill the information map for the different supported
    // clauses.
    auto &&InfoGen = [&Info](
        const ValueDecl *D,
        OMPClauseMappableExprCommon::MappableExprComponentListRef L,
        OpenMPMapClauseKind MapType, OpenMPMapClauseKind MapModifier,
        MapInfo::ReturnPointerKind ReturnDevicePointer, bool IsImplicit) {
      const ValueDecl *VD =
          D ? cast<ValueDecl>(D->getCanonicalDecl()) : nullptr;
      Info[VD].emplace_back(L, MapType, MapModifier, ReturnDevicePointer,
                            IsImplicit);
    };

    // FIXME: MSVC 2013 seems to require this-> to find member CurDir.
    for (const auto *C : this->CurDir.getClausesOfKind<OMPMapClause>())
      for (const auto &L : C->component_lists()) {
        InfoGen(L.first, L.second, C->getMapType(), C->getMapTypeModifier(),
                MapInfo::RPK_None, C->isImplicit());
      }
    for (const auto *C : this->CurDir.getClausesOfKind<OMPToClause>())
      for (const auto &L : C->component_lists()) {
        InfoGen(L.first, L.second, OMPC_MAP_to, OMPC_MAP_unknown,
                MapInfo::RPK_None, C->isImplicit());
      }
    for (const auto *C : this->CurDir.getClausesOfKind<OMPFromClause>())
      for (const auto &L : C->component_lists()) {
        InfoGen(L.first, L.second, OMPC_MAP_from, OMPC_MAP_unknown,
                MapInfo::RPK_None, C->isImplicit());
      }

    // Look at the use_device_ptr clause information and mark the existing map
    // entries as such. If there is no map information for an entry in the
    // use_device_ptr list, we create one with map type 'alloc' and zero size
    // section. It is the user fault if that was not mapped before.
    // FIXME: MSVC 2013 seems to require this-> to find member CurDir.
    for (const auto *C : this->CurDir.getClausesOfKind<OMPUseDevicePtrClause>())
      for (const auto &L : C->component_lists()) {
        assert(!L.second.empty() && "Not expecting empty list of components!");
        const ValueDecl *VD = L.second.back().getAssociatedDeclaration();
        VD = cast<ValueDecl>(VD->getCanonicalDecl());
        const Expr *IE = L.second.back().getAssociatedExpression();
        // If the first component is a member expression, we have to look into
        // 'this', which maps to null in the map of map information. Otherwise
        // look directly for the information.
        auto It = Info.find(isa<MemberExpr>(IE) ? nullptr : VD);

        // We potentially have map information for this declaration already.
        // Look for the first set of components that refer to it.
        if (It != Info.end()) {
          auto CI = std::find_if(
              It->second.begin(), It->second.end(), [VD](const MapInfo &MI) {
                return MI.Components.back().getAssociatedDeclaration() == VD;
              });
          // If we found a map entry, signal that the pointer has to be returned
          // and move on to the next declaration.
          if (CI != It->second.end()) {
            CI->ReturnDevicePointer = isa<MemberExpr>(IE)
                                          ? (VD->getType()->isReferenceType()
                                                 ? MapInfo::RPK_MemberReference
                                                 : MapInfo::RPK_Member)
                                          : MapInfo::RPK_Base;
            continue;
          }
        }

        // We didn't find any match in our map information - generate a zero
        // size array section.
        // FIXME: MSVC 2013 seems to require this-> to find member CGF.
        llvm::Value *Ptr = this->CGF.EmitLoadOfScalar(this->CGF.EmitLValue(IE),
                                                      IE->getExprLoc());
        BasePointers.push_back({Ptr, VD});
        Pointers.push_back(Ptr);
        Sizes.push_back(llvm::Constant::getNullValue(this->CGF.SizeTy));
        Types.push_back(OMP_MAP_RETURN_PARAM | OMP_MAP_TARGET_PARAM);
      }

    for (const auto &M : Info) {
      // We need to know when we generate information for the first component
      // associated with a capture, because the mapping flags depend on it.
      bool IsFirstComponentList = true;
      for (const MapInfo &L : M.second) {
        assert(!L.Components.empty() &&
               "Not expecting declaration with no component lists.");

        // Remember the current base pointer index.
        unsigned CurrentBasePointersIdx = BasePointers.size();
        // FIXME: MSVC 2013 seems to require this-> to find the member method.
        this->generateInfoForComponentList(
            L.MapType, L.MapTypeModifier, L.Components, BasePointers, Pointers,
            Sizes, Types, IsFirstComponentList, L.IsImplicit);

        // If this entry relates with a device pointer, set the relevant
        // declaration and add the 'return pointer' flag.
        if (IsFirstComponentList &&
            L.ReturnDevicePointer != MapInfo::RPK_None) {
          // If the pointer is not the base of the map, we need to skip the
          // base. If it is a reference in a member field, we also need to skip
          // the map of the reference.
          if (L.ReturnDevicePointer != MapInfo::RPK_Base) {
            ++CurrentBasePointersIdx;
            if (L.ReturnDevicePointer == MapInfo::RPK_MemberReference)
              ++CurrentBasePointersIdx;
          }
          assert(BasePointers.size() > CurrentBasePointersIdx &&
                 "Unexpected number of mapped base pointers.");

          const ValueDecl *RelevantVD =
              L.Components.back().getAssociatedDeclaration();
          assert(RelevantVD &&
                 "No relevant declaration related with device pointer??");

          BasePointers[CurrentBasePointersIdx].setDevicePtrDecl(RelevantVD);
          Types[CurrentBasePointersIdx] |= OMP_MAP_RETURN_PARAM;
        }
        IsFirstComponentList = false;
      }
    }
  }

  /// \brief Generate the base pointers, section pointers, sizes and map types
  /// associated to a given capture.
  void generateInfoForCapture(const CapturedStmt::Capture *Cap,
                              llvm::Value *Arg,
                              MapBaseValuesArrayTy &BasePointers,
                              MapValuesArrayTy &Pointers,
                              MapValuesArrayTy &Sizes,
                              MapFlagsArrayTy &Types) const {
    assert(!Cap->capturesVariableArrayType() &&
           "Not expecting to generate map info for a variable array type!");

    BasePointers.clear();
    Pointers.clear();
    Sizes.clear();
    Types.clear();

    // We need to know when we generating information for the first component
    // associated with a capture, because the mapping flags depend on it.
    bool IsFirstComponentList = true;

    const ValueDecl *VD =
        Cap->capturesThis()
            ? nullptr
            : Cap->getCapturedVar()->getCanonicalDecl();

    // If this declaration appears in a is_device_ptr clause we just have to
    // pass the pointer by value. If it is a reference to a declaration, we just
    // pass its value, otherwise, if it is a member expression, we need to map
    // 'to' the field.
    if (!VD) {
      auto It = DevPointersMap.find(VD);
      if (It != DevPointersMap.end()) {
        for (ArrayRef<OMPClauseMappableExprCommon::MappableComponent> L :
             It->second) {
          generateInfoForComponentList(
              /*MapType=*/OMPC_MAP_to, /*MapTypeModifier=*/OMPC_MAP_unknown, L,
              BasePointers, Pointers, Sizes, Types, IsFirstComponentList,
              /*IsImplicit=*/false);
          IsFirstComponentList = false;
        }
        return;
      }
    } else if (DevPointersMap.count(VD)) {
      BasePointers.emplace_back(Arg, VD);
      Pointers.push_back(Arg);
      Sizes.push_back(CGF.getTypeSize(CGF.getContext().VoidPtrTy));
      Types.push_back(OMP_MAP_LITERAL | OMP_MAP_TARGET_PARAM);
      return;
    }

    // FIXME: MSVC 2013 seems to require this-> to find member CurDir.
    for (const auto *C : this->CurDir.getClausesOfKind<OMPMapClause>())
      for (const auto &L : C->decl_component_lists(VD)) {
        assert(L.first == VD &&
               "We got information for the wrong declaration??");
        assert(!L.second.empty() &&
               "Not expecting declaration with no component lists.");
        generateInfoForComponentList(
            C->getMapType(), C->getMapTypeModifier(), L.second, BasePointers,
            Pointers, Sizes, Types, IsFirstComponentList, C->isImplicit());
        IsFirstComponentList = false;
      }

    return;
  }

  /// \brief Generate the default map information for a given capture \a CI,
  /// record field declaration \a RI and captured value \a CV.
  void generateDefaultMapInfo(const CapturedStmt::Capture &CI,
                              const FieldDecl &RI, llvm::Value *CV,
                              MapBaseValuesArrayTy &CurBasePointers,
                              MapValuesArrayTy &CurPointers,
                              MapValuesArrayTy &CurSizes,
                              MapFlagsArrayTy &CurMapTypes) {

    // Do the default mapping.
    if (CI.capturesThis()) {
      CurBasePointers.push_back(CV);
      CurPointers.push_back(CV);
      const auto *PtrTy = cast<PointerType>(RI.getType().getTypePtr());
      CurSizes.push_back(CGF.getTypeSize(PtrTy->getPointeeType()));
      // Default map type.
      CurMapTypes.push_back(OMP_MAP_TO | OMP_MAP_FROM);
    } else if (CI.capturesVariableByCopy()) {
      CurBasePointers.push_back(CV);
      CurPointers.push_back(CV);
      if (!RI.getType()->isAnyPointerType()) {
        // We have to signal to the runtime captures passed by value that are
        // not pointers.
        CurMapTypes.push_back(OMP_MAP_LITERAL);
        CurSizes.push_back(CGF.getTypeSize(RI.getType()));
      } else {
        // Pointers are implicitly mapped with a zero size and no flags
        // (other than first map that is added for all implicit maps).
        CurMapTypes.push_back(0u);
        CurSizes.push_back(llvm::Constant::getNullValue(CGF.SizeTy));
      }
    } else {
      assert(CI.capturesVariable() && "Expected captured reference.");
      CurBasePointers.push_back(CV);
      CurPointers.push_back(CV);

      const auto *PtrTy = cast<ReferenceType>(RI.getType().getTypePtr());
      QualType ElementType = PtrTy->getPointeeType();
      CurSizes.push_back(CGF.getTypeSize(ElementType));
      // The default map type for a scalar/complex type is 'to' because by
      // default the value doesn't have to be retrieved. For an aggregate
      // type, the default is 'tofrom'.
      CurMapTypes.emplace_back(adjustMapModifiersForPrivateClauses(
          CI, ElementType->isAggregateType() ? (OMP_MAP_TO | OMP_MAP_FROM)
                                             : OMP_MAP_TO));
    }
    // Every default map produces a single argument which is a target parameter.
    CurMapTypes.back() |= OMP_MAP_TARGET_PARAM;
  }
};

enum OpenMPOffloadingReservedDeviceIDs {
  /// \brief Device ID if the device was not defined, runtime should get it
  /// from environment variables in the spec.
  OMP_DEVICEID_UNDEF = -1,
};
} // anonymous namespace

/// \brief Emit the arrays used to pass the captures and map information to the
/// offloading runtime library. If there is no map or capture information,
/// return nullptr by reference.
static void
emitOffloadingArrays(CodeGenFunction &CGF,
                     MappableExprsHandler::MapBaseValuesArrayTy &BasePointers,
                     MappableExprsHandler::MapValuesArrayTy &Pointers,
                     MappableExprsHandler::MapValuesArrayTy &Sizes,
                     MappableExprsHandler::MapFlagsArrayTy &MapTypes,
                     CGOpenMPRuntime::TargetDataInfo &Info) {
  CodeGenModule &CGM = CGF.CGM;
  ASTContext &Ctx = CGF.getContext();

  // Reset the array information.
  Info.clearArrayInfo();
  Info.NumberOfPtrs = BasePointers.size();

  if (Info.NumberOfPtrs) {
    // Detect if we have any capture size requiring runtime evaluation of the
    // size so that a constant array could be eventually used.
    bool hasRuntimeEvaluationCaptureSize = false;
    for (llvm::Value *S : Sizes)
      if (!isa<llvm::Constant>(S)) {
        hasRuntimeEvaluationCaptureSize = true;
        break;
      }

    llvm::APInt PointerNumAP(32, Info.NumberOfPtrs, /*isSigned=*/true);
    QualType PointerArrayType =
        Ctx.getConstantArrayType(Ctx.VoidPtrTy, PointerNumAP, ArrayType::Normal,
                                 /*IndexTypeQuals=*/0);

    Info.BasePointersArray =
        CGF.CreateMemTemp(PointerArrayType, ".offload_baseptrs").getPointer();
    Info.PointersArray =
        CGF.CreateMemTemp(PointerArrayType, ".offload_ptrs").getPointer();

    // If we don't have any VLA types or other types that require runtime
    // evaluation, we can use a constant array for the map sizes, otherwise we
    // need to fill up the arrays as we do for the pointers.
    if (hasRuntimeEvaluationCaptureSize) {
      QualType SizeArrayType = Ctx.getConstantArrayType(
          Ctx.getSizeType(), PointerNumAP, ArrayType::Normal,
          /*IndexTypeQuals=*/0);
      Info.SizesArray =
          CGF.CreateMemTemp(SizeArrayType, ".offload_sizes").getPointer();
    } else {
      // We expect all the sizes to be constant, so we collect them to create
      // a constant array.
      SmallVector<llvm::Constant *, 16> ConstSizes;
      for (llvm::Value *S : Sizes)
        ConstSizes.push_back(cast<llvm::Constant>(S));

      auto *SizesArrayInit = llvm::ConstantArray::get(
          llvm::ArrayType::get(CGM.SizeTy, ConstSizes.size()), ConstSizes);
      auto *SizesArrayGbl = new llvm::GlobalVariable(
          CGM.getModule(), SizesArrayInit->getType(),
          /*isConstant=*/true, llvm::GlobalValue::PrivateLinkage,
          SizesArrayInit, ".offload_sizes");
      SizesArrayGbl->setUnnamedAddr(llvm::GlobalValue::UnnamedAddr::Global);
      Info.SizesArray = SizesArrayGbl;
    }

    // The map types are always constant so we don't need to generate code to
    // fill arrays. Instead, we create an array constant.
    llvm::Constant *MapTypesArrayInit =
        llvm::ConstantDataArray::get(CGF.Builder.getContext(), MapTypes);
    auto *MapTypesArrayGbl = new llvm::GlobalVariable(
        CGM.getModule(), MapTypesArrayInit->getType(),
        /*isConstant=*/true, llvm::GlobalValue::PrivateLinkage,
        MapTypesArrayInit, ".offload_maptypes");
    MapTypesArrayGbl->setUnnamedAddr(llvm::GlobalValue::UnnamedAddr::Global);
    Info.MapTypesArray = MapTypesArrayGbl;

    for (unsigned I = 0; I < Info.NumberOfPtrs; ++I) {
      llvm::Value *BPVal = *BasePointers[I];
      llvm::Value *BP = CGF.Builder.CreateConstInBoundsGEP2_32(
          llvm::ArrayType::get(CGM.VoidPtrTy, Info.NumberOfPtrs),
          Info.BasePointersArray, 0, I);
      BP = CGF.Builder.CreatePointerBitCastOrAddrSpaceCast(
          BP, BPVal->getType()->getPointerTo(/*AddrSpace=*/0));
      Address BPAddr(BP, Ctx.getTypeAlignInChars(Ctx.VoidPtrTy));
      CGF.Builder.CreateStore(BPVal, BPAddr);

      if (Info.requiresDevicePointerInfo())
        if (const ValueDecl *DevVD = BasePointers[I].getDevicePtrDecl())
          Info.CaptureDeviceAddrMap.try_emplace(DevVD, BPAddr);

      llvm::Value *PVal = Pointers[I];
      llvm::Value *P = CGF.Builder.CreateConstInBoundsGEP2_32(
          llvm::ArrayType::get(CGM.VoidPtrTy, Info.NumberOfPtrs),
          Info.PointersArray, 0, I);
      P = CGF.Builder.CreatePointerBitCastOrAddrSpaceCast(
          P, PVal->getType()->getPointerTo(/*AddrSpace=*/0));
      Address PAddr(P, Ctx.getTypeAlignInChars(Ctx.VoidPtrTy));
      CGF.Builder.CreateStore(PVal, PAddr);

      if (hasRuntimeEvaluationCaptureSize) {
        llvm::Value *S = CGF.Builder.CreateConstInBoundsGEP2_32(
            llvm::ArrayType::get(CGM.SizeTy, Info.NumberOfPtrs),
            Info.SizesArray,
            /*Idx0=*/0,
            /*Idx1=*/I);
        Address SAddr(S, Ctx.getTypeAlignInChars(Ctx.getSizeType()));
        CGF.Builder.CreateStore(
            CGF.Builder.CreateIntCast(Sizes[I], CGM.SizeTy, /*isSigned=*/true),
            SAddr);
      }
    }
  }
}
/// \brief Emit the arguments to be passed to the runtime library based on the
/// arrays of pointers, sizes and map types.
static void emitOffloadingArraysArgument(
    CodeGenFunction &CGF, llvm::Value *&BasePointersArrayArg,
    llvm::Value *&PointersArrayArg, llvm::Value *&SizesArrayArg,
    llvm::Value *&MapTypesArrayArg, CGOpenMPRuntime::TargetDataInfo &Info) {
  CodeGenModule &CGM = CGF.CGM;
  if (Info.NumberOfPtrs) {
    BasePointersArrayArg = CGF.Builder.CreateConstInBoundsGEP2_32(
        llvm::ArrayType::get(CGM.VoidPtrTy, Info.NumberOfPtrs),
        Info.BasePointersArray,
        /*Idx0=*/0, /*Idx1=*/0);
    PointersArrayArg = CGF.Builder.CreateConstInBoundsGEP2_32(
        llvm::ArrayType::get(CGM.VoidPtrTy, Info.NumberOfPtrs),
        Info.PointersArray,
        /*Idx0=*/0,
        /*Idx1=*/0);
    SizesArrayArg = CGF.Builder.CreateConstInBoundsGEP2_32(
        llvm::ArrayType::get(CGM.SizeTy, Info.NumberOfPtrs), Info.SizesArray,
        /*Idx0=*/0, /*Idx1=*/0);
    MapTypesArrayArg = CGF.Builder.CreateConstInBoundsGEP2_32(
        llvm::ArrayType::get(CGM.Int64Ty, Info.NumberOfPtrs),
        Info.MapTypesArray,
        /*Idx0=*/0,
        /*Idx1=*/0);
  } else {
    BasePointersArrayArg = llvm::ConstantPointerNull::get(CGM.VoidPtrPtrTy);
    PointersArrayArg = llvm::ConstantPointerNull::get(CGM.VoidPtrPtrTy);
    SizesArrayArg = llvm::ConstantPointerNull::get(CGM.SizeTy->getPointerTo());
    MapTypesArrayArg =
        llvm::ConstantPointerNull::get(CGM.Int64Ty->getPointerTo());
  }
}

void CGOpenMPRuntime::emitTargetCall(CodeGenFunction &CGF,
                                     const OMPExecutableDirective &D,
                                     llvm::Value *OutlinedFn,
                                     llvm::Value *OutlinedFnID,
                                     const Expr *IfCond, const Expr *Device) {
  if (!CGF.HaveInsertPoint())
    return;

  assert(OutlinedFn && "Invalid outlined function!");

  const bool RequiresOuterTask = D.hasClausesOfKind<OMPDependClause>();
  llvm::SmallVector<llvm::Value *, 16> CapturedVars;
  const CapturedStmt &CS = *D.getCapturedStmt(OMPD_target);
  auto &&ArgsCodegen = [&CS, &CapturedVars](CodeGenFunction &CGF,
                                            PrePostActionTy &) {
    CGF.GenerateOpenMPCapturedVars(CS, CapturedVars);
  };
  emitInlinedDirective(CGF, OMPD_unknown, ArgsCodegen);

  CodeGenFunction::OMPTargetDataInfo InputInfo;
  llvm::Value *MapTypesArray = nullptr;
  // Fill up the pointer arrays and transfer execution to the device.
  auto &&ThenGen = [this, Device, OutlinedFn, OutlinedFnID, &D, &InputInfo,
                    &MapTypesArray, &CS, RequiresOuterTask,
                    &CapturedVars](CodeGenFunction &CGF, PrePostActionTy &) {
    // On top of the arrays that were filled up, the target offloading call
    // takes as arguments the device id as well as the host pointer. The host
    // pointer is used by the runtime library to identify the current target
    // region, so it only has to be unique and not necessarily point to
    // anything. It could be the pointer to the outlined function that
    // implements the target region, but we aren't using that so that the
    // compiler doesn't need to keep that, and could therefore inline the host
    // function if proven worthwhile during optimization.

    // From this point on, we need to have an ID of the target region defined.
    assert(OutlinedFnID && "Invalid outlined function ID!");

    // Emit device ID if any.
    llvm::Value *DeviceID;
    if (Device) {
      DeviceID = CGF.Builder.CreateIntCast(CGF.EmitScalarExpr(Device),
                                           CGF.Int64Ty, /*isSigned=*/true);
    } else {
      DeviceID = CGF.Builder.getInt64(OMP_DEVICEID_UNDEF);
    }

    // Emit the number of elements in the offloading arrays.
    llvm::Value *PointerNum =
        CGF.Builder.getInt32(InputInfo.NumberOfTargetItems);

    // Return value of the runtime offloading call.
    llvm::Value *Return;

    llvm::Value *NumTeams = emitNumTeamsForTargetDirective(*this, CGF, D);
    llvm::Value *NumThreads = emitNumThreadsForTargetDirective(*this, CGF, D);

    bool HasNowait = D.hasClausesOfKind<OMPNowaitClause>();
    // The target region is an outlined function launched by the runtime
    // via calls __tgt_target() or __tgt_target_teams().
    //
    // __tgt_target() launches a target region with one team and one thread,
    // executing a serial region.  This master thread may in turn launch
    // more threads within its team upon encountering a parallel region,
    // however, no additional teams can be launched on the device.
    //
    // __tgt_target_teams() launches a target region with one or more teams,
    // each with one or more threads.  This call is required for target
    // constructs such as:
    //  'target teams'
    //  'target' / 'teams'
    //  'target teams distribute parallel for'
    //  'target parallel'
    // and so on.
    //
    // Note that on the host and CPU targets, the runtime implementation of
    // these calls simply call the outlined function without forking threads.
    // The outlined functions themselves have runtime calls to
    // __kmpc_fork_teams() and __kmpc_fork() for this purpose, codegen'd by
    // the compiler in emitTeamsCall() and emitParallelCall().
    //
    // In contrast, on the NVPTX target, the implementation of
    // __tgt_target_teams() launches a GPU kernel with the requested number
    // of teams and threads so no additional calls to the runtime are required.
    if (NumTeams) {
      // If we have NumTeams defined this means that we have an enclosed teams
      // region. Therefore we also expect to have NumThreads defined. These two
      // values should be defined in the presence of a teams directive,
      // regardless of having any clauses associated. If the user is using teams
      // but no clauses, these two values will be the default that should be
      // passed to the runtime library - a 32-bit integer with the value zero.
      assert(NumThreads && "Thread limit expression should be available along "
                           "with number of teams.");
      llvm::Value *OffloadingArgs[] = {DeviceID,
                                       OutlinedFnID,
                                       PointerNum,
                                       InputInfo.BasePointersArray.getPointer(),
                                       InputInfo.PointersArray.getPointer(),
                                       InputInfo.SizesArray.getPointer(),
                                       MapTypesArray,
                                       NumTeams,
                                       NumThreads};
      Return = CGF.EmitRuntimeCall(
          createRuntimeFunction(HasNowait ? OMPRTL__tgt_target_teams_nowait
                                          : OMPRTL__tgt_target_teams),
          OffloadingArgs);
    } else {
      llvm::Value *OffloadingArgs[] = {DeviceID,
                                       OutlinedFnID,
                                       PointerNum,
                                       InputInfo.BasePointersArray.getPointer(),
                                       InputInfo.PointersArray.getPointer(),
                                       InputInfo.SizesArray.getPointer(),
                                       MapTypesArray};
      Return = CGF.EmitRuntimeCall(
          createRuntimeFunction(HasNowait ? OMPRTL__tgt_target_nowait
                                          : OMPRTL__tgt_target),
          OffloadingArgs);
    }

    // Check the error code and execute the host version if required.
    llvm::BasicBlock *OffloadFailedBlock =
        CGF.createBasicBlock("omp_offload.failed");
    llvm::BasicBlock *OffloadContBlock =
        CGF.createBasicBlock("omp_offload.cont");
    llvm::Value *Failed = CGF.Builder.CreateIsNotNull(Return);
    CGF.Builder.CreateCondBr(Failed, OffloadFailedBlock, OffloadContBlock);

    CGF.EmitBlock(OffloadFailedBlock);
    if (RequiresOuterTask) {
      CapturedVars.clear();
      CGF.GenerateOpenMPCapturedVars(CS, CapturedVars);
    }
    emitOutlinedFunctionCall(CGF, D.getLocStart(), OutlinedFn, CapturedVars);
    CGF.EmitBranch(OffloadContBlock);

    CGF.EmitBlock(OffloadContBlock, /*IsFinished=*/true);
  };

  // Notify that the host version must be executed.
  auto &&ElseGen = [this, &D, OutlinedFn, &CS, &CapturedVars,
                    RequiresOuterTask](CodeGenFunction &CGF,
                                       PrePostActionTy &) {
    if (RequiresOuterTask) {
      CapturedVars.clear();
      CGF.GenerateOpenMPCapturedVars(CS, CapturedVars);
    }
    emitOutlinedFunctionCall(CGF, D.getLocStart(), OutlinedFn, CapturedVars);
  };

  auto &&TargetThenGen = [this, &ThenGen, &D, &InputInfo, &MapTypesArray,
                          &CapturedVars, RequiresOuterTask,
                          &CS](CodeGenFunction &CGF, PrePostActionTy &) {
    // Fill up the arrays with all the captured variables.
    MappableExprsHandler::MapBaseValuesArrayTy BasePointers;
    MappableExprsHandler::MapValuesArrayTy Pointers;
    MappableExprsHandler::MapValuesArrayTy Sizes;
    MappableExprsHandler::MapFlagsArrayTy MapTypes;

    MappableExprsHandler::MapBaseValuesArrayTy CurBasePointers;
    MappableExprsHandler::MapValuesArrayTy CurPointers;
    MappableExprsHandler::MapValuesArrayTy CurSizes;
    MappableExprsHandler::MapFlagsArrayTy CurMapTypes;

    // Get mappable expression information.
    MappableExprsHandler MEHandler(D, CGF);

    auto RI = CS.getCapturedRecordDecl()->field_begin();
    auto CV = CapturedVars.begin();
    for (CapturedStmt::const_capture_iterator CI = CS.capture_begin(),
                                              CE = CS.capture_end();
         CI != CE; ++CI, ++RI, ++CV) {
      CurBasePointers.clear();
      CurPointers.clear();
      CurSizes.clear();
      CurMapTypes.clear();

      // VLA sizes are passed to the outlined region by copy and do not have map
      // information associated.
      if (CI->capturesVariableArrayType()) {
        CurBasePointers.push_back(*CV);
        CurPointers.push_back(*CV);
        CurSizes.push_back(CGF.getTypeSize(RI->getType()));
        // Copy to the device as an argument. No need to retrieve it.
        CurMapTypes.push_back(MappableExprsHandler::OMP_MAP_LITERAL |
                              MappableExprsHandler::OMP_MAP_TARGET_PARAM);
      } else {
        // If we have any information in the map clause, we use it, otherwise we
        // just do a default mapping.
        MEHandler.generateInfoForCapture(CI, *CV, CurBasePointers, CurPointers,
                                         CurSizes, CurMapTypes);
        if (CurBasePointers.empty())
          MEHandler.generateDefaultMapInfo(*CI, **RI, *CV, CurBasePointers,
                                           CurPointers, CurSizes, CurMapTypes);
      }
      // We expect to have at least an element of information for this capture.
      assert(!CurBasePointers.empty() &&
             "Non-existing map pointer for capture!");
      assert(CurBasePointers.size() == CurPointers.size() &&
             CurBasePointers.size() == CurSizes.size() &&
             CurBasePointers.size() == CurMapTypes.size() &&
             "Inconsistent map information sizes!");

      // We need to append the results of this capture to what we already have.
      BasePointers.append(CurBasePointers.begin(), CurBasePointers.end());
      Pointers.append(CurPointers.begin(), CurPointers.end());
      Sizes.append(CurSizes.begin(), CurSizes.end());
      MapTypes.append(CurMapTypes.begin(), CurMapTypes.end());
    }
    // Map other list items in the map clause which are not captured variables
    // but "declare target link" global variables.
    for (const auto *C : D.getClausesOfKind<OMPMapClause>()) {
      for (const auto &L : C->component_lists()) {
        if (!L.first)
          continue;
        const auto *VD = dyn_cast<VarDecl>(L.first);
        if (!VD)
          continue;
        llvm::Optional<OMPDeclareTargetDeclAttr::MapTypeTy> Res =
            isDeclareTargetDeclaration(VD);
        if (!Res || *Res != OMPDeclareTargetDeclAttr::MT_Link)
          continue;
        MEHandler.generateInfoForComponentList(
            C->getMapType(), C->getMapTypeModifier(), L.second, BasePointers,
            Pointers, Sizes, MapTypes, /*IsFirstComponentList=*/true,
            C->isImplicit());
      }
    }

    TargetDataInfo Info;
    // Fill up the arrays and create the arguments.
    emitOffloadingArrays(CGF, BasePointers, Pointers, Sizes, MapTypes, Info);
    emitOffloadingArraysArgument(CGF, Info.BasePointersArray,
                                 Info.PointersArray, Info.SizesArray,
                                 Info.MapTypesArray, Info);
    InputInfo.NumberOfTargetItems = Info.NumberOfPtrs;
    InputInfo.BasePointersArray =
        Address(Info.BasePointersArray, CGM.getPointerAlign());
    InputInfo.PointersArray =
        Address(Info.PointersArray, CGM.getPointerAlign());
    InputInfo.SizesArray = Address(Info.SizesArray, CGM.getPointerAlign());
    MapTypesArray = Info.MapTypesArray;
    if (RequiresOuterTask)
      CGF.EmitOMPTargetTaskBasedDirective(D, ThenGen, InputInfo);
    else
      emitInlinedDirective(CGF, D.getDirectiveKind(), ThenGen);
  };

  auto &&TargetElseGen = [this, &ElseGen, &D, RequiresOuterTask](
                             CodeGenFunction &CGF, PrePostActionTy &) {
    if (RequiresOuterTask) {
      CodeGenFunction::OMPTargetDataInfo InputInfo;
      CGF.EmitOMPTargetTaskBasedDirective(D, ElseGen, InputInfo);
    } else {
      emitInlinedDirective(CGF, D.getDirectiveKind(), ElseGen);
    }
  };

  // If we have a target function ID it means that we need to support
  // offloading, otherwise, just execute on the host. We need to execute on host
  // regardless of the conditional in the if clause if, e.g., the user do not
  // specify target triples.
  if (OutlinedFnID) {
    if (IfCond) {
      emitOMPIfClause(CGF, IfCond, TargetThenGen, TargetElseGen);
    } else {
      RegionCodeGenTy ThenRCG(TargetThenGen);
      ThenRCG(CGF);
    }
  } else {
    RegionCodeGenTy ElseRCG(TargetElseGen);
    ElseRCG(CGF);
  }
}

void CGOpenMPRuntime::scanForTargetRegionsFunctions(const Stmt *S,
                                                    StringRef ParentName) {
  if (!S)
    return;

  // Codegen OMP target directives that offload compute to the device.
  bool RequiresDeviceCodegen =
      isa<OMPExecutableDirective>(S) &&
      isOpenMPTargetExecutionDirective(
          cast<OMPExecutableDirective>(S)->getDirectiveKind());

  if (RequiresDeviceCodegen) {
    const auto &E = *cast<OMPExecutableDirective>(S);
    unsigned DeviceID;
    unsigned FileID;
    unsigned Line;
    getTargetEntryUniqueInfo(CGM.getContext(), E.getLocStart(), DeviceID,
                             FileID, Line);

    // Is this a target region that should not be emitted as an entry point? If
    // so just signal we are done with this target region.
    if (!OffloadEntriesInfoManager.hasTargetRegionEntryInfo(DeviceID, FileID,
                                                            ParentName, Line))
      return;

    switch (E.getDirectiveKind()) {
    case OMPD_target:
      CodeGenFunction::EmitOMPTargetDeviceFunction(CGM, ParentName,
                                                   cast<OMPTargetDirective>(E));
      break;
    case OMPD_target_parallel:
      CodeGenFunction::EmitOMPTargetParallelDeviceFunction(
          CGM, ParentName, cast<OMPTargetParallelDirective>(E));
      break;
    case OMPD_target_teams:
      CodeGenFunction::EmitOMPTargetTeamsDeviceFunction(
          CGM, ParentName, cast<OMPTargetTeamsDirective>(E));
      break;
    case OMPD_target_teams_distribute:
      CodeGenFunction::EmitOMPTargetTeamsDistributeDeviceFunction(
          CGM, ParentName, cast<OMPTargetTeamsDistributeDirective>(E));
      break;
    case OMPD_target_teams_distribute_simd:
      CodeGenFunction::EmitOMPTargetTeamsDistributeSimdDeviceFunction(
          CGM, ParentName, cast<OMPTargetTeamsDistributeSimdDirective>(E));
      break;
    case OMPD_target_parallel_for:
      CodeGenFunction::EmitOMPTargetParallelForDeviceFunction(
          CGM, ParentName, cast<OMPTargetParallelForDirective>(E));
      break;
    case OMPD_target_parallel_for_simd:
      CodeGenFunction::EmitOMPTargetParallelForSimdDeviceFunction(
          CGM, ParentName, cast<OMPTargetParallelForSimdDirective>(E));
      break;
    case OMPD_target_simd:
      CodeGenFunction::EmitOMPTargetSimdDeviceFunction(
          CGM, ParentName, cast<OMPTargetSimdDirective>(E));
      break;
    case OMPD_target_teams_distribute_parallel_for:
      CodeGenFunction::EmitOMPTargetTeamsDistributeParallelForDeviceFunction(
          CGM, ParentName,
          cast<OMPTargetTeamsDistributeParallelForDirective>(E));
      break;
    case OMPD_target_teams_distribute_parallel_for_simd:
      CodeGenFunction::
          EmitOMPTargetTeamsDistributeParallelForSimdDeviceFunction(
              CGM, ParentName,
              cast<OMPTargetTeamsDistributeParallelForSimdDirective>(E));
      break;
    case OMPD_parallel:
    case OMPD_for:
    case OMPD_parallel_for:
    case OMPD_parallel_sections:
    case OMPD_for_simd:
    case OMPD_parallel_for_simd:
    case OMPD_cancel:
    case OMPD_cancellation_point:
    case OMPD_ordered:
    case OMPD_threadprivate:
    case OMPD_task:
    case OMPD_simd:
    case OMPD_sections:
    case OMPD_section:
    case OMPD_single:
    case OMPD_master:
    case OMPD_critical:
    case OMPD_taskyield:
    case OMPD_barrier:
    case OMPD_taskwait:
    case OMPD_taskgroup:
    case OMPD_atomic:
    case OMPD_flush:
    case OMPD_teams:
    case OMPD_target_data:
    case OMPD_target_exit_data:
    case OMPD_target_enter_data:
    case OMPD_distribute:
    case OMPD_distribute_simd:
    case OMPD_distribute_parallel_for:
    case OMPD_distribute_parallel_for_simd:
    case OMPD_teams_distribute:
    case OMPD_teams_distribute_simd:
    case OMPD_teams_distribute_parallel_for:
    case OMPD_teams_distribute_parallel_for_simd:
    case OMPD_target_update:
    case OMPD_declare_simd:
    case OMPD_declare_target:
    case OMPD_end_declare_target:
    case OMPD_declare_reduction:
    case OMPD_taskloop:
    case OMPD_taskloop_simd:
    case OMPD_unknown:
      llvm_unreachable("Unknown target directive for OpenMP device codegen.");
    }
    return;
  }

  if (const auto *E = dyn_cast<OMPExecutableDirective>(S)) {
    if (!E->hasAssociatedStmt() || !E->getAssociatedStmt())
      return;

    scanForTargetRegionsFunctions(
        E->getInnermostCapturedStmt()->getCapturedStmt(), ParentName);
    return;
  }

  // If this is a lambda function, look into its body.
  if (const auto *L = dyn_cast<LambdaExpr>(S))
    S = L->getBody();

  // Keep looking for target regions recursively.
  for (const Stmt *II : S->children())
    scanForTargetRegionsFunctions(II, ParentName);
}

bool CGOpenMPRuntime::emitTargetFunctions(GlobalDecl GD) {
  const auto *FD = cast<FunctionDecl>(GD.getDecl());

  // If emitting code for the host, we do not process FD here. Instead we do
  // the normal code generation.
  if (!CGM.getLangOpts().OpenMPIsDevice)
    return false;

  // Try to detect target regions in the function.
  scanForTargetRegionsFunctions(FD->getBody(), CGM.getMangledName(GD));

  // Do not to emit function if it is not marked as declare target.
  return !isDeclareTargetDeclaration(FD);
}

bool CGOpenMPRuntime::emitTargetGlobalVariable(GlobalDecl GD) {
  if (!CGM.getLangOpts().OpenMPIsDevice)
    return false;

  // Check if there are Ctors/Dtors in this declaration and look for target
  // regions in it. We use the complete variant to produce the kernel name
  // mangling.
  QualType RDTy = cast<VarDecl>(GD.getDecl())->getType();
  if (const auto *RD = RDTy->getBaseElementTypeUnsafe()->getAsCXXRecordDecl()) {
    for (const CXXConstructorDecl *Ctor : RD->ctors()) {
      StringRef ParentName =
          CGM.getMangledName(GlobalDecl(Ctor, Ctor_Complete));
      scanForTargetRegionsFunctions(Ctor->getBody(), ParentName);
    }
    if (const CXXDestructorDecl *Dtor = RD->getDestructor()) {
      StringRef ParentName =
          CGM.getMangledName(GlobalDecl(Dtor, Dtor_Complete));
      scanForTargetRegionsFunctions(Dtor->getBody(), ParentName);
    }
  }

  // Do not to emit variable if it is not marked as declare target.
  llvm::Optional<OMPDeclareTargetDeclAttr::MapTypeTy> Res =
      isDeclareTargetDeclaration(cast<VarDecl>(GD.getDecl()));
  return !Res || *Res == OMPDeclareTargetDeclAttr::MT_Link;
}

void CGOpenMPRuntime::registerTargetGlobalVariable(const VarDecl *VD,
                                                   llvm::Constant *Addr) {
  if (llvm::Optional<OMPDeclareTargetDeclAttr::MapTypeTy> Res =
          isDeclareTargetDeclaration(VD)) {
    OffloadEntriesInfoManagerTy::OMPTargetGlobalVarEntryKind Flags;
    StringRef VarName;
    CharUnits VarSize;
    llvm::GlobalValue::LinkageTypes Linkage;
    switch (*Res) {
    case OMPDeclareTargetDeclAttr::MT_To:
      Flags = OffloadEntriesInfoManagerTy::OMPTargetGlobalVarEntryTo;
      VarName = CGM.getMangledName(VD);
      VarSize = CGM.getContext().getTypeSizeInChars(VD->getType());
      Linkage = CGM.getLLVMLinkageVarDefinition(VD, /*IsConstant=*/false);
      break;
    case OMPDeclareTargetDeclAttr::MT_Link:
      // Map type 'to' because we do not map the original variable but the
      // reference.
      Flags = OffloadEntriesInfoManagerTy::OMPTargetGlobalVarEntryTo;
      if (!CGM.getLangOpts().OpenMPIsDevice) {
        Addr =
            cast<llvm::Constant>(getAddrOfDeclareTargetLink(VD).getPointer());
      }
      VarName = Addr->getName();
      VarSize = CGM.getPointerSize();
      Linkage = llvm::GlobalValue::WeakAnyLinkage;
      break;
    }
    OffloadEntriesInfoManager.registerDeviceGlobalVarEntryInfo(
        VarName, Addr, VarSize, Flags, Linkage);
  }
}

bool CGOpenMPRuntime::emitTargetGlobal(GlobalDecl GD) {
  if (isa<FunctionDecl>(GD.getDecl()))
    return emitTargetFunctions(GD);

  return emitTargetGlobalVariable(GD);
}

CGOpenMPRuntime::DisableAutoDeclareTargetRAII::DisableAutoDeclareTargetRAII(
    CodeGenModule &CGM)
    : CGM(CGM) {
  if (CGM.getLangOpts().OpenMPIsDevice) {
    SavedShouldMarkAsGlobal = CGM.getOpenMPRuntime().ShouldMarkAsGlobal;
    CGM.getOpenMPRuntime().ShouldMarkAsGlobal = false;
  }
}

CGOpenMPRuntime::DisableAutoDeclareTargetRAII::~DisableAutoDeclareTargetRAII() {
  if (CGM.getLangOpts().OpenMPIsDevice)
    CGM.getOpenMPRuntime().ShouldMarkAsGlobal = SavedShouldMarkAsGlobal;
}

bool CGOpenMPRuntime::markAsGlobalTarget(const FunctionDecl *D) {
  if (!CGM.getLangOpts().OpenMPIsDevice || !ShouldMarkAsGlobal)
    return true;

  const FunctionDecl *FD = D->getCanonicalDecl();
  // Do not to emit function if it is marked as declare target as it was already
  // emitted.
  if (isDeclareTargetDeclaration(D)) {
    if (D->hasBody() && AlreadyEmittedTargetFunctions.count(FD) == 0) {
      if (auto *F = dyn_cast_or_null<llvm::Function>(
              CGM.GetGlobalValue(CGM.getMangledName(D))))
        return !F->isDeclaration();
      return false;
    }
    return true;
  }

  // Do not mark member functions except for static.
  if (const auto *Method = dyn_cast<CXXMethodDecl>(FD))
    if (!Method->isStatic())
      return true;

  return !AlreadyEmittedTargetFunctions.insert(FD).second;
}

llvm::Function *CGOpenMPRuntime::emitRegistrationFunction() {
  // If we have offloading in the current module, we need to emit the entries
  // now and register the offloading descriptor.
  createOffloadEntriesAndInfoMetadata();

  // Create and register the offloading binary descriptors. This is the main
  // entity that captures all the information about offloading in the current
  // compilation unit.
  return createOffloadingBinaryDescriptorRegistration();
}

void CGOpenMPRuntime::emitTeamsCall(CodeGenFunction &CGF,
                                    const OMPExecutableDirective &D,
                                    SourceLocation Loc,
                                    llvm::Value *OutlinedFn,
                                    ArrayRef<llvm::Value *> CapturedVars) {
  if (!CGF.HaveInsertPoint())
    return;

  llvm::Value *RTLoc = emitUpdateLocation(CGF, Loc);
  CodeGenFunction::RunCleanupsScope Scope(CGF);

  // Build call __kmpc_fork_teams(loc, n, microtask, var1, .., varn);
  llvm::Value *Args[] = {
      RTLoc,
      CGF.Builder.getInt32(CapturedVars.size()), // Number of captured vars
      CGF.Builder.CreateBitCast(OutlinedFn, getKmpc_MicroPointerTy())};
  llvm::SmallVector<llvm::Value *, 16> RealArgs;
  RealArgs.append(std::begin(Args), std::end(Args));
  RealArgs.append(CapturedVars.begin(), CapturedVars.end());

  llvm::Value *RTLFn = createRuntimeFunction(OMPRTL__kmpc_fork_teams);
  CGF.EmitRuntimeCall(RTLFn, RealArgs);
}

void CGOpenMPRuntime::emitNumTeamsClause(CodeGenFunction &CGF,
                                         const Expr *NumTeams,
                                         const Expr *ThreadLimit,
                                         SourceLocation Loc) {
  if (!CGF.HaveInsertPoint())
    return;

  llvm::Value *RTLoc = emitUpdateLocation(CGF, Loc);

  llvm::Value *NumTeamsVal =
      NumTeams
          ? CGF.Builder.CreateIntCast(CGF.EmitScalarExpr(NumTeams),
                                      CGF.CGM.Int32Ty, /* isSigned = */ true)
          : CGF.Builder.getInt32(0);

  llvm::Value *ThreadLimitVal =
      ThreadLimit
          ? CGF.Builder.CreateIntCast(CGF.EmitScalarExpr(ThreadLimit),
                                      CGF.CGM.Int32Ty, /* isSigned = */ true)
          : CGF.Builder.getInt32(0);

  // Build call __kmpc_push_num_teamss(&loc, global_tid, num_teams, thread_limit)
  llvm::Value *PushNumTeamsArgs[] = {RTLoc, getThreadID(CGF, Loc), NumTeamsVal,
                                     ThreadLimitVal};
  CGF.EmitRuntimeCall(createRuntimeFunction(OMPRTL__kmpc_push_num_teams),
                      PushNumTeamsArgs);
}

void CGOpenMPRuntime::emitTargetDataCalls(
    CodeGenFunction &CGF, const OMPExecutableDirective &D, const Expr *IfCond,
    const Expr *Device, const RegionCodeGenTy &CodeGen, TargetDataInfo &Info) {
  if (!CGF.HaveInsertPoint())
    return;

  // Action used to replace the default codegen action and turn privatization
  // off.
  PrePostActionTy NoPrivAction;

  // Generate the code for the opening of the data environment. Capture all the
  // arguments of the runtime call by reference because they are used in the
  // closing of the region.
  auto &&BeginThenGen = [this, &D, Device, &Info,
                         &CodeGen](CodeGenFunction &CGF, PrePostActionTy &) {
    // Fill up the arrays with all the mapped variables.
    MappableExprsHandler::MapBaseValuesArrayTy BasePointers;
    MappableExprsHandler::MapValuesArrayTy Pointers;
    MappableExprsHandler::MapValuesArrayTy Sizes;
    MappableExprsHandler::MapFlagsArrayTy MapTypes;

    // Get map clause information.
    MappableExprsHandler MCHandler(D, CGF);
    MCHandler.generateAllInfo(BasePointers, Pointers, Sizes, MapTypes);

    // Fill up the arrays and create the arguments.
    emitOffloadingArrays(CGF, BasePointers, Pointers, Sizes, MapTypes, Info);

    llvm::Value *BasePointersArrayArg = nullptr;
    llvm::Value *PointersArrayArg = nullptr;
    llvm::Value *SizesArrayArg = nullptr;
    llvm::Value *MapTypesArrayArg = nullptr;
    emitOffloadingArraysArgument(CGF, BasePointersArrayArg, PointersArrayArg,
                                 SizesArrayArg, MapTypesArrayArg, Info);

    // Emit device ID if any.
    llvm::Value *DeviceID = nullptr;
    if (Device) {
      DeviceID = CGF.Builder.CreateIntCast(CGF.EmitScalarExpr(Device),
                                           CGF.Int64Ty, /*isSigned=*/true);
    } else {
      DeviceID = CGF.Builder.getInt64(OMP_DEVICEID_UNDEF);
    }

    // Emit the number of elements in the offloading arrays.
    llvm::Value *PointerNum = CGF.Builder.getInt32(Info.NumberOfPtrs);

    llvm::Value *OffloadingArgs[] = {
        DeviceID,         PointerNum,    BasePointersArrayArg,
        PointersArrayArg, SizesArrayArg, MapTypesArrayArg};
    CGF.EmitRuntimeCall(createRuntimeFunction(OMPRTL__tgt_target_data_begin),
                        OffloadingArgs);

    // If device pointer privatization is required, emit the body of the region
    // here. It will have to be duplicated: with and without privatization.
    if (!Info.CaptureDeviceAddrMap.empty())
      CodeGen(CGF);
  };

  // Generate code for the closing of the data region.
  auto &&EndThenGen = [this, Device, &Info](CodeGenFunction &CGF,
                                            PrePostActionTy &) {
    assert(Info.isValid() && "Invalid data environment closing arguments.");

    llvm::Value *BasePointersArrayArg = nullptr;
    llvm::Value *PointersArrayArg = nullptr;
    llvm::Value *SizesArrayArg = nullptr;
    llvm::Value *MapTypesArrayArg = nullptr;
    emitOffloadingArraysArgument(CGF, BasePointersArrayArg, PointersArrayArg,
                                 SizesArrayArg, MapTypesArrayArg, Info);

    // Emit device ID if any.
    llvm::Value *DeviceID = nullptr;
    if (Device) {
      DeviceID = CGF.Builder.CreateIntCast(CGF.EmitScalarExpr(Device),
                                           CGF.Int64Ty, /*isSigned=*/true);
    } else {
      DeviceID = CGF.Builder.getInt64(OMP_DEVICEID_UNDEF);
    }

    // Emit the number of elements in the offloading arrays.
    llvm::Value *PointerNum = CGF.Builder.getInt32(Info.NumberOfPtrs);

    llvm::Value *OffloadingArgs[] = {
        DeviceID,         PointerNum,    BasePointersArrayArg,
        PointersArrayArg, SizesArrayArg, MapTypesArrayArg};
    CGF.EmitRuntimeCall(createRuntimeFunction(OMPRTL__tgt_target_data_end),
                        OffloadingArgs);
  };

  // If we need device pointer privatization, we need to emit the body of the
  // region with no privatization in the 'else' branch of the conditional.
  // Otherwise, we don't have to do anything.
  auto &&BeginElseGen = [&Info, &CodeGen, &NoPrivAction](CodeGenFunction &CGF,
                                                         PrePostActionTy &) {
    if (!Info.CaptureDeviceAddrMap.empty()) {
      CodeGen.setAction(NoPrivAction);
      CodeGen(CGF);
    }
  };

  // We don't have to do anything to close the region if the if clause evaluates
  // to false.
  auto &&EndElseGen = [](CodeGenFunction &CGF, PrePostActionTy &) {};

  if (IfCond) {
    emitOMPIfClause(CGF, IfCond, BeginThenGen, BeginElseGen);
  } else {
    RegionCodeGenTy RCG(BeginThenGen);
    RCG(CGF);
  }

  // If we don't require privatization of device pointers, we emit the body in
  // between the runtime calls. This avoids duplicating the body code.
  if (Info.CaptureDeviceAddrMap.empty()) {
    CodeGen.setAction(NoPrivAction);
    CodeGen(CGF);
  }

  if (IfCond) {
    emitOMPIfClause(CGF, IfCond, EndThenGen, EndElseGen);
  } else {
    RegionCodeGenTy RCG(EndThenGen);
    RCG(CGF);
  }
}

void CGOpenMPRuntime::emitTargetDataStandAloneCall(
    CodeGenFunction &CGF, const OMPExecutableDirective &D, const Expr *IfCond,
    const Expr *Device) {
  if (!CGF.HaveInsertPoint())
    return;

  assert((isa<OMPTargetEnterDataDirective>(D) ||
          isa<OMPTargetExitDataDirective>(D) ||
          isa<OMPTargetUpdateDirective>(D)) &&
         "Expecting either target enter, exit data, or update directives.");

  CodeGenFunction::OMPTargetDataInfo InputInfo;
  llvm::Value *MapTypesArray = nullptr;
  // Generate the code for the opening of the data environment.
  auto &&ThenGen = [this, &D, Device, &InputInfo,
                    &MapTypesArray](CodeGenFunction &CGF, PrePostActionTy &) {
    // Emit device ID if any.
    llvm::Value *DeviceID = nullptr;
    if (Device) {
      DeviceID = CGF.Builder.CreateIntCast(CGF.EmitScalarExpr(Device),
                                           CGF.Int64Ty, /*isSigned=*/true);
    } else {
      DeviceID = CGF.Builder.getInt64(OMP_DEVICEID_UNDEF);
    }

    // Emit the number of elements in the offloading arrays.
    llvm::Constant *PointerNum =
        CGF.Builder.getInt32(InputInfo.NumberOfTargetItems);

    llvm::Value *OffloadingArgs[] = {DeviceID,
                                     PointerNum,
                                     InputInfo.BasePointersArray.getPointer(),
                                     InputInfo.PointersArray.getPointer(),
                                     InputInfo.SizesArray.getPointer(),
                                     MapTypesArray};

    // Select the right runtime function call for each expected standalone
    // directive.
    const bool HasNowait = D.hasClausesOfKind<OMPNowaitClause>();
    OpenMPRTLFunction RTLFn;
    switch (D.getDirectiveKind()) {
    case OMPD_target_enter_data:
      RTLFn = HasNowait ? OMPRTL__tgt_target_data_begin_nowait
                        : OMPRTL__tgt_target_data_begin;
      break;
    case OMPD_target_exit_data:
      RTLFn = HasNowait ? OMPRTL__tgt_target_data_end_nowait
                        : OMPRTL__tgt_target_data_end;
      break;
    case OMPD_target_update:
      RTLFn = HasNowait ? OMPRTL__tgt_target_data_update_nowait
                        : OMPRTL__tgt_target_data_update;
      break;
    case OMPD_parallel:
    case OMPD_for:
    case OMPD_parallel_for:
    case OMPD_parallel_sections:
    case OMPD_for_simd:
    case OMPD_parallel_for_simd:
    case OMPD_cancel:
    case OMPD_cancellation_point:
    case OMPD_ordered:
    case OMPD_threadprivate:
    case OMPD_task:
    case OMPD_simd:
    case OMPD_sections:
    case OMPD_section:
    case OMPD_single:
    case OMPD_master:
    case OMPD_critical:
    case OMPD_taskyield:
    case OMPD_barrier:
    case OMPD_taskwait:
    case OMPD_taskgroup:
    case OMPD_atomic:
    case OMPD_flush:
    case OMPD_teams:
    case OMPD_target_data:
    case OMPD_distribute:
    case OMPD_distribute_simd:
    case OMPD_distribute_parallel_for:
    case OMPD_distribute_parallel_for_simd:
    case OMPD_teams_distribute:
    case OMPD_teams_distribute_simd:
    case OMPD_teams_distribute_parallel_for:
    case OMPD_teams_distribute_parallel_for_simd:
    case OMPD_declare_simd:
    case OMPD_declare_target:
    case OMPD_end_declare_target:
    case OMPD_declare_reduction:
    case OMPD_taskloop:
    case OMPD_taskloop_simd:
    case OMPD_target:
    case OMPD_target_simd:
    case OMPD_target_teams_distribute:
    case OMPD_target_teams_distribute_simd:
    case OMPD_target_teams_distribute_parallel_for:
    case OMPD_target_teams_distribute_parallel_for_simd:
    case OMPD_target_teams:
    case OMPD_target_parallel:
    case OMPD_target_parallel_for:
    case OMPD_target_parallel_for_simd:
    case OMPD_unknown:
      llvm_unreachable("Unexpected standalone target data directive.");
      break;
    }
    CGF.EmitRuntimeCall(createRuntimeFunction(RTLFn), OffloadingArgs);
  };

  auto &&TargetThenGen = [this, &ThenGen, &D, &InputInfo, &MapTypesArray](
                             CodeGenFunction &CGF, PrePostActionTy &) {
    // Fill up the arrays with all the mapped variables.
    MappableExprsHandler::MapBaseValuesArrayTy BasePointers;
    MappableExprsHandler::MapValuesArrayTy Pointers;
    MappableExprsHandler::MapValuesArrayTy Sizes;
    MappableExprsHandler::MapFlagsArrayTy MapTypes;

    // Get map clause information.
    MappableExprsHandler MEHandler(D, CGF);
    MEHandler.generateAllInfo(BasePointers, Pointers, Sizes, MapTypes);

    TargetDataInfo Info;
    // Fill up the arrays and create the arguments.
    emitOffloadingArrays(CGF, BasePointers, Pointers, Sizes, MapTypes, Info);
    emitOffloadingArraysArgument(CGF, Info.BasePointersArray,
                                 Info.PointersArray, Info.SizesArray,
                                 Info.MapTypesArray, Info);
    InputInfo.NumberOfTargetItems = Info.NumberOfPtrs;
    InputInfo.BasePointersArray =
        Address(Info.BasePointersArray, CGM.getPointerAlign());
    InputInfo.PointersArray =
        Address(Info.PointersArray, CGM.getPointerAlign());
    InputInfo.SizesArray =
        Address(Info.SizesArray, CGM.getPointerAlign());
    MapTypesArray = Info.MapTypesArray;
    if (D.hasClausesOfKind<OMPDependClause>())
      CGF.EmitOMPTargetTaskBasedDirective(D, ThenGen, InputInfo);
    else
      emitInlinedDirective(CGF, D.getDirectiveKind(), ThenGen);
  };

  if (IfCond) {
    emitOMPIfClause(CGF, IfCond, TargetThenGen,
                    [](CodeGenFunction &CGF, PrePostActionTy &) {});
  } else {
    RegionCodeGenTy ThenRCG(TargetThenGen);
    ThenRCG(CGF);
  }
}

namespace {
  /// Kind of parameter in a function with 'declare simd' directive.
  enum ParamKindTy { LinearWithVarStride, Linear, Uniform, Vector };
  /// Attribute set of the parameter.
  struct ParamAttrTy {
    ParamKindTy Kind = Vector;
    llvm::APSInt StrideOrArg;
    llvm::APSInt Alignment;
  };
} // namespace

static unsigned evaluateCDTSize(const FunctionDecl *FD,
                                ArrayRef<ParamAttrTy> ParamAttrs) {
  // Every vector variant of a SIMD-enabled function has a vector length (VLEN).
  // If OpenMP clause "simdlen" is used, the VLEN is the value of the argument
  // of that clause. The VLEN value must be power of 2.
  // In other case the notion of the function`s "characteristic data type" (CDT)
  // is used to compute the vector length.
  // CDT is defined in the following order:
  //   a) For non-void function, the CDT is the return type.
  //   b) If the function has any non-uniform, non-linear parameters, then the
  //   CDT is the type of the first such parameter.
  //   c) If the CDT determined by a) or b) above is struct, union, or class
  //   type which is pass-by-value (except for the type that maps to the
  //   built-in complex data type), the characteristic data type is int.
  //   d) If none of the above three cases is applicable, the CDT is int.
  // The VLEN is then determined based on the CDT and the size of vector
  // register of that ISA for which current vector version is generated. The
  // VLEN is computed using the formula below:
  //   VLEN  = sizeof(vector_register) / sizeof(CDT),
  // where vector register size specified in section 3.2.1 Registers and the
  // Stack Frame of original AMD64 ABI document.
  QualType RetType = FD->getReturnType();
  if (RetType.isNull())
    return 0;
  ASTContext &C = FD->getASTContext();
  QualType CDT;
  if (!RetType.isNull() && !RetType->isVoidType()) {
    CDT = RetType;
  } else {
    unsigned Offset = 0;
    if (const auto *MD = dyn_cast<CXXMethodDecl>(FD)) {
      if (ParamAttrs[Offset].Kind == Vector)
        CDT = C.getPointerType(C.getRecordType(MD->getParent()));
      ++Offset;
    }
    if (CDT.isNull()) {
      for (unsigned I = 0, E = FD->getNumParams(); I < E; ++I) {
        if (ParamAttrs[I + Offset].Kind == Vector) {
          CDT = FD->getParamDecl(I)->getType();
          break;
        }
      }
    }
  }
  if (CDT.isNull())
    CDT = C.IntTy;
  CDT = CDT->getCanonicalTypeUnqualified();
  if (CDT->isRecordType() || CDT->isUnionType())
    CDT = C.IntTy;
  return C.getTypeSize(CDT);
}

static void
emitX86DeclareSimdFunction(const FunctionDecl *FD, llvm::Function *Fn,
                           const llvm::APSInt &VLENVal,
                           ArrayRef<ParamAttrTy> ParamAttrs,
                           OMPDeclareSimdDeclAttr::BranchStateTy State) {
  struct ISADataTy {
    char ISA;
    unsigned VecRegSize;
  };
  ISADataTy ISAData[] = {
      {
          'b', 128
      }, // SSE
      {
          'c', 256
      }, // AVX
      {
          'd', 256
      }, // AVX2
      {
          'e', 512
      }, // AVX512
  };
  llvm::SmallVector<char, 2> Masked;
  switch (State) {
  case OMPDeclareSimdDeclAttr::BS_Undefined:
    Masked.push_back('N');
    Masked.push_back('M');
    break;
  case OMPDeclareSimdDeclAttr::BS_Notinbranch:
    Masked.push_back('N');
    break;
  case OMPDeclareSimdDeclAttr::BS_Inbranch:
    Masked.push_back('M');
    break;
  }
  for (char Mask : Masked) {
    for (const ISADataTy &Data : ISAData) {
      SmallString<256> Buffer;
      llvm::raw_svector_ostream Out(Buffer);
      Out << "_ZGV" << Data.ISA << Mask;
      if (!VLENVal) {
        Out << llvm::APSInt::getUnsigned(Data.VecRegSize /
                                         evaluateCDTSize(FD, ParamAttrs));
      } else {
        Out << VLENVal;
      }
      for (const ParamAttrTy &ParamAttr : ParamAttrs) {
        switch (ParamAttr.Kind){
        case LinearWithVarStride:
          Out << 's' << ParamAttr.StrideOrArg;
          break;
        case Linear:
          Out << 'l';
          if (!!ParamAttr.StrideOrArg)
            Out << ParamAttr.StrideOrArg;
          break;
        case Uniform:
          Out << 'u';
          break;
        case Vector:
          Out << 'v';
          break;
        }
        if (!!ParamAttr.Alignment)
          Out << 'a' << ParamAttr.Alignment;
      }
      Out << '_' << Fn->getName();
      Fn->addFnAttr(Out.str());
    }
  }
}

void CGOpenMPRuntime::emitDeclareSimdFunction(const FunctionDecl *FD,
                                              llvm::Function *Fn) {
  ASTContext &C = CGM.getContext();
  FD = FD->getMostRecentDecl();
  // Map params to their positions in function decl.
  llvm::DenseMap<const Decl *, unsigned> ParamPositions;
  if (isa<CXXMethodDecl>(FD))
    ParamPositions.try_emplace(FD, 0);
  unsigned ParamPos = ParamPositions.size();
  for (const ParmVarDecl *P : FD->parameters()) {
    ParamPositions.try_emplace(P->getCanonicalDecl(), ParamPos);
    ++ParamPos;
  }
  while (FD) {
    for (const auto *Attr : FD->specific_attrs<OMPDeclareSimdDeclAttr>()) {
      llvm::SmallVector<ParamAttrTy, 8> ParamAttrs(ParamPositions.size());
      // Mark uniform parameters.
      for (const Expr *E : Attr->uniforms()) {
        E = E->IgnoreParenImpCasts();
        unsigned Pos;
        if (isa<CXXThisExpr>(E)) {
          Pos = ParamPositions[FD];
        } else {
          const auto *PVD = cast<ParmVarDecl>(cast<DeclRefExpr>(E)->getDecl())
                                ->getCanonicalDecl();
          Pos = ParamPositions[PVD];
        }
        ParamAttrs[Pos].Kind = Uniform;
      }
      // Get alignment info.
      auto NI = Attr->alignments_begin();
      for (const Expr *E : Attr->aligneds()) {
        E = E->IgnoreParenImpCasts();
        unsigned Pos;
        QualType ParmTy;
        if (isa<CXXThisExpr>(E)) {
          Pos = ParamPositions[FD];
          ParmTy = E->getType();
        } else {
          const auto *PVD = cast<ParmVarDecl>(cast<DeclRefExpr>(E)->getDecl())
                                ->getCanonicalDecl();
          Pos = ParamPositions[PVD];
          ParmTy = PVD->getType();
        }
        ParamAttrs[Pos].Alignment =
            (*NI)
                ? (*NI)->EvaluateKnownConstInt(C)
                : llvm::APSInt::getUnsigned(
                      C.toCharUnitsFromBits(C.getOpenMPDefaultSimdAlign(ParmTy))
                          .getQuantity());
        ++NI;
      }
      // Mark linear parameters.
      auto SI = Attr->steps_begin();
      auto MI = Attr->modifiers_begin();
      for (const Expr *E : Attr->linears()) {
        E = E->IgnoreParenImpCasts();
        unsigned Pos;
        if (isa<CXXThisExpr>(E)) {
          Pos = ParamPositions[FD];
        } else {
          const auto *PVD = cast<ParmVarDecl>(cast<DeclRefExpr>(E)->getDecl())
                                ->getCanonicalDecl();
          Pos = ParamPositions[PVD];
        }
        ParamAttrTy &ParamAttr = ParamAttrs[Pos];
        ParamAttr.Kind = Linear;
        if (*SI) {
          if (!(*SI)->EvaluateAsInt(ParamAttr.StrideOrArg, C,
                                    Expr::SE_AllowSideEffects)) {
            if (const auto *DRE =
                    cast<DeclRefExpr>((*SI)->IgnoreParenImpCasts())) {
              if (const auto *StridePVD = cast<ParmVarDecl>(DRE->getDecl())) {
                ParamAttr.Kind = LinearWithVarStride;
                ParamAttr.StrideOrArg = llvm::APSInt::getUnsigned(
                    ParamPositions[StridePVD->getCanonicalDecl()]);
              }
            }
          }
        }
        ++SI;
        ++MI;
      }
      llvm::APSInt VLENVal;
      if (const Expr *VLEN = Attr->getSimdlen())
        VLENVal = VLEN->EvaluateKnownConstInt(C);
      OMPDeclareSimdDeclAttr::BranchStateTy State = Attr->getBranchState();
      if (CGM.getTriple().getArch() == llvm::Triple::x86 ||
          CGM.getTriple().getArch() == llvm::Triple::x86_64)
        emitX86DeclareSimdFunction(FD, Fn, VLENVal, ParamAttrs, State);
    }
    FD = FD->getPreviousDecl();
  }
}

namespace {
/// Cleanup action for doacross support.
class DoacrossCleanupTy final : public EHScopeStack::Cleanup {
public:
  static const int DoacrossFinArgs = 2;

private:
  llvm::Value *RTLFn;
  llvm::Value *Args[DoacrossFinArgs];

public:
  DoacrossCleanupTy(llvm::Value *RTLFn, ArrayRef<llvm::Value *> CallArgs)
      : RTLFn(RTLFn) {
    assert(CallArgs.size() == DoacrossFinArgs);
    std::copy(CallArgs.begin(), CallArgs.end(), std::begin(Args));
  }
  void Emit(CodeGenFunction &CGF, Flags /*flags*/) override {
    if (!CGF.HaveInsertPoint())
      return;
    CGF.EmitRuntimeCall(RTLFn, Args);
  }
};
} // namespace

void CGOpenMPRuntime::emitDoacrossInit(CodeGenFunction &CGF,
                                       const OMPLoopDirective &D) {
  if (!CGF.HaveInsertPoint())
    return;

  ASTContext &C = CGM.getContext();
  QualType Int64Ty = C.getIntTypeForBitwidth(/*DestWidth=*/64, /*Signed=*/true);
  RecordDecl *RD;
  if (KmpDimTy.isNull()) {
    // Build struct kmp_dim {  // loop bounds info casted to kmp_int64
    //  kmp_int64 lo; // lower
    //  kmp_int64 up; // upper
    //  kmp_int64 st; // stride
    // };
    RD = C.buildImplicitRecord("kmp_dim");
    RD->startDefinition();
    addFieldToRecordDecl(C, RD, Int64Ty);
    addFieldToRecordDecl(C, RD, Int64Ty);
    addFieldToRecordDecl(C, RD, Int64Ty);
    RD->completeDefinition();
    KmpDimTy = C.getRecordType(RD);
  } else {
    RD = cast<RecordDecl>(KmpDimTy->getAsTagDecl());
  }

  Address DimsAddr = CGF.CreateMemTemp(KmpDimTy, "dims");
  CGF.EmitNullInitialization(DimsAddr, KmpDimTy);
  enum { LowerFD = 0, UpperFD, StrideFD };
  // Fill dims with data.
  LValue DimsLVal = CGF.MakeAddrLValue(DimsAddr, KmpDimTy);
  // dims.upper = num_iterations;
  LValue UpperLVal =
      CGF.EmitLValueForField(DimsLVal, *std::next(RD->field_begin(), UpperFD));
  llvm::Value *NumIterVal = CGF.EmitScalarConversion(
      CGF.EmitScalarExpr(D.getNumIterations()), D.getNumIterations()->getType(),
      Int64Ty, D.getNumIterations()->getExprLoc());
  CGF.EmitStoreOfScalar(NumIterVal, UpperLVal);
  // dims.stride = 1;
  LValue StrideLVal =
      CGF.EmitLValueForField(DimsLVal, *std::next(RD->field_begin(), StrideFD));
  CGF.EmitStoreOfScalar(llvm::ConstantInt::getSigned(CGM.Int64Ty, /*V=*/1),
                        StrideLVal);

  // Build call void __kmpc_doacross_init(ident_t *loc, kmp_int32 gtid,
  // kmp_int32 num_dims, struct kmp_dim * dims);
  llvm::Value *Args[] = {emitUpdateLocation(CGF, D.getLocStart()),
                         getThreadID(CGF, D.getLocStart()),
                         llvm::ConstantInt::getSigned(CGM.Int32Ty, 1),
                         CGF.Builder.CreatePointerBitCastOrAddrSpaceCast(
                             DimsAddr.getPointer(), CGM.VoidPtrTy)};

  llvm::Value *RTLFn = createRuntimeFunction(OMPRTL__kmpc_doacross_init);
  CGF.EmitRuntimeCall(RTLFn, Args);
  llvm::Value *FiniArgs[DoacrossCleanupTy::DoacrossFinArgs] = {
      emitUpdateLocation(CGF, D.getLocEnd()), getThreadID(CGF, D.getLocEnd())};
  llvm::Value *FiniRTLFn = createRuntimeFunction(OMPRTL__kmpc_doacross_fini);
  CGF.EHStack.pushCleanup<DoacrossCleanupTy>(NormalAndEHCleanup, FiniRTLFn,
                                             llvm::makeArrayRef(FiniArgs));
}

void CGOpenMPRuntime::emitDoacrossOrdered(CodeGenFunction &CGF,
                                          const OMPDependClause *C) {
  QualType Int64Ty =
      CGM.getContext().getIntTypeForBitwidth(/*DestWidth=*/64, /*Signed=*/1);
  const Expr *CounterVal = C->getCounterValue();
  assert(CounterVal);
  llvm::Value *CntVal = CGF.EmitScalarConversion(CGF.EmitScalarExpr(CounterVal),
                                                 CounterVal->getType(), Int64Ty,
                                                 CounterVal->getExprLoc());
  Address CntAddr = CGF.CreateMemTemp(Int64Ty, ".cnt.addr");
  CGF.EmitStoreOfScalar(CntVal, CntAddr, /*Volatile=*/false, Int64Ty);
  llvm::Value *Args[] = {emitUpdateLocation(CGF, C->getLocStart()),
                         getThreadID(CGF, C->getLocStart()),
                         CntAddr.getPointer()};
  llvm::Value *RTLFn;
  if (C->getDependencyKind() == OMPC_DEPEND_source) {
    RTLFn = createRuntimeFunction(OMPRTL__kmpc_doacross_post);
  } else {
    assert(C->getDependencyKind() == OMPC_DEPEND_sink);
    RTLFn = createRuntimeFunction(OMPRTL__kmpc_doacross_wait);
  }
  CGF.EmitRuntimeCall(RTLFn, Args);
}

void CGOpenMPRuntime::emitCall(CodeGenFunction &CGF, SourceLocation Loc,
                               llvm::Value *Callee,
                               ArrayRef<llvm::Value *> Args) const {
  assert(Loc.isValid() && "Outlined function call location must be valid.");
  auto DL = ApplyDebugLocation::CreateDefaultArtificial(CGF, Loc);

  if (auto *Fn = dyn_cast<llvm::Function>(Callee)) {
    if (Fn->doesNotThrow()) {
      CGF.EmitNounwindRuntimeCall(Fn, Args);
      return;
    }
  }
  CGF.EmitRuntimeCall(Callee, Args);
}

void CGOpenMPRuntime::emitOutlinedFunctionCall(
    CodeGenFunction &CGF, SourceLocation Loc, llvm::Value *OutlinedFn,
    ArrayRef<llvm::Value *> Args) const {
  emitCall(CGF, Loc, OutlinedFn, Args);
}

Address CGOpenMPRuntime::getParameterAddress(CodeGenFunction &CGF,
                                             const VarDecl *NativeParam,
                                             const VarDecl *TargetParam) const {
  return CGF.GetAddrOfLocalVar(NativeParam);
}

Address CGOpenMPRuntime::getAddressOfLocalVariable(CodeGenFunction &CGF,
                                                   const VarDecl *VD) {
  return Address::invalid();
}

llvm::Value *CGOpenMPSIMDRuntime::emitParallelOutlinedFunction(
    const OMPExecutableDirective &D, const VarDecl *ThreadIDVar,
    OpenMPDirectiveKind InnermostKind, const RegionCodeGenTy &CodeGen) {
  llvm_unreachable("Not supported in SIMD-only mode");
}

llvm::Value *CGOpenMPSIMDRuntime::emitTeamsOutlinedFunction(
    const OMPExecutableDirective &D, const VarDecl *ThreadIDVar,
    OpenMPDirectiveKind InnermostKind, const RegionCodeGenTy &CodeGen) {
  llvm_unreachable("Not supported in SIMD-only mode");
}

llvm::Value *CGOpenMPSIMDRuntime::emitTaskOutlinedFunction(
    const OMPExecutableDirective &D, const VarDecl *ThreadIDVar,
    const VarDecl *PartIDVar, const VarDecl *TaskTVar,
    OpenMPDirectiveKind InnermostKind, const RegionCodeGenTy &CodeGen,
    bool Tied, unsigned &NumberOfParts) {
  llvm_unreachable("Not supported in SIMD-only mode");
}

void CGOpenMPSIMDRuntime::emitParallelCall(CodeGenFunction &CGF,
                                           SourceLocation Loc,
                                           llvm::Value *OutlinedFn,
                                           ArrayRef<llvm::Value *> CapturedVars,
                                           const Expr *IfCond) {
  llvm_unreachable("Not supported in SIMD-only mode");
}

void CGOpenMPSIMDRuntime::emitCriticalRegion(
    CodeGenFunction &CGF, StringRef CriticalName,
    const RegionCodeGenTy &CriticalOpGen, SourceLocation Loc,
    const Expr *Hint) {
  llvm_unreachable("Not supported in SIMD-only mode");
}

void CGOpenMPSIMDRuntime::emitMasterRegion(CodeGenFunction &CGF,
                                           const RegionCodeGenTy &MasterOpGen,
                                           SourceLocation Loc) {
  llvm_unreachable("Not supported in SIMD-only mode");
}

void CGOpenMPSIMDRuntime::emitTaskyieldCall(CodeGenFunction &CGF,
                                            SourceLocation Loc) {
  llvm_unreachable("Not supported in SIMD-only mode");
}

void CGOpenMPSIMDRuntime::emitTaskgroupRegion(
    CodeGenFunction &CGF, const RegionCodeGenTy &TaskgroupOpGen,
    SourceLocation Loc) {
  llvm_unreachable("Not supported in SIMD-only mode");
}

void CGOpenMPSIMDRuntime::emitSingleRegion(
    CodeGenFunction &CGF, const RegionCodeGenTy &SingleOpGen,
    SourceLocation Loc, ArrayRef<const Expr *> CopyprivateVars,
    ArrayRef<const Expr *> DestExprs, ArrayRef<const Expr *> SrcExprs,
    ArrayRef<const Expr *> AssignmentOps) {
  llvm_unreachable("Not supported in SIMD-only mode");
}

void CGOpenMPSIMDRuntime::emitOrderedRegion(CodeGenFunction &CGF,
                                            const RegionCodeGenTy &OrderedOpGen,
                                            SourceLocation Loc,
                                            bool IsThreads) {
  llvm_unreachable("Not supported in SIMD-only mode");
}

void CGOpenMPSIMDRuntime::emitBarrierCall(CodeGenFunction &CGF,
                                          SourceLocation Loc,
                                          OpenMPDirectiveKind Kind,
                                          bool EmitChecks,
                                          bool ForceSimpleCall) {
  llvm_unreachable("Not supported in SIMD-only mode");
}

void CGOpenMPSIMDRuntime::emitForDispatchInit(
    CodeGenFunction &CGF, SourceLocation Loc,
    const OpenMPScheduleTy &ScheduleKind, unsigned IVSize, bool IVSigned,
    bool Ordered, const DispatchRTInput &DispatchValues) {
  llvm_unreachable("Not supported in SIMD-only mode");
}

void CGOpenMPSIMDRuntime::emitForStaticInit(
    CodeGenFunction &CGF, SourceLocation Loc, OpenMPDirectiveKind DKind,
    const OpenMPScheduleTy &ScheduleKind, const StaticRTInput &Values) {
  llvm_unreachable("Not supported in SIMD-only mode");
}

void CGOpenMPSIMDRuntime::emitDistributeStaticInit(
    CodeGenFunction &CGF, SourceLocation Loc,
    OpenMPDistScheduleClauseKind SchedKind, const StaticRTInput &Values) {
  llvm_unreachable("Not supported in SIMD-only mode");
}

void CGOpenMPSIMDRuntime::emitForOrderedIterationEnd(CodeGenFunction &CGF,
                                                     SourceLocation Loc,
                                                     unsigned IVSize,
                                                     bool IVSigned) {
  llvm_unreachable("Not supported in SIMD-only mode");
}

void CGOpenMPSIMDRuntime::emitForStaticFinish(CodeGenFunction &CGF,
                                              SourceLocation Loc,
                                              OpenMPDirectiveKind DKind) {
  llvm_unreachable("Not supported in SIMD-only mode");
}

llvm::Value *CGOpenMPSIMDRuntime::emitForNext(CodeGenFunction &CGF,
                                              SourceLocation Loc,
                                              unsigned IVSize, bool IVSigned,
                                              Address IL, Address LB,
                                              Address UB, Address ST) {
  llvm_unreachable("Not supported in SIMD-only mode");
}

void CGOpenMPSIMDRuntime::emitNumThreadsClause(CodeGenFunction &CGF,
                                               llvm::Value *NumThreads,
                                               SourceLocation Loc) {
  llvm_unreachable("Not supported in SIMD-only mode");
}

void CGOpenMPSIMDRuntime::emitProcBindClause(CodeGenFunction &CGF,
                                             OpenMPProcBindClauseKind ProcBind,
                                             SourceLocation Loc) {
  llvm_unreachable("Not supported in SIMD-only mode");
}

Address CGOpenMPSIMDRuntime::getAddrOfThreadPrivate(CodeGenFunction &CGF,
                                                    const VarDecl *VD,
                                                    Address VDAddr,
                                                    SourceLocation Loc) {
  llvm_unreachable("Not supported in SIMD-only mode");
}

llvm::Function *CGOpenMPSIMDRuntime::emitThreadPrivateVarDefinition(
    const VarDecl *VD, Address VDAddr, SourceLocation Loc, bool PerformInit,
    CodeGenFunction *CGF) {
  llvm_unreachable("Not supported in SIMD-only mode");
}

Address CGOpenMPSIMDRuntime::getAddrOfArtificialThreadPrivate(
    CodeGenFunction &CGF, QualType VarType, StringRef Name) {
  llvm_unreachable("Not supported in SIMD-only mode");
}

void CGOpenMPSIMDRuntime::emitFlush(CodeGenFunction &CGF,
                                    ArrayRef<const Expr *> Vars,
                                    SourceLocation Loc) {
  llvm_unreachable("Not supported in SIMD-only mode");
}

void CGOpenMPSIMDRuntime::emitTaskCall(CodeGenFunction &CGF, SourceLocation Loc,
                                       const OMPExecutableDirective &D,
                                       llvm::Value *TaskFunction,
                                       QualType SharedsTy, Address Shareds,
                                       const Expr *IfCond,
                                       const OMPTaskDataTy &Data) {
  llvm_unreachable("Not supported in SIMD-only mode");
}

void CGOpenMPSIMDRuntime::emitTaskLoopCall(
    CodeGenFunction &CGF, SourceLocation Loc, const OMPLoopDirective &D,
    llvm::Value *TaskFunction, QualType SharedsTy, Address Shareds,
    const Expr *IfCond, const OMPTaskDataTy &Data) {
  llvm_unreachable("Not supported in SIMD-only mode");
}

void CGOpenMPSIMDRuntime::emitReduction(
    CodeGenFunction &CGF, SourceLocation Loc, ArrayRef<const Expr *> Privates,
    ArrayRef<const Expr *> LHSExprs, ArrayRef<const Expr *> RHSExprs,
    ArrayRef<const Expr *> ReductionOps, ReductionOptionsTy Options) {
  assert(Options.SimpleReduction && "Only simple reduction is expected.");
  CGOpenMPRuntime::emitReduction(CGF, Loc, Privates, LHSExprs, RHSExprs,
                                 ReductionOps, Options);
}

llvm::Value *CGOpenMPSIMDRuntime::emitTaskReductionInit(
    CodeGenFunction &CGF, SourceLocation Loc, ArrayRef<const Expr *> LHSExprs,
    ArrayRef<const Expr *> RHSExprs, const OMPTaskDataTy &Data) {
  llvm_unreachable("Not supported in SIMD-only mode");
}

void CGOpenMPSIMDRuntime::emitTaskReductionFixups(CodeGenFunction &CGF,
                                                  SourceLocation Loc,
                                                  ReductionCodeGen &RCG,
                                                  unsigned N) {
  llvm_unreachable("Not supported in SIMD-only mode");
}

Address CGOpenMPSIMDRuntime::getTaskReductionItem(CodeGenFunction &CGF,
                                                  SourceLocation Loc,
                                                  llvm::Value *ReductionsPtr,
                                                  LValue SharedLVal) {
  llvm_unreachable("Not supported in SIMD-only mode");
}

void CGOpenMPSIMDRuntime::emitTaskwaitCall(CodeGenFunction &CGF,
                                           SourceLocation Loc) {
  llvm_unreachable("Not supported in SIMD-only mode");
}

void CGOpenMPSIMDRuntime::emitCancellationPointCall(
    CodeGenFunction &CGF, SourceLocation Loc,
    OpenMPDirectiveKind CancelRegion) {
  llvm_unreachable("Not supported in SIMD-only mode");
}

void CGOpenMPSIMDRuntime::emitCancelCall(CodeGenFunction &CGF,
                                         SourceLocation Loc, const Expr *IfCond,
                                         OpenMPDirectiveKind CancelRegion) {
  llvm_unreachable("Not supported in SIMD-only mode");
}

void CGOpenMPSIMDRuntime::emitTargetOutlinedFunction(
    const OMPExecutableDirective &D, StringRef ParentName,
    llvm::Function *&OutlinedFn, llvm::Constant *&OutlinedFnID,
    bool IsOffloadEntry, const RegionCodeGenTy &CodeGen) {
  llvm_unreachable("Not supported in SIMD-only mode");
}

void CGOpenMPSIMDRuntime::emitTargetCall(CodeGenFunction &CGF,
                                         const OMPExecutableDirective &D,
                                         llvm::Value *OutlinedFn,
                                         llvm::Value *OutlinedFnID,
                                         const Expr *IfCond, const Expr *Device) {
  llvm_unreachable("Not supported in SIMD-only mode");
}

bool CGOpenMPSIMDRuntime::emitTargetFunctions(GlobalDecl GD) {
  llvm_unreachable("Not supported in SIMD-only mode");
}

bool CGOpenMPSIMDRuntime::emitTargetGlobalVariable(GlobalDecl GD) {
  llvm_unreachable("Not supported in SIMD-only mode");
}

bool CGOpenMPSIMDRuntime::emitTargetGlobal(GlobalDecl GD) {
  return false;
}

llvm::Function *CGOpenMPSIMDRuntime::emitRegistrationFunction() {
  return nullptr;
}

void CGOpenMPSIMDRuntime::emitTeamsCall(CodeGenFunction &CGF,
                                        const OMPExecutableDirective &D,
                                        SourceLocation Loc,
                                        llvm::Value *OutlinedFn,
                                        ArrayRef<llvm::Value *> CapturedVars) {
  llvm_unreachable("Not supported in SIMD-only mode");
}

void CGOpenMPSIMDRuntime::emitNumTeamsClause(CodeGenFunction &CGF,
                                             const Expr *NumTeams,
                                             const Expr *ThreadLimit,
                                             SourceLocation Loc) {
  llvm_unreachable("Not supported in SIMD-only mode");
}

void CGOpenMPSIMDRuntime::emitTargetDataCalls(
    CodeGenFunction &CGF, const OMPExecutableDirective &D, const Expr *IfCond,
    const Expr *Device, const RegionCodeGenTy &CodeGen, TargetDataInfo &Info) {
  llvm_unreachable("Not supported in SIMD-only mode");
}

void CGOpenMPSIMDRuntime::emitTargetDataStandAloneCall(
    CodeGenFunction &CGF, const OMPExecutableDirective &D, const Expr *IfCond,
    const Expr *Device) {
  llvm_unreachable("Not supported in SIMD-only mode");
}

void CGOpenMPSIMDRuntime::emitDoacrossInit(CodeGenFunction &CGF,
                                           const OMPLoopDirective &D) {
  llvm_unreachable("Not supported in SIMD-only mode");
}

void CGOpenMPSIMDRuntime::emitDoacrossOrdered(CodeGenFunction &CGF,
                                              const OMPDependClause *C) {
  llvm_unreachable("Not supported in SIMD-only mode");
}

const VarDecl *
CGOpenMPSIMDRuntime::translateParameter(const FieldDecl *FD,
                                        const VarDecl *NativeParam) const {
  llvm_unreachable("Not supported in SIMD-only mode");
}

Address
CGOpenMPSIMDRuntime::getParameterAddress(CodeGenFunction &CGF,
                                         const VarDecl *NativeParam,
                                         const VarDecl *TargetParam) const {
  llvm_unreachable("Not supported in SIMD-only mode");
}
<|MERGE_RESOLUTION|>--- conflicted
+++ resolved
@@ -3812,13 +3812,7 @@
     llvm::GlobalValue::LinkageTypes Linkage) {
   StringRef Name = Addr->getName();
   llvm::Module &M = CGM.getModule();
-<<<<<<< HEAD
-
-  // Make sure the address has the right type.
-  llvm::Constant *AddrPtr = llvm::ConstantExpr::getPointerCast(ID, CGM.VoidPtrTy);
-=======
   llvm::LLVMContext &C = M.getContext();
->>>>>>> b5307bcf
 
   // Create constant string with the name.
   llvm::Constant *StrPtrInit = llvm::ConstantDataArray::getString(C, Name);
@@ -3828,25 +3822,6 @@
                                llvm::GlobalValue::InternalLinkage, StrPtrInit,
                                ".omp_offloading.entry_name");
   Str->setUnnamedAddr(llvm::GlobalValue::UnnamedAddr::Global);
-<<<<<<< HEAD
-  llvm::Constant *StrPtr = llvm::ConstantExpr::getPointerCast(Str, CGM.Int8PtrTy);
-
-  // We can't have any padding between symbols, so we need to have 1-byte
-  // alignment.
-  auto Align = CharUnits::fromQuantity(1);
-
-  // Create the entry struct.
-  ConstantInitBuilder EntryBuilder(CGM);
-  auto EntryInit = EntryBuilder.beginStruct(TgtOffloadEntryType);
-  EntryInit.add(AddrPtr);
-  EntryInit.add(StrPtr);
-  EntryInit.addInt(CGM.SizeTy, Size);
-  EntryInit.addInt(CGM.Int32Ty, Flags);
-  EntryInit.addInt(CGM.Int32Ty, 0);
-  llvm::GlobalVariable *Entry = EntryInit.finishAndCreateGlobal(
-      Twine(".omp_offloading.entry.", Name), Align,
-      /*Constant=*/true, Linkage);
-=======
 
   llvm::Constant *Data[] = {llvm::ConstantExpr::getBitCast(ID, CGM.VoidPtrTy),
                             llvm::ConstantExpr::getBitCast(Str, CGM.Int8PtrTy),
@@ -3856,7 +3831,6 @@
   llvm::GlobalVariable *Entry = createConstantGlobalStruct(
       CGM, getTgtOffloadEntryQTy(), Data, Twine(".omp_offloading.entry.", Name),
       Linkage);
->>>>>>> b5307bcf
 
   // The entry has to be created in the section the linker expects it to be.
   Entry->setSection(".omp_offloading.entries");
