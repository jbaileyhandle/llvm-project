//===--- CGDecl.cpp - Emit LLVM Code for declarations ---------------------===//
//
// Part of the LLVM Project, under the Apache License v2.0 with LLVM Exceptions.
// See https://llvm.org/LICENSE.txt for license information.
// SPDX-License-Identifier: Apache-2.0 WITH LLVM-exception
// Modifications Copyright (c) 2022 Advanced Micro Devices, Inc. All rights reserved.
// Notified per clause 4(b) of the license.
//
//===----------------------------------------------------------------------===//
//
// This contains code to emit Decl nodes as LLVM code.
//
//===----------------------------------------------------------------------===//

#include "CGBlocks.h"
#include "CGCXXABI.h"
#include "CGCleanup.h"
#include "CGDebugInfo.h"
#include "CGOpenCLRuntime.h"
#include "CGOpenMPRuntime.h"
#include "CodeGenFunction.h"
#include "CodeGenModule.h"
#include "ConstantEmitter.h"
#include "PatternInit.h"
#include "TargetInfo.h"
#include "clang/AST/ASTContext.h"
#include "clang/AST/Attr.h"
#include "clang/AST/CharUnits.h"
#include "clang/AST/Decl.h"
#include "clang/AST/DeclObjC.h"
#include "clang/AST/DeclOpenMP.h"
#include "clang/Basic/CodeGenOptions.h"
#include "clang/Basic/SourceManager.h"
#include "clang/Basic/TargetInfo.h"
#include "clang/CodeGen/CGFunctionInfo.h"
#include "clang/Sema/Sema.h"
#include "llvm/Analysis/ValueTracking.h"
#include "llvm/IR/DataLayout.h"
#include "llvm/IR/GlobalVariable.h"
#include "llvm/IR/Intrinsics.h"
#include "llvm/IR/Type.h"
#include <optional>

using namespace clang;
using namespace CodeGen;

static_assert(clang::Sema::MaximumAlignment <= llvm::Value::MaximumAlignment,
              "Clang max alignment greater than what LLVM supports?");

void CodeGenFunction::EmitDecl(const Decl &D) {
  switch (D.getKind()) {
  case Decl::BuiltinTemplate:
  case Decl::TranslationUnit:
  case Decl::ExternCContext:
  case Decl::Namespace:
  case Decl::UnresolvedUsingTypename:
  case Decl::ClassTemplateSpecialization:
  case Decl::ClassTemplatePartialSpecialization:
  case Decl::VarTemplateSpecialization:
  case Decl::VarTemplatePartialSpecialization:
  case Decl::TemplateTypeParm:
  case Decl::UnresolvedUsingValue:
  case Decl::NonTypeTemplateParm:
  case Decl::CXXDeductionGuide:
  case Decl::CXXMethod:
  case Decl::CXXConstructor:
  case Decl::CXXDestructor:
  case Decl::CXXConversion:
  case Decl::Field:
  case Decl::MSProperty:
  case Decl::IndirectField:
  case Decl::ObjCIvar:
  case Decl::ObjCAtDefsField:
  case Decl::ParmVar:
  case Decl::ImplicitParam:
  case Decl::ClassTemplate:
  case Decl::VarTemplate:
  case Decl::FunctionTemplate:
  case Decl::TypeAliasTemplate:
  case Decl::TemplateTemplateParm:
  case Decl::ObjCMethod:
  case Decl::ObjCCategory:
  case Decl::ObjCProtocol:
  case Decl::ObjCInterface:
  case Decl::ObjCCategoryImpl:
  case Decl::ObjCImplementation:
  case Decl::ObjCProperty:
  case Decl::ObjCCompatibleAlias:
  case Decl::PragmaComment:
  case Decl::PragmaDetectMismatch:
  case Decl::AccessSpec:
  case Decl::LinkageSpec:
  case Decl::Export:
  case Decl::ObjCPropertyImpl:
  case Decl::FileScopeAsm:
  case Decl::TopLevelStmt:
  case Decl::Friend:
  case Decl::FriendTemplate:
  case Decl::Block:
  case Decl::Captured:
  case Decl::ClassScopeFunctionSpecialization:
  case Decl::UsingShadow:
  case Decl::ConstructorUsingShadow:
  case Decl::ObjCTypeParam:
  case Decl::Binding:
  case Decl::UnresolvedUsingIfExists:
  case Decl::HLSLBuffer:
    llvm_unreachable("Declaration should not be in declstmts!");
  case Decl::Record:    // struct/union/class X;
  case Decl::CXXRecord: // struct/union/class X; [C++]
    if (CGDebugInfo *DI = getDebugInfo())
      if (cast<RecordDecl>(D).getDefinition())
        DI->EmitAndRetainType(getContext().getRecordType(cast<RecordDecl>(&D)));
    return;
  case Decl::Enum:      // enum X;
    if (CGDebugInfo *DI = getDebugInfo())
      if (cast<EnumDecl>(D).getDefinition())
        DI->EmitAndRetainType(getContext().getEnumType(cast<EnumDecl>(&D)));
    return;
  case Decl::Function:     // void X();
  case Decl::EnumConstant: // enum ? { X = ? }
  case Decl::StaticAssert: // static_assert(X, ""); [C++0x]
  case Decl::Label:        // __label__ x;
  case Decl::Import:
  case Decl::MSGuid:    // __declspec(uuid("..."))
  case Decl::UnnamedGlobalConstant:
  case Decl::TemplateParamObject:
  case Decl::OMPThreadPrivate:
  case Decl::OMPAllocate:
  case Decl::OMPCapturedExpr:
  case Decl::OMPRequires:
  case Decl::Empty:
  case Decl::Concept:
  case Decl::ImplicitConceptSpecialization:
  case Decl::LifetimeExtendedTemporary:
  case Decl::RequiresExprBody:
    // None of these decls require codegen support.
    return;

  case Decl::NamespaceAlias:
    if (CGDebugInfo *DI = getDebugInfo())
        DI->EmitNamespaceAlias(cast<NamespaceAliasDecl>(D));
    return;
  case Decl::Using:          // using X; [C++]
    if (CGDebugInfo *DI = getDebugInfo())
        DI->EmitUsingDecl(cast<UsingDecl>(D));
    return;
  case Decl::UsingEnum: // using enum X; [C++]
    if (CGDebugInfo *DI = getDebugInfo())
      DI->EmitUsingEnumDecl(cast<UsingEnumDecl>(D));
    return;
  case Decl::UsingPack:
    for (auto *Using : cast<UsingPackDecl>(D).expansions())
      EmitDecl(*Using);
    return;
  case Decl::UsingDirective: // using namespace X; [C++]
    if (CGDebugInfo *DI = getDebugInfo())
      DI->EmitUsingDirective(cast<UsingDirectiveDecl>(D));
    return;
  case Decl::Var:
  case Decl::Decomposition: {
    const VarDecl &VD = cast<VarDecl>(D);
    assert(VD.isLocalVarDecl() &&
           "Should not see file-scope variables inside a function!");
    EmitVarDecl(VD);
    if (auto *DD = dyn_cast<DecompositionDecl>(&VD))
      for (auto *B : DD->bindings())
        if (auto *HD = B->getHoldingVar())
          EmitVarDecl(*HD);
    return;
  }

  case Decl::OMPDeclareReduction:
    return CGM.EmitOMPDeclareReduction(cast<OMPDeclareReductionDecl>(&D), this);

  case Decl::OMPDeclareMapper:
    return CGM.EmitOMPDeclareMapper(cast<OMPDeclareMapperDecl>(&D), this);

  case Decl::Typedef:      // typedef int X;
  case Decl::TypeAlias: {  // using X = int; [C++0x]
    QualType Ty = cast<TypedefNameDecl>(D).getUnderlyingType();
    if (CGDebugInfo *DI = getDebugInfo())
      DI->EmitAndRetainType(Ty);
    if (Ty->isVariablyModifiedType())
      EmitVariablyModifiedType(Ty);
    return;
  }
  }
}

/// EmitVarDecl - This method handles emission of any variable declaration
/// inside a function, including static vars etc.
void CodeGenFunction::EmitVarDecl(const VarDecl &D) {
  if (D.hasExternalStorage())
    // Don't emit it now, allow it to be emitted lazily on its first use.
    return;

  // Some function-scope variable does not have static storage but still
  // needs to be emitted like a static variable, e.g. a function-scope
  // variable in constant address space in OpenCL.
  if (D.getStorageDuration() != SD_Automatic) {
    // Static sampler variables translated to function calls.
    if (D.getType()->isSamplerT())
      return;

    llvm::GlobalValue::LinkageTypes Linkage =
        CGM.getLLVMLinkageVarDefinition(&D, /*IsConstant=*/false);

    // FIXME: We need to force the emission/use of a guard variable for
    // some variables even if we can constant-evaluate them because
    // we can't guarantee every translation unit will constant-evaluate them.

    return EmitStaticVarDecl(D, Linkage);
  }

  if (D.getType().getAddressSpace() == LangAS::opencl_local)
    return CGM.getOpenCLRuntime().EmitWorkGroupLocalVarDecl(*this, D);

  assert(D.hasLocalStorage());
  return EmitAutoVarDecl(D);
}

static std::string getStaticDeclName(CodeGenModule &CGM, const VarDecl &D) {
  if (CGM.getLangOpts().CPlusPlus)
    return CGM.getMangledName(&D).str();

  // If this isn't C++, we don't need a mangled name, just a pretty one.
  assert(!D.isExternallyVisible() && "name shouldn't matter");
  std::string ContextName;
  const DeclContext *DC = D.getDeclContext();
  if (auto *CD = dyn_cast<CapturedDecl>(DC))
    DC = cast<DeclContext>(CD->getNonClosureContext());
  if (const auto *FD = dyn_cast<FunctionDecl>(DC))
    ContextName = std::string(CGM.getMangledName(FD));
  else if (const auto *BD = dyn_cast<BlockDecl>(DC))
    ContextName = std::string(CGM.getBlockMangledName(GlobalDecl(), BD));
  else if (const auto *OMD = dyn_cast<ObjCMethodDecl>(DC))
    ContextName = OMD->getSelector().getAsString();
  else
    llvm_unreachable("Unknown context for static var decl");

  ContextName += "." + D.getNameAsString();
  return ContextName;
}

llvm::Constant *CodeGenModule::getOrCreateStaticVarDecl(
    const VarDecl &D, llvm::GlobalValue::LinkageTypes Linkage) {
  // In general, we don't always emit static var decls once before we reference
  // them. It is possible to reference them before emitting the function that
  // contains them, and it is possible to emit the containing function multiple
  // times.
  if (llvm::Constant *ExistingGV = StaticLocalDeclMap[&D])
    return ExistingGV;

  QualType Ty = D.getType();
  assert(Ty->isConstantSizeType() && "VLAs can't be static");

  // Use the label if the variable is renamed with the asm-label extension.
  std::string Name;
  if (D.hasAttr<AsmLabelAttr>())
    Name = std::string(getMangledName(&D));
  else
    Name = getStaticDeclName(*this, D);

  llvm::Type *LTy = getTypes().ConvertTypeForMem(Ty);
  LangAS AS = GetGlobalVarAddressSpace(&D);
  unsigned TargetAS = getContext().getTargetAddressSpace(AS);

  // OpenCL variables in local address space and CUDA shared
  // variables cannot have an initializer.
  llvm::Constant *Init = nullptr;
  if (Ty.getAddressSpace() == LangAS::opencl_local ||
      D.hasAttr<CUDASharedAttr>() || D.hasAttr<LoaderUninitializedAttr>())
    Init = llvm::UndefValue::get(LTy);
  else
    Init = EmitNullConstant(Ty);

  llvm::GlobalVariable *GV = new llvm::GlobalVariable(
      getModule(), LTy, Ty.isConstant(getContext()), Linkage, Init, Name,
      nullptr, llvm::GlobalVariable::NotThreadLocal, TargetAS);
  GV->setAlignment(getContext().getDeclAlign(&D).getAsAlign());

  if (supportsCOMDAT() && GV->isWeakForLinker())
    GV->setComdat(TheModule.getOrInsertComdat(GV->getName()));

  if (D.getTLSKind())
    setTLSMode(GV, D);

  setGVProperties(GV, &D);

  // Make sure the result is of the correct type.
  LangAS ExpectedAS = Ty.getAddressSpace();
  llvm::Constant *Addr = GV;
  if (AS != ExpectedAS) {
    Addr = getTargetCodeGenInfo().performAddrSpaceCast(
        *this, GV, AS, ExpectedAS,
        LTy->getPointerTo(getContext().getTargetAddressSpace(ExpectedAS)));
  }

  setStaticLocalDeclAddress(&D, Addr);

  // Ensure that the static local gets initialized by making sure the parent
  // function gets emitted eventually.
  const Decl *DC = cast<Decl>(D.getDeclContext());

  // We can't name blocks or captured statements directly, so try to emit their
  // parents.
  if (isa<BlockDecl>(DC) || isa<CapturedDecl>(DC)) {
    DC = DC->getNonClosureContext();
    // FIXME: Ensure that global blocks get emitted.
    if (!DC)
      return Addr;
  }

  GlobalDecl GD;
  if (const auto *CD = dyn_cast<CXXConstructorDecl>(DC))
    GD = GlobalDecl(CD, Ctor_Base);
  else if (const auto *DD = dyn_cast<CXXDestructorDecl>(DC))
    GD = GlobalDecl(DD, Dtor_Base);
  else if (const auto *FD = dyn_cast<FunctionDecl>(DC))
    GD = GlobalDecl(FD);
  else {
    // Don't do anything for Obj-C method decls or global closures. We should
    // never defer them.
    assert(isa<ObjCMethodDecl>(DC) && "unexpected parent code decl");
  }
  if (GD.getDecl()) {
    // Disable emission of the parent function for the OpenMP device codegen.
    CGOpenMPRuntime::DisableAutoDeclareTargetRAII NoDeclTarget(*this);
    (void)GetAddrOfGlobal(GD);
  }

  return Addr;
}

/// AddInitializerToStaticVarDecl - Add the initializer for 'D' to the
/// global variable that has already been created for it.  If the initializer
/// has a different type than GV does, this may free GV and return a different
/// one.  Otherwise it just returns GV.
llvm::GlobalVariable *
CodeGenFunction::AddInitializerToStaticVarDecl(const VarDecl &D,
                                               llvm::GlobalVariable *GV) {
  ConstantEmitter emitter(*this);
  llvm::Constant *Init = emitter.tryEmitForInitializer(D);

  // If constant emission failed, then this should be a C++ static
  // initializer.
  if (!Init) {
    if (!getLangOpts().CPlusPlus)
      CGM.ErrorUnsupported(D.getInit(), "constant l-value expression");
    else if (D.hasFlexibleArrayInit(getContext()))
      CGM.ErrorUnsupported(D.getInit(), "flexible array initializer");
    else if (HaveInsertPoint()) {
      // Since we have a static initializer, this global variable can't
      // be constant.
      GV->setConstant(false);

      EmitCXXGuardedInit(D, GV, /*PerformInit*/true);
    }
    return GV;
  }

#ifndef NDEBUG
  CharUnits VarSize = CGM.getContext().getTypeSizeInChars(D.getType()) +
                      D.getFlexibleArrayInitChars(getContext());
  CharUnits CstSize = CharUnits::fromQuantity(
      CGM.getDataLayout().getTypeAllocSize(Init->getType()));
  assert(VarSize == CstSize && "Emitted constant has unexpected size");
#endif

  // The initializer may differ in type from the global. Rewrite
  // the global to match the initializer.  (We have to do this
  // because some types, like unions, can't be completely represented
  // in the LLVM type system.)
  if (GV->getValueType() != Init->getType()) {
    llvm::GlobalVariable *OldGV = GV;

    GV = new llvm::GlobalVariable(
        CGM.getModule(), Init->getType(), OldGV->isConstant(),
        OldGV->getLinkage(), Init, "",
        /*InsertBefore*/ OldGV, OldGV->getThreadLocalMode(),
        OldGV->getType()->getPointerAddressSpace());
    GV->setVisibility(OldGV->getVisibility());
    GV->setDSOLocal(OldGV->isDSOLocal());
    GV->setComdat(OldGV->getComdat());

    // Steal the name of the old global
    GV->takeName(OldGV);

    // Replace all uses of the old global with the new global
    llvm::Constant *NewPtrForOldDecl =
    llvm::ConstantExpr::getBitCast(GV, OldGV->getType());
    OldGV->replaceAllUsesWith(NewPtrForOldDecl);

    // Erase the old global, since it is no longer used.
    OldGV->eraseFromParent();
  }

  GV->setConstant(CGM.isTypeConstant(D.getType(), true));
  GV->setInitializer(Init);

  emitter.finalize(GV);

  if (D.needsDestruction(getContext()) == QualType::DK_cxx_destructor &&
      HaveInsertPoint()) {
    // We have a constant initializer, but a nontrivial destructor. We still
    // need to perform a guarded "initialization" in order to register the
    // destructor.
    EmitCXXGuardedInit(D, GV, /*PerformInit*/false);
  }

  return GV;
}

void CodeGenFunction::EmitStaticVarDecl(const VarDecl &D,
                                      llvm::GlobalValue::LinkageTypes Linkage) {
  // Check to see if we already have a global variable for this
  // declaration.  This can happen when double-emitting function
  // bodies, e.g. with complete and base constructors.
  llvm::Constant *addr = CGM.getOrCreateStaticVarDecl(D, Linkage);
  CharUnits alignment = getContext().getDeclAlign(&D);

  // Store into LocalDeclMap before generating initializer to handle
  // circular references.
  llvm::Type *elemTy = ConvertTypeForMem(D.getType());
  setAddrOfLocalVar(&D, Address(addr, elemTy, alignment));

  // We can't have a VLA here, but we can have a pointer to a VLA,
  // even though that doesn't really make any sense.
  // Make sure to evaluate VLA bounds now so that we have them for later.
  if (D.getType()->isVariablyModifiedType())
    EmitVariablyModifiedType(D.getType());

  // Save the type in case adding the initializer forces a type change.
  llvm::Type *expectedType = addr->getType();

  llvm::GlobalVariable *var =
    cast<llvm::GlobalVariable>(addr->stripPointerCasts());

  // CUDA's local and local static __shared__ variables should not
  // have any non-empty initializers. This is ensured by Sema.
  // Whatever initializer such variable may have when it gets here is
  // a no-op and should not be emitted.
  bool isCudaSharedVar = getLangOpts().CUDA && getLangOpts().CUDAIsDevice &&
                         D.hasAttr<CUDASharedAttr>();
  // If this value has an initializer, emit it.
  if (D.getInit() && !isCudaSharedVar)
    var = AddInitializerToStaticVarDecl(D, var);
  // amdgcn does not support initializers in LDS
  if ((var->getType()->getAddressSpace() ==
       CGM.getContext().getTargetAddressSpace(LangAS::cuda_shared)) &&
      (CGM.getContext().getTargetInfo().getTriple().isAMDGCN()))
    var->setInitializer(
        llvm::UndefValue::get(var->getValueType()));

  var->setAlignment(alignment.getAsAlign());

  if (D.hasAttr<AnnotateAttr>())
    CGM.AddGlobalAnnotations(&D, var);

  if (auto *SA = D.getAttr<PragmaClangBSSSectionAttr>())
    var->addAttribute("bss-section", SA->getName());
  if (auto *SA = D.getAttr<PragmaClangDataSectionAttr>())
    var->addAttribute("data-section", SA->getName());
  if (auto *SA = D.getAttr<PragmaClangRodataSectionAttr>())
    var->addAttribute("rodata-section", SA->getName());
  if (auto *SA = D.getAttr<PragmaClangRelroSectionAttr>())
    var->addAttribute("relro-section", SA->getName());

  if (const SectionAttr *SA = D.getAttr<SectionAttr>())
    var->setSection(SA->getName());

  if (D.hasAttr<RetainAttr>())
    CGM.addUsedGlobal(var);
  else if (D.hasAttr<UsedAttr>())
    CGM.addUsedOrCompilerUsedGlobal(var);

  // We may have to cast the constant because of the initializer
  // mismatch above.
  //
  // FIXME: It is really dangerous to store this in the map; if anyone
  // RAUW's the GV uses of this constant will be invalid.
  llvm::Constant *castedAddr =
    llvm::ConstantExpr::getPointerBitCastOrAddrSpaceCast(var, expectedType);
  LocalDeclMap.find(&D)->second = Address(castedAddr, elemTy, alignment);
  CGM.setStaticLocalDeclAddress(&D, castedAddr);

  CGM.getSanitizerMetadata()->reportGlobal(var, D);

  // Emit global variable debug descriptor for static vars.
  CGDebugInfo *DI = getDebugInfo();
  if (DI && CGM.getCodeGenOpts().hasReducedDebugInfo()) {
    DI->setLocation(D.getLocation());
    DI->EmitGlobalVariable(var, &D);
  }
}

namespace {
  struct DestroyObject final : EHScopeStack::Cleanup {
    DestroyObject(Address addr, QualType type,
                  CodeGenFunction::Destroyer *destroyer,
                  bool useEHCleanupForArray)
      : addr(addr), type(type), destroyer(destroyer),
        useEHCleanupForArray(useEHCleanupForArray) {}

    Address addr;
    QualType type;
    CodeGenFunction::Destroyer *destroyer;
    bool useEHCleanupForArray;

    void Emit(CodeGenFunction &CGF, Flags flags) override {
      // Don't use an EH cleanup recursively from an EH cleanup.
      bool useEHCleanupForArray =
        flags.isForNormalCleanup() && this->useEHCleanupForArray;

      CGF.emitDestroy(addr, type, destroyer, useEHCleanupForArray);
    }
  };

  template <class Derived>
  struct DestroyNRVOVariable : EHScopeStack::Cleanup {
    DestroyNRVOVariable(Address addr, QualType type, llvm::Value *NRVOFlag)
        : NRVOFlag(NRVOFlag), Loc(addr), Ty(type) {}

    llvm::Value *NRVOFlag;
    Address Loc;
    QualType Ty;

    void Emit(CodeGenFunction &CGF, Flags flags) override {
      // Along the exceptions path we always execute the dtor.
      bool NRVO = flags.isForNormalCleanup() && NRVOFlag;

      llvm::BasicBlock *SkipDtorBB = nullptr;
      if (NRVO) {
        // If we exited via NRVO, we skip the destructor call.
        llvm::BasicBlock *RunDtorBB = CGF.createBasicBlock("nrvo.unused");
        SkipDtorBB = CGF.createBasicBlock("nrvo.skipdtor");
        llvm::Value *DidNRVO =
          CGF.Builder.CreateFlagLoad(NRVOFlag, "nrvo.val");
        CGF.Builder.CreateCondBr(DidNRVO, SkipDtorBB, RunDtorBB);
        CGF.EmitBlock(RunDtorBB);
      }

      static_cast<Derived *>(this)->emitDestructorCall(CGF);

      if (NRVO) CGF.EmitBlock(SkipDtorBB);
    }

    virtual ~DestroyNRVOVariable() = default;
  };

  struct DestroyNRVOVariableCXX final
      : DestroyNRVOVariable<DestroyNRVOVariableCXX> {
    DestroyNRVOVariableCXX(Address addr, QualType type,
                           const CXXDestructorDecl *Dtor, llvm::Value *NRVOFlag)
        : DestroyNRVOVariable<DestroyNRVOVariableCXX>(addr, type, NRVOFlag),
          Dtor(Dtor) {}

    const CXXDestructorDecl *Dtor;

    void emitDestructorCall(CodeGenFunction &CGF) {
      CGF.EmitCXXDestructorCall(Dtor, Dtor_Complete,
                                /*ForVirtualBase=*/false,
                                /*Delegating=*/false, Loc, Ty);
    }
  };

  struct DestroyNRVOVariableC final
      : DestroyNRVOVariable<DestroyNRVOVariableC> {
    DestroyNRVOVariableC(Address addr, llvm::Value *NRVOFlag, QualType Ty)
        : DestroyNRVOVariable<DestroyNRVOVariableC>(addr, Ty, NRVOFlag) {}

    void emitDestructorCall(CodeGenFunction &CGF) {
      CGF.destroyNonTrivialCStruct(CGF, Loc, Ty);
    }
  };

  struct CallStackRestore final : EHScopeStack::Cleanup {
    Address Stack;
    CallStackRestore(Address Stack) : Stack(Stack) {}
    bool isRedundantBeforeReturn() override { return true; }
    void Emit(CodeGenFunction &CGF, Flags flags) override {
      llvm::Value *V = CGF.Builder.CreateLoad(Stack);
      llvm::Function *F = CGF.CGM.getIntrinsic(llvm::Intrinsic::stackrestore);
      CGF.Builder.CreateCall(F, V);
    }
  };

  struct ExtendGCLifetime final : EHScopeStack::Cleanup {
    const VarDecl &Var;
    ExtendGCLifetime(const VarDecl *var) : Var(*var) {}

    void Emit(CodeGenFunction &CGF, Flags flags) override {
      // Compute the address of the local variable, in case it's a
      // byref or something.
      DeclRefExpr DRE(CGF.getContext(), const_cast<VarDecl *>(&Var), false,
                      Var.getType(), VK_LValue, SourceLocation());
      llvm::Value *value = CGF.EmitLoadOfScalar(CGF.EmitDeclRefLValue(&DRE),
                                                SourceLocation());
      CGF.EmitExtendGCLifetime(value);
    }
  };

  struct CallCleanupFunction final : EHScopeStack::Cleanup {
    llvm::Constant *CleanupFn;
    const CGFunctionInfo &FnInfo;
    const VarDecl &Var;

    CallCleanupFunction(llvm::Constant *CleanupFn, const CGFunctionInfo *Info,
                        const VarDecl *Var)
      : CleanupFn(CleanupFn), FnInfo(*Info), Var(*Var) {}

    void Emit(CodeGenFunction &CGF, Flags flags) override {
      DeclRefExpr DRE(CGF.getContext(), const_cast<VarDecl *>(&Var), false,
                      Var.getType(), VK_LValue, SourceLocation());
      // Compute the address of the local variable, in case it's a byref
      // or something.
      llvm::Value *Addr = CGF.EmitDeclRefLValue(&DRE).getPointer(CGF);

      // In some cases, the type of the function argument will be different from
      // the type of the pointer. An example of this is
      // void f(void* arg);
      // __attribute__((cleanup(f))) void *g;
      //
      // To fix this we insert a bitcast here.
      QualType ArgTy = FnInfo.arg_begin()->type;
      llvm::Value *Arg =
        CGF.Builder.CreateBitCast(Addr, CGF.ConvertType(ArgTy));

      CallArgList Args;
      Args.add(RValue::get(Arg),
               CGF.getContext().getPointerType(Var.getType()));
      auto Callee = CGCallee::forDirect(CleanupFn);
      CGF.EmitCall(FnInfo, Callee, ReturnValueSlot(), Args);
    }
  };
} // end anonymous namespace

/// EmitAutoVarWithLifetime - Does the setup required for an automatic
/// variable with lifetime.
static void EmitAutoVarWithLifetime(CodeGenFunction &CGF, const VarDecl &var,
                                    Address addr,
                                    Qualifiers::ObjCLifetime lifetime) {
  switch (lifetime) {
  case Qualifiers::OCL_None:
    llvm_unreachable("present but none");

  case Qualifiers::OCL_ExplicitNone:
    // nothing to do
    break;

  case Qualifiers::OCL_Strong: {
    CodeGenFunction::Destroyer *destroyer =
      (var.hasAttr<ObjCPreciseLifetimeAttr>()
       ? CodeGenFunction::destroyARCStrongPrecise
       : CodeGenFunction::destroyARCStrongImprecise);

    CleanupKind cleanupKind = CGF.getARCCleanupKind();
    CGF.pushDestroy(cleanupKind, addr, var.getType(), destroyer,
                    cleanupKind & EHCleanup);
    break;
  }
  case Qualifiers::OCL_Autoreleasing:
    // nothing to do
    break;

  case Qualifiers::OCL_Weak:
    // __weak objects always get EH cleanups; otherwise, exceptions
    // could cause really nasty crashes instead of mere leaks.
    CGF.pushDestroy(NormalAndEHCleanup, addr, var.getType(),
                    CodeGenFunction::destroyARCWeak,
                    /*useEHCleanup*/ true);
    break;
  }
}

static bool isAccessedBy(const VarDecl &var, const Stmt *s) {
  if (const Expr *e = dyn_cast<Expr>(s)) {
    // Skip the most common kinds of expressions that make
    // hierarchy-walking expensive.
    s = e = e->IgnoreParenCasts();

    if (const DeclRefExpr *ref = dyn_cast<DeclRefExpr>(e))
      return (ref->getDecl() == &var);
    if (const BlockExpr *be = dyn_cast<BlockExpr>(e)) {
      const BlockDecl *block = be->getBlockDecl();
      for (const auto &I : block->captures()) {
        if (I.getVariable() == &var)
          return true;
      }
    }
  }

  for (const Stmt *SubStmt : s->children())
    // SubStmt might be null; as in missing decl or conditional of an if-stmt.
    if (SubStmt && isAccessedBy(var, SubStmt))
      return true;

  return false;
}

static bool isAccessedBy(const ValueDecl *decl, const Expr *e) {
  if (!decl) return false;
  if (!isa<VarDecl>(decl)) return false;
  const VarDecl *var = cast<VarDecl>(decl);
  return isAccessedBy(*var, e);
}

static bool tryEmitARCCopyWeakInit(CodeGenFunction &CGF,
                                   const LValue &destLV, const Expr *init) {
  bool needsCast = false;

  while (auto castExpr = dyn_cast<CastExpr>(init->IgnoreParens())) {
    switch (castExpr->getCastKind()) {
    // Look through casts that don't require representation changes.
    case CK_NoOp:
    case CK_BitCast:
    case CK_BlockPointerToObjCPointerCast:
      needsCast = true;
      break;

    // If we find an l-value to r-value cast from a __weak variable,
    // emit this operation as a copy or move.
    case CK_LValueToRValue: {
      const Expr *srcExpr = castExpr->getSubExpr();
      if (srcExpr->getType().getObjCLifetime() != Qualifiers::OCL_Weak)
        return false;

      // Emit the source l-value.
      LValue srcLV = CGF.EmitLValue(srcExpr);

      // Handle a formal type change to avoid asserting.
      auto srcAddr = srcLV.getAddress(CGF);
      if (needsCast) {
        srcAddr = CGF.Builder.CreateElementBitCast(
            srcAddr, destLV.getAddress(CGF).getElementType());
      }

      // If it was an l-value, use objc_copyWeak.
      if (srcExpr->isLValue()) {
        CGF.EmitARCCopyWeak(destLV.getAddress(CGF), srcAddr);
      } else {
        assert(srcExpr->isXValue());
        CGF.EmitARCMoveWeak(destLV.getAddress(CGF), srcAddr);
      }
      return true;
    }

    // Stop at anything else.
    default:
      return false;
    }

    init = castExpr->getSubExpr();
  }
  return false;
}

static void drillIntoBlockVariable(CodeGenFunction &CGF,
                                   LValue &lvalue,
                                   const VarDecl *var) {
  lvalue.setAddress(CGF.emitBlockByrefAddress(lvalue.getAddress(CGF), var));
}

void CodeGenFunction::EmitNullabilityCheck(LValue LHS, llvm::Value *RHS,
                                           SourceLocation Loc) {
  if (!SanOpts.has(SanitizerKind::NullabilityAssign))
    return;

  auto Nullability = LHS.getType()->getNullability();
  if (!Nullability || *Nullability != NullabilityKind::NonNull)
    return;

  // Check if the right hand side of the assignment is nonnull, if the left
  // hand side must be nonnull.
  SanitizerScope SanScope(this);
  llvm::Value *IsNotNull = Builder.CreateIsNotNull(RHS);
  llvm::Constant *StaticData[] = {
      EmitCheckSourceLocation(Loc), EmitCheckTypeDescriptor(LHS.getType()),
      llvm::ConstantInt::get(Int8Ty, 0), // The LogAlignment info is unused.
      llvm::ConstantInt::get(Int8Ty, TCK_NonnullAssign)};
  EmitCheck({{IsNotNull, SanitizerKind::NullabilityAssign}},
            SanitizerHandler::TypeMismatch, StaticData, RHS);
}

void CodeGenFunction::EmitScalarInit(const Expr *init, const ValueDecl *D,
                                     LValue lvalue, bool capturedByInit) {
  Qualifiers::ObjCLifetime lifetime = lvalue.getObjCLifetime();
  if (!lifetime) {
    llvm::Value *value = EmitScalarExpr(init);
    if (capturedByInit)
      drillIntoBlockVariable(*this, lvalue, cast<VarDecl>(D));
    EmitNullabilityCheck(lvalue, value, init->getExprLoc());
    EmitStoreThroughLValue(RValue::get(value), lvalue, true);
    return;
  }

  if (const CXXDefaultInitExpr *DIE = dyn_cast<CXXDefaultInitExpr>(init))
    init = DIE->getExpr();

  // If we're emitting a value with lifetime, we have to do the
  // initialization *before* we leave the cleanup scopes.
  if (auto *EWC = dyn_cast<ExprWithCleanups>(init)) {
    CodeGenFunction::RunCleanupsScope Scope(*this);
    return EmitScalarInit(EWC->getSubExpr(), D, lvalue, capturedByInit);
  }

  // We have to maintain the illusion that the variable is
  // zero-initialized.  If the variable might be accessed in its
  // initializer, zero-initialize before running the initializer, then
  // actually perform the initialization with an assign.
  bool accessedByInit = false;
  if (lifetime != Qualifiers::OCL_ExplicitNone)
    accessedByInit = (capturedByInit || isAccessedBy(D, init));
  if (accessedByInit) {
    LValue tempLV = lvalue;
    // Drill down to the __block object if necessary.
    if (capturedByInit) {
      // We can use a simple GEP for this because it can't have been
      // moved yet.
      tempLV.setAddress(emitBlockByrefAddress(tempLV.getAddress(*this),
                                              cast<VarDecl>(D),
                                              /*follow*/ false));
    }

    auto ty =
        cast<llvm::PointerType>(tempLV.getAddress(*this).getElementType());
    llvm::Value *zero = CGM.getNullPointer(ty, tempLV.getType());

    // If __weak, we want to use a barrier under certain conditions.
    if (lifetime == Qualifiers::OCL_Weak)
      EmitARCInitWeak(tempLV.getAddress(*this), zero);

    // Otherwise just do a simple store.
    else
      EmitStoreOfScalar(zero, tempLV, /* isInitialization */ true);
  }

  // Emit the initializer.
  llvm::Value *value = nullptr;

  switch (lifetime) {
  case Qualifiers::OCL_None:
    llvm_unreachable("present but none");

  case Qualifiers::OCL_Strong: {
    if (!D || !isa<VarDecl>(D) || !cast<VarDecl>(D)->isARCPseudoStrong()) {
      value = EmitARCRetainScalarExpr(init);
      break;
    }
    // If D is pseudo-strong, treat it like __unsafe_unretained here. This means
    // that we omit the retain, and causes non-autoreleased return values to be
    // immediately released.
    [[fallthrough]];
  }

  case Qualifiers::OCL_ExplicitNone:
    value = EmitARCUnsafeUnretainedScalarExpr(init);
    break;

  case Qualifiers::OCL_Weak: {
    // If it's not accessed by the initializer, try to emit the
    // initialization with a copy or move.
    if (!accessedByInit && tryEmitARCCopyWeakInit(*this, lvalue, init)) {
      return;
    }

    // No way to optimize a producing initializer into this.  It's not
    // worth optimizing for, because the value will immediately
    // disappear in the common case.
    value = EmitScalarExpr(init);

    if (capturedByInit) drillIntoBlockVariable(*this, lvalue, cast<VarDecl>(D));
    if (accessedByInit)
      EmitARCStoreWeak(lvalue.getAddress(*this), value, /*ignored*/ true);
    else
      EmitARCInitWeak(lvalue.getAddress(*this), value);
    return;
  }

  case Qualifiers::OCL_Autoreleasing:
    value = EmitARCRetainAutoreleaseScalarExpr(init);
    break;
  }

  if (capturedByInit) drillIntoBlockVariable(*this, lvalue, cast<VarDecl>(D));

  EmitNullabilityCheck(lvalue, value, init->getExprLoc());

  // If the variable might have been accessed by its initializer, we
  // might have to initialize with a barrier.  We have to do this for
  // both __weak and __strong, but __weak got filtered out above.
  if (accessedByInit && lifetime == Qualifiers::OCL_Strong) {
    llvm::Value *oldValue = EmitLoadOfScalar(lvalue, init->getExprLoc());
    EmitStoreOfScalar(value, lvalue, /* isInitialization */ true);
    EmitARCRelease(oldValue, ARCImpreciseLifetime);
    return;
  }

  EmitStoreOfScalar(value, lvalue, /* isInitialization */ true);
}

/// Decide whether we can emit the non-zero parts of the specified initializer
/// with equal or fewer than NumStores scalar stores.
static bool canEmitInitWithFewStoresAfterBZero(llvm::Constant *Init,
                                               unsigned &NumStores) {
  // Zero and Undef never requires any extra stores.
  if (isa<llvm::ConstantAggregateZero>(Init) ||
      isa<llvm::ConstantPointerNull>(Init) ||
      isa<llvm::UndefValue>(Init))
    return true;
  if (isa<llvm::ConstantInt>(Init) || isa<llvm::ConstantFP>(Init) ||
      isa<llvm::ConstantVector>(Init) || isa<llvm::BlockAddress>(Init) ||
      isa<llvm::ConstantExpr>(Init))
    return Init->isNullValue() || NumStores--;

  // See if we can emit each element.
  if (isa<llvm::ConstantArray>(Init) || isa<llvm::ConstantStruct>(Init)) {
    for (unsigned i = 0, e = Init->getNumOperands(); i != e; ++i) {
      llvm::Constant *Elt = cast<llvm::Constant>(Init->getOperand(i));
      if (!canEmitInitWithFewStoresAfterBZero(Elt, NumStores))
        return false;
    }
    return true;
  }

  if (llvm::ConstantDataSequential *CDS =
        dyn_cast<llvm::ConstantDataSequential>(Init)) {
    for (unsigned i = 0, e = CDS->getNumElements(); i != e; ++i) {
      llvm::Constant *Elt = CDS->getElementAsConstant(i);
      if (!canEmitInitWithFewStoresAfterBZero(Elt, NumStores))
        return false;
    }
    return true;
  }

  // Anything else is hard and scary.
  return false;
}

/// For inits that canEmitInitWithFewStoresAfterBZero returned true for, emit
/// the scalar stores that would be required.
static void emitStoresForInitAfterBZero(CodeGenModule &CGM,
                                        llvm::Constant *Init, Address Loc,
                                        bool isVolatile, CGBuilderTy &Builder,
                                        bool IsAutoInit) {
  assert(!Init->isNullValue() && !isa<llvm::UndefValue>(Init) &&
         "called emitStoresForInitAfterBZero for zero or undef value.");

  if (isa<llvm::ConstantInt>(Init) || isa<llvm::ConstantFP>(Init) ||
      isa<llvm::ConstantVector>(Init) || isa<llvm::BlockAddress>(Init) ||
      isa<llvm::ConstantExpr>(Init)) {
    auto *I = Builder.CreateStore(Init, Loc, isVolatile);
    if (IsAutoInit)
      I->addAnnotationMetadata("auto-init");
    return;
  }

  if (llvm::ConstantDataSequential *CDS =
          dyn_cast<llvm::ConstantDataSequential>(Init)) {
    for (unsigned i = 0, e = CDS->getNumElements(); i != e; ++i) {
      llvm::Constant *Elt = CDS->getElementAsConstant(i);

      // If necessary, get a pointer to the element and emit it.
      if (!Elt->isNullValue() && !isa<llvm::UndefValue>(Elt))
        emitStoresForInitAfterBZero(
            CGM, Elt, Builder.CreateConstInBoundsGEP2_32(Loc, 0, i), isVolatile,
            Builder, IsAutoInit);
    }
    return;
  }

  assert((isa<llvm::ConstantStruct>(Init) || isa<llvm::ConstantArray>(Init)) &&
         "Unknown value type!");

  for (unsigned i = 0, e = Init->getNumOperands(); i != e; ++i) {
    llvm::Constant *Elt = cast<llvm::Constant>(Init->getOperand(i));

    // If necessary, get a pointer to the element and emit it.
    if (!Elt->isNullValue() && !isa<llvm::UndefValue>(Elt))
      emitStoresForInitAfterBZero(CGM, Elt,
                                  Builder.CreateConstInBoundsGEP2_32(Loc, 0, i),
                                  isVolatile, Builder, IsAutoInit);
  }
}

/// Decide whether we should use bzero plus some stores to initialize a local
/// variable instead of using a memcpy from a constant global.  It is beneficial
/// to use bzero if the global is all zeros, or mostly zeros and large.
static bool shouldUseBZeroPlusStoresToInitialize(llvm::Constant *Init,
                                                 uint64_t GlobalSize) {
  // If a global is all zeros, always use a bzero.
  if (isa<llvm::ConstantAggregateZero>(Init)) return true;

  // If a non-zero global is <= 32 bytes, always use a memcpy.  If it is large,
  // do it if it will require 6 or fewer scalar stores.
  // TODO: Should budget depends on the size?  Avoiding a large global warrants
  // plopping in more stores.
  unsigned StoreBudget = 6;
  uint64_t SizeLimit = 32;

  return GlobalSize > SizeLimit &&
         canEmitInitWithFewStoresAfterBZero(Init, StoreBudget);
}

/// Decide whether we should use memset to initialize a local variable instead
/// of using a memcpy from a constant global. Assumes we've already decided to
/// not user bzero.
/// FIXME We could be more clever, as we are for bzero above, and generate
///       memset followed by stores. It's unclear that's worth the effort.
static llvm::Value *shouldUseMemSetToInitialize(llvm::Constant *Init,
                                                uint64_t GlobalSize,
                                                const llvm::DataLayout &DL) {
  uint64_t SizeLimit = 32;
  if (GlobalSize <= SizeLimit)
    return nullptr;
  return llvm::isBytewiseValue(Init, DL);
}

/// Decide whether we want to split a constant structure or array store into a
/// sequence of its fields' stores. This may cost us code size and compilation
/// speed, but plays better with store optimizations.
static bool shouldSplitConstantStore(CodeGenModule &CGM,
                                     uint64_t GlobalByteSize) {
  // Don't break things that occupy more than one cacheline.
  uint64_t ByteSizeLimit = 64;
  if (CGM.getCodeGenOpts().OptimizationLevel == 0)
    return false;
  if (GlobalByteSize <= ByteSizeLimit)
    return true;
  return false;
}

enum class IsPattern { No, Yes };

/// Generate a constant filled with either a pattern or zeroes.
static llvm::Constant *patternOrZeroFor(CodeGenModule &CGM, IsPattern isPattern,
                                        llvm::Type *Ty) {
  if (isPattern == IsPattern::Yes)
    return initializationPatternFor(CGM, Ty);
  else
    return llvm::Constant::getNullValue(Ty);
}

static llvm::Constant *constWithPadding(CodeGenModule &CGM, IsPattern isPattern,
                                        llvm::Constant *constant);

/// Helper function for constWithPadding() to deal with padding in structures.
static llvm::Constant *constStructWithPadding(CodeGenModule &CGM,
                                              IsPattern isPattern,
                                              llvm::StructType *STy,
                                              llvm::Constant *constant) {
  const llvm::DataLayout &DL = CGM.getDataLayout();
  const llvm::StructLayout *Layout = DL.getStructLayout(STy);
  llvm::Type *Int8Ty = llvm::IntegerType::getInt8Ty(CGM.getLLVMContext());
  unsigned SizeSoFar = 0;
  SmallVector<llvm::Constant *, 8> Values;
  bool NestedIntact = true;
  for (unsigned i = 0, e = STy->getNumElements(); i != e; i++) {
    unsigned CurOff = Layout->getElementOffset(i);
    if (SizeSoFar < CurOff) {
      assert(!STy->isPacked());
      auto *PadTy = llvm::ArrayType::get(Int8Ty, CurOff - SizeSoFar);
      Values.push_back(patternOrZeroFor(CGM, isPattern, PadTy));
    }
    llvm::Constant *CurOp;
    if (constant->isZeroValue())
      CurOp = llvm::Constant::getNullValue(STy->getElementType(i));
    else
      CurOp = cast<llvm::Constant>(constant->getAggregateElement(i));
    auto *NewOp = constWithPadding(CGM, isPattern, CurOp);
    if (CurOp != NewOp)
      NestedIntact = false;
    Values.push_back(NewOp);
    SizeSoFar = CurOff + DL.getTypeAllocSize(CurOp->getType());
  }
  unsigned TotalSize = Layout->getSizeInBytes();
  if (SizeSoFar < TotalSize) {
    auto *PadTy = llvm::ArrayType::get(Int8Ty, TotalSize - SizeSoFar);
    Values.push_back(patternOrZeroFor(CGM, isPattern, PadTy));
  }
  if (NestedIntact && Values.size() == STy->getNumElements())
    return constant;
  return llvm::ConstantStruct::getAnon(Values, STy->isPacked());
}

/// Replace all padding bytes in a given constant with either a pattern byte or
/// 0x00.
static llvm::Constant *constWithPadding(CodeGenModule &CGM, IsPattern isPattern,
                                        llvm::Constant *constant) {
  llvm::Type *OrigTy = constant->getType();
  if (const auto STy = dyn_cast<llvm::StructType>(OrigTy))
    return constStructWithPadding(CGM, isPattern, STy, constant);
  if (auto *ArrayTy = dyn_cast<llvm::ArrayType>(OrigTy)) {
    llvm::SmallVector<llvm::Constant *, 8> Values;
    uint64_t Size = ArrayTy->getNumElements();
    if (!Size)
      return constant;
    llvm::Type *ElemTy = ArrayTy->getElementType();
    bool ZeroInitializer = constant->isNullValue();
    llvm::Constant *OpValue, *PaddedOp;
    if (ZeroInitializer) {
      OpValue = llvm::Constant::getNullValue(ElemTy);
      PaddedOp = constWithPadding(CGM, isPattern, OpValue);
    }
    for (unsigned Op = 0; Op != Size; ++Op) {
      if (!ZeroInitializer) {
        OpValue = constant->getAggregateElement(Op);
        PaddedOp = constWithPadding(CGM, isPattern, OpValue);
      }
      Values.push_back(PaddedOp);
    }
    auto *NewElemTy = Values[0]->getType();
    if (NewElemTy == ElemTy)
      return constant;
    auto *NewArrayTy = llvm::ArrayType::get(NewElemTy, Size);
    return llvm::ConstantArray::get(NewArrayTy, Values);
  }
  // FIXME: Add handling for tail padding in vectors. Vectors don't
  // have padding between or inside elements, but the total amount of
  // data can be less than the allocated size.
  return constant;
}

Address CodeGenModule::createUnnamedGlobalFrom(const VarDecl &D,
                                               llvm::Constant *Constant,
                                               CharUnits Align) {
  auto FunctionName = [&](const DeclContext *DC) -> std::string {
    if (const auto *FD = dyn_cast<FunctionDecl>(DC)) {
      if (const auto *CC = dyn_cast<CXXConstructorDecl>(FD))
        return CC->getNameAsString();
      if (const auto *CD = dyn_cast<CXXDestructorDecl>(FD))
        return CD->getNameAsString();
      return std::string(getMangledName(FD));
    } else if (const auto *OM = dyn_cast<ObjCMethodDecl>(DC)) {
      return OM->getNameAsString();
    } else if (isa<BlockDecl>(DC)) {
      return "<block>";
    } else if (isa<CapturedDecl>(DC)) {
      return "<captured>";
    } else {
      llvm_unreachable("expected a function or method");
    }
  };

  // Form a simple per-variable cache of these values in case we find we
  // want to reuse them.
  llvm::GlobalVariable *&CacheEntry = InitializerConstants[&D];
  if (!CacheEntry || CacheEntry->getInitializer() != Constant) {
    auto *Ty = Constant->getType();
    bool isConstant = true;
    llvm::GlobalVariable *InsertBefore = nullptr;
    unsigned AS =
        getContext().getTargetAddressSpace(GetGlobalConstantAddressSpace());
    std::string Name;
    if (D.hasGlobalStorage())
      Name = getMangledName(&D).str() + ".const";
    else if (const DeclContext *DC = D.getParentFunctionOrMethod())
      Name = ("__const." + FunctionName(DC) + "." + D.getName()).str();
    else
      llvm_unreachable("local variable has no parent function or method");
    llvm::GlobalVariable *GV = new llvm::GlobalVariable(
        getModule(), Ty, isConstant, llvm::GlobalValue::PrivateLinkage,
        Constant, Name, InsertBefore, llvm::GlobalValue::NotThreadLocal, AS);
    GV->setAlignment(Align.getAsAlign());
    GV->setUnnamedAddr(llvm::GlobalValue::UnnamedAddr::Global);
    CacheEntry = GV;
  } else if (CacheEntry->getAlignment() < uint64_t(Align.getQuantity())) {
    CacheEntry->setAlignment(Align.getAsAlign());
  }

  return Address(CacheEntry, CacheEntry->getValueType(), Align);
}

static Address createUnnamedGlobalForMemcpyFrom(CodeGenModule &CGM,
                                                const VarDecl &D,
                                                CGBuilderTy &Builder,
                                                llvm::Constant *Constant,
                                                CharUnits Align) {
  Address SrcPtr = CGM.createUnnamedGlobalFrom(D, Constant, Align);
  return Builder.CreateElementBitCast(SrcPtr, CGM.Int8Ty);
}

static void emitStoresForConstant(CodeGenModule &CGM, const VarDecl &D,
                                  Address Loc, bool isVolatile,
                                  CGBuilderTy &Builder,
                                  llvm::Constant *constant, bool IsAutoInit) {
  auto *Ty = constant->getType();
  uint64_t ConstantSize = CGM.getDataLayout().getTypeAllocSize(Ty);
  if (!ConstantSize)
    return;

  bool canDoSingleStore = Ty->isIntOrIntVectorTy() ||
                          Ty->isPtrOrPtrVectorTy() || Ty->isFPOrFPVectorTy();
  if (canDoSingleStore) {
    auto *I = Builder.CreateStore(constant, Loc, isVolatile);
    if (IsAutoInit)
      I->addAnnotationMetadata("auto-init");
    return;
  }

  auto *SizeVal = llvm::ConstantInt::get(CGM.IntPtrTy, ConstantSize);

  // If the initializer is all or mostly the same, codegen with bzero / memset
  // then do a few stores afterward.
  if (shouldUseBZeroPlusStoresToInitialize(constant, ConstantSize)) {
    auto *I = Builder.CreateMemSet(Loc, llvm::ConstantInt::get(CGM.Int8Ty, 0),
                                   SizeVal, isVolatile);
    if (IsAutoInit)
      I->addAnnotationMetadata("auto-init");

    bool valueAlreadyCorrect =
        constant->isNullValue() || isa<llvm::UndefValue>(constant);
    if (!valueAlreadyCorrect) {
      Loc = Builder.CreateElementBitCast(Loc, Ty);
      emitStoresForInitAfterBZero(CGM, constant, Loc, isVolatile, Builder,
                                  IsAutoInit);
    }
    return;
  }

  // If the initializer is a repeated byte pattern, use memset.
  llvm::Value *Pattern =
      shouldUseMemSetToInitialize(constant, ConstantSize, CGM.getDataLayout());
  if (Pattern) {
    uint64_t Value = 0x00;
    if (!isa<llvm::UndefValue>(Pattern)) {
      const llvm::APInt &AP = cast<llvm::ConstantInt>(Pattern)->getValue();
      assert(AP.getBitWidth() <= 8);
      Value = AP.getLimitedValue();
    }
    auto *I = Builder.CreateMemSet(
        Loc, llvm::ConstantInt::get(CGM.Int8Ty, Value), SizeVal, isVolatile);
    if (IsAutoInit)
      I->addAnnotationMetadata("auto-init");
    return;
  }

  // If the initializer is small, use a handful of stores.
  if (shouldSplitConstantStore(CGM, ConstantSize)) {
    if (auto *STy = dyn_cast<llvm::StructType>(Ty)) {
      // FIXME: handle the case when STy != Loc.getElementType().
      if (STy == Loc.getElementType()) {
        for (unsigned i = 0; i != constant->getNumOperands(); i++) {
          Address EltPtr = Builder.CreateStructGEP(Loc, i);
          emitStoresForConstant(
              CGM, D, EltPtr, isVolatile, Builder,
              cast<llvm::Constant>(Builder.CreateExtractValue(constant, i)),
              IsAutoInit);
        }
        return;
      }
    } else if (auto *ATy = dyn_cast<llvm::ArrayType>(Ty)) {
      // FIXME: handle the case when ATy != Loc.getElementType().
      if (ATy == Loc.getElementType()) {
        for (unsigned i = 0; i != ATy->getNumElements(); i++) {
          Address EltPtr = Builder.CreateConstArrayGEP(Loc, i);
          emitStoresForConstant(
              CGM, D, EltPtr, isVolatile, Builder,
              cast<llvm::Constant>(Builder.CreateExtractValue(constant, i)),
              IsAutoInit);
        }
        return;
      }
    }
  }

  // Copy from a global.
  auto *I =
      Builder.CreateMemCpy(Loc,
                           createUnnamedGlobalForMemcpyFrom(
                               CGM, D, Builder, constant, Loc.getAlignment()),
                           SizeVal, isVolatile);
  if (IsAutoInit)
    I->addAnnotationMetadata("auto-init");
}

static void emitStoresForZeroInit(CodeGenModule &CGM, const VarDecl &D,
                                  Address Loc, bool isVolatile,
                                  CGBuilderTy &Builder) {
  llvm::Type *ElTy = Loc.getElementType();
  llvm::Constant *constant =
      constWithPadding(CGM, IsPattern::No, llvm::Constant::getNullValue(ElTy));
  emitStoresForConstant(CGM, D, Loc, isVolatile, Builder, constant,
                        /*IsAutoInit=*/true);
}

static void emitStoresForPatternInit(CodeGenModule &CGM, const VarDecl &D,
                                     Address Loc, bool isVolatile,
                                     CGBuilderTy &Builder) {
  llvm::Type *ElTy = Loc.getElementType();
  llvm::Constant *constant = constWithPadding(
      CGM, IsPattern::Yes, initializationPatternFor(CGM, ElTy));
  assert(!isa<llvm::UndefValue>(constant));
  emitStoresForConstant(CGM, D, Loc, isVolatile, Builder, constant,
                        /*IsAutoInit=*/true);
}

static bool containsUndef(llvm::Constant *constant) {
  auto *Ty = constant->getType();
  if (isa<llvm::UndefValue>(constant))
    return true;
  if (Ty->isStructTy() || Ty->isArrayTy() || Ty->isVectorTy())
    for (llvm::Use &Op : constant->operands())
      if (containsUndef(cast<llvm::Constant>(Op)))
        return true;
  return false;
}

static llvm::Constant *replaceUndef(CodeGenModule &CGM, IsPattern isPattern,
                                    llvm::Constant *constant) {
  auto *Ty = constant->getType();
  if (isa<llvm::UndefValue>(constant))
    return patternOrZeroFor(CGM, isPattern, Ty);
  if (!(Ty->isStructTy() || Ty->isArrayTy() || Ty->isVectorTy()))
    return constant;
  if (!containsUndef(constant))
    return constant;
  llvm::SmallVector<llvm::Constant *, 8> Values(constant->getNumOperands());
  for (unsigned Op = 0, NumOp = constant->getNumOperands(); Op != NumOp; ++Op) {
    auto *OpValue = cast<llvm::Constant>(constant->getOperand(Op));
    Values[Op] = replaceUndef(CGM, isPattern, OpValue);
  }
  if (Ty->isStructTy())
    return llvm::ConstantStruct::get(cast<llvm::StructType>(Ty), Values);
  if (Ty->isArrayTy())
    return llvm::ConstantArray::get(cast<llvm::ArrayType>(Ty), Values);
  assert(Ty->isVectorTy());
  return llvm::ConstantVector::get(Values);
}

/// EmitAutoVarDecl - Emit code and set up an entry in LocalDeclMap for a
/// variable declaration with auto, register, or no storage class specifier.
/// These turn into simple stack objects, or GlobalValues depending on target.
void CodeGenFunction::EmitAutoVarDecl(const VarDecl &D) {
  AutoVarEmission emission = EmitAutoVarAlloca(D);
  EmitAutoVarInit(emission);
  EmitAutoVarCleanups(emission);
}

/// Emit a lifetime.begin marker if some criteria are satisfied.
/// \return a pointer to the temporary size Value if a marker was emitted, null
/// otherwise
llvm::Value *CodeGenFunction::EmitLifetimeStart(llvm::TypeSize Size,
                                                llvm::Value *Addr) {
  if (!ShouldEmitLifetimeMarkers)
    return nullptr;

  assert(Addr->getType()->getPointerAddressSpace() ==
             CGM.getDataLayout().getAllocaAddrSpace() &&
         "Pointer should be in alloca address space");
  llvm::Value *SizeV = llvm::ConstantInt::get(
      Int64Ty, Size.isScalable() ? -1 : Size.getFixedValue());
  Addr = Builder.CreateBitCast(Addr, AllocaInt8PtrTy);
  llvm::CallInst *C =
      Builder.CreateCall(CGM.getLLVMLifetimeStartFn(), {SizeV, Addr});
  C->setDoesNotThrow();
  return SizeV;
}

void CodeGenFunction::EmitLifetimeEnd(llvm::Value *Size, llvm::Value *Addr) {
  assert(Addr->getType()->getPointerAddressSpace() ==
             CGM.getDataLayout().getAllocaAddrSpace() &&
         "Pointer should be in alloca address space");
  Addr = Builder.CreateBitCast(Addr, AllocaInt8PtrTy);
  llvm::CallInst *C =
      Builder.CreateCall(CGM.getLLVMLifetimeEndFn(), {Size, Addr});
  C->setDoesNotThrow();
}

void CodeGenFunction::EmitAndRegisterVariableArrayDimensions(
    CGDebugInfo *DI, const VarDecl &D, bool EmitDebugInfo) {
  // For each dimension stores its QualType and corresponding
  // size-expression Value.
  SmallVector<CodeGenFunction::VlaSizePair, 4> Dimensions;
  SmallVector<IdentifierInfo *, 4> VLAExprNames;

  // Break down the array into individual dimensions.
  QualType Type1D = D.getType();
  while (getContext().getAsVariableArrayType(Type1D)) {
    auto VlaSize = getVLAElements1D(Type1D);
    if (auto *C = dyn_cast<llvm::ConstantInt>(VlaSize.NumElts))
      Dimensions.emplace_back(C, Type1D.getUnqualifiedType());
    else {
      // Generate a locally unique name for the size expression.
      Twine Name = Twine("__vla_expr") + Twine(VLAExprCounter++);
      SmallString<12> Buffer;
      StringRef NameRef = Name.toStringRef(Buffer);
      auto &Ident = getContext().Idents.getOwn(NameRef);
      VLAExprNames.push_back(&Ident);
      auto SizeExprAddr =
          CreateDefaultAlignTempAlloca(VlaSize.NumElts->getType(), NameRef);
      Builder.CreateStore(VlaSize.NumElts, SizeExprAddr);
      Dimensions.emplace_back(SizeExprAddr.getPointer(),
                              Type1D.getUnqualifiedType());
    }
    Type1D = VlaSize.Type;
  }

  if (!EmitDebugInfo)
    return;

  // Register each dimension's size-expression with a DILocalVariable,
  // so that it can be used by CGDebugInfo when instantiating a DISubrange
  // to describe this array.
  unsigned NameIdx = 0;
  for (auto &VlaSize : Dimensions) {
    llvm::Metadata *MD;
    if (auto *C = dyn_cast<llvm::ConstantInt>(VlaSize.NumElts))
      MD = llvm::ConstantAsMetadata::get(C);
    else {
      // Create an artificial VarDecl to generate debug info for.
      IdentifierInfo *NameIdent = VLAExprNames[NameIdx++];
      assert(cast<llvm::PointerType>(VlaSize.NumElts->getType())
                 ->isOpaqueOrPointeeTypeMatches(SizeTy) &&
             "Number of VLA elements must be SizeTy");
      auto QT = getContext().getIntTypeForBitwidth(
          SizeTy->getScalarSizeInBits(), false);
      auto *ArtificialDecl = VarDecl::Create(
          getContext(), const_cast<DeclContext *>(D.getDeclContext()),
          D.getLocation(), D.getLocation(), NameIdent, QT,
          getContext().CreateTypeSourceInfo(QT), SC_Auto);
      ArtificialDecl->setImplicit();

      MD = DI->EmitDeclareOfAutoVariable(ArtificialDecl, VlaSize.NumElts,
                                         Builder);
    }
    assert(MD && "No Size expression debug node created");
    DI->registerVLASizeExpression(VlaSize.Type, MD);
  }
}

/// EmitAutoVarAlloca - Emit the alloca and debug information for a
/// local variable.  Does not emit initialization or destruction.
CodeGenFunction::AutoVarEmission
CodeGenFunction::EmitAutoVarAlloca(const VarDecl &D) {
  QualType Ty = D.getType();
  assert(
      Ty.getAddressSpace() == LangAS::Default ||
      (Ty.getAddressSpace() == LangAS::opencl_private && getLangOpts().OpenCL));

  AutoVarEmission emission(D);

  bool isEscapingByRef = D.isEscapingByref();
  emission.IsEscapingByRef = isEscapingByRef;

  CharUnits alignment = getContext().getDeclAlign(&D);

  // If the type is variably-modified, emit all the VLA sizes for it.
  if (Ty->isVariablyModifiedType())
    EmitVariablyModifiedType(Ty);

  auto *DI = getDebugInfo();
  bool EmitDebugInfo = DI && CGM.getCodeGenOpts().hasReducedDebugInfo();

  Address address = Address::invalid();
  Address AllocaAddr = Address::invalid();
  Address OpenMPLocalAddr = Address::invalid();
  if (CGM.getLangOpts().OpenMPIRBuilder)
    OpenMPLocalAddr = OMPBuilderCBHelpers::getAddressOfLocalVariable(*this, &D);
  else
    OpenMPLocalAddr =
        getLangOpts().OpenMP
            ? CGM.getOpenMPRuntime().getAddressOfLocalVariable(*this, &D)
            : Address::invalid();

  bool NRVO = getLangOpts().ElideConstructors && D.isNRVOVariable();

  if (getLangOpts().OpenMP && OpenMPLocalAddr.isValid()) {
    address = OpenMPLocalAddr;
    AllocaAddr = OpenMPLocalAddr;
  } else if (Ty->isConstantSizeType()) {
    // If this value is an array or struct with a statically determinable
    // constant initializer, there are optimizations we can do.
    //
    // TODO: We should constant-evaluate the initializer of any variable,
    // as long as it is initialized by a constant expression. Currently,
    // isConstantInitializer produces wrong answers for structs with
    // reference or bitfield members, and a few other cases, and checking
    // for POD-ness protects us from some of these.
    if (D.getInit() && (Ty->isArrayType() || Ty->isRecordType()) &&
        (D.isConstexpr() ||
         ((Ty.isPODType(getContext()) ||
           getContext().getBaseElementType(Ty)->isObjCObjectPointerType()) &&
          D.getInit()->isConstantInitializer(getContext(), false)))) {

      // If the variable's a const type, and it's neither an NRVO
      // candidate nor a __block variable and has no mutable members,
      // emit it as a global instead.
      // Exception is if a variable is located in non-constant address space
      // in OpenCL.
      if ((!getLangOpts().OpenCL ||
           Ty.getAddressSpace() == LangAS::opencl_constant) &&
          (CGM.getCodeGenOpts().MergeAllConstants && !NRVO &&
           !isEscapingByRef && CGM.isTypeConstant(Ty, true))) {
        EmitStaticVarDecl(D, llvm::GlobalValue::InternalLinkage);

        // Signal this condition to later callbacks.
        emission.Addr = Address::invalid();
        assert(emission.wasEmittedAsGlobal());
        return emission;
      }

      // Otherwise, tell the initialization code that we're in this case.
      emission.IsConstantAggregate = true;
    }

    // A normal fixed sized variable becomes an alloca in the entry block,
    // unless:
    // - it's an NRVO variable.
    // - we are compiling OpenMP and it's an OpenMP local variable.
    if (NRVO) {
      // The named return value optimization: allocate this variable in the
      // return slot, so that we can elide the copy when returning this
      // variable (C++0x [class.copy]p34).
      address = ReturnValue;
      AllocaAddr = ReturnValue;

      if (const RecordType *RecordTy = Ty->getAs<RecordType>()) {
        const auto *RD = RecordTy->getDecl();
        const auto *CXXRD = dyn_cast<CXXRecordDecl>(RD);
        if ((CXXRD && !CXXRD->hasTrivialDestructor()) ||
            RD->isNonTrivialToPrimitiveDestroy()) {
          // Create a flag that is used to indicate when the NRVO was applied
          // to this variable. Set it to zero to indicate that NRVO was not
          // applied.
          llvm::Value *Zero = Builder.getFalse();
          Address NRVOFlag =
              CreateTempAlloca(Zero->getType(), CharUnits::One(), "nrvo",
                               /*ArraySize=*/nullptr, &AllocaAddr);
          EnsureInsertPoint();
          Builder.CreateStore(Zero, NRVOFlag);

          // Record the NRVO flag for this variable.
          NRVOFlags[&D] = NRVOFlag.getPointer();
          emission.NRVOFlag = NRVOFlag.getPointer();
        }
      }
    } else {
      CharUnits allocaAlignment;
      llvm::Type *allocaTy;
      if (isEscapingByRef) {
        auto &byrefInfo = getBlockByrefInfo(&D);
        allocaTy = byrefInfo.Type;
        allocaAlignment = byrefInfo.ByrefAlignment;
      } else {
        allocaTy = ConvertTypeForMem(Ty);
        allocaAlignment = alignment;
      }

      // Create the alloca.  Note that we set the name separately from
      // building the instruction so that it's there even in no-asserts
      // builds.
      address = CreateTempAlloca(allocaTy, allocaAlignment, D.getName(),
                                 /*ArraySize=*/nullptr, &AllocaAddr);

      // Don't emit lifetime markers for MSVC catch parameters. The lifetime of
      // the catch parameter starts in the catchpad instruction, and we can't
      // insert code in those basic blocks.
      bool IsMSCatchParam =
          D.isExceptionVariable() && getTarget().getCXXABI().isMicrosoft();

      // Emit a lifetime intrinsic if meaningful. There's no point in doing this
      // if we don't have a valid insertion point (?).
      if (HaveInsertPoint() && !IsMSCatchParam) {
        // If there's a jump into the lifetime of this variable, its lifetime
        // gets broken up into several regions in IR, which requires more work
        // to handle correctly. For now, just omit the intrinsics; this is a
        // rare case, and it's better to just be conservatively correct.
        // PR28267.
        //
        // We have to do this in all language modes if there's a jump past the
        // declaration. We also have to do it in C if there's a jump to an
        // earlier point in the current block because non-VLA lifetimes begin as
        // soon as the containing block is entered, not when its variables
        // actually come into scope; suppressing the lifetime annotations
        // completely in this case is unnecessarily pessimistic, but again, this
        // is rare.
        if (!Bypasses.IsBypassed(&D) &&
            !(!getLangOpts().CPlusPlus && hasLabelBeenSeenInCurrentScope())) {
          llvm::TypeSize Size = CGM.getDataLayout().getTypeAllocSize(allocaTy);
          emission.SizeForLifetimeMarkers =
              EmitLifetimeStart(Size, AllocaAddr.getPointer());
        }
      } else {
        assert(!emission.useLifetimeMarkers());
      }
    }
  } else {
    EnsureInsertPoint();

    if (!DidCallStackSave) {
      // Save the stack.
      Address Stack =
        CreateTempAlloca(Int8PtrTy, getPointerAlign(), "saved_stack");

      llvm::Function *F = CGM.getIntrinsic(llvm::Intrinsic::stacksave);
      llvm::Value *V = Builder.CreateCall(F);
      Builder.CreateStore(V, Stack);

      DidCallStackSave = true;

      // Push a cleanup block and restore the stack there.
      // FIXME: in general circumstances, this should be an EH cleanup.
      pushStackRestore(NormalCleanup, Stack);
    }

    auto VlaSize = getVLASize(Ty);
    llvm::Type *llvmTy = ConvertTypeForMem(VlaSize.Type);

    // Allocate memory for the array.
    address = CreateTempAlloca(llvmTy, alignment, "vla", VlaSize.NumElts,
                               &AllocaAddr);

    // If we have debug info enabled, properly describe the VLA dimensions for
    // this type by registering the vla size expression for each of the
    // dimensions.
    EmitAndRegisterVariableArrayDimensions(DI, D, EmitDebugInfo);
  }

  setAddrOfLocalVar(&D, address);
  emission.Addr = address;
  emission.AllocaAddr = AllocaAddr;

  // Emit debug info for local var declaration.
  if (EmitDebugInfo && HaveInsertPoint()) {
    DI->setLocation(D.getLocation());

    // Even for NRVO, we may not have ReturnValuePointer if the sret parameter
    // is also byval.
    bool UsePointerValue = NRVO && ReturnValuePointer.isValid();
    Address DebugAddr = Address::invalid();
    if (UsePointerValue) {
      DebugAddr = ReturnValuePointer;
    } else {
      // We are either in an alloca, and AllocaAddr is valid, or we are in:
      // * An sret+byval NRVO return parameter.
      // * A runtime-managed OpenMP allocation.
      // FIXME: The assert condition here is overly broad.
      // FIXME: Can the cases where OpenMP requires this be eliminated?
      assert(AllocaAddr.isValid() || NRVO ||
             getLangOpts().OpenMP &&
                 "Expected either an alloca, sret+byval NRVO parameter, or "
                 "OpenMP runtime allocation.");
      DebugAddr = AllocaAddr.isValid() ? AllocaAddr : address;
    }
    (void)DI->EmitDeclareOfAutoVariable(&D, DebugAddr.getPointer(), Builder,
                                        UsePointerValue);
  }

  if (D.hasAttr<AnnotateAttr>() && HaveInsertPoint())
    EmitVarAnnotations(&D, address.getPointer());

  // Make sure we call @llvm.lifetime.end.
  if (emission.useLifetimeMarkers())
    EHStack.pushCleanup<CallLifetimeEnd>(NormalEHLifetimeMarker,
                                         emission.getOriginalAllocatedAddress(),
                                         emission.getSizeForLifetimeMarkers());

  return emission;
}

static bool isCapturedBy(const VarDecl &, const Expr *);

/// Determines whether the given __block variable is potentially
/// captured by the given statement.
static bool isCapturedBy(const VarDecl &Var, const Stmt *S) {
  if (const Expr *E = dyn_cast<Expr>(S))
    return isCapturedBy(Var, E);
  for (const Stmt *SubStmt : S->children())
    if (isCapturedBy(Var, SubStmt))
      return true;
  return false;
}

/// Determines whether the given __block variable is potentially
/// captured by the given expression.
static bool isCapturedBy(const VarDecl &Var, const Expr *E) {
  // Skip the most common kinds of expressions that make
  // hierarchy-walking expensive.
  E = E->IgnoreParenCasts();

  if (const BlockExpr *BE = dyn_cast<BlockExpr>(E)) {
    const BlockDecl *Block = BE->getBlockDecl();
    for (const auto &I : Block->captures()) {
      if (I.getVariable() == &Var)
        return true;
    }

    // No need to walk into the subexpressions.
    return false;
  }

  if (const StmtExpr *SE = dyn_cast<StmtExpr>(E)) {
    const CompoundStmt *CS = SE->getSubStmt();
    for (const auto *BI : CS->body())
      if (const auto *BIE = dyn_cast<Expr>(BI)) {
        if (isCapturedBy(Var, BIE))
          return true;
      }
      else if (const auto *DS = dyn_cast<DeclStmt>(BI)) {
          // special case declarations
          for (const auto *I : DS->decls()) {
              if (const auto *VD = dyn_cast<VarDecl>((I))) {
                const Expr *Init = VD->getInit();
                if (Init && isCapturedBy(Var, Init))
                  return true;
              }
          }
      }
      else
        // FIXME. Make safe assumption assuming arbitrary statements cause capturing.
        // Later, provide code to poke into statements for capture analysis.
        return true;
    return false;
  }

  for (const Stmt *SubStmt : E->children())
    if (isCapturedBy(Var, SubStmt))
      return true;

  return false;
}

/// Determine whether the given initializer is trivial in the sense
/// that it requires no code to be generated.
bool CodeGenFunction::isTrivialInitializer(const Expr *Init) {
  if (!Init)
    return true;

  if (const CXXConstructExpr *Construct = dyn_cast<CXXConstructExpr>(Init))
    if (CXXConstructorDecl *Constructor = Construct->getConstructor())
      if (Constructor->isTrivial() &&
          Constructor->isDefaultConstructor() &&
          !Construct->requiresZeroInitialization())
        return true;

  return false;
}

void CodeGenFunction::emitZeroOrPatternForAutoVarInit(QualType type,
                                                      const VarDecl &D,
                                                      Address Loc) {
  auto trivialAutoVarInit = getContext().getLangOpts().getTrivialAutoVarInit();
  CharUnits Size = getContext().getTypeSizeInChars(type);
  bool isVolatile = type.isVolatileQualified();
  if (!Size.isZero()) {
    switch (trivialAutoVarInit) {
    case LangOptions::TrivialAutoVarInitKind::Uninitialized:
      llvm_unreachable("Uninitialized handled by caller");
    case LangOptions::TrivialAutoVarInitKind::Zero:
      if (CGM.stopAutoInit())
        return;
      emitStoresForZeroInit(CGM, D, Loc, isVolatile, Builder);
      break;
    case LangOptions::TrivialAutoVarInitKind::Pattern:
      if (CGM.stopAutoInit())
        return;
      emitStoresForPatternInit(CGM, D, Loc, isVolatile, Builder);
      break;
    }
    return;
  }

  // VLAs look zero-sized to getTypeInfo. We can't emit constant stores to
  // them, so emit a memcpy with the VLA size to initialize each element.
  // Technically zero-sized or negative-sized VLAs are undefined, and UBSan
  // will catch that code, but there exists code which generates zero-sized
  // VLAs. Be nice and initialize whatever they requested.
  const auto *VlaType = getContext().getAsVariableArrayType(type);
  if (!VlaType)
    return;
  auto VlaSize = getVLASize(VlaType);
  auto SizeVal = VlaSize.NumElts;
  CharUnits EltSize = getContext().getTypeSizeInChars(VlaSize.Type);
  switch (trivialAutoVarInit) {
  case LangOptions::TrivialAutoVarInitKind::Uninitialized:
    llvm_unreachable("Uninitialized handled by caller");

  case LangOptions::TrivialAutoVarInitKind::Zero: {
    if (CGM.stopAutoInit())
      return;
    if (!EltSize.isOne())
      SizeVal = Builder.CreateNUWMul(SizeVal, CGM.getSize(EltSize));
    auto *I = Builder.CreateMemSet(Loc, llvm::ConstantInt::get(Int8Ty, 0),
                                   SizeVal, isVolatile);
    I->addAnnotationMetadata("auto-init");
    break;
  }

  case LangOptions::TrivialAutoVarInitKind::Pattern: {
    if (CGM.stopAutoInit())
      return;
    llvm::Type *ElTy = Loc.getElementType();
    llvm::Constant *Constant = constWithPadding(
        CGM, IsPattern::Yes, initializationPatternFor(CGM, ElTy));
    CharUnits ConstantAlign = getContext().getTypeAlignInChars(VlaSize.Type);
    llvm::BasicBlock *SetupBB = createBasicBlock("vla-setup.loop");
    llvm::BasicBlock *LoopBB = createBasicBlock("vla-init.loop");
    llvm::BasicBlock *ContBB = createBasicBlock("vla-init.cont");
    llvm::Value *IsZeroSizedVLA = Builder.CreateICmpEQ(
        SizeVal, llvm::ConstantInt::get(SizeVal->getType(), 0),
        "vla.iszerosized");
    Builder.CreateCondBr(IsZeroSizedVLA, ContBB, SetupBB);
    EmitBlock(SetupBB);
    if (!EltSize.isOne())
      SizeVal = Builder.CreateNUWMul(SizeVal, CGM.getSize(EltSize));
    llvm::Value *BaseSizeInChars =
        llvm::ConstantInt::get(IntPtrTy, EltSize.getQuantity());
    Address Begin = Builder.CreateElementBitCast(Loc, Int8Ty, "vla.begin");
    llvm::Value *End = Builder.CreateInBoundsGEP(
        Begin.getElementType(), Begin.getPointer(), SizeVal, "vla.end");
    llvm::BasicBlock *OriginBB = Builder.GetInsertBlock();
    EmitBlock(LoopBB);
    llvm::PHINode *Cur = Builder.CreatePHI(Begin.getType(), 2, "vla.cur");
    Cur->addIncoming(Begin.getPointer(), OriginBB);
    CharUnits CurAlign = Loc.getAlignment().alignmentOfArrayElement(EltSize);
    auto *I =
        Builder.CreateMemCpy(Address(Cur, Int8Ty, CurAlign),
                             createUnnamedGlobalForMemcpyFrom(
                                 CGM, D, Builder, Constant, ConstantAlign),
                             BaseSizeInChars, isVolatile);
    I->addAnnotationMetadata("auto-init");
    llvm::Value *Next =
        Builder.CreateInBoundsGEP(Int8Ty, Cur, BaseSizeInChars, "vla.next");
    llvm::Value *Done = Builder.CreateICmpEQ(Next, End, "vla-init.isdone");
    Builder.CreateCondBr(Done, ContBB, LoopBB);
    Cur->addIncoming(Next, LoopBB);
    EmitBlock(ContBB);
  } break;
  }
}

void CodeGenFunction::EmitAutoVarInit(const AutoVarEmission &emission) {
  assert(emission.Variable && "emission was not valid!");

  // If this was emitted as a global constant, we're done.
  if (emission.wasEmittedAsGlobal()) return;

  const VarDecl &D = *emission.Variable;
  auto DL = ApplyDebugLocation::CreateDefaultArtificial(*this, D.getLocation());
  QualType type = D.getType();

  // If this local has an initializer, emit it now.
  const Expr *Init = D.getInit();

  // If we are at an unreachable point, we don't need to emit the initializer
  // unless it contains a label.
  if (!HaveInsertPoint()) {
    if (!Init || !ContainsLabel(Init)) return;
    EnsureInsertPoint();
  }

  // Initialize the structure of a __block variable.
  if (emission.IsEscapingByRef)
    emitByrefStructureInit(emission);

  // Initialize the variable here if it doesn't have a initializer and it is a
  // C struct that is non-trivial to initialize or an array containing such a
  // struct.
  if (!Init &&
      type.isNonTrivialToPrimitiveDefaultInitialize() ==
          QualType::PDIK_Struct) {
    LValue Dst = MakeAddrLValue(emission.getAllocatedAddress(), type);
    if (emission.IsEscapingByRef)
      drillIntoBlockVariable(*this, Dst, &D);
    defaultInitNonTrivialCStructVar(Dst);
    return;
  }

  // Check whether this is a byref variable that's potentially
  // captured and moved by its own initializer.  If so, we'll need to
  // emit the initializer first, then copy into the variable.
  bool capturedByInit =
      Init && emission.IsEscapingByRef && isCapturedBy(D, Init);

  bool locIsByrefHeader = !capturedByInit;
  const Address Loc =
      locIsByrefHeader ? emission.getObjectAddress(*this) : emission.Addr;

  // Note: constexpr already initializes everything correctly.
  LangOptions::TrivialAutoVarInitKind trivialAutoVarInit =
      (D.isConstexpr()
           ? LangOptions::TrivialAutoVarInitKind::Uninitialized
           : (D.getAttr<UninitializedAttr>()
                  ? LangOptions::TrivialAutoVarInitKind::Uninitialized
                  : getContext().getLangOpts().getTrivialAutoVarInit()));

  auto initializeWhatIsTechnicallyUninitialized = [&](Address Loc) {
    if (trivialAutoVarInit ==
        LangOptions::TrivialAutoVarInitKind::Uninitialized)
      return;

    // Only initialize a __block's storage: we always initialize the header.
    if (emission.IsEscapingByRef && !locIsByrefHeader)
      Loc = emitBlockByrefAddress(Loc, &D, /*follow=*/false);

    return emitZeroOrPatternForAutoVarInit(type, D, Loc);
  };

  if (isTrivialInitializer(Init))
    return initializeWhatIsTechnicallyUninitialized(Loc);

  llvm::Constant *constant = nullptr;
  if (emission.IsConstantAggregate ||
      D.mightBeUsableInConstantExpressions(getContext())) {
    assert(!capturedByInit && "constant init contains a capturing block?");
    constant = ConstantEmitter(*this).tryEmitAbstractForInitializer(D);
    if (constant && !constant->isZeroValue() &&
        (trivialAutoVarInit !=
         LangOptions::TrivialAutoVarInitKind::Uninitialized)) {
      IsPattern isPattern =
          (trivialAutoVarInit == LangOptions::TrivialAutoVarInitKind::Pattern)
              ? IsPattern::Yes
              : IsPattern::No;
      // C guarantees that brace-init with fewer initializers than members in
      // the aggregate will initialize the rest of the aggregate as-if it were
      // static initialization. In turn static initialization guarantees that
      // padding is initialized to zero bits. We could instead pattern-init if D
      // has any ImplicitValueInitExpr, but that seems to be unintuitive
      // behavior.
      constant = constWithPadding(CGM, IsPattern::No,
                                  replaceUndef(CGM, isPattern, constant));
    }
  }

  if (!constant) {
    initializeWhatIsTechnicallyUninitialized(Loc);
    LValue lv = MakeAddrLValue(Loc, type);
    lv.setNonGC(true);
    return EmitExprAsInit(Init, &D, lv, capturedByInit);
  }

  if (!emission.IsConstantAggregate) {
    // For simple scalar/complex initialization, store the value directly.
    LValue lv = MakeAddrLValue(Loc, type);
    lv.setNonGC(true);
    return EmitStoreThroughLValue(RValue::get(constant), lv, true);
  }

  emitStoresForConstant(CGM, D, Builder.CreateElementBitCast(Loc, CGM.Int8Ty),
                        type.isVolatileQualified(), Builder, constant,
                        /*IsAutoInit=*/false);
}

/// Emit an expression as an initializer for an object (variable, field, etc.)
/// at the given location.  The expression is not necessarily the normal
/// initializer for the object, and the address is not necessarily
/// its normal location.
///
/// \param init the initializing expression
/// \param D the object to act as if we're initializing
/// \param lvalue the lvalue to initialize
/// \param capturedByInit true if \p D is a __block variable
///   whose address is potentially changed by the initializer
void CodeGenFunction::EmitExprAsInit(const Expr *init, const ValueDecl *D,
                                     LValue lvalue, bool capturedByInit) {
  QualType type = D->getType();

  if (type->isReferenceType()) {
    RValue rvalue = EmitReferenceBindingToExpr(init);
    if (capturedByInit)
      drillIntoBlockVariable(*this, lvalue, cast<VarDecl>(D));
    EmitStoreThroughLValue(rvalue, lvalue, true);
    return;
  }
  switch (getEvaluationKind(type)) {
  case TEK_Scalar:
    EmitScalarInit(init, D, lvalue, capturedByInit);
    return;
  case TEK_Complex: {
    ComplexPairTy complex = EmitComplexExpr(init);
    if (capturedByInit)
      drillIntoBlockVariable(*this, lvalue, cast<VarDecl>(D));
    EmitStoreOfComplex(complex, lvalue, /*init*/ true);
    return;
  }
  case TEK_Aggregate:
    if (type->isAtomicType()) {
      EmitAtomicInit(const_cast<Expr*>(init), lvalue);
    } else {
      AggValueSlot::Overlap_t Overlap = AggValueSlot::MayOverlap;
      if (isa<VarDecl>(D))
        Overlap = AggValueSlot::DoesNotOverlap;
      else if (auto *FD = dyn_cast<FieldDecl>(D))
        Overlap = getOverlapForFieldInit(FD);
      // TODO: how can we delay here if D is captured by its initializer?
      EmitAggExpr(init, AggValueSlot::forLValue(
                            lvalue, *this, AggValueSlot::IsDestructed,
                            AggValueSlot::DoesNotNeedGCBarriers,
                            AggValueSlot::IsNotAliased, Overlap));
    }
    return;
  }
  llvm_unreachable("bad evaluation kind");
}

/// Enter a destroy cleanup for the given local variable.
void CodeGenFunction::emitAutoVarTypeCleanup(
                            const CodeGenFunction::AutoVarEmission &emission,
                            QualType::DestructionKind dtorKind) {
  assert(dtorKind != QualType::DK_none);

  // Note that for __block variables, we want to destroy the
  // original stack object, not the possibly forwarded object.
  Address addr = emission.getObjectAddress(*this);

  const VarDecl *var = emission.Variable;
  QualType type = var->getType();

  CleanupKind cleanupKind = NormalAndEHCleanup;
  CodeGenFunction::Destroyer *destroyer = nullptr;

  switch (dtorKind) {
  case QualType::DK_none:
    llvm_unreachable("no cleanup for trivially-destructible variable");

  case QualType::DK_cxx_destructor:
    // If there's an NRVO flag on the emission, we need a different
    // cleanup.
    if (emission.NRVOFlag) {
      assert(!type->isArrayType());
      CXXDestructorDecl *dtor = type->getAsCXXRecordDecl()->getDestructor();
      EHStack.pushCleanup<DestroyNRVOVariableCXX>(cleanupKind, addr, type, dtor,
                                                  emission.NRVOFlag);
      return;
    }
    break;

  case QualType::DK_objc_strong_lifetime:
    // Suppress cleanups for pseudo-strong variables.
    if (var->isARCPseudoStrong()) return;

    // Otherwise, consider whether to use an EH cleanup or not.
    cleanupKind = getARCCleanupKind();

    // Use the imprecise destroyer by default.
    if (!var->hasAttr<ObjCPreciseLifetimeAttr>())
      destroyer = CodeGenFunction::destroyARCStrongImprecise;
    break;

  case QualType::DK_objc_weak_lifetime:
    break;

  case QualType::DK_nontrivial_c_struct:
    destroyer = CodeGenFunction::destroyNonTrivialCStruct;
    if (emission.NRVOFlag) {
      assert(!type->isArrayType());
      EHStack.pushCleanup<DestroyNRVOVariableC>(cleanupKind, addr,
                                                emission.NRVOFlag, type);
      return;
    }
    break;
  }

  // If we haven't chosen a more specific destroyer, use the default.
  if (!destroyer) destroyer = getDestroyer(dtorKind);

  // Use an EH cleanup in array destructors iff the destructor itself
  // is being pushed as an EH cleanup.
  bool useEHCleanup = (cleanupKind & EHCleanup);
  EHStack.pushCleanup<DestroyObject>(cleanupKind, addr, type, destroyer,
                                     useEHCleanup);
}

void CodeGenFunction::EmitAutoVarCleanups(const AutoVarEmission &emission) {
  assert(emission.Variable && "emission was not valid!");

  // If this was emitted as a global constant, we're done.
  if (emission.wasEmittedAsGlobal()) return;

  // If we don't have an insertion point, we're done.  Sema prevents
  // us from jumping into any of these scopes anyway.
  if (!HaveInsertPoint()) return;

  const VarDecl &D = *emission.Variable;

  // Check the type for a cleanup.
  if (QualType::DestructionKind dtorKind = D.needsDestruction(getContext()))
    emitAutoVarTypeCleanup(emission, dtorKind);

  // In GC mode, honor objc_precise_lifetime.
  if (getLangOpts().getGC() != LangOptions::NonGC &&
      D.hasAttr<ObjCPreciseLifetimeAttr>()) {
    EHStack.pushCleanup<ExtendGCLifetime>(NormalCleanup, &D);
  }

  // Handle the cleanup attribute.
  if (const CleanupAttr *CA = D.getAttr<CleanupAttr>()) {
    const FunctionDecl *FD = CA->getFunctionDecl();

    llvm::Constant *F = CGM.GetAddrOfFunction(FD);
    assert(F && "Could not find function!");

    const CGFunctionInfo &Info = CGM.getTypes().arrangeFunctionDeclaration(FD);
    EHStack.pushCleanup<CallCleanupFunction>(NormalAndEHCleanup, F, &Info, &D);
  }

  // If this is a block variable, call _Block_object_destroy
  // (on the unforwarded address). Don't enter this cleanup if we're in pure-GC
  // mode.
  if (emission.IsEscapingByRef &&
      CGM.getLangOpts().getGC() != LangOptions::GCOnly) {
    BlockFieldFlags Flags = BLOCK_FIELD_IS_BYREF;
    if (emission.Variable->getType().isObjCGCWeak())
      Flags |= BLOCK_FIELD_IS_WEAK;
    enterByrefCleanup(NormalAndEHCleanup, emission.Addr, Flags,
                      /*LoadBlockVarAddr*/ false,
                      cxxDestructorCanThrow(emission.Variable->getType()));
  }
}

CodeGenFunction::Destroyer *
CodeGenFunction::getDestroyer(QualType::DestructionKind kind) {
  switch (kind) {
  case QualType::DK_none: llvm_unreachable("no destroyer for trivial dtor");
  case QualType::DK_cxx_destructor:
    return destroyCXXObject;
  case QualType::DK_objc_strong_lifetime:
    return destroyARCStrongPrecise;
  case QualType::DK_objc_weak_lifetime:
    return destroyARCWeak;
  case QualType::DK_nontrivial_c_struct:
    return destroyNonTrivialCStruct;
  }
  llvm_unreachable("Unknown DestructionKind");
}

/// pushEHDestroy - Push the standard destructor for the given type as
/// an EH-only cleanup.
void CodeGenFunction::pushEHDestroy(QualType::DestructionKind dtorKind,
                                    Address addr, QualType type) {
  assert(dtorKind && "cannot push destructor for trivial type");
  assert(needsEHCleanup(dtorKind));

  pushDestroy(EHCleanup, addr, type, getDestroyer(dtorKind), true);
}

/// pushDestroy - Push the standard destructor for the given type as
/// at least a normal cleanup.
void CodeGenFunction::pushDestroy(QualType::DestructionKind dtorKind,
                                  Address addr, QualType type) {
  assert(dtorKind && "cannot push destructor for trivial type");

  CleanupKind cleanupKind = getCleanupKind(dtorKind);
  pushDestroy(cleanupKind, addr, type, getDestroyer(dtorKind),
              cleanupKind & EHCleanup);
}

void CodeGenFunction::pushDestroy(CleanupKind cleanupKind, Address addr,
                                  QualType type, Destroyer *destroyer,
                                  bool useEHCleanupForArray) {
  pushFullExprCleanup<DestroyObject>(cleanupKind, addr, type,
                                     destroyer, useEHCleanupForArray);
}

void CodeGenFunction::pushStackRestore(CleanupKind Kind, Address SPMem) {
  EHStack.pushCleanup<CallStackRestore>(Kind, SPMem);
}

void CodeGenFunction::pushLifetimeExtendedDestroy(CleanupKind cleanupKind,
                                                  Address addr, QualType type,
                                                  Destroyer *destroyer,
                                                  bool useEHCleanupForArray) {
  // If we're not in a conditional branch, we don't need to bother generating a
  // conditional cleanup.
  if (!isInConditionalBranch()) {
    // Push an EH-only cleanup for the object now.
    // FIXME: When popping normal cleanups, we need to keep this EH cleanup
    // around in case a temporary's destructor throws an exception.
    if (cleanupKind & EHCleanup)
      EHStack.pushCleanup<DestroyObject>(
          static_cast<CleanupKind>(cleanupKind & ~NormalCleanup), addr, type,
          destroyer, useEHCleanupForArray);

    return pushCleanupAfterFullExprWithActiveFlag<DestroyObject>(
        cleanupKind, Address::invalid(), addr, type, destroyer, useEHCleanupForArray);
  }

  // Otherwise, we should only destroy the object if it's been initialized.
  // Re-use the active flag and saved address across both the EH and end of
  // scope cleanups.

  using SavedType = typename DominatingValue<Address>::saved_type;
  using ConditionalCleanupType =
      EHScopeStack::ConditionalCleanup<DestroyObject, Address, QualType,
                                       Destroyer *, bool>;

  Address ActiveFlag = createCleanupActiveFlag();
  SavedType SavedAddr = saveValueInCond(addr);

  if (cleanupKind & EHCleanup) {
    EHStack.pushCleanup<ConditionalCleanupType>(
        static_cast<CleanupKind>(cleanupKind & ~NormalCleanup), SavedAddr, type,
        destroyer, useEHCleanupForArray);
    initFullExprCleanupWithFlag(ActiveFlag);
  }

  pushCleanupAfterFullExprWithActiveFlag<ConditionalCleanupType>(
      cleanupKind, ActiveFlag, SavedAddr, type, destroyer,
      useEHCleanupForArray);
}

/// emitDestroy - Immediately perform the destruction of the given
/// object.
///
/// \param addr - the address of the object; a type*
/// \param type - the type of the object; if an array type, all
///   objects are destroyed in reverse order
/// \param destroyer - the function to call to destroy individual
///   elements
/// \param useEHCleanupForArray - whether an EH cleanup should be
///   used when destroying array elements, in case one of the
///   destructions throws an exception
void CodeGenFunction::emitDestroy(Address addr, QualType type,
                                  Destroyer *destroyer,
                                  bool useEHCleanupForArray) {
  const ArrayType *arrayType = getContext().getAsArrayType(type);
  if (!arrayType)
    return destroyer(*this, addr, type);

  llvm::Value *length = emitArrayLength(arrayType, type, addr);

  CharUnits elementAlign =
    addr.getAlignment()
        .alignmentOfArrayElement(getContext().getTypeSizeInChars(type));

  // Normally we have to check whether the array is zero-length.
  bool checkZeroLength = true;

  // But if the array length is constant, we can suppress that.
  if (llvm::ConstantInt *constLength = dyn_cast<llvm::ConstantInt>(length)) {
    // ...and if it's constant zero, we can just skip the entire thing.
    if (constLength->isZero()) return;
    checkZeroLength = false;
  }

  llvm::Value *begin = addr.getPointer();
  llvm::Value *end =
      Builder.CreateInBoundsGEP(addr.getElementType(), begin, length);
  emitArrayDestroy(begin, end, type, elementAlign, destroyer,
                   checkZeroLength, useEHCleanupForArray);
}

/// emitArrayDestroy - Destroys all the elements of the given array,
/// beginning from last to first.  The array cannot be zero-length.
///
/// \param begin - a type* denoting the first element of the array
/// \param end - a type* denoting one past the end of the array
/// \param elementType - the element type of the array
/// \param destroyer - the function to call to destroy elements
/// \param useEHCleanup - whether to push an EH cleanup to destroy
///   the remaining elements in case the destruction of a single
///   element throws
void CodeGenFunction::emitArrayDestroy(llvm::Value *begin,
                                       llvm::Value *end,
                                       QualType elementType,
                                       CharUnits elementAlign,
                                       Destroyer *destroyer,
                                       bool checkZeroLength,
                                       bool useEHCleanup) {
  assert(!elementType->isArrayType());

  // The basic structure here is a do-while loop, because we don't
  // need to check for the zero-element case.
  llvm::BasicBlock *bodyBB = createBasicBlock("arraydestroy.body");
  llvm::BasicBlock *doneBB = createBasicBlock("arraydestroy.done");

  if (checkZeroLength) {
    llvm::Value *isEmpty = Builder.CreateICmpEQ(begin, end,
                                                "arraydestroy.isempty");
    Builder.CreateCondBr(isEmpty, doneBB, bodyBB);
  }

  // Enter the loop body, making that address the current address.
  llvm::BasicBlock *entryBB = Builder.GetInsertBlock();
  EmitBlock(bodyBB);
  llvm::PHINode *elementPast =
    Builder.CreatePHI(begin->getType(), 2, "arraydestroy.elementPast");
  elementPast->addIncoming(end, entryBB);

  // Shift the address back by one element.
  llvm::Value *negativeOne = llvm::ConstantInt::get(SizeTy, -1, true);
  llvm::Type *llvmElementType = ConvertTypeForMem(elementType);
  llvm::Value *element = Builder.CreateInBoundsGEP(
      llvmElementType, elementPast, negativeOne, "arraydestroy.element");

  if (useEHCleanup)
    pushRegularPartialArrayCleanup(begin, element, elementType, elementAlign,
                                   destroyer);

  // Perform the actual destruction there.
  destroyer(*this, Address(element, llvmElementType, elementAlign),
            elementType);

  if (useEHCleanup)
    PopCleanupBlock();

  // Check whether we've reached the end.
  llvm::Value *done = Builder.CreateICmpEQ(element, begin, "arraydestroy.done");
  Builder.CreateCondBr(done, doneBB, bodyBB);
  elementPast->addIncoming(element, Builder.GetInsertBlock());

  // Done.
  EmitBlock(doneBB);
}

/// Perform partial array destruction as if in an EH cleanup.  Unlike
/// emitArrayDestroy, the element type here may still be an array type.
static void emitPartialArrayDestroy(CodeGenFunction &CGF,
                                    llvm::Value *begin, llvm::Value *end,
                                    QualType type, CharUnits elementAlign,
                                    CodeGenFunction::Destroyer *destroyer) {
  llvm::Type *elemTy = CGF.ConvertTypeForMem(type);

  // If the element type is itself an array, drill down.
  unsigned arrayDepth = 0;
  while (const ArrayType *arrayType = CGF.getContext().getAsArrayType(type)) {
    // VLAs don't require a GEP index to walk into.
    if (!isa<VariableArrayType>(arrayType))
      arrayDepth++;
    type = arrayType->getElementType();
  }

  if (arrayDepth) {
    llvm::Value *zero = llvm::ConstantInt::get(CGF.SizeTy, 0);

    SmallVector<llvm::Value*,4> gepIndices(arrayDepth+1, zero);
    begin = CGF.Builder.CreateInBoundsGEP(
        elemTy, begin, gepIndices, "pad.arraybegin");
    end = CGF.Builder.CreateInBoundsGEP(
        elemTy, end, gepIndices, "pad.arrayend");
  }

  // Destroy the array.  We don't ever need an EH cleanup because we
  // assume that we're in an EH cleanup ourselves, so a throwing
  // destructor causes an immediate terminate.
  CGF.emitArrayDestroy(begin, end, type, elementAlign, destroyer,
                       /*checkZeroLength*/ true, /*useEHCleanup*/ false);
}

namespace {
  /// RegularPartialArrayDestroy - a cleanup which performs a partial
  /// array destroy where the end pointer is regularly determined and
  /// does not need to be loaded from a local.
  class RegularPartialArrayDestroy final : public EHScopeStack::Cleanup {
    llvm::Value *ArrayBegin;
    llvm::Value *ArrayEnd;
    QualType ElementType;
    CodeGenFunction::Destroyer *Destroyer;
    CharUnits ElementAlign;
  public:
    RegularPartialArrayDestroy(llvm::Value *arrayBegin, llvm::Value *arrayEnd,
                               QualType elementType, CharUnits elementAlign,
                               CodeGenFunction::Destroyer *destroyer)
      : ArrayBegin(arrayBegin), ArrayEnd(arrayEnd),
        ElementType(elementType), Destroyer(destroyer),
        ElementAlign(elementAlign) {}

    void Emit(CodeGenFunction &CGF, Flags flags) override {
      emitPartialArrayDestroy(CGF, ArrayBegin, ArrayEnd,
                              ElementType, ElementAlign, Destroyer);
    }
  };

  /// IrregularPartialArrayDestroy - a cleanup which performs a
  /// partial array destroy where the end pointer is irregularly
  /// determined and must be loaded from a local.
  class IrregularPartialArrayDestroy final : public EHScopeStack::Cleanup {
    llvm::Value *ArrayBegin;
    Address ArrayEndPointer;
    QualType ElementType;
    CodeGenFunction::Destroyer *Destroyer;
    CharUnits ElementAlign;
  public:
    IrregularPartialArrayDestroy(llvm::Value *arrayBegin,
                                 Address arrayEndPointer,
                                 QualType elementType,
                                 CharUnits elementAlign,
                                 CodeGenFunction::Destroyer *destroyer)
      : ArrayBegin(arrayBegin), ArrayEndPointer(arrayEndPointer),
        ElementType(elementType), Destroyer(destroyer),
        ElementAlign(elementAlign) {}

    void Emit(CodeGenFunction &CGF, Flags flags) override {
      llvm::Value *arrayEnd = CGF.Builder.CreateLoad(ArrayEndPointer);
      emitPartialArrayDestroy(CGF, ArrayBegin, arrayEnd,
                              ElementType, ElementAlign, Destroyer);
    }
  };
} // end anonymous namespace

/// pushIrregularPartialArrayCleanup - Push an EH cleanup to destroy
/// already-constructed elements of the given array.  The cleanup
/// may be popped with DeactivateCleanupBlock or PopCleanupBlock.
///
/// \param elementType - the immediate element type of the array;
///   possibly still an array type
void CodeGenFunction::pushIrregularPartialArrayCleanup(llvm::Value *arrayBegin,
                                                       Address arrayEndPointer,
                                                       QualType elementType,
                                                       CharUnits elementAlign,
                                                       Destroyer *destroyer) {
  pushFullExprCleanup<IrregularPartialArrayDestroy>(EHCleanup,
                                                    arrayBegin, arrayEndPointer,
                                                    elementType, elementAlign,
                                                    destroyer);
}

/// pushRegularPartialArrayCleanup - Push an EH cleanup to destroy
/// already-constructed elements of the given array.  The cleanup
/// may be popped with DeactivateCleanupBlock or PopCleanupBlock.
///
/// \param elementType - the immediate element type of the array;
///   possibly still an array type
void CodeGenFunction::pushRegularPartialArrayCleanup(llvm::Value *arrayBegin,
                                                     llvm::Value *arrayEnd,
                                                     QualType elementType,
                                                     CharUnits elementAlign,
                                                     Destroyer *destroyer) {
  pushFullExprCleanup<RegularPartialArrayDestroy>(EHCleanup,
                                                  arrayBegin, arrayEnd,
                                                  elementType, elementAlign,
                                                  destroyer);
}

/// Lazily declare the @llvm.lifetime.start intrinsic.
llvm::Function *CodeGenModule::getLLVMLifetimeStartFn() {
  if (LifetimeStartFn)
    return LifetimeStartFn;
  LifetimeStartFn = llvm::Intrinsic::getDeclaration(&getModule(),
    llvm::Intrinsic::lifetime_start, AllocaInt8PtrTy);
  return LifetimeStartFn;
}

/// Lazily declare the @llvm.lifetime.end intrinsic.
llvm::Function *CodeGenModule::getLLVMLifetimeEndFn() {
  if (LifetimeEndFn)
    return LifetimeEndFn;
  LifetimeEndFn = llvm::Intrinsic::getDeclaration(&getModule(),
    llvm::Intrinsic::lifetime_end, AllocaInt8PtrTy);
  return LifetimeEndFn;
}

namespace {
  /// A cleanup to perform a release of an object at the end of a
  /// function.  This is used to balance out the incoming +1 of a
  /// ns_consumed argument when we can't reasonably do that just by
  /// not doing the initial retain for a __block argument.
  struct ConsumeARCParameter final : EHScopeStack::Cleanup {
    ConsumeARCParameter(llvm::Value *param,
                        ARCPreciseLifetime_t precise)
      : Param(param), Precise(precise) {}

    llvm::Value *Param;
    ARCPreciseLifetime_t Precise;

    void Emit(CodeGenFunction &CGF, Flags flags) override {
      CGF.EmitARCRelease(Param, Precise);
    }
  };
} // end anonymous namespace

/// Emit an alloca (or GlobalValue depending on target)
/// for the specified parameter and set up LocalDeclMap.
void CodeGenFunction::EmitParmDecl(const VarDecl &D, ParamValue Arg,
                                   unsigned ArgNo) {
  bool NoDebugInfo = false;
  // FIXME: Why isn't ImplicitParamDecl a ParmVarDecl?
  assert((isa<ParmVarDecl>(D) || isa<ImplicitParamDecl>(D)) &&
         "Invalid argument to EmitParmDecl");

  Arg.getAnyValue()->setName(D.getName());

  QualType Ty = D.getType();

  // Use better IR generation for certain implicit parameters.
  if (auto IPD = dyn_cast<ImplicitParamDecl>(&D)) {
    // The only implicit argument a block has is its literal.
    // This may be passed as an inalloca'ed value on Windows x86.
    if (BlockInfo) {
      llvm::Value *V = Arg.isIndirect()
                           ? Builder.CreateLoad(Arg.getIndirectAddress())
                           : Arg.getDirectValue();
      setBlockContextParameter(IPD, ArgNo, V);
      return;
    }
    // Suppressing debug info for ThreadPrivateVar parameters, else it hides
    // debug info of TLS variables.
    NoDebugInfo =
        (IPD->getParameterKind() == ImplicitParamDecl::ThreadPrivateVar);
  }

  Address DeclPtr = Address::invalid();
  Address DebugPtr = Address::invalid();
  bool DoStore = false;
  bool IsScalar = hasScalarEvaluationKind(Ty);
  // If we already have a pointer to the argument, reuse the input pointer.
  if (Arg.isIndirect()) {
    // If we have a prettier pointer type at this point, bitcast to that.
    DeclPtr = Arg.getIndirectAddress();
    if (auto DebugAddr = Arg.getDebugAddr())
      DebugPtr = *DebugAddr;
    else
      DebugPtr = DeclPtr;
    DeclPtr = Builder.CreateElementBitCast(DeclPtr, ConvertTypeForMem(Ty),
                                           D.getName());
    // Indirect argument is in alloca address space, which may be different
    // from the default address space.
    auto AllocaAS = CGM.getASTAllocaAddressSpace();
    auto *V = DeclPtr.getPointer();
<<<<<<< HEAD

    DebugPtr = DeclPtr;

    // For truly ABI indirect arguments -- those that are not `byval` -- store
    // the address of the argument on the stack to preserve debug information.
    ABIArgInfo ArgInfo = CurFnInfo->arguments()[ArgNo - 1].info;
    if (ArgInfo.isIndirect())
      UseIndirectDebugAddress = !ArgInfo.getIndirectByVal();
    if (UseIndirectDebugAddress) {
      auto PtrTy = getContext().getPointerType(Ty);
      DebugPtr = CreateMemTemp(PtrTy, getContext().getTypeAlignInChars(PtrTy),
                                D.getName() + ".indirect_addr");
      EmitStoreOfScalar(V, DebugPtr, /* Volatile */ false, PtrTy);
    }

=======
    AllocaPtr = DeclPtr;
>>>>>>> 61fa12d0
    auto SrcLangAS = getLangOpts().OpenCL ? LangAS::opencl_private : AllocaAS;
    auto DestLangAS =
        getLangOpts().OpenCL ? LangAS::opencl_private : LangAS::Default;
    if (SrcLangAS != DestLangAS) {
      assert(getContext().getTargetAddressSpace(SrcLangAS) ==
             CGM.getDataLayout().getAllocaAddrSpace());
      auto DestAS = getContext().getTargetAddressSpace(DestLangAS);
      auto *T = DeclPtr.getElementType()->getPointerTo(DestAS);
      DeclPtr = DeclPtr.withPointer(getTargetHooks().performAddrSpaceCast(
          *this, V, SrcLangAS, DestLangAS, T, true));
    }

    // Push a destructor cleanup for this parameter if the ABI requires it.
    // Don't push a cleanup in a thunk for a method that will also emit a
    // cleanup.
    if (Ty->isRecordType() && !CurFuncIsThunk &&
        Ty->castAs<RecordType>()->getDecl()->isParamDestroyedInCallee()) {
      if (QualType::DestructionKind DtorKind =
              D.needsDestruction(getContext())) {
        assert((DtorKind == QualType::DK_cxx_destructor ||
                DtorKind == QualType::DK_nontrivial_c_struct) &&
               "unexpected destructor type");
        pushDestroy(DtorKind, DeclPtr, Ty);
        CalleeDestructedParamCleanups[cast<ParmVarDecl>(&D)] =
            EHStack.stable_begin();
      }
    }
  } else {
    // Check if the parameter address is controlled by OpenMP runtime.
    Address OpenMPLocalAddr =
        getLangOpts().OpenMP
            ? CGM.getOpenMPRuntime().getAddressOfLocalVariable(*this, &D)
            : Address::invalid();
    if (getLangOpts().OpenMP && OpenMPLocalAddr.isValid()) {
      DeclPtr = DebugPtr = OpenMPLocalAddr;
    } else {
      // Otherwise, create a temporary to hold the value.
      DeclPtr = CreateMemTemp(Ty, getContext().getDeclAlign(&D),
                              D.getName() + ".addr", &DebugPtr);
    }
    DoStore = true;
  }

  llvm::Value *ArgVal = (DoStore ? Arg.getDirectValue() : nullptr);

  LValue lv = MakeAddrLValue(DeclPtr, Ty);
  if (IsScalar) {
    Qualifiers qs = Ty.getQualifiers();
    if (Qualifiers::ObjCLifetime lt = qs.getObjCLifetime()) {
      // We honor __attribute__((ns_consumed)) for types with lifetime.
      // For __strong, it's handled by just skipping the initial retain;
      // otherwise we have to balance out the initial +1 with an extra
      // cleanup to do the release at the end of the function.
      bool isConsumed = D.hasAttr<NSConsumedAttr>();

      // If a parameter is pseudo-strong then we can omit the implicit retain.
      if (D.isARCPseudoStrong()) {
        assert(lt == Qualifiers::OCL_Strong &&
               "pseudo-strong variable isn't strong?");
        assert(qs.hasConst() && "pseudo-strong variable should be const!");
        lt = Qualifiers::OCL_ExplicitNone;
      }

      // Load objects passed indirectly.
      if (Arg.isIndirect() && !ArgVal)
        ArgVal = Builder.CreateLoad(DeclPtr);

      if (lt == Qualifiers::OCL_Strong) {
        if (!isConsumed) {
          if (CGM.getCodeGenOpts().OptimizationLevel == 0) {
            // use objc_storeStrong(&dest, value) for retaining the
            // object. But first, store a null into 'dest' because
            // objc_storeStrong attempts to release its old value.
            llvm::Value *Null = CGM.EmitNullConstant(D.getType());
            EmitStoreOfScalar(Null, lv, /* isInitialization */ true);
            EmitARCStoreStrongCall(lv.getAddress(*this), ArgVal, true);
            DoStore = false;
          }
          else
          // Don't use objc_retainBlock for block pointers, because we
          // don't want to Block_copy something just because we got it
          // as a parameter.
            ArgVal = EmitARCRetainNonBlock(ArgVal);
        }
      } else {
        // Push the cleanup for a consumed parameter.
        if (isConsumed) {
          ARCPreciseLifetime_t precise = (D.hasAttr<ObjCPreciseLifetimeAttr>()
                                ? ARCPreciseLifetime : ARCImpreciseLifetime);
          EHStack.pushCleanup<ConsumeARCParameter>(getARCCleanupKind(), ArgVal,
                                                   precise);
        }

        if (lt == Qualifiers::OCL_Weak) {
          EmitARCInitWeak(DeclPtr, ArgVal);
          DoStore = false; // The weak init is a store, no need to do two.
        }
      }

      // Enter the cleanup scope.
      EmitAutoVarWithLifetime(*this, D, DeclPtr, lt);
    }
  }

  // Store the initial value into the alloca.
  if (DoStore)
    EmitStoreOfScalar(ArgVal, lv, /* isInitialization */ true);

  setAddrOfLocalVar(&D, DeclPtr);

  // Emit debug info for param declarations in non-thunk functions.
  if (CGDebugInfo *DI = getDebugInfo()) {
    if (CGM.getCodeGenOpts().hasReducedDebugInfo() && !CurFuncIsThunk &&
        !NoDebugInfo) {
      llvm::DILocalVariable *DILocalVar = DI->EmitDeclareOfArgVariable(
<<<<<<< HEAD
          &D, DebugPtr.getPointer(), ArgNo, Builder, UseIndirectDebugAddress);
=======
          &D, AllocaPtr.getPointer(), ArgNo, Builder);
>>>>>>> 61fa12d0
      if (const auto *Var = dyn_cast_or_null<ParmVarDecl>(&D))
        DI->getParamDbgMappings().insert({Var, DILocalVar});
    }
  }

  if (D.hasAttr<AnnotateAttr>())
    EmitVarAnnotations(&D, DeclPtr.getPointer());

  // We can only check return value nullability if all arguments to the
  // function satisfy their nullability preconditions. This makes it necessary
  // to emit null checks for args in the function body itself.
  if (requiresReturnValueNullabilityCheck()) {
    auto Nullability = Ty->getNullability();
    if (Nullability && *Nullability == NullabilityKind::NonNull) {
      SanitizerScope SanScope(this);
      RetValNullabilityPrecondition =
          Builder.CreateAnd(RetValNullabilityPrecondition,
                            Builder.CreateIsNotNull(Arg.getAnyValue()));
    }
  }
}

void CodeGenModule::EmitOMPDeclareReduction(const OMPDeclareReductionDecl *D,
                                            CodeGenFunction *CGF) {
  if (!LangOpts.OpenMP || (!LangOpts.EmitAllDecls && !D->isUsed()))
    return;
  getOpenMPRuntime().emitUserDefinedReduction(CGF, D);
}

void CodeGenModule::EmitOMPDeclareMapper(const OMPDeclareMapperDecl *D,
                                         CodeGenFunction *CGF) {
  if (!LangOpts.OpenMP || LangOpts.OpenMPSimd ||
      (!LangOpts.EmitAllDecls && !D->isUsed()))
    return;
  getOpenMPRuntime().emitUserDefinedMapper(D, CGF);
}

void CodeGenModule::EmitOMPRequiresDecl(const OMPRequiresDecl *D) {
  getOpenMPRuntime().processRequiresDirective(D);
}

void CodeGenModule::EmitOMPAllocateDecl(const OMPAllocateDecl *D) {
  for (const Expr *E : D->varlists()) {
    const auto *DE = cast<DeclRefExpr>(E);
    const auto *VD = cast<VarDecl>(DE->getDecl());

    // Skip all but globals.
    if (!VD->hasGlobalStorage())
      continue;

    // Check if the global has been materialized yet or not. If not, we are done
    // as any later generation will utilize the OMPAllocateDeclAttr. However, if
    // we already emitted the global we might have done so before the
    // OMPAllocateDeclAttr was attached, leading to the wrong address space
    // (potentially). While not pretty, common practise is to remove the old IR
    // global and generate a new one, so we do that here too. Uses are replaced
    // properly.
    StringRef MangledName = getMangledName(VD);
    llvm::GlobalValue *Entry = GetGlobalValue(MangledName);
    if (!Entry)
      continue;

    // We can also keep the existing global if the address space is what we
    // expect it to be, if not, it is replaced.
    QualType ASTTy = VD->getType();
    clang::LangAS GVAS = GetGlobalVarAddressSpace(VD);
    auto TargetAS = getContext().getTargetAddressSpace(GVAS);
    if (Entry->getType()->getAddressSpace() == TargetAS)
      continue;

    // Make a new global with the correct type / address space.
    llvm::Type *Ty = getTypes().ConvertTypeForMem(ASTTy);
    llvm::PointerType *PTy = llvm::PointerType::get(Ty, TargetAS);

    // Replace all uses of the old global with a cast. Since we mutate the type
    // in place we neeed an intermediate that takes the spot of the old entry
    // until we can create the cast.
    llvm::GlobalVariable *DummyGV = new llvm::GlobalVariable(
        getModule(), Entry->getValueType(), false,
        llvm::GlobalValue::CommonLinkage, nullptr, "dummy", nullptr,
        llvm::GlobalVariable::NotThreadLocal, Entry->getAddressSpace());
    Entry->replaceAllUsesWith(DummyGV);

    Entry->mutateType(PTy);
    llvm::Constant *NewPtrForOldDecl =
        llvm::ConstantExpr::getPointerBitCastOrAddrSpaceCast(
            Entry, DummyGV->getType());

    // Now we have a casted version of the changed global, the dummy can be
    // replaced and deleted.
    DummyGV->replaceAllUsesWith(NewPtrForOldDecl);
    DummyGV->eraseFromParent();
  }
}

std::optional<CharUnits>
CodeGenModule::getOMPAllocateAlignment(const VarDecl *VD) {
  if (const auto *AA = VD->getAttr<OMPAllocateDeclAttr>()) {
    if (Expr *Alignment = AA->getAlignment()) {
      unsigned UserAlign =
          Alignment->EvaluateKnownConstInt(getContext()).getExtValue();
      CharUnits NaturalAlign =
          getNaturalTypeAlignment(VD->getType().getNonReferenceType());

      // OpenMP5.1 pg 185 lines 7-10
      //   Each item in the align modifier list must be aligned to the maximum
      //   of the specified alignment and the type's natural alignment.
      return CharUnits::fromQuantity(
          std::max<unsigned>(UserAlign, NaturalAlign.getQuantity()));
    }
  }
  return std::nullopt;
}<|MERGE_RESOLUTION|>--- conflicted
+++ resolved
@@ -2509,25 +2509,9 @@
     // from the default address space.
     auto AllocaAS = CGM.getASTAllocaAddressSpace();
     auto *V = DeclPtr.getPointer();
-<<<<<<< HEAD
 
     DebugPtr = DeclPtr;
 
-    // For truly ABI indirect arguments -- those that are not `byval` -- store
-    // the address of the argument on the stack to preserve debug information.
-    ABIArgInfo ArgInfo = CurFnInfo->arguments()[ArgNo - 1].info;
-    if (ArgInfo.isIndirect())
-      UseIndirectDebugAddress = !ArgInfo.getIndirectByVal();
-    if (UseIndirectDebugAddress) {
-      auto PtrTy = getContext().getPointerType(Ty);
-      DebugPtr = CreateMemTemp(PtrTy, getContext().getTypeAlignInChars(PtrTy),
-                                D.getName() + ".indirect_addr");
-      EmitStoreOfScalar(V, DebugPtr, /* Volatile */ false, PtrTy);
-    }
-
-=======
-    AllocaPtr = DeclPtr;
->>>>>>> 61fa12d0
     auto SrcLangAS = getLangOpts().OpenCL ? LangAS::opencl_private : AllocaAS;
     auto DestLangAS =
         getLangOpts().OpenCL ? LangAS::opencl_private : LangAS::Default;
@@ -2643,11 +2627,8 @@
     if (CGM.getCodeGenOpts().hasReducedDebugInfo() && !CurFuncIsThunk &&
         !NoDebugInfo) {
       llvm::DILocalVariable *DILocalVar = DI->EmitDeclareOfArgVariable(
-<<<<<<< HEAD
-          &D, DebugPtr.getPointer(), ArgNo, Builder, UseIndirectDebugAddress);
-=======
-          &D, AllocaPtr.getPointer(), ArgNo, Builder);
->>>>>>> 61fa12d0
+          &D, DebugPtr.getPointer(), ArgNo, Builder);
+
       if (const auto *Var = dyn_cast_or_null<ParmVarDecl>(&D))
         DI->getParamDbgMappings().insert({Var, DILocalVar});
     }
