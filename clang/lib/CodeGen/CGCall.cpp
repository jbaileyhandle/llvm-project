--- conflicted
+++ resolved
@@ -3865,10 +3865,7 @@
       CastedAI = CreateTempAlloca(ArgStruct, "argmem");
     }
     auto Align = CallInfo.getArgStructAlignment();
-<<<<<<< HEAD
     auto *AI = getAddrSpaceCastedAlloca(CastedAI);
-=======
->>>>>>> 6ca354ba
     AI->setAlignment(Align.getAsAlign());
     AI->setUsedWithInAlloca(true);
     assert(AI->isUsedWithInAlloca() && !AI->isStaticAlloca());
