--- conflicted
+++ resolved
@@ -5943,7 +5943,6 @@
       CCGenDiagnostics) {
     StringRef Name = llvm::sys::path::filename(BaseInput);
     std::pair<StringRef, StringRef> Split = Name.split('.');
-<<<<<<< HEAD
     SmallString<128> fname(Split.first.str().c_str());
     if (!BoundArch.empty()) {
       fname += "-";
@@ -5979,10 +5978,6 @@
       }
     }
     return C.addTempFile(C.getArgs().MakeArgString(TmpName));
-=======
-    const char *Suffix = types::getTypeTempSuffix(JA.getType(), IsCLMode());
-    return CreateTempFile(C, Split.first, Suffix, MultipleArchs, BoundArch);
->>>>>>> bcef4d23
   }
 
   SmallString<128> BasePath(BaseInput);
