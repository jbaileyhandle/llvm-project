//===-- AMDGPU.td - AMDGPU Tablegen files --------*- tablegen -*-===//
//
// Part of the LLVM Project, under the Apache License v2.0 with LLVM Exceptions.
// See https://llvm.org/LICENSE.txt for license information.
// SPDX-License-Identifier: Apache-2.0 WITH LLVM-exception
//
//===------------------------------------------------------------===//

include "llvm/TableGen/SearchableTable.td"
include "llvm/Target/Target.td"
include "AMDGPUFeatures.td"

def p0 : PtrValueType<i64, 0>;
def p1 : PtrValueType<i64, 1>;
def p2 : PtrValueType<i32, 2>;
def p3 : PtrValueType<i32, 3>;
def p4 : PtrValueType<i64, 4>;
def p5 : PtrValueType<i32, 5>;
def p6 : PtrValueType<i32, 6>;


class BoolToList<bit Value> {
  list<int> ret = !if(Value, [1]<int>, []<int>);
}

//===------------------------------------------------------------===//
// Subtarget Features (device properties)
//===------------------------------------------------------------===//

def FeatureFastFMAF32 : SubtargetFeature<"fast-fmaf",
  "FastFMAF32",
  "true",
  "Assuming f32 fma is at least as fast as mul + add"
>;

def FeatureFastDenormalF32 : SubtargetFeature<"fast-denormal-f32",
  "FastDenormalF32",
  "true",
  "Enabling denormals does not cause f32 instructions to run at f64 rates"
>;

def FeatureMIMG_R128 : SubtargetFeature<"mimg-r128",
  "MIMG_R128",
  "true",
  "Support 128-bit texture resources"
>;

def HalfRate64Ops : SubtargetFeature<"half-rate-64-ops",
  "HalfRate64Ops",
  "true",
  "Most fp64 instructions are half rate instead of quarter"
>;

def FullRate64Ops : SubtargetFeature<"full-rate-64-ops",
  "FullRate64Ops",
  "true",
  "Most fp64 instructions are full rate"
>;

def FeatureFlatAddressSpace : SubtargetFeature<"flat-address-space",
  "FlatAddressSpace",
  "true",
  "Support flat address space"
>;

def FeatureFlatInstOffsets : SubtargetFeature<"flat-inst-offsets",
  "FlatInstOffsets",
  "true",
  "Flat instructions have immediate offset addressing mode"
>;

def FeatureFlatGlobalInsts : SubtargetFeature<"flat-global-insts",
  "FlatGlobalInsts",
  "true",
  "Have global_* flat memory instructions"
>;

def FeatureFlatScratchInsts : SubtargetFeature<"flat-scratch-insts",
  "FlatScratchInsts",
  "true",
  "Have scratch_* flat memory instructions"
>;

def FeatureScalarFlatScratchInsts : SubtargetFeature<"scalar-flat-scratch-insts",
  "ScalarFlatScratchInsts",
  "true",
  "Have s_scratch_* flat memory instructions"
>;

def FeatureAddNoCarryInsts : SubtargetFeature<"add-no-carry-insts",
  "AddNoCarryInsts",
  "true",
  "Have VALU add/sub instructions without carry out"
>;

def FeatureUnalignedBufferAccess : SubtargetFeature<"unaligned-buffer-access",
  "UnalignedBufferAccess",
  "true",
  "Hardware supports unaligned global loads and stores"
>;

def FeatureTrapHandler: SubtargetFeature<"trap-handler",
  "TrapHandler",
  "true",
  "Trap handler support"
>;

def FeatureUnalignedScratchAccess : SubtargetFeature<"unaligned-scratch-access",
  "UnalignedScratchAccess",
  "true",
  "Support unaligned scratch loads and stores"
>;

def FeatureUnalignedDSAccess : SubtargetFeature<"unaligned-ds-access",
  "UnalignedDSAccess",
  "true",
  "Hardware supports unaligned local and region loads and stores"
>;

def FeatureApertureRegs : SubtargetFeature<"aperture-regs",
  "HasApertureRegs",
  "true",
  "Has Memory Aperture Base and Size Registers"
>;

def FeatureMadMixInsts : SubtargetFeature<"mad-mix-insts",
  "HasMadMixInsts",
  "true",
  "Has v_mad_mix_f32, v_mad_mixlo_f16, v_mad_mixhi_f16 instructions"
>;

def FeatureFmaMixInsts : SubtargetFeature<"fma-mix-insts",
  "HasFmaMixInsts",
  "true",
  "Has v_fma_mix_f32, v_fma_mixlo_f16, v_fma_mixhi_f16 instructions"
>;

def FeatureSupportsXNACK : SubtargetFeature<"xnack-support",
  "SupportsXNACK",
  "true",
  "Hardware supports XNACK"
>;

// XNACK is disabled if SH_MEM_CONFIG.ADDRESS_MODE = GPUVM on chips that support
// XNACK. The current default kernel driver setting is:
// - graphics ring: XNACK disabled
// - compute ring: XNACK enabled
//
// If XNACK is enabled, the VMEM latency can be worse.
// If XNACK is disabled, the 2 SGPRs can be used for general purposes.
def FeatureXNACK : SubtargetFeature<"xnack",
  "EnableXNACK",
  "true",
  "Enable XNACK support"
>;

def FeatureTgSplit : SubtargetFeature<"tgsplit",
  "EnableTgSplit",
  "true",
  "Enable threadgroup split execution"
>;

def FeatureCuMode : SubtargetFeature<"cumode",
  "EnableCuMode",
  "true",
  "Enable CU wavefront execution mode"
>;

def FeatureSGPRInitBug : SubtargetFeature<"sgpr-init-bug",
  "SGPRInitBug",
  "true",
  "VI SGPR initialization bug requiring a fixed SGPR allocation size"
>;

def FeatureLdsMisalignedBug : SubtargetFeature<"lds-misaligned-bug",
  "LDSMisalignedBug",
  "true",
  "Some GFX10 bug with multi-dword LDS and flat access that is not naturally aligned in WGP mode"
>;

def FeatureMFMAInlineLiteralBug : SubtargetFeature<"mfma-inline-literal-bug",
  "HasMFMAInlineLiteralBug",
  "true",
  "MFMA cannot use inline literal as SrcC"
>;

def FeatureVcmpxPermlaneHazard : SubtargetFeature<"vcmpx-permlane-hazard",
  "HasVcmpxPermlaneHazard",
  "true",
  "TODO: describe me"
>;

def FeatureVMEMtoScalarWriteHazard : SubtargetFeature<"vmem-to-scalar-write-hazard",
  "HasVMEMtoScalarWriteHazard",
  "true",
  "VMEM instruction followed by scalar writing to EXEC mask, M0 or SGPR leads to incorrect execution."
>;

def FeatureSMEMtoVectorWriteHazard : SubtargetFeature<"smem-to-vector-write-hazard",
  "HasSMEMtoVectorWriteHazard",
  "true",
  "s_load_dword followed by v_cmp page faults"
>;

def FeatureInstFwdPrefetchBug : SubtargetFeature<"inst-fwd-prefetch-bug",
  "HasInstFwdPrefetchBug",
  "true",
  "S_INST_PREFETCH instruction causes shader to hang"
>;

def FeatureVcmpxExecWARHazard : SubtargetFeature<"vcmpx-exec-war-hazard",
  "HasVcmpxExecWARHazard",
  "true",
  "V_CMPX WAR hazard on EXEC (V_CMPX issue ONLY)"
>;

def FeatureLdsBranchVmemWARHazard : SubtargetFeature<"lds-branch-vmem-war-hazard",
  "HasLdsBranchVmemWARHazard",
  "true",
  "Switching between LDS and VMEM-tex not waiting VM_VSRC=0"
>;

def FeatureNSAtoVMEMBug : SubtargetFeature<"nsa-to-vmem-bug",
  "HasNSAtoVMEMBug",
  "true",
  "MIMG-NSA followed by VMEM fail if EXEC_LO or EXEC_HI equals zero"
>;

def FeatureFlatSegmentOffsetBug : SubtargetFeature<"flat-segment-offset-bug",
  "HasFlatSegmentOffsetBug",
  "true",
  "GFX10 bug, inst_offset ignored in flat segment"
>;

def FeatureOffset3fBug : SubtargetFeature<"offset-3f-bug",
  "HasOffset3fBug",
  "true",
  "Branch offset of 3f hardware bug"
>;

def FeatureImageStoreD16Bug : SubtargetFeature<"image-store-d16-bug",
  "HasImageStoreD16Bug",
  "true",
  "Image Store D16 hardware bug"
>;

def FeatureImageGather4D16Bug : SubtargetFeature<"image-gather4-d16-bug",
  "HasImageGather4D16Bug",
  "true",
  "Image Gather4 D16 hardware bug"
>;

class SubtargetFeatureLDSBankCount <int Value> : SubtargetFeature <
  "ldsbankcount"#Value,
  "LDSBankCount",
  !cast<string>(Value),
  "The number of LDS banks per compute unit."
>;

def FeatureLDSBankCount16 : SubtargetFeatureLDSBankCount<16>;
def FeatureLDSBankCount32 : SubtargetFeatureLDSBankCount<32>;

def FeatureGCN3Encoding : SubtargetFeature<"gcn3-encoding",
  "GCN3Encoding",
  "true",
  "Encoding format for VI"
>;

def FeatureCIInsts : SubtargetFeature<"ci-insts",
  "CIInsts",
  "true",
  "Additional instructions for CI+"
>;

def FeatureGFX8Insts : SubtargetFeature<"gfx8-insts",
  "GFX8Insts",
  "true",
  "Additional instructions for GFX8+"
>;

def FeatureGFX9Insts : SubtargetFeature<"gfx9-insts",
  "GFX9Insts",
  "true",
  "Additional instructions for GFX9+"
>;

def FeatureGFX90AInsts : SubtargetFeature<"gfx90a-insts",
  "GFX90AInsts",
  "true",
  "Additional instructions for GFX90A+"
>;

def FeatureGFX10Insts : SubtargetFeature<"gfx10-insts",
  "GFX10Insts",
  "true",
  "Additional instructions for GFX10+"
>;

def FeatureGFX10_3Insts : SubtargetFeature<"gfx10-3-insts",
  "GFX10_3Insts",
  "true",
  "Additional instructions for GFX10.3"
>;

def FeatureGFX7GFX8GFX9Insts : SubtargetFeature<"gfx7-gfx8-gfx9-insts",
  "GFX7GFX8GFX9Insts",
  "true",
  "Instructions shared in GFX7, GFX8, GFX9"
>;

def FeatureSMemRealTime : SubtargetFeature<"s-memrealtime",
  "HasSMemRealTime",
  "true",
  "Has s_memrealtime instruction"
>;

def FeatureInv2PiInlineImm : SubtargetFeature<"inv-2pi-inline-imm",
  "HasInv2PiInlineImm",
  "true",
  "Has 1 / (2 * pi) as inline immediate"
>;

def Feature16BitInsts : SubtargetFeature<"16-bit-insts",
  "Has16BitInsts",
  "true",
  "Has i16/f16 instructions"
>;

def FeatureVOP3P : SubtargetFeature<"vop3p",
  "HasVOP3PInsts",
  "true",
  "Has VOP3P packed instructions"
>;

def FeatureMovrel : SubtargetFeature<"movrel",
  "HasMovrel",
  "true",
  "Has v_movrel*_b32 instructions"
>;

def FeatureVGPRIndexMode : SubtargetFeature<"vgpr-index-mode",
  "HasVGPRIndexMode",
  "true",
  "Has VGPR mode register indexing"
>;

def FeatureScalarStores : SubtargetFeature<"scalar-stores",
  "HasScalarStores",
  "true",
  "Has store scalar memory instructions"
>;

def FeatureScalarAtomics : SubtargetFeature<"scalar-atomics",
  "HasScalarAtomics",
  "true",
  "Has atomic scalar memory instructions"
>;

def FeatureSDWA : SubtargetFeature<"sdwa",
  "HasSDWA",
  "true",
  "Support SDWA (Sub-DWORD Addressing) extension"
>;

def FeatureSDWAOmod : SubtargetFeature<"sdwa-omod",
  "HasSDWAOmod",
  "true",
  "Support OMod with SDWA (Sub-DWORD Addressing) extension"
>;

def FeatureSDWAScalar : SubtargetFeature<"sdwa-scalar",
  "HasSDWAScalar",
  "true",
  "Support scalar register with SDWA (Sub-DWORD Addressing) extension"
>;

def FeatureSDWASdst : SubtargetFeature<"sdwa-sdst",
  "HasSDWASdst",
  "true",
  "Support scalar dst for VOPC with SDWA (Sub-DWORD Addressing) extension"
>;

def FeatureSDWAMac : SubtargetFeature<"sdwa-mav",
  "HasSDWAMac",
  "true",
  "Support v_mac_f32/f16 with SDWA (Sub-DWORD Addressing) extension"
>;

def FeatureSDWAOutModsVOPC : SubtargetFeature<"sdwa-out-mods-vopc",
  "HasSDWAOutModsVOPC",
  "true",
  "Support clamp for VOPC with SDWA (Sub-DWORD Addressing) extension"
>;

def FeatureDPP : SubtargetFeature<"dpp",
  "HasDPP",
  "true",
  "Support DPP (Data Parallel Primitives) extension"
>;

// DPP8 allows arbitrary cross-lane swizzling withing groups of 8 lanes.
def FeatureDPP8 : SubtargetFeature<"dpp8",
  "HasDPP8",
  "true",
  "Support DPP8 (Data Parallel Primitives) extension"
>;

def Feature64BitDPP : SubtargetFeature<"dpp-64bit",
  "Has64BitDPP",
  "true",
  "Support DPP (Data Parallel Primitives) extension"
>;

def FeaturePackedFP32Ops : SubtargetFeature<"packed-fp32-ops",
  "HasPackedFP32Ops",
  "true",
  "Support packed fp32 instructions"
>;

def FeatureR128A16 : SubtargetFeature<"r128-a16",
  "HasR128A16",
  "true",
  "Support gfx9-style A16 for 16-bit coordinates/gradients/lod/clamp/mip image operands, where a16 is aliased with r128"
>;

def FeatureGFX10A16 : SubtargetFeature<"a16",
  "HasGFX10A16",
  "true",
  "Support gfx10-style A16 for 16-bit coordinates/gradients/lod/clamp/mip image operands"
>;

def FeatureG16 : SubtargetFeature<"g16",
  "HasG16",
  "true",
  "Support G16 for 16-bit gradient image operands"
>;

def FeatureNSAEncoding : SubtargetFeature<"nsa-encoding",
  "HasNSAEncoding",
  "true",
  "Support NSA encoding for image instructions"
>;

def FeatureExtendedImageInsts : SubtargetFeature<"extended-image-insts",
  "HasExtendedImageInsts",
  "true",
  "Support mips != 0, lod != 0, gather4, and get_lod"
>;

def FeatureGFX10_BEncoding : SubtargetFeature<"gfx10_b-encoding",
  "GFX10_BEncoding",
  "true",
  "Encoding format GFX10_B"
>;

def FeatureIntClamp : SubtargetFeature<"int-clamp-insts",
  "HasIntClamp",
  "true",
  "Support clamp for integer destination"
>;

def FeatureUnpackedD16VMem : SubtargetFeature<"unpacked-d16-vmem",
  "HasUnpackedD16VMem",
  "true",
  "Has unpacked d16 vmem instructions"
>;

def FeatureDLInsts : SubtargetFeature<"dl-insts",
  "HasDLInsts",
  "true",
  "Has v_fmac_f32 and v_xnor_b32 instructions"
>;

def FeatureDot1Insts : SubtargetFeature<"dot1-insts",
  "HasDot1Insts",
  "true",
  "Has v_dot4_i32_i8 and v_dot8_i32_i4 instructions"
>;

def FeatureDot2Insts : SubtargetFeature<"dot2-insts",
  "HasDot2Insts",
  "true",
  "Has v_dot2_f32_f16, v_dot2_i32_i16, v_dot2_u32_u16, v_dot4_u32_u8, v_dot8_u32_u4 instructions"
>;

def FeatureDot3Insts : SubtargetFeature<"dot3-insts",
  "HasDot3Insts",
  "true",
  "Has v_dot8c_i32_i4 instruction"
>;

def FeatureDot4Insts : SubtargetFeature<"dot4-insts",
  "HasDot4Insts",
  "true",
  "Has v_dot2c_i32_i16 instruction"
>;

def FeatureDot5Insts : SubtargetFeature<"dot5-insts",
  "HasDot5Insts",
  "true",
  "Has v_dot2c_f32_f16 instruction"
>;

def FeatureDot6Insts : SubtargetFeature<"dot6-insts",
  "HasDot6Insts",
  "true",
  "Has v_dot4c_i32_i8 instruction"
>;

def FeatureMAIInsts : SubtargetFeature<"mai-insts",
  "HasMAIInsts",
  "true",
  "Has mAI instructions"
>;

def FeaturePkFmacF16Inst : SubtargetFeature<"pk-fmac-f16-inst",
  "HasPkFmacF16Inst",
  "true",
  "Has v_pk_fmac_f16 instruction"
>;

def FeatureAtomicFaddInsts : SubtargetFeature<"atomic-fadd-insts",
  "HasAtomicFaddInsts",
  "true",
  "Has buffer_atomic_add_f32, buffer_atomic_pk_add_f16, global_atomic_add_f32, "
  "global_atomic_pk_add_f16 instructions",
  [FeatureFlatGlobalInsts]
>;

def FeatureSupportsSRAMECC : SubtargetFeature<"sramecc-support",
  "SupportsSRAMECC",
  "true",
  "Hardware supports SRAMECC"
>;

def FeatureSRAMECC : SubtargetFeature<"sramecc",
  "EnableSRAMECC",
  "true",
  "Enable SRAMECC"
>;

def FeatureNoSdstCMPX : SubtargetFeature<"no-sdst-cmpx",
  "HasNoSdstCMPX",
  "true",
  "V_CMPX does not write VCC/SGPR in addition to EXEC"
>;

def FeatureVscnt : SubtargetFeature<"vscnt",
  "HasVscnt",
  "true",
  "Has separate store vscnt counter"
>;

def FeatureGetWaveIdInst : SubtargetFeature<"get-wave-id-inst",
  "HasGetWaveIdInst",
  "true",
  "Has s_get_waveid_in_workgroup instruction"
>;

def FeatureSMemTimeInst : SubtargetFeature<"s-memtime-inst",
  "HasSMemTimeInst",
  "true",
  "Has s_memtime instruction"
>;

def FeatureMadMacF32Insts : SubtargetFeature<"mad-mac-f32-insts",
  "HasMadMacF32Insts",
  "true",
  "Has v_mad_f32/v_mac_f32/v_madak_f32/v_madmk_f32 instructions"
>;

def FeatureDsSrc2Insts : SubtargetFeature<"ds-src2-insts",
  "HasDsSrc2Insts",
  "true",
  "Has ds_*_src2 instructions"
>;

def FeatureRegisterBanking : SubtargetFeature<"register-banking",
  "HasRegisterBanking",
  "true",
  "Has register banking"
>;

def FeatureVOP3Literal : SubtargetFeature<"vop3-literal",
  "HasVOP3Literal",
  "true",
  "Can use one literal in VOP3"
>;

def FeatureNoDataDepHazard : SubtargetFeature<"no-data-dep-hazard",
  "HasNoDataDepHazard",
  "true",
  "Does not need SW waitstates"
>;

//===------------------------------------------------------------===//
// Subtarget Features (options and debugging)
//===------------------------------------------------------------===//

class FeatureMaxPrivateElementSize<int size> : SubtargetFeature<
  "max-private-element-size-"#size,
  "MaxPrivateElementSize",
  !cast<string>(size),
  "Maximum private access size may be "#size
>;

def FeatureMaxPrivateElementSize4 : FeatureMaxPrivateElementSize<4>;
def FeatureMaxPrivateElementSize8 : FeatureMaxPrivateElementSize<8>;
def FeatureMaxPrivateElementSize16 : FeatureMaxPrivateElementSize<16>;

def FeatureDumpCode : SubtargetFeature <"DumpCode",
  "DumpCode",
  "true",
  "Dump MachineInstrs in the CodeEmitter"
>;

def FeatureDumpCodeLower : SubtargetFeature <"dumpcode",
  "DumpCode",
  "true",
  "Dump MachineInstrs in the CodeEmitter"
>;

// XXX - This should probably be removed once enabled by default
def FeatureEnableLoadStoreOpt : SubtargetFeature <"load-store-opt",
  "EnableLoadStoreOpt",
  "true",
  "Enable SI load/store optimizer pass"
>;

// Performance debugging feature. Allow using DS instruction immediate
// offsets even if the base pointer can't be proven to be base. On SI,
// base pointer values that won't give the same result as a 16-bit add
// are not safe to fold, but this will override the conservative test
// for the base pointer.
def FeatureEnableUnsafeDSOffsetFolding : SubtargetFeature <
  "unsafe-ds-offset-folding",
  "EnableUnsafeDSOffsetFolding",
  "true",
  "Force using DS instruction immediate offsets on SI"
>;

def FeatureEnableSIScheduler : SubtargetFeature<"si-scheduler",
  "EnableSIScheduler",
  "true",
  "Enable SI Machine Scheduler"
>;

def FeatureEnableDS128 : SubtargetFeature<"enable-ds128",
  "EnableDS128",
  "true",
  "Use ds_{read|write}_b128"
>;

// Sparse texture support requires that all result registers are zeroed when
// PRTStrictNull is set to true. This feature is turned on for all architectures
// but is enabled as a feature in case there are situations where PRTStrictNull
// is disabled by the driver.
def FeatureEnablePRTStrictNull : SubtargetFeature<"enable-prt-strict-null",
  "EnablePRTStrictNull",
  "true",
  "Enable zeroing of result registers for sparse texture fetches"
>;

// Unless +-flat-for-global is specified, turn on FlatForGlobal for
// all OS-es on VI and newer hardware to avoid assertion failures due
// to missing ADDR64 variants of MUBUF instructions.
// FIXME: moveToVALU should be able to handle converting addr64 MUBUF
// instructions.

def FeatureFlatForGlobal : SubtargetFeature<"flat-for-global",
  "FlatForGlobal",
  "true",
  "Force to generate flat instruction for global"
>;

def FeatureAutoWaitcntBeforeBarrier : SubtargetFeature <
  "auto-waitcnt-before-barrier",
  "AutoWaitcntBeforeBarrier",
  "true",
  "Hardware automatically inserts waitcnt before barrier"
>;

def FeatureTrigReducedRange : SubtargetFeature<"trig-reduced-range",
  "HasTrigReducedRange",
  "true",
  "Requires use of fract on arguments to trig instructions"
>;

// Alignment enforcement is controlled by a configuration register:
// SH_MEM_CONFIG.alignment_mode
def FeatureUnalignedAccessMode : SubtargetFeature<"unaligned-access-mode",
  "UnalignedAccessMode",
  "true",
  "Enable unaligned global, local and region loads and stores if the hardware"
  " supports it"
>;

def FeaturePackedTID : SubtargetFeature<"packed-tid",
  "HasPackedTID",
  "true",
  "Workitem IDs are packed into v0 at kernel launch"
>;

// Dummy feature used to disable assembler instructions.
def FeatureDisable : SubtargetFeature<"",
  "FeatureDisable","true",
  "Dummy feature to disable assembler instructions"
>;

class GCNSubtargetFeatureGeneration <string Value,
                                     string FeatureName,
                                     list<SubtargetFeature> Implies> :
        SubtargetFeatureGeneration <Value, FeatureName, "GCNSubtarget", Implies>;

def FeatureSouthernIslands : GCNSubtargetFeatureGeneration<"SOUTHERN_ISLANDS",
    "southern-islands",
  [FeatureFP64, FeatureLocalMemorySize32768, FeatureMIMG_R128,
  FeatureWavefrontSize64, FeatureSMemTimeInst, FeatureMadMacF32Insts,
  FeatureDsSrc2Insts, FeatureLDSBankCount32, FeatureMovrel,
  FeatureTrigReducedRange, FeatureExtendedImageInsts
  ]
>;

def FeatureSeaIslands : GCNSubtargetFeatureGeneration<"SEA_ISLANDS",
    "sea-islands",
  [FeatureFP64, FeatureLocalMemorySize65536, FeatureMIMG_R128,
  FeatureWavefrontSize64, FeatureFlatAddressSpace,
  FeatureCIInsts, FeatureMovrel, FeatureTrigReducedRange,
  FeatureGFX7GFX8GFX9Insts, FeatureSMemTimeInst, FeatureMadMacF32Insts,
  FeatureDsSrc2Insts, FeatureExtendedImageInsts, FeatureUnalignedBufferAccess
  ]
>;

def FeatureVolcanicIslands : GCNSubtargetFeatureGeneration<"VOLCANIC_ISLANDS",
  "volcanic-islands",
  [FeatureFP64, FeatureLocalMemorySize65536, FeatureMIMG_R128,
   FeatureWavefrontSize64, FeatureFlatAddressSpace,
   FeatureGCN3Encoding, FeatureCIInsts, Feature16BitInsts,
   FeatureSMemRealTime, FeatureVGPRIndexMode, FeatureMovrel,
   FeatureScalarStores, FeatureInv2PiInlineImm,
   FeatureSDWA, FeatureSDWAOutModsVOPC, FeatureSDWAMac, FeatureDPP,
   FeatureIntClamp, FeatureTrigReducedRange, FeatureGFX8Insts,
   FeatureGFX7GFX8GFX9Insts, FeatureSMemTimeInst, FeatureMadMacF32Insts,
   FeatureDsSrc2Insts, FeatureExtendedImageInsts, FeatureFastDenormalF32,
   FeatureUnalignedBufferAccess
  ]
>;

def FeatureGFX9 : GCNSubtargetFeatureGeneration<"GFX9",
  "gfx9",
  [FeatureFP64, FeatureLocalMemorySize65536,
   FeatureWavefrontSize64, FeatureFlatAddressSpace,
   FeatureGCN3Encoding, FeatureCIInsts, Feature16BitInsts,
   FeatureSMemRealTime, FeatureScalarStores, FeatureInv2PiInlineImm,
   FeatureApertureRegs, FeatureGFX9Insts, FeatureVOP3P, FeatureVGPRIndexMode,
   FeatureFastFMAF32, FeatureDPP, FeatureIntClamp,
   FeatureSDWA, FeatureSDWAOmod, FeatureSDWAScalar, FeatureSDWASdst,
   FeatureFlatInstOffsets, FeatureFlatGlobalInsts, FeatureFlatScratchInsts,
   FeatureAddNoCarryInsts, FeatureGFX8Insts, FeatureGFX7GFX8GFX9Insts,
   FeatureScalarFlatScratchInsts, FeatureScalarAtomics, FeatureR128A16,
   FeatureSMemTimeInst, FeatureFastDenormalF32, FeatureSupportsXNACK,
   FeatureUnalignedBufferAccess, FeatureUnalignedDSAccess
  ]
>;

def FeatureGFX10 : GCNSubtargetFeatureGeneration<"GFX10",
  "gfx10",
  [FeatureFP64, FeatureLocalMemorySize65536, FeatureMIMG_R128,
   FeatureFlatAddressSpace,
   FeatureCIInsts, Feature16BitInsts,
   FeatureSMemRealTime, FeatureInv2PiInlineImm,
   FeatureApertureRegs, FeatureGFX9Insts, FeatureGFX10Insts, FeatureVOP3P,
   FeatureMovrel, FeatureFastFMAF32, FeatureDPP, FeatureIntClamp,
   FeatureSDWA, FeatureSDWAOmod, FeatureSDWAScalar, FeatureSDWASdst,
   FeatureFlatInstOffsets, FeatureFlatGlobalInsts, FeatureFlatScratchInsts,
   FeatureAddNoCarryInsts, FeatureFmaMixInsts, FeatureGFX8Insts,
   FeatureNoSdstCMPX, FeatureVscnt, FeatureRegisterBanking,
   FeatureVOP3Literal, FeatureDPP8, FeatureExtendedImageInsts,
   FeatureNoDataDepHazard, FeaturePkFmacF16Inst,
   FeatureGFX10A16, FeatureFastDenormalF32, FeatureG16,
   FeatureUnalignedBufferAccess, FeatureUnalignedDSAccess
  ]
>;

class FeatureSet<list<SubtargetFeature> Features_> {
  list<SubtargetFeature> Features = Features_;
}

def FeatureISAVersion6_0_0 : FeatureSet<[FeatureSouthernIslands,
   FeatureFastFMAF32,
   HalfRate64Ops,
   FeatureLDSBankCount32]>;

def FeatureISAVersion6_0_1 : FeatureSet<
  [FeatureSouthernIslands,
   FeatureLDSBankCount32]>;

def FeatureISAVersion6_0_2 : FeatureSet<
  [FeatureSouthernIslands,
   FeatureLDSBankCount32]>;

def FeatureISAVersion7_0_0 : FeatureSet<
  [FeatureSeaIslands,
   FeatureLDSBankCount32]>;

def FeatureISAVersion7_0_1 : FeatureSet<
  [FeatureSeaIslands,
   HalfRate64Ops,
   FeatureLDSBankCount32,
   FeatureFastFMAF32]>;

def FeatureISAVersion7_0_2 : FeatureSet<
  [FeatureSeaIslands,
   FeatureLDSBankCount16,
   FeatureFastFMAF32]>;

def FeatureISAVersion7_0_3 : FeatureSet<
  [FeatureSeaIslands,
   FeatureLDSBankCount16]>;

def FeatureISAVersion7_0_4 : FeatureSet<
  [FeatureSeaIslands,
   FeatureLDSBankCount32]>;

def FeatureISAVersion7_0_5 : FeatureSet<
  [FeatureSeaIslands,
   FeatureLDSBankCount16]>;

def FeatureISAVersion8_0_1 : FeatureSet<
  [FeatureVolcanicIslands,
   FeatureFastFMAF32,
   HalfRate64Ops,
   FeatureLDSBankCount32,
   FeatureSupportsXNACK,
   FeatureUnpackedD16VMem]>;

def FeatureISAVersion8_0_2 : FeatureSet<
  [FeatureVolcanicIslands,
   FeatureLDSBankCount32,
   FeatureSGPRInitBug,
   FeatureUnpackedD16VMem]>;

def FeatureISAVersion8_0_3 : FeatureSet<
  [FeatureVolcanicIslands,
   FeatureLDSBankCount32,
   FeatureUnpackedD16VMem]>;

def FeatureISAVersion8_0_5 : FeatureSet<
  [FeatureVolcanicIslands,
   FeatureLDSBankCount32,
   FeatureSGPRInitBug,
   FeatureUnpackedD16VMem]>;

def FeatureISAVersion8_1_0 : FeatureSet<
  [FeatureVolcanicIslands,
   FeatureLDSBankCount16,
   FeatureSupportsXNACK,
   FeatureImageStoreD16Bug,
   FeatureImageGather4D16Bug]>;

def FeatureISAVersion9_0_0 : FeatureSet<
  [FeatureGFX9,
   FeatureMadMixInsts,
   FeatureLDSBankCount32,
   FeatureDsSrc2Insts,
   FeatureExtendedImageInsts,
   FeatureMadMacF32Insts,
   FeatureImageGather4D16Bug]>;

def FeatureISAVersion9_0_2 : FeatureSet<
  [FeatureGFX9,
   FeatureMadMixInsts,
   FeatureLDSBankCount32,
   FeatureDsSrc2Insts,
   FeatureExtendedImageInsts,
   FeatureMadMacF32Insts,
   FeatureImageGather4D16Bug]>;

def FeatureISAVersion9_0_4 : FeatureSet<
  [FeatureGFX9,
   FeatureLDSBankCount32,
   FeatureDsSrc2Insts,
   FeatureExtendedImageInsts,
   FeatureMadMacF32Insts,
   FeatureFmaMixInsts,
   FeatureImageGather4D16Bug]>;

def FeatureISAVersion9_0_6 : FeatureSet<
  [FeatureGFX9,
   HalfRate64Ops,
   FeatureFmaMixInsts,
   FeatureLDSBankCount32,
   FeatureDsSrc2Insts,
   FeatureExtendedImageInsts,
   FeatureMadMacF32Insts,
   FeatureDLInsts,
   FeatureDot1Insts,
   FeatureDot2Insts,
   FeatureSupportsSRAMECC,
   FeatureImageGather4D16Bug]>;

def FeatureISAVersion9_0_8 : FeatureSet<
  [FeatureGFX9,
   HalfRate64Ops,
   FeatureFmaMixInsts,
   FeatureLDSBankCount32,
   FeatureDsSrc2Insts,
   FeatureExtendedImageInsts,
   FeatureMadMacF32Insts,
   FeatureDLInsts,
   FeatureDot1Insts,
   FeatureDot2Insts,
   FeatureDot3Insts,
   FeatureDot4Insts,
   FeatureDot5Insts,
   FeatureDot6Insts,
   FeatureMAIInsts,
   FeaturePkFmacF16Inst,
   FeatureAtomicFaddInsts,
   FeatureSupportsSRAMECC,
   FeatureMFMAInlineLiteralBug,
   FeatureImageGather4D16Bug]>;

def FeatureISAVersion9_0_9 : FeatureSet<
  [FeatureGFX9,
   FeatureMadMixInsts,
   FeatureLDSBankCount32,
   FeatureDsSrc2Insts,
   FeatureExtendedImageInsts,
   FeatureMadMacF32Insts,
   FeatureImageGather4D16Bug]>;

def FeatureISAVersion9_0_A : FeatureSet<
  [FeatureGFX9,
   FeatureGFX90AInsts,
   FeatureFmaMixInsts,
   FeatureLDSBankCount32,
   FeatureDLInsts,
   FeatureDot1Insts,
   FeatureDot2Insts,
   FeatureDot3Insts,
   FeatureDot4Insts,
   FeatureDot5Insts,
   FeatureDot6Insts,
   Feature64BitDPP,
   FeaturePackedFP32Ops,
   FeatureMAIInsts,
   FeaturePkFmacF16Inst,
   FeatureAtomicFaddInsts,
   FeatureMadMacF32Insts,
   FeatureSupportsSRAMECC,
   FeaturePackedTID,
   FullRate64Ops]>;

def FeatureISAVersion9_0_C : FeatureSet<
  [FeatureGFX9,
   FeatureMadMixInsts,
   FeatureLDSBankCount32,
<<<<<<< HEAD
=======
   FeatureDsSrc2Insts,
   FeatureExtendedImageInsts,
   FeatureMadMacF32Insts,
>>>>>>> c77659e5
   FeatureImageGather4D16Bug]>;

// TODO: Organize more features into groups.
def FeatureGroup {
  // Bugs present on gfx10.1.
  list<SubtargetFeature> GFX10_1_Bugs = [
    FeatureVcmpxPermlaneHazard,
    FeatureVMEMtoScalarWriteHazard,
    FeatureSMEMtoVectorWriteHazard,
    FeatureInstFwdPrefetchBug,
    FeatureVcmpxExecWARHazard,
    FeatureLdsBranchVmemWARHazard,
    FeatureNSAtoVMEMBug,
    FeatureOffset3fBug,
    FeatureFlatSegmentOffsetBug
   ];
}

def FeatureISAVersion10_1_0 : FeatureSet<
  !listconcat(FeatureGroup.GFX10_1_Bugs,
    [FeatureGFX10,
     FeatureLDSBankCount32,
     FeatureDLInsts,
     FeatureNSAEncoding,
     FeatureWavefrontSize32,
     FeatureScalarStores,
     FeatureScalarAtomics,
     FeatureScalarFlatScratchInsts,
     FeatureGetWaveIdInst,
     FeatureSMemTimeInst,
     FeatureMadMacF32Insts,
     FeatureDsSrc2Insts,
     FeatureLdsMisalignedBug,
     FeatureSupportsXNACK])>;

def FeatureISAVersion10_1_1 : FeatureSet<
  !listconcat(FeatureGroup.GFX10_1_Bugs,
    [FeatureGFX10,
     FeatureLDSBankCount32,
     FeatureDLInsts,
     FeatureDot1Insts,
     FeatureDot2Insts,
     FeatureDot5Insts,
     FeatureDot6Insts,
     FeatureNSAEncoding,
     FeatureWavefrontSize32,
     FeatureScalarStores,
     FeatureScalarAtomics,
     FeatureScalarFlatScratchInsts,
     FeatureGetWaveIdInst,
     FeatureSMemTimeInst,
     FeatureMadMacF32Insts,
     FeatureDsSrc2Insts,
     FeatureLdsMisalignedBug,
     FeatureSupportsXNACK])>;

def FeatureISAVersion10_1_2 : FeatureSet<
  !listconcat(FeatureGroup.GFX10_1_Bugs,
    [FeatureGFX10,
     FeatureLDSBankCount32,
     FeatureDLInsts,
     FeatureDot1Insts,
     FeatureDot2Insts,
     FeatureDot5Insts,
     FeatureDot6Insts,
     FeatureNSAEncoding,
     FeatureWavefrontSize32,
     FeatureScalarStores,
     FeatureScalarAtomics,
     FeatureScalarFlatScratchInsts,
     FeatureGetWaveIdInst,
     FeatureSMemTimeInst,
     FeatureMadMacF32Insts,
     FeatureDsSrc2Insts,
     FeatureLdsMisalignedBug,
     FeatureSupportsXNACK])>;

def FeatureISAVersion10_3_0 : FeatureSet<
  [FeatureGFX10,
   FeatureGFX10_BEncoding,
   FeatureGFX10_3Insts,
   FeatureLDSBankCount32,
   FeatureDLInsts,
   FeatureDot1Insts,
   FeatureDot2Insts,
   FeatureDot5Insts,
   FeatureDot6Insts,
   FeatureNSAEncoding,
   FeatureWavefrontSize32]>;

//===----------------------------------------------------------------------===//

def AMDGPUInstrInfo : InstrInfo {
  let guessInstructionProperties = 1;
  let noNamedPositionallyEncodedOperands = 1;
}

def AMDGPUAsmParser : AsmParser {
  // Some of the R600 registers have the same name, so this crashes.
  // For example T0_XYZW and T0_XY both have the asm name T0.
  let ShouldEmitMatchRegisterName = 0;
}

def AMDGPUAsmWriter : AsmWriter {
  int PassSubtarget = 1;
}

def AMDGPUAsmVariants {
  string Default = "Default";
  int Default_ID = 0;
  string VOP3 = "VOP3";
  int VOP3_ID = 1;
  string SDWA = "SDWA";
  int SDWA_ID = 2;
  string SDWA9 = "SDWA9";
  int SDWA9_ID = 3;
  string DPP = "DPP";
  int DPP_ID = 4;
  string Disable = "Disable";
  int Disable_ID = 5;
}

def DefaultAMDGPUAsmParserVariant : AsmParserVariant {
  let Variant = AMDGPUAsmVariants.Default_ID;
  let Name = AMDGPUAsmVariants.Default;
}

def VOP3AsmParserVariant : AsmParserVariant {
  let Variant = AMDGPUAsmVariants.VOP3_ID;
  let Name = AMDGPUAsmVariants.VOP3;
}

def SDWAAsmParserVariant : AsmParserVariant {
  let Variant = AMDGPUAsmVariants.SDWA_ID;
  let Name = AMDGPUAsmVariants.SDWA;
}

def SDWA9AsmParserVariant : AsmParserVariant {
  let Variant = AMDGPUAsmVariants.SDWA9_ID;
  let Name = AMDGPUAsmVariants.SDWA9;
}


def DPPAsmParserVariant : AsmParserVariant {
  let Variant = AMDGPUAsmVariants.DPP_ID;
  let Name = AMDGPUAsmVariants.DPP;
}

def AMDGPU : Target {
  // Pull in Instruction Info:
  let InstructionSet = AMDGPUInstrInfo;
  let AssemblyParsers = [AMDGPUAsmParser];
  let AssemblyParserVariants = [DefaultAMDGPUAsmParserVariant,
                                VOP3AsmParserVariant,
                                SDWAAsmParserVariant,
                                SDWA9AsmParserVariant,
                                DPPAsmParserVariant];
  let AssemblyWriters = [AMDGPUAsmWriter];
  let AllowRegisterRenaming = 1;
}

// Dummy Instruction itineraries for pseudo instructions
def ALU_NULL : FuncUnit;
def NullALU : InstrItinClass;

//===----------------------------------------------------------------------===//
// Predicate helper class
//===----------------------------------------------------------------------===//

def isGFX6 :
  Predicate<"Subtarget->getGeneration() == AMDGPUSubtarget::SOUTHERN_ISLANDS">,
  AssemblerPredicate<(all_of FeatureSouthernIslands)>;

def isGFX6GFX7 :
  Predicate<"Subtarget->getGeneration() == AMDGPUSubtarget::SOUTHERN_ISLANDS ||"
            "Subtarget->getGeneration() == AMDGPUSubtarget::SEA_ISLANDS">,
  AssemblerPredicate<(all_of (not FeatureGCN3Encoding), (not FeatureGFX10Insts))>;

def isGFX6GFX7GFX10 :
  Predicate<"Subtarget->getGeneration() == AMDGPUSubtarget::SOUTHERN_ISLANDS ||"
            "Subtarget->getGeneration() == AMDGPUSubtarget::SEA_ISLANDS ||"
            "Subtarget->getGeneration() == AMDGPUSubtarget::GFX10">,
  AssemblerPredicate<(all_of (not FeatureGCN3Encoding))>;

def isGFX7Only :
  Predicate<"Subtarget->getGeneration() == AMDGPUSubtarget::SEA_ISLANDS">,
  AssemblerPredicate<(all_of (not FeatureGCN3Encoding), FeatureCIInsts, (not FeatureGFX10Insts))>;

def isGFX7GFX10 :
  Predicate<"Subtarget->getGeneration() == AMDGPUSubtarget::SEA_ISLANDS ||"
            "Subtarget->getGeneration() == AMDGPUSubtarget::GFX10">,
  AssemblerPredicate<(all_of (not FeatureGCN3Encoding), FeatureCIInsts)>;

def isGFX7GFX8GFX9 :
  Predicate<"Subtarget->getGeneration() == AMDGPUSubtarget::SEA_ISLANDS ||"
            "Subtarget->getGeneration() == AMDGPUSubtarget::VOLCANIC_ISLANDS ||"
            "Subtarget->getGeneration() == AMDGPUSubtarget::GFX9">,
  AssemblerPredicate<(all_of FeatureGFX7GFX8GFX9Insts)>;

def isGFX6GFX7GFX8GFX9 :
  Predicate<"Subtarget->getGeneration() == AMDGPUSubtarget::SOUTHERN_ISLANDS ||"
            "Subtarget->getGeneration() == AMDGPUSubtarget::SEA_ISLANDS ||"
            "Subtarget->getGeneration() == AMDGPUSubtarget::VOLCANIC_ISLANDS ||"
            "Subtarget->getGeneration() == AMDGPUSubtarget::GFX9">,
  AssemblerPredicate<(all_of (not FeatureGFX10Insts))>;

def isGFX6GFX7GFX8GFX9NotGFX90A :
  Predicate<"!Subtarget->hasGFX90AInsts() &&"
            "(Subtarget->getGeneration() == AMDGPUSubtarget::SOUTHERN_ISLANDS ||"
            " Subtarget->getGeneration() == AMDGPUSubtarget::SEA_ISLANDS ||"
            " Subtarget->getGeneration() == AMDGPUSubtarget::VOLCANIC_ISLANDS ||"
            " Subtarget->getGeneration() == AMDGPUSubtarget::GFX9)">,
  AssemblerPredicate<(all_of (not FeatureGFX10Insts), (not FeatureGFX90AInsts))>;

def isGFX7Plus :
  Predicate<"Subtarget->getGeneration() >= AMDGPUSubtarget::SEA_ISLANDS">,
  AssemblerPredicate<(all_of FeatureCIInsts)>;

def isGFX8Plus :
  Predicate<"Subtarget->getGeneration() >= AMDGPUSubtarget::VOLCANIC_ISLANDS">,
  AssemblerPredicate<(all_of FeatureGFX8Insts)>;

def isGFX8Only : Predicate<"Subtarget->getGeneration() =="
                           "AMDGPUSubtarget::VOLCANIC_ISLANDS">,
  AssemblerPredicate <(all_of FeatureVolcanicIslands)>;

def isGFX9Plus :
  Predicate<"Subtarget->getGeneration() >= AMDGPUSubtarget::GFX9">,
  AssemblerPredicate<(all_of FeatureGFX9Insts)>;

def isGFX9Only : Predicate <
  "Subtarget->getGeneration() == AMDGPUSubtarget::GFX9">,
  AssemblerPredicate<(all_of FeatureGCN3Encoding, FeatureGFX9Insts)>;

def isGCN3ExcludingGFX90A :
  Predicate<"Subtarget->isGCN3Encoding() && !Subtarget->hasGFX90AInsts()">,
  AssemblerPredicate<(all_of FeatureGCN3Encoding, (not FeatureGFX90AInsts))>;

def isGFX90APlus :
  Predicate<"Subtarget->hasGFX90AInsts()">,
  AssemblerPredicate<(all_of FeatureGFX90AInsts)>;

def isNotGFX90APlus :
  Predicate<"!Subtarget->hasGFX90AInsts()">,
  AssemblerPredicate<(all_of (not FeatureGFX90AInsts))>;

def isGFX8GFX9NotGFX90A :
  Predicate<"!Subtarget->hasGFX90AInsts() &&"
            "(Subtarget->getGeneration() == AMDGPUSubtarget::VOLCANIC_ISLANDS ||"
            " Subtarget->getGeneration() == AMDGPUSubtarget::GFX9)">,
  AssemblerPredicate<(all_of FeatureGFX8Insts, FeatureGCN3Encoding, (not FeatureGFX90AInsts))>;

def isGFX90AOnly :
  Predicate<"Subtarget->hasGFX90AInsts()">,
  AssemblerPredicate<(all_of FeatureGFX90AInsts)>;

def isGFX8GFX9 :
  Predicate<"Subtarget->getGeneration() == AMDGPUSubtarget::VOLCANIC_ISLANDS ||"
            "Subtarget->getGeneration() == AMDGPUSubtarget::GFX9">,
  AssemblerPredicate<(all_of FeatureGFX8Insts, FeatureGCN3Encoding)>;

def isGFX10Plus :
  Predicate<"Subtarget->getGeneration() >= AMDGPUSubtarget::GFX10">,
  AssemblerPredicate<(all_of FeatureGFX10Insts)>;

def isGFX10Before1030 :
  Predicate<"Subtarget->getGeneration() == AMDGPUSubtarget::GFX10 &&"
            "!Subtarget->hasGFX10_3Insts()">,
  AssemblerPredicate<(all_of FeatureGFX10Insts,(not FeatureGFX10_3Insts))>;

def HasFlatAddressSpace : Predicate<"Subtarget->hasFlatAddressSpace()">,
  AssemblerPredicate<(all_of FeatureFlatAddressSpace)>;

def HasFlatGlobalInsts : Predicate<"Subtarget->hasFlatGlobalInsts()">,
  AssemblerPredicate<(all_of FeatureFlatGlobalInsts)>;
def HasFlatScratchInsts : Predicate<"Subtarget->hasFlatScratchInsts()">,
  AssemblerPredicate<(all_of FeatureFlatScratchInsts)>;
def HasScalarFlatScratchInsts : Predicate<"Subtarget->hasScalarFlatScratchInsts()">,
  AssemblerPredicate<(all_of FeatureScalarFlatScratchInsts)>;
def HasD16LoadStore : Predicate<"Subtarget->hasD16LoadStore()">,
  AssemblerPredicate<(all_of FeatureGFX9Insts)>;

def HasFlatScratchSTMode : Predicate<"Subtarget->hasFlatScratchSTMode()">,
  AssemblerPredicate<(any_of FeatureGFX10_3Insts)>;

def HasGFX10_BEncoding : Predicate<"Subtarget->hasGFX10_BEncoding()">,
  AssemblerPredicate<(all_of FeatureGFX10_BEncoding)>;

def HasUnpackedD16VMem : Predicate<"Subtarget->hasUnpackedD16VMem()">,
  AssemblerPredicate<(all_of FeatureUnpackedD16VMem)>;
def HasPackedD16VMem : Predicate<"!Subtarget->hasUnpackedD16VMem()">,
  AssemblerPredicate<(all_of (not FeatureUnpackedD16VMem))>;

def D16PreservesUnusedBits :
  Predicate<"Subtarget->d16PreservesUnusedBits()">,
  AssemblerPredicate<(all_of FeatureGFX9Insts, (not FeatureSRAMECC))>;

def LDSRequiresM0Init : Predicate<"Subtarget->ldsRequiresM0Init()">;
def NotLDSRequiresM0Init : Predicate<"!Subtarget->ldsRequiresM0Init()">;

def HasDSAddTid : Predicate<"Subtarget->getGeneration() >= AMDGPUSubtarget::GFX9">,
  AssemblerPredicate<(all_of FeatureGFX9Insts)>;

def HasLDSFPAtomics : Predicate<"Subtarget->hasLDSFPAtomics()">,
  AssemblerPredicate<(all_of FeatureGFX8Insts)>;

def HasAddNoCarryInsts : Predicate<"Subtarget->hasAddNoCarry()">,
  AssemblerPredicate<(all_of FeatureAddNoCarryInsts)>;

def NotHasAddNoCarryInsts : Predicate<"!Subtarget->hasAddNoCarry()">;

def Has16BitInsts : Predicate<"Subtarget->has16BitInsts()">,
  AssemblerPredicate<(all_of Feature16BitInsts)>;
def HasVOP3PInsts : Predicate<"Subtarget->hasVOP3PInsts()">,
  AssemblerPredicate<(all_of FeatureVOP3P)>;

def HasMinMaxDenormModes : Predicate<"Subtarget->supportsMinMaxDenormModes()">;
def NotHasMinMaxDenormModes : Predicate<"!Subtarget->supportsMinMaxDenormModes()">;

def HasSDWA : Predicate<"Subtarget->hasSDWA()">,
  AssemblerPredicate<(all_of FeatureSDWA, FeatureVolcanicIslands)>;

def HasSDWA9 :
  Predicate<"Subtarget->hasSDWA()">,
  AssemblerPredicate<(all_of FeatureGCN3Encoding, FeatureGFX9Insts,FeatureSDWA)>;

def HasSDWA10 :
  Predicate<"Subtarget->hasSDWA()">,
  AssemblerPredicate<(all_of (not FeatureGCN3Encoding), FeatureGFX10Insts, FeatureSDWA)>;

def HasDPP : Predicate<"Subtarget->hasDPP()">,
  AssemblerPredicate<(all_of FeatureGCN3Encoding, FeatureDPP)>;

def HasDPP8 : Predicate<"Subtarget->hasDPP8()">,
  AssemblerPredicate<(all_of (not FeatureGCN3Encoding), FeatureGFX10Insts, FeatureDPP8)>;

def Has64BitDPP : Predicate<"Subtarget->has64BitDPP()">,
  AssemblerPredicate<(all_of Feature64BitDPP)>;

def HasPackedFP32Ops : Predicate<"Subtarget->hasPackedFP32Ops()">,
  AssemblerPredicate<(all_of FeaturePackedFP32Ops)>;

def HasExtendedImageInsts : Predicate<"Subtarget->hasExtendedImageInsts()">,
  AssemblerPredicate<(all_of FeatureExtendedImageInsts)>;

def HasR128A16 : Predicate<"Subtarget->hasR128A16()">,
  AssemblerPredicate<(all_of FeatureR128A16)>;

def HasGFX10A16 : Predicate<"Subtarget->hasGFX10A16()">,
  AssemblerPredicate<(all_of FeatureGFX10A16)>;

def HasG16 : Predicate<"Subtarget->hasG16()">,
  AssemblerPredicate<(all_of FeatureG16)>;

def HasDPP16 : Predicate<"Subtarget->hasDPP()">,
  AssemblerPredicate<(all_of (not FeatureGCN3Encoding), FeatureGFX10Insts, FeatureDPP)>;

def HasIntClamp : Predicate<"Subtarget->hasIntClamp()">,
  AssemblerPredicate<(all_of FeatureIntClamp)>;

def HasMadMixInsts : Predicate<"Subtarget->hasMadMixInsts()">,
  AssemblerPredicate<(all_of FeatureMadMixInsts)>;

def HasScalarStores : Predicate<"Subtarget->hasScalarStores()">,
  AssemblerPredicate<(all_of FeatureScalarStores)>;

def HasScalarAtomics : Predicate<"Subtarget->hasScalarAtomics()">,
  AssemblerPredicate<(all_of FeatureScalarAtomics)>;

def HasNoSdstCMPX : Predicate<"Subtarget->hasNoSdstCMPX()">,
  AssemblerPredicate<(all_of FeatureNoSdstCMPX)>;

def HasSdstCMPX : Predicate<"!Subtarget->hasNoSdstCMPX()">,
  AssemblerPredicate<(all_of (not FeatureNoSdstCMPX))>;

def has16BankLDS : Predicate<"Subtarget->getLDSBankCount() == 16">;
def has32BankLDS : Predicate<"Subtarget->getLDSBankCount() == 32">;
def HasVGPRIndexMode : Predicate<"Subtarget->hasVGPRIndexMode()">,
                      AssemblerPredicate<(all_of FeatureVGPRIndexMode)>;
def HasMovrel : Predicate<"Subtarget->hasMovrel()">,
                AssemblerPredicate<(all_of FeatureMovrel)>;

def HasFmaMixInsts : Predicate<"Subtarget->hasFmaMixInsts()">,
  AssemblerPredicate<(all_of FeatureFmaMixInsts)>;

def HasDLInsts : Predicate<"Subtarget->hasDLInsts()">,
  AssemblerPredicate<(all_of FeatureDLInsts)>;

def HasDot1Insts : Predicate<"Subtarget->hasDot1Insts()">,
  AssemblerPredicate<(all_of FeatureDot1Insts)>;

def HasDot2Insts : Predicate<"Subtarget->hasDot2Insts()">,
  AssemblerPredicate<(all_of FeatureDot2Insts)>;

def HasDot3Insts : Predicate<"Subtarget->hasDot3Insts()">,
  AssemblerPredicate<(all_of FeatureDot3Insts)>;

def HasDot4Insts : Predicate<"Subtarget->hasDot4Insts()">,
  AssemblerPredicate<(all_of FeatureDot4Insts)>;

def HasDot5Insts : Predicate<"Subtarget->hasDot5Insts()">,
  AssemblerPredicate<(all_of FeatureDot5Insts)>;

def HasDot6Insts : Predicate<"Subtarget->hasDot6Insts()">,
  AssemblerPredicate<(all_of FeatureDot6Insts)>;

def HasGetWaveIdInst : Predicate<"Subtarget->hasGetWaveIdInst()">,
  AssemblerPredicate<(all_of FeatureGetWaveIdInst)>;

def HasMAIInsts : Predicate<"Subtarget->hasMAIInsts()">,
  AssemblerPredicate<(all_of FeatureMAIInsts)>;

def HasSMemRealTime : Predicate<"Subtarget->hasSMemRealTime()">,
  AssemblerPredicate<(all_of FeatureSMemRealTime)>;

def HasSMemTimeInst : Predicate<"Subtarget->hasSMemTimeInst()">,
  AssemblerPredicate<(all_of FeatureSMemTimeInst)>;

def HasNoSMemTimeInst : Predicate<"!Subtarget->hasSMemTimeInst()">;

def HasPkFmacF16Inst : Predicate<"Subtarget->hasPkFmacF16Inst()">,
  AssemblerPredicate<(all_of FeaturePkFmacF16Inst)>;

def HasMadMacF32Insts : Predicate<"Subtarget->hasMadMacF32Insts()">,
  AssemblerPredicate<(all_of FeatureMadMacF32Insts)>;

def HasFmaLegacy32 : Predicate<"Subtarget->hasGFX10_3Insts()">,
  AssemblerPredicate<(any_of FeatureGFX10_3Insts)>;

def HasAtomicFaddInsts : Predicate<"Subtarget->hasAtomicFaddInsts()">,
  AssemblerPredicate<(all_of FeatureAtomicFaddInsts)>;

def HasDsSrc2Insts : Predicate<"!Subtarget->hasDsSrc2Insts()">,
  AssemblerPredicate<(all_of FeatureDsSrc2Insts)>;

def HasOffset3fBug : Predicate<"!Subtarget->hasOffset3fBug()">,
  AssemblerPredicate<(all_of FeatureOffset3fBug)>;

def EnableLateCFGStructurize : Predicate<
  "EnableLateStructurizeCFG">;

def EnableFlatScratch : Predicate<"Subtarget->enableFlatScratch()">;

def DisableFlatScratch : Predicate<"!Subtarget->enableFlatScratch()">;

def HasUnalignedAccessMode : Predicate<"Subtarget->hasUnalignedAccessMode()">,
  AssemblerPredicate<(all_of FeatureUnalignedAccessMode)>;

// Include AMDGPU TD files
include "SISchedule.td"
include "GCNProcessors.td"
include "AMDGPUInstrInfo.td"
include "SIRegisterInfo.td"
include "AMDGPURegisterBanks.td"
include "AMDGPUInstructions.td"
include "SIInstrInfo.td"
include "AMDGPUCallingConv.td"
include "AMDGPUSearchableTables.td"<|MERGE_RESOLUTION|>--- conflicted
+++ resolved
@@ -956,12 +956,9 @@
   [FeatureGFX9,
    FeatureMadMixInsts,
    FeatureLDSBankCount32,
-<<<<<<< HEAD
-=======
    FeatureDsSrc2Insts,
    FeatureExtendedImageInsts,
    FeatureMadMacF32Insts,
->>>>>>> c77659e5
    FeatureImageGather4D16Bug]>;
 
 // TODO: Organize more features into groups.
