--- conflicted
+++ resolved
@@ -179,17 +179,12 @@
 Flags that will be passed onto the ``gfortran`` compiler when Clang is given
 a Fortran input.}]>;
 
-<<<<<<< HEAD
 def cxxamp_Group          : OptionGroup<"<C++AMP group>">;
 
-def m_libc_Group          : OptionGroup<"<m libc group>">, Group<m_Group>;
-def u_Group               : OptionGroup<"<u group>">;
-=======
 def Link_Group : OptionGroup<"<T/e/s/t/u group>">, DocName<"Linker flags">,
                  DocBrief<[{Flags that are passed on to the linker}]>;
 def T_Group : OptionGroup<"<T group>">, Group<Link_Group>, DocFlatten;
 def u_Group : OptionGroup<"<u group>">, Group<Link_Group>, DocFlatten;
->>>>>>> be11a2ae
 
 def reserved_lib_Group : OptionGroup<"<reserved libs group>">,
                          Flags<[Unsupported]>;
@@ -385,12 +380,8 @@
 def O : Joined<["-"], "O">, Group<O_Group>, Flags<[CC1Option]>;
 def O_flag : Flag<["-"], "O">, Flags<[CC1Option]>, Alias<O>, AliasArgs<["2"]>;
 def Ofast : Joined<["-"], "Ofast">, Group<O_Group>, Flags<[CC1Option]>;
-<<<<<<< HEAD
 def KO_flag : Joined<["-"], "KO">, Flags<[CC1Option]>, AliasArgs<["2"]>; // kernel path optimization flag
-def P : Flag<["-"], "P">, Flags<[CC1Option]>,
-=======
 def P : Flag<["-"], "P">, Flags<[CC1Option]>, Group<Preprocessor_Group>,
->>>>>>> be11a2ae
   HelpText<"Disable linemarker output in -E mode">;
 def Qn : Flag<["-"], "Qn">, IgnoredGCCCompat;
 def Qunused_arguments : Flag<["-"], "Qunused-arguments">, Flags<[DriverOption, CoreOption]>,
