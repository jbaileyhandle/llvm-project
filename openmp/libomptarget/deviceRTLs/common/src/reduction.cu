--- conflicted
+++ resolved
@@ -84,21 +84,6 @@
   uint32_t NumThreads = GetNumberOfOmpThreads(isSPMDExecutionMode);
   if (NumThreads == 1)
     return 1;
-<<<<<<< HEAD
-  /*
-   * This reduce function handles reduction within a team. It handles
-   * parallel regions in both L1 and L2 parallelism levels. It also
-   * supports Generic, SPMD, and NoOMP modes.
-   *
-   * 1. Reduce within a warp.
-   * 2. Warp master copies value to warp 0 via shared memory.
-   * 3. Warp 0 reduces to a single value.
-   * 4. The reduced value is available in the thread that returns 1.
-   */
-#ifdef OMPD_SUPPORT
-    ompd_set_device_thread_state(omp_state_work_reduction);
-#endif /*OMPD_SUPPORT*/
-=======
     /*
      * This reduce function handles reduction within a team. It handles
      * parallel regions in both L1 and L2 parallelism levels. It also
@@ -109,7 +94,9 @@
      * 3. Warp 0 reduces to a single value.
      * 4. The reduced value is available in the thread that returns 1.
      */
->>>>>>> 04c66edd
+#ifdef OMPD_SUPPORT
+    ompd_set_device_thread_state(omp_state_work_reduction);
+#endif /*OMPD_SUPPORT*/
 
 #if defined(__CUDA_ARCH__) && __CUDA_ARCH__ >= 700
   uint32_t WarpsNeeded = (NumThreads + WARPSIZE - 1) / WARPSIZE;
