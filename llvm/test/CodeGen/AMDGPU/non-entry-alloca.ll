; NOTE: Assertions have been autogenerated by utils/update_llc_test_checks.py
; RUN: llc -mtriple=amdgcn-amd-amdhsa -mcpu=gfx900 -verify-machineinstrs < %s | FileCheck -check-prefixes=DEFAULTSIZE,MUBUF %s
; RUN: llc -mtriple=amdgcn-amd-amdhsa -mcpu=gfx900 -verify-machineinstrs -amdgpu-assume-dynamic-stack-object-size=1024 < %s | FileCheck -check-prefixes=ASSUME1024,MUBUF %s
; RUN: llc -mtriple=amdgcn-amd-amdhsa -mcpu=gfx900 -verify-machineinstrs -amdgpu-enable-flat-scratch < %s | FileCheck -check-prefixes=DEFAULTSIZE,FLATSCR %s
; RUN: llc -mtriple=amdgcn-amd-amdhsa -mcpu=gfx900 -verify-machineinstrs -amdgpu-enable-flat-scratch -amdgpu-assume-dynamic-stack-object-size=1024 < %s | FileCheck -check-prefixes=ASSUME1024,FLATSCR %s

; FIXME: Generated test checks do not check metadata at the end of the
; function, so this also includes manually added checks.

; Test that we can select a statically sized alloca outside of the
; entry block.

; FIXME: FunctionLoweringInfo unhelpfully doesn't preserve an
; alignment less than the stack alignment.
define amdgpu_kernel void @kernel_non_entry_block_static_alloca_uniformly_reached_align4(i32 addrspace(1)* %out, i32 %arg.cond0, i32 %arg.cond1, i32 %in) {
; MUBUF-LABEL: kernel_non_entry_block_static_alloca_uniformly_reached_align4:
; MUBUF:       ; %bb.0: ; %entry
; MUBUF-NEXT:    s_add_u32 flat_scratch_lo, s6, s9
; MUBUF-NEXT:    s_addc_u32 flat_scratch_hi, s7, 0
; MUBUF-NEXT:    s_add_u32 s0, s0, s9
; MUBUF-NEXT:    s_load_dwordx4 s[8:11], s[4:5], 0x8
; MUBUF-NEXT:    s_addc_u32 s1, s1, 0
; MUBUF-NEXT:    s_movk_i32 s32, 0x400
; MUBUF-NEXT:    s_mov_b32 s33, 0
; MUBUF-NEXT:    s_waitcnt lgkmcnt(0)
; MUBUF-NEXT:    s_cmp_lg_u32 s8, 0
; MUBUF-NEXT:    s_cbranch_scc1 BB0_3
; MUBUF-NEXT:  ; %bb.1: ; %bb.0
; MUBUF-NEXT:    s_cmp_lg_u32 s9, 0
; MUBUF-NEXT:    s_cbranch_scc1 BB0_3
; MUBUF-NEXT:  ; %bb.2: ; %bb.1
; MUBUF-NEXT:    s_add_i32 s6, s32, 0x1000
; MUBUF-NEXT:    s_lshl_b32 s7, s10, 2
; MUBUF-NEXT:    s_mov_b32 s32, s6
; MUBUF-NEXT:    v_mov_b32_e32 v2, s6
; MUBUF-NEXT:    v_mov_b32_e32 v1, 0
; MUBUF-NEXT:    v_mov_b32_e32 v3, 1
; MUBUF-NEXT:    s_add_i32 s6, s6, s7
; MUBUF-NEXT:    buffer_store_dword v1, v2, s[0:3], 0 offen
; MUBUF-NEXT:    buffer_store_dword v3, v2, s[0:3], 0 offen offset:4
; MUBUF-NEXT:    v_mov_b32_e32 v2, s6
; MUBUF-NEXT:    buffer_load_dword v2, v2, s[0:3], 0 offen
; MUBUF-NEXT:    s_load_dwordx2 s[4:5], s[4:5], 0x0
; MUBUF-NEXT:    s_waitcnt vmcnt(0)
; MUBUF-NEXT:    v_add_u32_e32 v0, v2, v0
; MUBUF-NEXT:    s_waitcnt lgkmcnt(0)
; MUBUF-NEXT:    global_store_dword v1, v0, s[4:5]
; MUBUF-NEXT:  BB0_3: ; %bb.2
; MUBUF-NEXT:    v_mov_b32_e32 v0, 0
; MUBUF-NEXT:    global_store_dword v[0:1], v0, off
; MUBUF-NEXT:    s_waitcnt vmcnt(0)
; MUBUF-NEXT:    s_endpgm
;
; FLATSCR-LABEL: kernel_non_entry_block_static_alloca_uniformly_reached_align4:
; FLATSCR:       ; %bb.0: ; %entry
; FLATSCR-NEXT:    s_add_u32 flat_scratch_lo, s2, s5
; FLATSCR-NEXT:    s_load_dwordx4 s[4:7], s[0:1], 0x8
; FLATSCR-NEXT:    s_addc_u32 flat_scratch_hi, s3, 0
; FLATSCR-NEXT:    s_mov_b32 s32, 16
; FLATSCR-NEXT:    s_mov_b32 s33, 0
; FLATSCR-NEXT:    s_waitcnt lgkmcnt(0)
; FLATSCR-NEXT:    s_cmp_lg_u32 s4, 0
; FLATSCR-NEXT:    s_cbranch_scc1 BB0_3
; FLATSCR-NEXT:  ; %bb.1: ; %bb.0
; FLATSCR-NEXT:    s_cmp_lg_u32 s5, 0
; FLATSCR-NEXT:    s_cbranch_scc1 BB0_3
; FLATSCR-NEXT:  ; %bb.2: ; %bb.1
; FLATSCR-NEXT:    s_add_i32 s2, s32, 0x1000
; FLATSCR-NEXT:    v_mov_b32_e32 v1, 0
; FLATSCR-NEXT:    v_mov_b32_e32 v2, 1
; FLATSCR-NEXT:    s_lshl_b32 s3, s6, 2
; FLATSCR-NEXT:    s_mov_b32 s32, s2
; FLATSCR-NEXT:    scratch_store_dwordx2 off, v[1:2], s2
; FLATSCR-NEXT:    s_add_i32 s2, s2, s3
; FLATSCR-NEXT:    scratch_load_dword v2, off, s2
; FLATSCR-NEXT:    s_load_dwordx2 s[0:1], s[0:1], 0x0
; FLATSCR-NEXT:    s_waitcnt vmcnt(0)
; FLATSCR-NEXT:    v_add_u32_e32 v0, v2, v0
; FLATSCR-NEXT:    s_waitcnt lgkmcnt(0)
; FLATSCR-NEXT:    global_store_dword v1, v0, s[0:1]
; FLATSCR-NEXT:  BB0_3: ; %bb.2
; FLATSCR-NEXT:    v_mov_b32_e32 v0, 0
; FLATSCR-NEXT:    global_store_dword v[0:1], v0, off
; FLATSCR-NEXT:    s_waitcnt vmcnt(0)
; FLATSCR-NEXT:    s_endpgm

entry:
  %cond0 = icmp eq i32 %arg.cond0, 0
  br i1 %cond0, label %bb.0, label %bb.2

bb.0:
  %alloca = alloca [16 x i32], align 4, addrspace(5)
  %gep0 = getelementptr [16 x i32], [16 x i32] addrspace(5)* %alloca, i32 0, i32 0
  %gep1 = getelementptr [16 x i32], [16 x i32] addrspace(5)* %alloca, i32 0, i32 1
  %cond1 = icmp eq i32 %arg.cond1, 0
  br i1 %cond1, label %bb.1, label %bb.2

bb.1:
  ; Use the alloca outside of the defining block.
  store i32 0, i32 addrspace(5)* %gep0
  store i32 1, i32 addrspace(5)* %gep1
  %gep2 = getelementptr [16 x i32], [16 x i32] addrspace(5)* %alloca, i32 0, i32 %in
  %load = load i32, i32 addrspace(5)* %gep2
  %tid = call i32 @llvm.amdgcn.workitem.id.x()
  %add = add i32 %load, %tid
  store i32 %add, i32 addrspace(1)* %out
  br label %bb.2

bb.2:
  store volatile i32 0, i32 addrspace(1)* undef
  ret void
}
; DEFAULTSIZE: .amdhsa_private_segment_fixed_size 4112
; DEFAULTSIZE: ; ScratchSize: 4112

; ASSUME1024: .amdhsa_private_segment_fixed_size 1040
; ASSUME1024: ; ScratchSize: 1040

define amdgpu_kernel void @kernel_non_entry_block_static_alloca_uniformly_reached_align64(i32 addrspace(1)* %out, i32 %arg.cond, i32 %in) {
; MUBUF-LABEL: kernel_non_entry_block_static_alloca_uniformly_reached_align64:
; MUBUF:       ; %bb.0: ; %entry
; MUBUF-NEXT:    s_add_u32 flat_scratch_lo, s6, s9
; MUBUF-NEXT:    s_addc_u32 flat_scratch_hi, s7, 0
; MUBUF-NEXT:    s_load_dwordx2 s[6:7], s[4:5], 0x8
; MUBUF-NEXT:    s_add_u32 s0, s0, s9
; MUBUF-NEXT:    s_addc_u32 s1, s1, 0
; MUBUF-NEXT:    s_movk_i32 s32, 0x1000
; MUBUF-NEXT:    s_mov_b32 s33, 0
; MUBUF-NEXT:    s_waitcnt lgkmcnt(0)
; MUBUF-NEXT:    s_cmp_lg_u32 s6, 0
; MUBUF-NEXT:    s_cbranch_scc1 BB1_2
; MUBUF-NEXT:  ; %bb.1: ; %bb.0
; MUBUF-NEXT:    s_add_i32 s6, s32, 0x1000
; MUBUF-NEXT:    s_and_b32 s6, s6, 0xfffff000
; MUBUF-NEXT:    s_lshl_b32 s7, s7, 2
; MUBUF-NEXT:    s_mov_b32 s32, s6
; MUBUF-NEXT:    v_mov_b32_e32 v2, s6
; MUBUF-NEXT:    v_mov_b32_e32 v1, 0
; MUBUF-NEXT:    v_mov_b32_e32 v3, 1
; MUBUF-NEXT:    s_add_i32 s6, s6, s7
; MUBUF-NEXT:    buffer_store_dword v1, v2, s[0:3], 0 offen
; MUBUF-NEXT:    buffer_store_dword v3, v2, s[0:3], 0 offen offset:4
; MUBUF-NEXT:    v_mov_b32_e32 v2, s6
; MUBUF-NEXT:    buffer_load_dword v2, v2, s[0:3], 0 offen
; MUBUF-NEXT:    s_load_dwordx2 s[4:5], s[4:5], 0x0
; MUBUF-NEXT:    s_waitcnt vmcnt(0)
; MUBUF-NEXT:    v_add_u32_e32 v0, v2, v0
; MUBUF-NEXT:    s_waitcnt lgkmcnt(0)
; MUBUF-NEXT:    global_store_dword v1, v0, s[4:5]
; MUBUF-NEXT:  BB1_2: ; %bb.1
; MUBUF-NEXT:    v_mov_b32_e32 v0, 0
; MUBUF-NEXT:    global_store_dword v[0:1], v0, off
; MUBUF-NEXT:    s_waitcnt vmcnt(0)
; MUBUF-NEXT:    s_endpgm
;
; FLATSCR-LABEL: kernel_non_entry_block_static_alloca_uniformly_reached_align64:
; FLATSCR:       ; %bb.0: ; %entry
; FLATSCR-NEXT:    s_add_u32 flat_scratch_lo, s2, s5
; FLATSCR-NEXT:    s_addc_u32 flat_scratch_hi, s3, 0
; FLATSCR-NEXT:    s_load_dwordx2 s[2:3], s[0:1], 0x8
; FLATSCR-NEXT:    s_mov_b32 s32, 64
; FLATSCR-NEXT:    s_mov_b32 s33, 0
; FLATSCR-NEXT:    s_waitcnt lgkmcnt(0)
; FLATSCR-NEXT:    s_cmp_lg_u32 s2, 0
; FLATSCR-NEXT:    s_cbranch_scc1 BB1_2
; FLATSCR-NEXT:  ; %bb.1: ; %bb.0
; FLATSCR-NEXT:    s_add_i32 s2, s32, 0x1000
; FLATSCR-NEXT:    s_and_b32 s2, s2, 0xfffff000
; FLATSCR-NEXT:    v_mov_b32_e32 v1, 0
; FLATSCR-NEXT:    v_mov_b32_e32 v2, 1
; FLATSCR-NEXT:    s_lshl_b32 s3, s3, 2
; FLATSCR-NEXT:    s_mov_b32 s32, s2
; FLATSCR-NEXT:    scratch_store_dwordx2 off, v[1:2], s2
; FLATSCR-NEXT:    s_add_i32 s2, s2, s3
; FLATSCR-NEXT:    scratch_load_dword v2, off, s2
; FLATSCR-NEXT:    s_load_dwordx2 s[0:1], s[0:1], 0x0
; FLATSCR-NEXT:    s_waitcnt vmcnt(0)
; FLATSCR-NEXT:    v_add_u32_e32 v0, v2, v0
; FLATSCR-NEXT:    s_waitcnt lgkmcnt(0)
; FLATSCR-NEXT:    global_store_dword v1, v0, s[0:1]
; FLATSCR-NEXT:  BB1_2: ; %bb.1
; FLATSCR-NEXT:    v_mov_b32_e32 v0, 0
; FLATSCR-NEXT:    global_store_dword v[0:1], v0, off
; FLATSCR-NEXT:    s_waitcnt vmcnt(0)
; FLATSCR-NEXT:    s_endpgm
entry:
  %cond = icmp eq i32 %arg.cond, 0
  br i1 %cond, label %bb.0, label %bb.1

bb.0:
  %alloca = alloca [16 x i32], align 64, addrspace(5)
  %gep0 = getelementptr [16 x i32], [16 x i32] addrspace(5)* %alloca, i32 0, i32 0
  %gep1 = getelementptr [16 x i32], [16 x i32] addrspace(5)* %alloca, i32 0, i32 1
  store i32 0, i32 addrspace(5)* %gep0
  store i32 1, i32 addrspace(5)* %gep1
  %gep2 = getelementptr [16 x i32], [16 x i32] addrspace(5)* %alloca, i32 0, i32 %in
  %load = load i32, i32 addrspace(5)* %gep2
  %tid = call i32 @llvm.amdgcn.workitem.id.x()
  %add = add i32 %load, %tid
  store i32 %add, i32 addrspace(1)* %out
  br label %bb.1

bb.1:
  store volatile i32 0, i32 addrspace(1)* undef
  ret void
}

; DEFAULTSIZE: .amdhsa_private_segment_fixed_size 4160
; DEFAULTSIZE: ; ScratchSize: 4160

; ASSUME1024: .amdhsa_private_segment_fixed_size 1088
; ASSUME1024: ; ScratchSize: 1088


define void @func_non_entry_block_static_alloca_align4(i32 addrspace(1)* %out, i32 %arg.cond0, i32 %arg.cond1, i32 %in) {
; MUBUF-LABEL: func_non_entry_block_static_alloca_align4:
; MUBUF:       ; %bb.0: ; %entry
; MUBUF-NEXT:    s_waitcnt vmcnt(0) expcnt(0) lgkmcnt(0)
; MUBUF-NEXT:    s_mov_b32 s7, s33
; MUBUF-NEXT:    s_mov_b32 s33, s32
; MUBUF-NEXT:    v_cmp_eq_u32_e32 vcc, 0, v2
; MUBUF-NEXT:    s_addk_i32 s32, 0x400
; MUBUF-NEXT:    s_and_saveexec_b64 s[4:5], vcc
; MUBUF-NEXT:    s_cbranch_execz BB2_3
; MUBUF-NEXT:  ; %bb.1: ; %bb.0
; MUBUF-NEXT:    v_cmp_eq_u32_e32 vcc, 0, v3
; MUBUF-NEXT:    s_and_b64 exec, exec, vcc
; MUBUF-NEXT:    s_cbranch_execz BB2_3
; MUBUF-NEXT:  ; %bb.2: ; %bb.1
; MUBUF-NEXT:    s_add_i32 s6, s32, 0x1000
; MUBUF-NEXT:    v_mov_b32_e32 v2, 0
; MUBUF-NEXT:    v_mov_b32_e32 v3, s6
; MUBUF-NEXT:    buffer_store_dword v2, v3, s[0:3], 0 offen
; MUBUF-NEXT:    v_mov_b32_e32 v2, 1
; MUBUF-NEXT:    buffer_store_dword v2, v3, s[0:3], 0 offen offset:4
; MUBUF-NEXT:    v_lshl_add_u32 v2, v4, 2, s6
; MUBUF-NEXT:    buffer_load_dword v2, v2, s[0:3], 0 offen
; MUBUF-NEXT:    v_and_b32_e32 v3, 0x3ff, v5
; MUBUF-NEXT:    s_mov_b32 s32, s6
; MUBUF-NEXT:    s_waitcnt vmcnt(0)
; MUBUF-NEXT:    v_add_u32_e32 v2, v2, v3
; MUBUF-NEXT:    global_store_dword v[0:1], v2, off
; MUBUF-NEXT:  BB2_3: ; %bb.2
; MUBUF-NEXT:    s_or_b64 exec, exec, s[4:5]
; MUBUF-NEXT:    v_mov_b32_e32 v0, 0
; MUBUF-NEXT:    global_store_dword v[0:1], v0, off
; MUBUF-NEXT:    s_waitcnt vmcnt(0)
; MUBUF-NEXT:    s_addk_i32 s32, 0xfc00
; MUBUF-NEXT:    s_mov_b32 s33, s7
; MUBUF-NEXT:    s_setpc_b64 s[30:31]
;
; FLATSCR-LABEL: func_non_entry_block_static_alloca_align4:
; FLATSCR:       ; %bb.0: ; %entry
; FLATSCR-NEXT:    s_waitcnt vmcnt(0) expcnt(0) lgkmcnt(0)
; FLATSCR-NEXT:    s_mov_b32 s3, s33
; FLATSCR-NEXT:    s_mov_b32 s33, s32
; FLATSCR-NEXT:    v_cmp_eq_u32_e32 vcc, 0, v2
; FLATSCR-NEXT:    s_add_i32 s32, s32, 16
; FLATSCR-NEXT:    s_and_saveexec_b64 s[0:1], vcc
; FLATSCR-NEXT:    s_cbranch_execz BB2_3
; FLATSCR-NEXT:  ; %bb.1: ; %bb.0
; FLATSCR-NEXT:    v_cmp_eq_u32_e32 vcc, 0, v3
; FLATSCR-NEXT:    s_and_b64 exec, exec, vcc
; FLATSCR-NEXT:    s_cbranch_execz BB2_3
; FLATSCR-NEXT:  ; %bb.2: ; %bb.1
; FLATSCR-NEXT:    s_add_i32 s2, s32, 0x1000
; FLATSCR-NEXT:    v_mov_b32_e32 v2, 0
; FLATSCR-NEXT:    v_mov_b32_e32 v3, 1
; FLATSCR-NEXT:    scratch_store_dwordx2 off, v[2:3], s2
; FLATSCR-NEXT:    v_lshl_add_u32 v2, v4, 2, s2
; FLATSCR-NEXT:    scratch_load_dword v2, v2, off
; FLATSCR-NEXT:    v_and_b32_e32 v3, 0x3ff, v5
<<<<<<< HEAD
; FLATSCR-NEXT:    s_mov_b32 s32, s4
=======
; FLATSCR-NEXT:    s_mov_b32 s32, s2
>>>>>>> 234bcc90
; FLATSCR-NEXT:    s_waitcnt vmcnt(0)
; FLATSCR-NEXT:    v_add_u32_e32 v2, v2, v3
; FLATSCR-NEXT:    global_store_dword v[0:1], v2, off
; FLATSCR-NEXT:  BB2_3: ; %bb.2
; FLATSCR-NEXT:    s_or_b64 exec, exec, s[0:1]
; FLATSCR-NEXT:    v_mov_b32_e32 v0, 0
; FLATSCR-NEXT:    global_store_dword v[0:1], v0, off
; FLATSCR-NEXT:    s_waitcnt vmcnt(0)
; FLATSCR-NEXT:    s_add_i32 s32, s32, -16
; FLATSCR-NEXT:    s_mov_b32 s33, s3
; FLATSCR-NEXT:    s_setpc_b64 s[30:31]

entry:
  %cond0 = icmp eq i32 %arg.cond0, 0
  br i1 %cond0, label %bb.0, label %bb.2

bb.0:
  %alloca = alloca [16 x i32], align 4, addrspace(5)
  %gep0 = getelementptr [16 x i32], [16 x i32] addrspace(5)* %alloca, i32 0, i32 0
  %gep1 = getelementptr [16 x i32], [16 x i32] addrspace(5)* %alloca, i32 0, i32 1
  %cond1 = icmp eq i32 %arg.cond1, 0
  br i1 %cond1, label %bb.1, label %bb.2

bb.1:
  ; Use the alloca outside of the defining block.
  store i32 0, i32 addrspace(5)* %gep0
  store i32 1, i32 addrspace(5)* %gep1
  %gep2 = getelementptr [16 x i32], [16 x i32] addrspace(5)* %alloca, i32 0, i32 %in
  %load = load i32, i32 addrspace(5)* %gep2
  %tid = call i32 @llvm.amdgcn.workitem.id.x()
  %add = add i32 %load, %tid
  store i32 %add, i32 addrspace(1)* %out
  br label %bb.2

bb.2:
  store volatile i32 0, i32 addrspace(1)* undef
  ret void
}

define void @func_non_entry_block_static_alloca_align64(i32 addrspace(1)* %out, i32 %arg.cond, i32 %in) {
; MUBUF-LABEL: func_non_entry_block_static_alloca_align64:
; MUBUF:       ; %bb.0: ; %entry
; MUBUF-NEXT:    s_waitcnt vmcnt(0) expcnt(0) lgkmcnt(0)
; MUBUF-NEXT:    s_mov_b32 s7, s33
; MUBUF-NEXT:    s_add_i32 s33, s32, 0xfc0
; MUBUF-NEXT:    s_and_b32 s33, s33, 0xfffff000
; MUBUF-NEXT:    v_cmp_eq_u32_e32 vcc, 0, v2
; MUBUF-NEXT:    s_addk_i32 s32, 0x2000
; MUBUF-NEXT:    s_and_saveexec_b64 s[4:5], vcc
; MUBUF-NEXT:    s_cbranch_execz BB3_2
; MUBUF-NEXT:  ; %bb.1: ; %bb.0
; MUBUF-NEXT:    s_add_i32 s6, s32, 0x1000
; MUBUF-NEXT:    s_and_b32 s6, s6, 0xfffff000
; MUBUF-NEXT:    v_mov_b32_e32 v2, 0
; MUBUF-NEXT:    v_mov_b32_e32 v5, s6
; MUBUF-NEXT:    buffer_store_dword v2, v5, s[0:3], 0 offen
; MUBUF-NEXT:    v_mov_b32_e32 v2, 1
; MUBUF-NEXT:    buffer_store_dword v2, v5, s[0:3], 0 offen offset:4
; MUBUF-NEXT:    v_lshl_add_u32 v2, v3, 2, s6
; MUBUF-NEXT:    buffer_load_dword v2, v2, s[0:3], 0 offen
; MUBUF-NEXT:    v_and_b32_e32 v3, 0x3ff, v4
; MUBUF-NEXT:    s_mov_b32 s32, s6
; MUBUF-NEXT:    s_waitcnt vmcnt(0)
; MUBUF-NEXT:    v_add_u32_e32 v2, v2, v3
; MUBUF-NEXT:    global_store_dword v[0:1], v2, off
; MUBUF-NEXT:  BB3_2: ; %bb.1
; MUBUF-NEXT:    s_or_b64 exec, exec, s[4:5]
; MUBUF-NEXT:    v_mov_b32_e32 v0, 0
; MUBUF-NEXT:    global_store_dword v[0:1], v0, off
; MUBUF-NEXT:    s_waitcnt vmcnt(0)
; MUBUF-NEXT:    s_addk_i32 s32, 0xe000
; MUBUF-NEXT:    s_mov_b32 s33, s7
; MUBUF-NEXT:    s_setpc_b64 s[30:31]
;
; FLATSCR-LABEL: func_non_entry_block_static_alloca_align64:
; FLATSCR:       ; %bb.0: ; %entry
; FLATSCR-NEXT:    s_waitcnt vmcnt(0) expcnt(0) lgkmcnt(0)
; FLATSCR-NEXT:    s_mov_b32 s3, s33
; FLATSCR-NEXT:    s_add_i32 s33, s32, 63
; FLATSCR-NEXT:    s_andn2_b32 s33, s33, 63
; FLATSCR-NEXT:    v_cmp_eq_u32_e32 vcc, 0, v2
; FLATSCR-NEXT:    s_addk_i32 s32, 0x80
; FLATSCR-NEXT:    s_and_saveexec_b64 s[0:1], vcc
; FLATSCR-NEXT:    s_cbranch_execz BB3_2
; FLATSCR-NEXT:  ; %bb.1: ; %bb.0
; FLATSCR-NEXT:    s_add_i32 s2, s32, 0x1000
; FLATSCR-NEXT:    s_and_b32 s2, s2, 0xfffff000
; FLATSCR-NEXT:    v_mov_b32_e32 v5, 0
; FLATSCR-NEXT:    v_mov_b32_e32 v6, 1
; FLATSCR-NEXT:    v_lshl_add_u32 v2, v3, 2, s2
; FLATSCR-NEXT:    scratch_store_dwordx2 off, v[5:6], s2
; FLATSCR-NEXT:    scratch_load_dword v2, v2, off
; FLATSCR-NEXT:    v_and_b32_e32 v3, 0x3ff, v4
; FLATSCR-NEXT:    s_mov_b32 s32, s2
; FLATSCR-NEXT:    s_waitcnt vmcnt(0)
; FLATSCR-NEXT:    v_add_u32_e32 v2, v2, v3
; FLATSCR-NEXT:    global_store_dword v[0:1], v2, off
; FLATSCR-NEXT:  BB3_2: ; %bb.1
; FLATSCR-NEXT:    s_or_b64 exec, exec, s[0:1]
; FLATSCR-NEXT:    v_mov_b32_e32 v0, 0
; FLATSCR-NEXT:    global_store_dword v[0:1], v0, off
; FLATSCR-NEXT:    s_waitcnt vmcnt(0)
; FLATSCR-NEXT:    s_addk_i32 s32, 0xff80
; FLATSCR-NEXT:    s_mov_b32 s33, s3
; FLATSCR-NEXT:    s_setpc_b64 s[30:31]
entry:
  %cond = icmp eq i32 %arg.cond, 0
  br i1 %cond, label %bb.0, label %bb.1

bb.0:
  %alloca = alloca [16 x i32], align 64, addrspace(5)
  %gep0 = getelementptr [16 x i32], [16 x i32] addrspace(5)* %alloca, i32 0, i32 0
  %gep1 = getelementptr [16 x i32], [16 x i32] addrspace(5)* %alloca, i32 0, i32 1
  store i32 0, i32 addrspace(5)* %gep0
  store i32 1, i32 addrspace(5)* %gep1
  %gep2 = getelementptr [16 x i32], [16 x i32] addrspace(5)* %alloca, i32 0, i32 %in
  %load = load i32, i32 addrspace(5)* %gep2
  %tid = call i32 @llvm.amdgcn.workitem.id.x()
  %add = add i32 %load, %tid
  store i32 %add, i32 addrspace(1)* %out
  br label %bb.1

bb.1:
  store volatile i32 0, i32 addrspace(1)* undef
  ret void
}

declare i32 @llvm.amdgcn.workitem.id.x() #0

attributes #0 = { nounwind readnone speculatable }<|MERGE_RESOLUTION|>--- conflicted
+++ resolved
@@ -270,11 +270,7 @@
 ; FLATSCR-NEXT:    v_lshl_add_u32 v2, v4, 2, s2
 ; FLATSCR-NEXT:    scratch_load_dword v2, v2, off
 ; FLATSCR-NEXT:    v_and_b32_e32 v3, 0x3ff, v5
-<<<<<<< HEAD
-; FLATSCR-NEXT:    s_mov_b32 s32, s4
-=======
 ; FLATSCR-NEXT:    s_mov_b32 s32, s2
->>>>>>> 234bcc90
 ; FLATSCR-NEXT:    s_waitcnt vmcnt(0)
 ; FLATSCR-NEXT:    v_add_u32_e32 v2, v2, v3
 ; FLATSCR-NEXT:    global_store_dword v[0:1], v2, off
