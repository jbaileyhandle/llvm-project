; NOTE: Assertions have been autogenerated by utils/update_mir_test_checks.py
; RUN: llc -mtriple=amdgcn-amd-amdhsa -mcpu=gfx908 -stop-after=finalize-isel -o - %s | FileCheck -check-prefix=GFX908 %s
; RUN: llc -mtriple=amdgcn-amd-amdhsa -mcpu=gfx90a -stop-after=finalize-isel -o - %s | FileCheck -check-prefix=GFX90A %s

; Make sure we only use one 128-bit register instead of 2 for i128 asm
; constraints

define amdgpu_kernel void @s_input_output_i128() {
  ; GFX908-LABEL: name: s_input_output_i128
  ; GFX908: bb.0 (%ir-block.0):
<<<<<<< HEAD
  ; GFX908-NEXT:   INLINEASM &"; def $0", 1 /* sideeffect attdialect */, 6946826 /* regdef:SGPR_128 */, def %4
  ; GFX908-NEXT:   [[PRED_COPY:%[0-9]+]]:sgpr_128 = PRED_COPY %4
  ; GFX908-NEXT:   INLINEASM &"; use $0", 1 /* sideeffect attdialect */, 6946825 /* reguse:SGPR_128 */, [[PRED_COPY]]
  ; GFX908-NEXT:   S_ENDPGM 0
  ; GFX90A-LABEL: name: s_input_output_i128
  ; GFX90A: bb.0 (%ir-block.0):
  ; GFX90A-NEXT:   INLINEASM &"; def $0", 1 /* sideeffect attdialect */, 6946826 /* regdef:SGPR_128 */, def %4
  ; GFX90A-NEXT:   [[PRED_COPY:%[0-9]+]]:sgpr_128 = PRED_COPY %4
  ; GFX90A-NEXT:   INLINEASM &"; use $0", 1 /* sideeffect attdialect */, 6946825 /* reguse:SGPR_128 */, [[PRED_COPY]]
=======
  ; GFX908-NEXT:   INLINEASM &"; def $0", 1 /* sideeffect attdialect */, 6750218 /* regdef:SGPR_128 */, def %4
  ; GFX908-NEXT:   [[COPY:%[0-9]+]]:sgpr_128 = COPY %4
  ; GFX908-NEXT:   INLINEASM &"; use $0", 1 /* sideeffect attdialect */, 6750217 /* reguse:SGPR_128 */, [[COPY]]
  ; GFX908-NEXT:   S_ENDPGM 0
  ; GFX90A-LABEL: name: s_input_output_i128
  ; GFX90A: bb.0 (%ir-block.0):
  ; GFX90A-NEXT:   INLINEASM &"; def $0", 1 /* sideeffect attdialect */, 6750218 /* regdef:SGPR_128 */, def %4
  ; GFX90A-NEXT:   [[COPY:%[0-9]+]]:sgpr_128 = COPY %4
  ; GFX90A-NEXT:   INLINEASM &"; use $0", 1 /* sideeffect attdialect */, 6750217 /* reguse:SGPR_128 */, [[COPY]]
>>>>>>> 241ad16e
  ; GFX90A-NEXT:   S_ENDPGM 0
  %val = tail call i128 asm sideeffect "; def $0", "=s"()
  call void asm sideeffect "; use $0", "s"(i128 %val)
  ret void
}

define amdgpu_kernel void @v_input_output_i128() {
  ; GFX908-LABEL: name: v_input_output_i128
  ; GFX908: bb.0 (%ir-block.0):
<<<<<<< HEAD
  ; GFX908-NEXT:   INLINEASM &"; def $0", 1 /* sideeffect attdialect */, 5898250 /* regdef:VReg_128 */, def %4
  ; GFX908-NEXT:   [[PRED_COPY:%[0-9]+]]:vreg_128 = PRED_COPY %4
  ; GFX908-NEXT:   INLINEASM &"; use $0", 1 /* sideeffect attdialect */, 5898249 /* reguse:VReg_128 */, [[PRED_COPY]]
  ; GFX908-NEXT:   S_ENDPGM 0
  ; GFX90A-LABEL: name: v_input_output_i128
  ; GFX90A: bb.0 (%ir-block.0):
  ; GFX90A-NEXT:   INLINEASM &"; def $0", 1 /* sideeffect attdialect */, 6225930 /* regdef:VReg_128_Align2 */, def %4
  ; GFX90A-NEXT:   [[PRED_COPY:%[0-9]+]]:vreg_128_align2 = PRED_COPY %4
  ; GFX90A-NEXT:   INLINEASM &"; use $0", 1 /* sideeffect attdialect */, 6225929 /* reguse:VReg_128_Align2 */, [[PRED_COPY]]
=======
  ; GFX908-NEXT:   INLINEASM &"; def $0", 1 /* sideeffect attdialect */, 5701642 /* regdef:VReg_128 */, def %4
  ; GFX908-NEXT:   [[COPY:%[0-9]+]]:vreg_128 = COPY %4
  ; GFX908-NEXT:   INLINEASM &"; use $0", 1 /* sideeffect attdialect */, 5701641 /* reguse:VReg_128 */, [[COPY]]
  ; GFX908-NEXT:   S_ENDPGM 0
  ; GFX90A-LABEL: name: v_input_output_i128
  ; GFX90A: bb.0 (%ir-block.0):
  ; GFX90A-NEXT:   INLINEASM &"; def $0", 1 /* sideeffect attdialect */, 6029322 /* regdef:VReg_128_Align2 */, def %4
  ; GFX90A-NEXT:   [[COPY:%[0-9]+]]:vreg_128_align2 = COPY %4
  ; GFX90A-NEXT:   INLINEASM &"; use $0", 1 /* sideeffect attdialect */, 6029321 /* reguse:VReg_128_Align2 */, [[COPY]]
>>>>>>> 241ad16e
  ; GFX90A-NEXT:   S_ENDPGM 0
  %val = tail call i128 asm sideeffect "; def $0", "=v"()
  call void asm sideeffect "; use $0", "v"(i128 %val)
  ret void
}

define amdgpu_kernel void @a_input_output_i128() {
  ; GFX908-LABEL: name: a_input_output_i128
  ; GFX908: bb.0 (%ir-block.0):
<<<<<<< HEAD
  ; GFX908-NEXT:   INLINEASM &"; def $0", 1 /* sideeffect attdialect */, 5832714 /* regdef:AReg_128 */, def %4
  ; GFX908-NEXT:   [[PRED_COPY:%[0-9]+]]:areg_128 = PRED_COPY %4
  ; GFX908-NEXT:   INLINEASM &"; use $0", 1 /* sideeffect attdialect */, 5832713 /* reguse:AReg_128 */, [[PRED_COPY]]
  ; GFX908-NEXT:   S_ENDPGM 0
  ; GFX90A-LABEL: name: a_input_output_i128
  ; GFX90A: bb.0 (%ir-block.0):
  ; GFX90A-NEXT:   INLINEASM &"; def $0", 1 /* sideeffect attdialect */, 6094858 /* regdef:AReg_128_Align2 */, def %4
  ; GFX90A-NEXT:   [[PRED_COPY:%[0-9]+]]:areg_128_align2 = PRED_COPY %4
  ; GFX90A-NEXT:   INLINEASM &"; use $0", 1 /* sideeffect attdialect */, 6094857 /* reguse:AReg_128_Align2 */, [[PRED_COPY]]
=======
  ; GFX908-NEXT:   INLINEASM &"; def $0", 1 /* sideeffect attdialect */, 5636106 /* regdef:AReg_128 */, def %4
  ; GFX908-NEXT:   [[COPY:%[0-9]+]]:areg_128 = COPY %4
  ; GFX908-NEXT:   INLINEASM &"; use $0", 1 /* sideeffect attdialect */, 5636105 /* reguse:AReg_128 */, [[COPY]]
  ; GFX908-NEXT:   S_ENDPGM 0
  ; GFX90A-LABEL: name: a_input_output_i128
  ; GFX90A: bb.0 (%ir-block.0):
  ; GFX90A-NEXT:   INLINEASM &"; def $0", 1 /* sideeffect attdialect */, 5898250 /* regdef:AReg_128_Align2 */, def %4
  ; GFX90A-NEXT:   [[COPY:%[0-9]+]]:areg_128_align2 = COPY %4
  ; GFX90A-NEXT:   INLINEASM &"; use $0", 1 /* sideeffect attdialect */, 5898249 /* reguse:AReg_128_Align2 */, [[COPY]]
>>>>>>> 241ad16e
  ; GFX90A-NEXT:   S_ENDPGM 0
  %val = call i128 asm sideeffect "; def $0", "=a"()
  call void asm sideeffect "; use $0", "a"(i128 %val)
  ret void
}<|MERGE_RESOLUTION|>--- conflicted
+++ resolved
@@ -8,27 +8,15 @@
 define amdgpu_kernel void @s_input_output_i128() {
   ; GFX908-LABEL: name: s_input_output_i128
   ; GFX908: bb.0 (%ir-block.0):
-<<<<<<< HEAD
-  ; GFX908-NEXT:   INLINEASM &"; def $0", 1 /* sideeffect attdialect */, 6946826 /* regdef:SGPR_128 */, def %4
+  ; GFX908-NEXT:   INLINEASM &"; def $0", 1 /* sideeffect attdialect */, 6750218 /* regdef:SGPR_128 */, def %4
   ; GFX908-NEXT:   [[PRED_COPY:%[0-9]+]]:sgpr_128 = PRED_COPY %4
-  ; GFX908-NEXT:   INLINEASM &"; use $0", 1 /* sideeffect attdialect */, 6946825 /* reguse:SGPR_128 */, [[PRED_COPY]]
-  ; GFX908-NEXT:   S_ENDPGM 0
-  ; GFX90A-LABEL: name: s_input_output_i128
-  ; GFX90A: bb.0 (%ir-block.0):
-  ; GFX90A-NEXT:   INLINEASM &"; def $0", 1 /* sideeffect attdialect */, 6946826 /* regdef:SGPR_128 */, def %4
-  ; GFX90A-NEXT:   [[PRED_COPY:%[0-9]+]]:sgpr_128 = PRED_COPY %4
-  ; GFX90A-NEXT:   INLINEASM &"; use $0", 1 /* sideeffect attdialect */, 6946825 /* reguse:SGPR_128 */, [[PRED_COPY]]
-=======
-  ; GFX908-NEXT:   INLINEASM &"; def $0", 1 /* sideeffect attdialect */, 6750218 /* regdef:SGPR_128 */, def %4
-  ; GFX908-NEXT:   [[COPY:%[0-9]+]]:sgpr_128 = COPY %4
-  ; GFX908-NEXT:   INLINEASM &"; use $0", 1 /* sideeffect attdialect */, 6750217 /* reguse:SGPR_128 */, [[COPY]]
+  ; GFX908-NEXT:   INLINEASM &"; use $0", 1 /* sideeffect attdialect */, 6750217 /* reguse:SGPR_128 */, [[PRED_COPY]]
   ; GFX908-NEXT:   S_ENDPGM 0
   ; GFX90A-LABEL: name: s_input_output_i128
   ; GFX90A: bb.0 (%ir-block.0):
   ; GFX90A-NEXT:   INLINEASM &"; def $0", 1 /* sideeffect attdialect */, 6750218 /* regdef:SGPR_128 */, def %4
-  ; GFX90A-NEXT:   [[COPY:%[0-9]+]]:sgpr_128 = COPY %4
-  ; GFX90A-NEXT:   INLINEASM &"; use $0", 1 /* sideeffect attdialect */, 6750217 /* reguse:SGPR_128 */, [[COPY]]
->>>>>>> 241ad16e
+  ; GFX90A-NEXT:   [[PRED_COPY:%[0-9]+]]:sgpr_128 = PRED_COPY %4
+  ; GFX90A-NEXT:   INLINEASM &"; use $0", 1 /* sideeffect attdialect */, 6750217 /* reguse:SGPR_128 */, [[PRED_COPY]]
   ; GFX90A-NEXT:   S_ENDPGM 0
   %val = tail call i128 asm sideeffect "; def $0", "=s"()
   call void asm sideeffect "; use $0", "s"(i128 %val)
@@ -38,27 +26,15 @@
 define amdgpu_kernel void @v_input_output_i128() {
   ; GFX908-LABEL: name: v_input_output_i128
   ; GFX908: bb.0 (%ir-block.0):
-<<<<<<< HEAD
-  ; GFX908-NEXT:   INLINEASM &"; def $0", 1 /* sideeffect attdialect */, 5898250 /* regdef:VReg_128 */, def %4
+  ; GFX908-NEXT:   INLINEASM &"; def $0", 1 /* sideeffect attdialect */, 5701642 /* regdef:VReg_128 */, def %4
   ; GFX908-NEXT:   [[PRED_COPY:%[0-9]+]]:vreg_128 = PRED_COPY %4
-  ; GFX908-NEXT:   INLINEASM &"; use $0", 1 /* sideeffect attdialect */, 5898249 /* reguse:VReg_128 */, [[PRED_COPY]]
-  ; GFX908-NEXT:   S_ENDPGM 0
-  ; GFX90A-LABEL: name: v_input_output_i128
-  ; GFX90A: bb.0 (%ir-block.0):
-  ; GFX90A-NEXT:   INLINEASM &"; def $0", 1 /* sideeffect attdialect */, 6225930 /* regdef:VReg_128_Align2 */, def %4
-  ; GFX90A-NEXT:   [[PRED_COPY:%[0-9]+]]:vreg_128_align2 = PRED_COPY %4
-  ; GFX90A-NEXT:   INLINEASM &"; use $0", 1 /* sideeffect attdialect */, 6225929 /* reguse:VReg_128_Align2 */, [[PRED_COPY]]
-=======
-  ; GFX908-NEXT:   INLINEASM &"; def $0", 1 /* sideeffect attdialect */, 5701642 /* regdef:VReg_128 */, def %4
-  ; GFX908-NEXT:   [[COPY:%[0-9]+]]:vreg_128 = COPY %4
-  ; GFX908-NEXT:   INLINEASM &"; use $0", 1 /* sideeffect attdialect */, 5701641 /* reguse:VReg_128 */, [[COPY]]
+  ; GFX908-NEXT:   INLINEASM &"; use $0", 1 /* sideeffect attdialect */, 5701641 /* reguse:VReg_128 */, [[PRED_COPY]]
   ; GFX908-NEXT:   S_ENDPGM 0
   ; GFX90A-LABEL: name: v_input_output_i128
   ; GFX90A: bb.0 (%ir-block.0):
   ; GFX90A-NEXT:   INLINEASM &"; def $0", 1 /* sideeffect attdialect */, 6029322 /* regdef:VReg_128_Align2 */, def %4
-  ; GFX90A-NEXT:   [[COPY:%[0-9]+]]:vreg_128_align2 = COPY %4
-  ; GFX90A-NEXT:   INLINEASM &"; use $0", 1 /* sideeffect attdialect */, 6029321 /* reguse:VReg_128_Align2 */, [[COPY]]
->>>>>>> 241ad16e
+  ; GFX90A-NEXT:   [[PRED_COPY:%[0-9]+]]:vreg_128_align2 = PRED_COPY %4
+  ; GFX90A-NEXT:   INLINEASM &"; use $0", 1 /* sideeffect attdialect */, 6029321 /* reguse:VReg_128_Align2 */, [[PRED_COPY]]
   ; GFX90A-NEXT:   S_ENDPGM 0
   %val = tail call i128 asm sideeffect "; def $0", "=v"()
   call void asm sideeffect "; use $0", "v"(i128 %val)
@@ -68,27 +44,15 @@
 define amdgpu_kernel void @a_input_output_i128() {
   ; GFX908-LABEL: name: a_input_output_i128
   ; GFX908: bb.0 (%ir-block.0):
-<<<<<<< HEAD
-  ; GFX908-NEXT:   INLINEASM &"; def $0", 1 /* sideeffect attdialect */, 5832714 /* regdef:AReg_128 */, def %4
+  ; GFX908-NEXT:   INLINEASM &"; def $0", 1 /* sideeffect attdialect */, 5636106 /* regdef:AReg_128 */, def %4
   ; GFX908-NEXT:   [[PRED_COPY:%[0-9]+]]:areg_128 = PRED_COPY %4
-  ; GFX908-NEXT:   INLINEASM &"; use $0", 1 /* sideeffect attdialect */, 5832713 /* reguse:AReg_128 */, [[PRED_COPY]]
-  ; GFX908-NEXT:   S_ENDPGM 0
-  ; GFX90A-LABEL: name: a_input_output_i128
-  ; GFX90A: bb.0 (%ir-block.0):
-  ; GFX90A-NEXT:   INLINEASM &"; def $0", 1 /* sideeffect attdialect */, 6094858 /* regdef:AReg_128_Align2 */, def %4
-  ; GFX90A-NEXT:   [[PRED_COPY:%[0-9]+]]:areg_128_align2 = PRED_COPY %4
-  ; GFX90A-NEXT:   INLINEASM &"; use $0", 1 /* sideeffect attdialect */, 6094857 /* reguse:AReg_128_Align2 */, [[PRED_COPY]]
-=======
-  ; GFX908-NEXT:   INLINEASM &"; def $0", 1 /* sideeffect attdialect */, 5636106 /* regdef:AReg_128 */, def %4
-  ; GFX908-NEXT:   [[COPY:%[0-9]+]]:areg_128 = COPY %4
-  ; GFX908-NEXT:   INLINEASM &"; use $0", 1 /* sideeffect attdialect */, 5636105 /* reguse:AReg_128 */, [[COPY]]
+  ; GFX908-NEXT:   INLINEASM &"; use $0", 1 /* sideeffect attdialect */, 5636105 /* reguse:AReg_128 */, [[PRED_COPY]]
   ; GFX908-NEXT:   S_ENDPGM 0
   ; GFX90A-LABEL: name: a_input_output_i128
   ; GFX90A: bb.0 (%ir-block.0):
   ; GFX90A-NEXT:   INLINEASM &"; def $0", 1 /* sideeffect attdialect */, 5898250 /* regdef:AReg_128_Align2 */, def %4
-  ; GFX90A-NEXT:   [[COPY:%[0-9]+]]:areg_128_align2 = COPY %4
-  ; GFX90A-NEXT:   INLINEASM &"; use $0", 1 /* sideeffect attdialect */, 5898249 /* reguse:AReg_128_Align2 */, [[COPY]]
->>>>>>> 241ad16e
+  ; GFX90A-NEXT:   [[PRED_COPY:%[0-9]+]]:areg_128_align2 = PRED_COPY %4
+  ; GFX90A-NEXT:   INLINEASM &"; use $0", 1 /* sideeffect attdialect */, 5898249 /* reguse:AReg_128_Align2 */, [[PRED_COPY]]
   ; GFX90A-NEXT:   S_ENDPGM 0
   %val = call i128 asm sideeffect "; def $0", "=a"()
   call void asm sideeffect "; use $0", "a"(i128 %val)
