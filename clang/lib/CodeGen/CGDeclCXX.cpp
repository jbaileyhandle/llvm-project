//===--- CGDeclCXX.cpp - Emit LLVM Code for C++ declarations --------------===//
//
//                     The LLVM Compiler Infrastructure
//
// This file is distributed under the University of Illinois Open Source
// License. See LICENSE.TXT for details.
//
//===----------------------------------------------------------------------===//
//
// This contains code dealing with code generation of C++ declarations
//
//===----------------------------------------------------------------------===//

#include "CodeGenFunction.h"
#include "CGCXXABI.h"
#include "CGObjCRuntime.h"
#include "CGOpenMPRuntime.h"
#include "clang/Frontend/CodeGenOptions.h"
#include "llvm/ADT/StringExtras.h"
#include "llvm/IR/Intrinsics.h"
#include "llvm/IR/MDBuilder.h"
#include "llvm/Support/Path.h"

using namespace clang;
using namespace CodeGen;

static void EmitDeclInit(CodeGenFunction &CGF, const VarDecl &D,
                         ConstantAddress DeclPtr) {
  assert(D.hasGlobalStorage() && "VarDecl must have global storage!");
  assert(!D.getType()->isReferenceType() &&
         "Should not call EmitDeclInit on a reference!");

  QualType type = D.getType();
  LValue lv = CGF.MakeAddrLValue(DeclPtr, type);

  const Expr *Init = D.getInit();
  switch (CGF.getEvaluationKind(type)) {
  case TEK_Scalar: {
    CodeGenModule &CGM = CGF.CGM;
    if (lv.isObjCStrong())
      CGM.getObjCRuntime().EmitObjCGlobalAssign(CGF, CGF.EmitScalarExpr(Init),
                                                DeclPtr, D.getTLSKind());
    else if (lv.isObjCWeak())
      CGM.getObjCRuntime().EmitObjCWeakAssign(CGF, CGF.EmitScalarExpr(Init),
                                              DeclPtr);
    else
      CGF.EmitScalarInit(Init, &D, lv, false);
    return;
  }
  case TEK_Complex:
    CGF.EmitComplexExprIntoLValue(Init, lv, /*isInit*/ true);
    return;
  case TEK_Aggregate:
    CGF.EmitAggExpr(Init, AggValueSlot::forLValue(lv,AggValueSlot::IsDestructed,
                                          AggValueSlot::DoesNotNeedGCBarriers,
                                                  AggValueSlot::IsNotAliased,
                                                  AggValueSlot::DoesNotOverlap));
    return;
  }
  llvm_unreachable("bad evaluation kind");
}

/// Emit code to cause the destruction of the given variable with
/// static storage duration.
static void EmitDeclDestroy(CodeGenFunction &CGF, const VarDecl &D,
                            ConstantAddress addr) {
  CodeGenModule &CGM = CGF.CGM;

  // FIXME:  __attribute__((cleanup)) ?

  QualType type = D.getType();
  QualType::DestructionKind dtorKind = type.isDestructedType();

  switch (dtorKind) {
  case QualType::DK_none:
    return;

  case QualType::DK_cxx_destructor:
    break;

  case QualType::DK_objc_strong_lifetime:
  case QualType::DK_objc_weak_lifetime:
  case QualType::DK_nontrivial_c_struct:
    // We don't care about releasing objects during process teardown.
    assert(!D.getTLSKind() && "should have rejected this");
    return;
  }

  llvm::Constant *function;
  llvm::Constant *argument;

  // Special-case non-array C++ destructors, if they have the right signature.
  // Under some ABIs, destructors return this instead of void, and cannot be
  // passed directly to __cxa_atexit if the target does not allow this mismatch.
  const CXXRecordDecl *Record = type->getAsCXXRecordDecl();
  bool CanRegisterDestructor =
      Record && (!CGM.getCXXABI().HasThisReturn(
                     GlobalDecl(Record->getDestructor(), Dtor_Complete)) ||
                 CGM.getCXXABI().canCallMismatchedFunctionType());
  // If __cxa_atexit is disabled via a flag, a different helper function is
  // generated elsewhere which uses atexit instead, and it takes the destructor
  // directly.
  bool UsingExternalHelper = !CGM.getCodeGenOpts().CXAAtExit;
  if (Record && (CanRegisterDestructor || UsingExternalHelper)) {
    assert(!Record->hasTrivialDestructor());
    CXXDestructorDecl *dtor = Record->getDestructor();

    function = CGM.getAddrOfCXXStructor(dtor, StructorType::Complete);
    argument = llvm::ConstantExpr::getPointerCast(
        addr.getPointer(), CGF.getTypes().getPointerTypeTo(type));

  // Otherwise, the standard logic requires a helper function.
  } else {
    function = CodeGenFunction(CGM)
        .generateDestroyHelper(addr, type, CGF.getDestroyer(dtorKind),
                               CGF.needsEHCleanup(dtorKind), &D);
    argument = llvm::Constant::getNullValue(CGF.Int8PtrTy);
  }

  CGM.getCXXABI().registerGlobalDtor(CGF, D, function, argument);
}

/// Emit code to cause the variable at the given address to be considered as
/// constant from this point onwards.
static void EmitDeclInvariant(CodeGenFunction &CGF, const VarDecl &D,
                              llvm::Constant *Addr) {
  return CGF.EmitInvariantStart(
      Addr, CGF.getContext().getTypeSizeInChars(D.getType()));
}

void CodeGenFunction::EmitInvariantStart(llvm::Constant *Addr, CharUnits Size) {
  // Do not emit the intrinsic if we're not optimizing.
  if (!CGM.getCodeGenOpts().OptimizationLevel)
    return;

  // Grab the llvm.invariant.start intrinsic.
  llvm::Intrinsic::ID InvStartID = llvm::Intrinsic::invariant_start;
  // Overloaded address space type.
  llvm::Type *ObjectPtr[1] = {Int8PtrTy};
  llvm::Constant *InvariantStart = CGM.getIntrinsic(InvStartID, ObjectPtr);

  // Emit a call with the size in bytes of the object.
<<<<<<< HEAD
  CharUnits WidthChars = CGF.getContext().getTypeSizeInChars(D.getType());
  uint64_t Width = WidthChars.getQuantity();
  llvm::Value *Args[2] = { llvm::ConstantInt::getSigned(CGF.Int64Ty, Width),
                           llvm::ConstantExpr::getPointerCast(Addr, CGF.Int8PtrTy)};
  CGF.Builder.CreateCall(InvariantStart, Args);
=======
  uint64_t Width = Size.getQuantity();
  llvm::Value *Args[2] = { llvm::ConstantInt::getSigned(Int64Ty, Width),
                           llvm::ConstantExpr::getBitCast(Addr, Int8PtrTy)};
  Builder.CreateCall(InvariantStart, Args);
>>>>>>> 1a6c584f
}

void CodeGenFunction::EmitCXXGlobalVarDeclInit(const VarDecl &D,
                                               llvm::Constant *DeclPtr,
                                               bool PerformInit) {

  const Expr *Init = D.getInit();
  QualType T = D.getType();

  // The address space of a static local variable (DeclPtr) may be different
  // from the address space of the "this" argument of the constructor. In that
  // case, we need an addrspacecast before calling the constructor.
  //
  // struct StructWithCtor {
  //   __device__ StructWithCtor() {...}
  // };
  // __device__ void foo() {
  //   __shared__ StructWithCtor s;
  //   ...
  // }
  //
  // For example, in the above CUDA code, the static local variable s has a
  // "shared" address space qualifier, but the constructor of StructWithCtor
  // expects "this" in the "generic" address space.
  unsigned ExpectedAddrSpace = getContext().getTargetAddressSpace(T);
  unsigned ActualAddrSpace = DeclPtr->getType()->getPointerAddressSpace();
  if (ActualAddrSpace != ExpectedAddrSpace) {
    llvm::Type *LTy = CGM.getTypes().ConvertTypeForMem(T);
    llvm::PointerType *PTy = llvm::PointerType::get(LTy, ExpectedAddrSpace);
    DeclPtr = llvm::ConstantExpr::getAddrSpaceCast(DeclPtr, PTy);
  }

  ConstantAddress DeclAddr(DeclPtr, getContext().getDeclAlign(&D));

  if (!T->isReferenceType()) {
    if (getLangOpts().OpenMP && !getLangOpts().OpenMPSimd &&
        D.hasAttr<OMPThreadPrivateDeclAttr>()) {
      (void)CGM.getOpenMPRuntime().emitThreadPrivateVarDefinition(
          &D, DeclAddr, D.getAttr<OMPThreadPrivateDeclAttr>()->getLocation(),
          PerformInit, this);
    }
    if (PerformInit)
      EmitDeclInit(*this, D, DeclAddr);
    if (CGM.isTypeConstant(D.getType(), true))
      EmitDeclInvariant(*this, D, DeclPtr);
    else
      EmitDeclDestroy(*this, D, DeclAddr);
    return;
  }

  assert(PerformInit && "cannot have constant initializer which needs "
         "destruction for reference");
  RValue RV = EmitReferenceBindingToExpr(Init);
  EmitStoreOfScalar(RV.getScalarVal(), DeclAddr, false, T);
}

/// Create a stub function, suitable for being passed to atexit,
/// which passes the given address to the given destructor function.
llvm::Constant *CodeGenFunction::createAtExitStub(const VarDecl &VD,
                                                  llvm::Constant *dtor,
                                                  llvm::Constant *addr) {
  // Get the destructor function type, void(*)(void).
  llvm::FunctionType *ty = llvm::FunctionType::get(CGM.VoidTy, false);
  SmallString<256> FnName;
  {
    llvm::raw_svector_ostream Out(FnName);
    CGM.getCXXABI().getMangleContext().mangleDynamicAtExitDestructor(&VD, Out);
  }

  const CGFunctionInfo &FI = CGM.getTypes().arrangeNullaryFunction();
  llvm::Function *fn = CGM.CreateGlobalInitOrDestructFunction(ty, FnName.str(),
                                                              FI,
                                                              VD.getLocation());

  CodeGenFunction CGF(CGM);

  CGF.StartFunction(&VD, CGM.getContext().VoidTy, fn, FI, FunctionArgList());

  llvm::CallInst *call = CGF.Builder.CreateCall(dtor, addr);

 // Make sure the call and the callee agree on calling convention.
  if (llvm::Function *dtorFn =
        dyn_cast<llvm::Function>(dtor->stripPointerCasts()))
    call->setCallingConv(dtorFn->getCallingConv());

  CGF.FinishFunction();

  return fn;
}

/// Register a global destructor using the C atexit runtime function.
void CodeGenFunction::registerGlobalDtorWithAtExit(const VarDecl &VD,
                                                   llvm::Constant *dtor,
                                                   llvm::Constant *addr) {
  // Create a function which calls the destructor.
  llvm::Constant *dtorStub = createAtExitStub(VD, dtor, addr);
  registerGlobalDtorWithAtExit(dtorStub);
}

void CodeGenFunction::registerGlobalDtorWithAtExit(llvm::Constant *dtorStub) {
  // extern "C" int atexit(void (*f)(void));
  llvm::FunctionType *atexitTy =
    llvm::FunctionType::get(IntTy, dtorStub->getType(), false);

  llvm::Constant *atexit =
      CGM.CreateRuntimeFunction(atexitTy, "atexit", llvm::AttributeList(),
                                /*Local=*/true);
  if (llvm::Function *atexitFn = dyn_cast<llvm::Function>(atexit))
    atexitFn->setDoesNotThrow();

  EmitNounwindRuntimeCall(atexit, dtorStub);
}

void CodeGenFunction::EmitCXXGuardedInit(const VarDecl &D,
                                         llvm::GlobalVariable *DeclPtr,
                                         bool PerformInit) {
  // If we've been asked to forbid guard variables, emit an error now.
  // This diagnostic is hard-coded for Darwin's use case;  we can find
  // better phrasing if someone else needs it.
  if (CGM.getCodeGenOpts().ForbidGuardVariables)
    CGM.Error(D.getLocation(),
              "this initialization requires a guard variable, which "
              "the kernel does not support");

  CGM.getCXXABI().EmitGuardedInit(*this, D, DeclPtr, PerformInit);
}

void CodeGenFunction::EmitCXXGuardedInitBranch(llvm::Value *NeedsInit,
                                               llvm::BasicBlock *InitBlock,
                                               llvm::BasicBlock *NoInitBlock,
                                               GuardKind Kind,
                                               const VarDecl *D) {
  assert((Kind == GuardKind::TlsGuard || D) && "no guarded variable");

  // A guess at how many times we will enter the initialization of a
  // variable, depending on the kind of variable.
  static const uint64_t InitsPerTLSVar = 1024;
  static const uint64_t InitsPerLocalVar = 1024 * 1024;

  llvm::MDNode *Weights;
  if (Kind == GuardKind::VariableGuard && !D->isLocalVarDecl()) {
    // For non-local variables, don't apply any weighting for now. Due to our
    // use of COMDATs, we expect there to be at most one initialization of the
    // variable per DSO, but we have no way to know how many DSOs will try to
    // initialize the variable.
    Weights = nullptr;
  } else {
    uint64_t NumInits;
    // FIXME: For the TLS case, collect and use profiling information to
    // determine a more accurate brach weight.
    if (Kind == GuardKind::TlsGuard || D->getTLSKind())
      NumInits = InitsPerTLSVar;
    else
      NumInits = InitsPerLocalVar;

    // The probability of us entering the initializer is
    //   1 / (total number of times we attempt to initialize the variable).
    llvm::MDBuilder MDHelper(CGM.getLLVMContext());
    Weights = MDHelper.createBranchWeights(1, NumInits - 1);
  }

  Builder.CreateCondBr(NeedsInit, InitBlock, NoInitBlock, Weights);
}

llvm::Function *CodeGenModule::CreateGlobalInitOrDestructFunction(
    llvm::FunctionType *FTy, const Twine &Name, const CGFunctionInfo &FI,
    SourceLocation Loc, bool TLS) {
  llvm::Function *Fn =
    llvm::Function::Create(FTy, llvm::GlobalValue::InternalLinkage,
                           Name, &getModule());
  if (!getLangOpts().AppleKext && !TLS) {
    // Set the section if needed.
    if (const char *Section = getTarget().getStaticInitSectionSpecifier())
      Fn->setSection(Section);
  }

  SetInternalFunctionAttributes(GlobalDecl(), Fn, FI);

  Fn->setCallingConv(getRuntimeCC());

  if (!getLangOpts().Exceptions)
    Fn->setDoesNotThrow();

  if (getLangOpts().Sanitize.has(SanitizerKind::Address) &&
      !isInSanitizerBlacklist(SanitizerKind::Address, Fn, Loc))
    Fn->addFnAttr(llvm::Attribute::SanitizeAddress);

  if (getLangOpts().Sanitize.has(SanitizerKind::KernelAddress) &&
      !isInSanitizerBlacklist(SanitizerKind::KernelAddress, Fn, Loc))
    Fn->addFnAttr(llvm::Attribute::SanitizeAddress);

  if (getLangOpts().Sanitize.has(SanitizerKind::HWAddress) &&
      !isInSanitizerBlacklist(SanitizerKind::HWAddress, Fn, Loc))
    Fn->addFnAttr(llvm::Attribute::SanitizeHWAddress);

  if (getLangOpts().Sanitize.has(SanitizerKind::KernelHWAddress) &&
      !isInSanitizerBlacklist(SanitizerKind::KernelHWAddress, Fn, Loc))
    Fn->addFnAttr(llvm::Attribute::SanitizeHWAddress);

  if (getLangOpts().Sanitize.has(SanitizerKind::Thread) &&
      !isInSanitizerBlacklist(SanitizerKind::Thread, Fn, Loc))
    Fn->addFnAttr(llvm::Attribute::SanitizeThread);

  if (getLangOpts().Sanitize.has(SanitizerKind::Memory) &&
      !isInSanitizerBlacklist(SanitizerKind::Memory, Fn, Loc))
    Fn->addFnAttr(llvm::Attribute::SanitizeMemory);

  if (getLangOpts().Sanitize.has(SanitizerKind::KernelMemory) &&
      !isInSanitizerBlacklist(SanitizerKind::KernelMemory, Fn, Loc))
    Fn->addFnAttr(llvm::Attribute::SanitizeMemory);

  if (getLangOpts().Sanitize.has(SanitizerKind::SafeStack) &&
      !isInSanitizerBlacklist(SanitizerKind::SafeStack, Fn, Loc))
    Fn->addFnAttr(llvm::Attribute::SafeStack);

  if (getLangOpts().Sanitize.has(SanitizerKind::ShadowCallStack) &&
      !isInSanitizerBlacklist(SanitizerKind::ShadowCallStack, Fn, Loc))
    Fn->addFnAttr(llvm::Attribute::ShadowCallStack);

  auto RASignKind = getCodeGenOpts().getSignReturnAddress();
  if (RASignKind != CodeGenOptions::SignReturnAddressScope::None) {
    Fn->addFnAttr("sign-return-address",
                  RASignKind == CodeGenOptions::SignReturnAddressScope::All
                      ? "all"
                      : "non-leaf");
    auto RASignKey = getCodeGenOpts().getSignReturnAddressKey();
    Fn->addFnAttr("sign-return-address-key",
                  RASignKey == CodeGenOptions::SignReturnAddressKeyValue::AKey
                      ? "a_key"
                      : "b_key");
  }

  if (getCodeGenOpts().BranchTargetEnforcement)
    Fn->addFnAttr("branch-target-enforcement");

  return Fn;
}

/// Create a global pointer to a function that will initialize a global
/// variable.  The user has requested that this pointer be emitted in a specific
/// section.
void CodeGenModule::EmitPointerToInitFunc(const VarDecl *D,
                                          llvm::GlobalVariable *GV,
                                          llvm::Function *InitFunc,
                                          InitSegAttr *ISA) {
  llvm::GlobalVariable *PtrArray = new llvm::GlobalVariable(
      TheModule, InitFunc->getType(), /*isConstant=*/true,
      llvm::GlobalValue::PrivateLinkage, InitFunc, "__cxx_init_fn_ptr");
  PtrArray->setSection(ISA->getSection());
  addUsedGlobal(PtrArray);

  // If the GV is already in a comdat group, then we have to join it.
  if (llvm::Comdat *C = GV->getComdat())
    PtrArray->setComdat(C);
}

void
CodeGenModule::EmitCXXGlobalVarDeclInitFunc(const VarDecl *D,
                                            llvm::GlobalVariable *Addr,
                                            bool PerformInit) {

  // According to E.2.3.1 in CUDA-7.5 Programming guide: __device__,
  // __constant__ and __shared__ variables defined in namespace scope,
  // that are of class type, cannot have a non-empty constructor. All
  // the checks have been done in Sema by now. Whatever initializers
  // are allowed are empty and we just need to ignore them here.
  if (getLangOpts().CUDA && getLangOpts().CUDAIsDevice &&
      (D->hasAttr<CUDADeviceAttr>() || D->hasAttr<CUDAConstantAttr>() ||
       D->hasAttr<CUDASharedAttr>()))
    return;

  if ( (getLangOpts().CPlusPlusAMP && getLangOpts().DevicePath &&
        D->hasAttr<HCCTileStaticAttr>()) ||
       (getLangOpts().OpenMP && getOpenMPRuntime().emitDeclareTargetVarDefinition(D, Addr, PerformInit)))
    return;

  // Check if we've already initialized this decl.
  auto I = DelayedCXXInitPosition.find(D);
  if (I != DelayedCXXInitPosition.end() && I->second == ~0U)
    return;

  llvm::FunctionType *FTy = llvm::FunctionType::get(VoidTy, false);
  SmallString<256> FnName;
  {
    llvm::raw_svector_ostream Out(FnName);
    getCXXABI().getMangleContext().mangleDynamicInitializer(D, Out);
  }

  // Create a variable initialization function.
  llvm::Function *Fn =
      CreateGlobalInitOrDestructFunction(FTy, FnName.str(),
                                         getTypes().arrangeNullaryFunction(),
                                         D->getLocation());

  auto *ISA = D->getAttr<InitSegAttr>();
  CodeGenFunction(*this).GenerateCXXGlobalVarDeclInitFunc(Fn, D, Addr,
                                                          PerformInit);

  llvm::GlobalVariable *COMDATKey =
      supportsCOMDAT() && D->isExternallyVisible() ? Addr : nullptr;

  if (D->getTLSKind()) {
    // FIXME: Should we support init_priority for thread_local?
    // FIXME: We only need to register one __cxa_thread_atexit function for the
    // entire TU.
    CXXThreadLocalInits.push_back(Fn);
    CXXThreadLocalInitVars.push_back(D);
  } else if (PerformInit && ISA) {
    EmitPointerToInitFunc(D, Addr, Fn, ISA);
  } else if (auto *IPA = D->getAttr<InitPriorityAttr>()) {
    OrderGlobalInits Key(IPA->getPriority(), PrioritizedCXXGlobalInits.size());
    PrioritizedCXXGlobalInits.push_back(std::make_pair(Key, Fn));
  } else if (isTemplateInstantiation(D->getTemplateSpecializationKind())) {
    // C++ [basic.start.init]p2:
    //   Definitions of explicitly specialized class template static data
    //   members have ordered initialization. Other class template static data
    //   members (i.e., implicitly or explicitly instantiated specializations)
    //   have unordered initialization.
    //
    // As a consequence, we can put them into their own llvm.global_ctors entry.
    //
    // If the global is externally visible, put the initializer into a COMDAT
    // group with the global being initialized.  On most platforms, this is a
    // minor startup time optimization.  In the MS C++ ABI, there are no guard
    // variables, so this COMDAT key is required for correctness.
    AddGlobalCtor(Fn, 65535, COMDATKey);
  } else if (D->hasAttr<SelectAnyAttr>()) {
    // SelectAny globals will be comdat-folded. Put the initializer into a
    // COMDAT group associated with the global, so the initializers get folded
    // too.
    AddGlobalCtor(Fn, 65535, COMDATKey);
  } else {
    I = DelayedCXXInitPosition.find(D); // Re-do lookup in case of re-hash.
    if (I == DelayedCXXInitPosition.end()) {
      CXXGlobalInits.push_back(Fn);
    } else if (I->second != ~0U) {
      assert(I->second < CXXGlobalInits.size() &&
             CXXGlobalInits[I->second] == nullptr);
      CXXGlobalInits[I->second] = Fn;
    }
  }

  // Remember that we already emitted the initializer for this global.
  DelayedCXXInitPosition[D] = ~0U;
}

void CodeGenModule::EmitCXXThreadLocalInitFunc() {
  getCXXABI().EmitThreadLocalInitFuncs(
      *this, CXXThreadLocals, CXXThreadLocalInits, CXXThreadLocalInitVars);

  CXXThreadLocalInits.clear();
  CXXThreadLocalInitVars.clear();
  CXXThreadLocals.clear();
}

void
CodeGenModule::EmitCXXGlobalInitFunc() {
  while (!CXXGlobalInits.empty() && !CXXGlobalInits.back())
    CXXGlobalInits.pop_back();

  if (CXXGlobalInits.empty() && PrioritizedCXXGlobalInits.empty())
    return;

  llvm::FunctionType *FTy = llvm::FunctionType::get(VoidTy, false);
  const CGFunctionInfo &FI = getTypes().arrangeNullaryFunction();

  // Create our global initialization function.
  if (!PrioritizedCXXGlobalInits.empty()) {
    SmallVector<llvm::Function *, 8> LocalCXXGlobalInits;
    llvm::array_pod_sort(PrioritizedCXXGlobalInits.begin(),
                         PrioritizedCXXGlobalInits.end());
    // Iterate over "chunks" of ctors with same priority and emit each chunk
    // into separate function. Note - everything is sorted first by priority,
    // second - by lex order, so we emit ctor functions in proper order.
    for (SmallVectorImpl<GlobalInitData >::iterator
           I = PrioritizedCXXGlobalInits.begin(),
           E = PrioritizedCXXGlobalInits.end(); I != E; ) {
      SmallVectorImpl<GlobalInitData >::iterator
        PrioE = std::upper_bound(I + 1, E, *I, GlobalInitPriorityCmp());

      LocalCXXGlobalInits.clear();
      unsigned Priority = I->first.priority;
      // Compute the function suffix from priority. Prepend with zeroes to make
      // sure the function names are also ordered as priorities.
      std::string PrioritySuffix = llvm::utostr(Priority);
      // Priority is always <= 65535 (enforced by sema).
      PrioritySuffix = std::string(6-PrioritySuffix.size(), '0')+PrioritySuffix;
      llvm::Function *Fn = CreateGlobalInitOrDestructFunction(
          FTy, "_GLOBAL__I_" + PrioritySuffix, FI);

      for (; I < PrioE; ++I)
        LocalCXXGlobalInits.push_back(I->second);

      CodeGenFunction(*this).GenerateCXXGlobalInitFunc(Fn, LocalCXXGlobalInits);
      AddGlobalCtor(Fn, Priority);
    }
    PrioritizedCXXGlobalInits.clear();
  }

  // Include the filename in the symbol name. Including "sub_" matches gcc and
  // makes sure these symbols appear lexicographically behind the symbols with
  // priority emitted above.
  SmallString<128> FileName = llvm::sys::path::filename(getModule().getName());
  if (FileName.empty())
    FileName = "<null>";

  for (size_t i = 0; i < FileName.size(); ++i) {
    // Replace everything that's not [a-zA-Z0-9._] with a _. This set happens
    // to be the set of C preprocessing numbers.
    if (!isPreprocessingNumberBody(FileName[i]))
      FileName[i] = '_';
  }

  llvm::Function *Fn = CreateGlobalInitOrDestructFunction(
      FTy, llvm::Twine("_GLOBAL__sub_I_", FileName), FI);

  CodeGenFunction(*this).GenerateCXXGlobalInitFunc(Fn, CXXGlobalInits);
  AddGlobalCtor(Fn);

  CXXGlobalInits.clear();
}

void CodeGenModule::EmitCXXGlobalDtorFunc() {
  if (CXXGlobalDtors.empty())
    return;

  llvm::FunctionType *FTy = llvm::FunctionType::get(VoidTy, false);

  // Create our global destructor function.
  const CGFunctionInfo &FI = getTypes().arrangeNullaryFunction();
  llvm::Function *Fn =
      CreateGlobalInitOrDestructFunction(FTy, "_GLOBAL__D_a", FI);

  CodeGenFunction(*this).GenerateCXXGlobalDtorsFunc(Fn, CXXGlobalDtors);
  AddGlobalDtor(Fn);
}

/// Emit the code necessary to initialize the given global variable.
void CodeGenFunction::GenerateCXXGlobalVarDeclInitFunc(llvm::Function *Fn,
                                                       const VarDecl *D,
                                                 llvm::GlobalVariable *Addr,
                                                       bool PerformInit) {
  // Check if we need to emit debug info for variable initializer.
  if (D->hasAttr<NoDebugAttr>())
    DebugInfo = nullptr; // disable debug info indefinitely for this function

  CurEHLocation = D->getBeginLoc();

  StartFunction(GlobalDecl(D), getContext().VoidTy, Fn,
                getTypes().arrangeNullaryFunction(),
                FunctionArgList(), D->getLocation(),
                D->getInit()->getExprLoc());

  // Use guarded initialization if the global variable is weak. This
  // occurs for, e.g., instantiated static data members and
  // definitions explicitly marked weak.
  if (Addr->hasWeakLinkage() || Addr->hasLinkOnceLinkage()) {
    EmitCXXGuardedInit(*D, Addr, PerformInit);
  } else {
    EmitCXXGlobalVarDeclInit(*D, Addr, PerformInit);
  }

  FinishFunction();
}

void
CodeGenFunction::GenerateCXXGlobalInitFunc(llvm::Function *Fn,
                                           ArrayRef<llvm::Function *> Decls,
                                           ConstantAddress Guard) {
  {
    auto NL = ApplyDebugLocation::CreateEmpty(*this);
    StartFunction(GlobalDecl(), getContext().VoidTy, Fn,
                  getTypes().arrangeNullaryFunction(), FunctionArgList());
    // Emit an artificial location for this function.
    auto AL = ApplyDebugLocation::CreateArtificial(*this);

    llvm::BasicBlock *ExitBlock = nullptr;
    if (Guard.isValid()) {
      // If we have a guard variable, check whether we've already performed
      // these initializations. This happens for TLS initialization functions.
      llvm::Value *GuardVal = Builder.CreateLoad(Guard);
      llvm::Value *Uninit = Builder.CreateIsNull(GuardVal,
                                                 "guard.uninitialized");
      llvm::BasicBlock *InitBlock = createBasicBlock("init");
      ExitBlock = createBasicBlock("exit");
      EmitCXXGuardedInitBranch(Uninit, InitBlock, ExitBlock,
                               GuardKind::TlsGuard, nullptr);
      EmitBlock(InitBlock);
      // Mark as initialized before initializing anything else. If the
      // initializers use previously-initialized thread_local vars, that's
      // probably supposed to be OK, but the standard doesn't say.
      Builder.CreateStore(llvm::ConstantInt::get(GuardVal->getType(),1), Guard);

      // The guard variable can't ever change again.
      EmitInvariantStart(
          Guard.getPointer(),
          CharUnits::fromQuantity(
              CGM.getDataLayout().getTypeAllocSize(GuardVal->getType())));
    }

    RunCleanupsScope Scope(*this);

    // When building in Objective-C++ ARC mode, create an autorelease pool
    // around the global initializers.
    if (getLangOpts().ObjCAutoRefCount && getLangOpts().CPlusPlus) {
      llvm::Value *token = EmitObjCAutoreleasePoolPush();
      EmitObjCAutoreleasePoolCleanup(token);
    }

    for (unsigned i = 0, e = Decls.size(); i != e; ++i)
      if (Decls[i])
        EmitRuntimeCall(Decls[i]);

    Scope.ForceCleanup();

    if (ExitBlock) {
      Builder.CreateBr(ExitBlock);
      EmitBlock(ExitBlock);
    }
  }

  FinishFunction();
}

void CodeGenFunction::GenerateCXXGlobalDtorsFunc(
    llvm::Function *Fn,
    const std::vector<std::pair<llvm::WeakTrackingVH, llvm::Constant *>>
        &DtorsAndObjects) {
  {
    auto NL = ApplyDebugLocation::CreateEmpty(*this);
    StartFunction(GlobalDecl(), getContext().VoidTy, Fn,
                  getTypes().arrangeNullaryFunction(), FunctionArgList());
    // Emit an artificial location for this function.
    auto AL = ApplyDebugLocation::CreateArtificial(*this);

    // Emit the dtors, in reverse order from construction.
    for (unsigned i = 0, e = DtorsAndObjects.size(); i != e; ++i) {
      llvm::Value *Callee = DtorsAndObjects[e - i - 1].first;
      llvm::CallInst *CI = Builder.CreateCall(Callee,
                                          DtorsAndObjects[e - i - 1].second);
      // Make sure the call and the callee agree on calling convention.
      if (llvm::Function *F = dyn_cast<llvm::Function>(Callee))
        CI->setCallingConv(F->getCallingConv());
    }
  }

  FinishFunction();
}

/// generateDestroyHelper - Generates a helper function which, when
/// invoked, destroys the given object.  The address of the object
/// should be in global memory.
llvm::Function *CodeGenFunction::generateDestroyHelper(
    Address addr, QualType type, Destroyer *destroyer,
    bool useEHCleanupForArray, const VarDecl *VD) {
  FunctionArgList args;
  ImplicitParamDecl Dst(getContext(), getContext().VoidPtrTy,
                        ImplicitParamDecl::Other);
  args.push_back(&Dst);

  const CGFunctionInfo &FI =
    CGM.getTypes().arrangeBuiltinFunctionDeclaration(getContext().VoidTy, args);
  llvm::FunctionType *FTy = CGM.getTypes().GetFunctionType(FI);
  llvm::Function *fn = CGM.CreateGlobalInitOrDestructFunction(
      FTy, "__cxx_global_array_dtor", FI, VD->getLocation());

  CurEHLocation = VD->getBeginLoc();

  StartFunction(VD, getContext().VoidTy, fn, FI, args);

  emitDestroy(addr, type, destroyer, useEHCleanupForArray);

  FinishFunction();

  return fn;
}<|MERGE_RESOLUTION|>--- conflicted
+++ resolved
@@ -140,18 +140,10 @@
   llvm::Constant *InvariantStart = CGM.getIntrinsic(InvStartID, ObjectPtr);
 
   // Emit a call with the size in bytes of the object.
-<<<<<<< HEAD
-  CharUnits WidthChars = CGF.getContext().getTypeSizeInChars(D.getType());
-  uint64_t Width = WidthChars.getQuantity();
-  llvm::Value *Args[2] = { llvm::ConstantInt::getSigned(CGF.Int64Ty, Width),
-                           llvm::ConstantExpr::getPointerCast(Addr, CGF.Int8PtrTy)};
-  CGF.Builder.CreateCall(InvariantStart, Args);
-=======
   uint64_t Width = Size.getQuantity();
   llvm::Value *Args[2] = { llvm::ConstantInt::getSigned(Int64Ty, Width),
                            llvm::ConstantExpr::getBitCast(Addr, Int8PtrTy)};
   Builder.CreateCall(InvariantStart, Args);
->>>>>>> 1a6c584f
 }
 
 void CodeGenFunction::EmitCXXGlobalVarDeclInit(const VarDecl &D,
