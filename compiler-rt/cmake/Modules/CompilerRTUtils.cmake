--- conflicted
+++ resolved
@@ -596,8 +596,6 @@
       add_dependencies(install-${LIB_PARENT_TARGET}-stripped install-${name}-stripped)
     endif()
   endif()
-<<<<<<< HEAD
-=======
 endfunction()
 
 # Add warnings to catch potential errors that can lead to security
@@ -629,5 +627,4 @@
   endif()
 
   set(${out_flags} "${flags}" PARENT_SCOPE)
->>>>>>> 6e30a9cc
 endfunction()