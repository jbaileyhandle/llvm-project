--- conflicted
+++ resolved
@@ -7789,33 +7789,11 @@
     Triples += Action::GetOffloadKindName(CurKind);
     Triples += '-';
     Triples += CurTC->getTriple().normalize();
-<<<<<<< HEAD
     if ((CurKind == Action::OFK_HIP || CurKind == Action::OFK_OpenMP ||
          CurKind == Action::OFK_Cuda) &&
          CurDep->getOffloadingArch()) {
-=======
-    if ((CurKind == Action::OFK_HIP || CurKind == Action::OFK_Cuda) &&
-        CurDep->getOffloadingArch()) {
->>>>>>> 955dc344
       Triples += '-';
       Triples += CurDep->getOffloadingArch();
-    }
-
-    // TODO: Replace parsing of -march flag. Can be done by storing GPUArch
-    //       with each toolchain.
-    StringRef GPUArchName;
-    if (CurKind == Action::OFK_OpenMP) {
-      // Extract GPUArch from -march argument in TC argument list.
-      for (unsigned ArgIndex = 0; ArgIndex < TCArgs.size(); ArgIndex++) {
-        auto ArchStr = StringRef(TCArgs.getArgString(ArgIndex));
-        auto Arch = ArchStr.startswith_insensitive("-march=");
-        if (Arch) {
-          GPUArchName = ArchStr.substr(7);
-          Triples += "-";
-          break;
-        }
-      }
-      Triples += GPUArchName.str();
     }
   }
   CmdArgs.push_back(TCArgs.MakeArgString(Triples));
@@ -7971,26 +7949,11 @@
     Triples += '-';
     Triples += Dep.DependentToolChain->getTriple().normalize();
     if ((Dep.DependentOffloadKind == Action::OFK_HIP ||
+         Dep.DependentOffloadKind == Action::OFK_OpenMP ||
          Dep.DependentOffloadKind == Action::OFK_Cuda) &&
         !Dep.DependentBoundArch.empty()) {
       Triples += '-';
       Triples += Dep.DependentBoundArch;
-    }
-    // TODO: Replace parsing of -march flag. Can be done by storing GPUArch
-    //       with each toolchain.
-    StringRef GPUArchName;
-    if (Dep.DependentOffloadKind == Action::OFK_OpenMP) {
-      // Extract GPUArch from -march argument in TC argument list.
-      for (unsigned ArgIndex = 0; ArgIndex < TCArgs.size(); ArgIndex++) {
-        StringRef ArchStr = StringRef(TCArgs.getArgString(ArgIndex));
-        auto Arch = ArchStr.startswith_insensitive("-march=");
-        if (Arch) {
-          GPUArchName = ArchStr.substr(7);
-          Triples += "-";
-          break;
-        }
-      }
-      Triples += GPUArchName.str();
     }
   }
 
