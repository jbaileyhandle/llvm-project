//===---- TargetInfo.cpp - Encapsulate target details -----------*- C++ -*-===//
//
// Part of the LLVM Project, under the Apache License v2.0 with LLVM Exceptions.
// See https://llvm.org/LICENSE.txt for license information.
// SPDX-License-Identifier: Apache-2.0 WITH LLVM-exception
//
//===----------------------------------------------------------------------===//
//
// These classes wrap the information about a call or function
// definition used to handle ABI compliancy.
//
//===----------------------------------------------------------------------===//

#include "TargetInfo.h"
#include "ABIInfo.h"
#include "CGBlocks.h"
#include "CGCXXABI.h"
#include "CGValue.h"
#include "CodeGenFunction.h"
#include "clang/AST/Attr.h"
#include "clang/AST/RecordLayout.h"
#include "clang/Basic/CodeGenOptions.h"
#include "clang/CodeGen/CGFunctionInfo.h"
#include "clang/CodeGen/SwiftCallingConv.h"
#include "llvm/ADT/SmallBitVector.h"
#include "llvm/ADT/StringExtras.h"
#include "llvm/ADT/StringSwitch.h"
#include "llvm/ADT/Triple.h"
#include "llvm/ADT/Twine.h"
#include "llvm/IR/DataLayout.h"
#include "llvm/IR/IntrinsicsNVPTX.h"
#include "llvm/IR/Type.h"
#include "llvm/Support/raw_ostream.h"
#include <algorithm> // std::sort

using namespace clang;
using namespace CodeGen;

// Helper for coercing an aggregate argument or return value into an integer
// array of the same size (including padding) and alignment.  This alternate
// coercion happens only for the RenderScript ABI and can be removed after
// runtimes that rely on it are no longer supported.
//
// RenderScript assumes that the size of the argument / return value in the IR
// is the same as the size of the corresponding qualified type. This helper
// coerces the aggregate type into an array of the same size (including
// padding).  This coercion is used in lieu of expansion of struct members or
// other canonical coercions that return a coerced-type of larger size.
//
// Ty          - The argument / return value type
// Context     - The associated ASTContext
// LLVMContext - The associated LLVMContext
static ABIArgInfo coerceToIntArray(QualType Ty,
                                   ASTContext &Context,
                                   llvm::LLVMContext &LLVMContext) {
  // Alignment and Size are measured in bits.
  const uint64_t Size = Context.getTypeSize(Ty);
  const uint64_t Alignment = Context.getTypeAlign(Ty);
  llvm::Type *IntType = llvm::Type::getIntNTy(LLVMContext, Alignment);
  const uint64_t NumElements = (Size + Alignment - 1) / Alignment;
  return ABIArgInfo::getDirect(llvm::ArrayType::get(IntType, NumElements));
}

static void AssignToArrayRange(CodeGen::CGBuilderTy &Builder,
                               llvm::Value *Array,
                               llvm::Value *Value,
                               unsigned FirstIndex,
                               unsigned LastIndex) {
  // Alternatively, we could emit this as a loop in the source.
  for (unsigned I = FirstIndex; I <= LastIndex; ++I) {
    llvm::Value *Cell =
        Builder.CreateConstInBoundsGEP1_32(Builder.getInt8Ty(), Array, I);
    Builder.CreateAlignedStore(Value, Cell, CharUnits::One());
  }
}

static bool isAggregateTypeForABI(QualType T) {
  return !CodeGenFunction::hasScalarEvaluationKind(T) ||
         T->isMemberFunctionPointerType();
}

ABIArgInfo
ABIInfo::getNaturalAlignIndirect(QualType Ty, bool ByRef, bool Realign,
                                 llvm::Type *Padding) const {
  return ABIArgInfo::getIndirect(getContext().getTypeAlignInChars(Ty),
                                 ByRef, Realign, Padding);
}

ABIArgInfo
ABIInfo::getNaturalAlignIndirectInReg(QualType Ty, bool Realign) const {
  return ABIArgInfo::getIndirectInReg(getContext().getTypeAlignInChars(Ty),
                                      /*ByRef*/ false, Realign);
}

Address ABIInfo::EmitMSVAArg(CodeGenFunction &CGF, Address VAListAddr,
                             QualType Ty) const {
  return Address::invalid();
}

ABIInfo::~ABIInfo() {}

/// Does the given lowering require more than the given number of
/// registers when expanded?
///
/// This is intended to be the basis of a reasonable basic implementation
/// of should{Pass,Return}IndirectlyForSwift.
///
/// For most targets, a limit of four total registers is reasonable; this
/// limits the amount of code required in order to move around the value
/// in case it wasn't produced immediately prior to the call by the caller
/// (or wasn't produced in exactly the right registers) or isn't used
/// immediately within the callee.  But some targets may need to further
/// limit the register count due to an inability to support that many
/// return registers.
static bool occupiesMoreThan(CodeGenTypes &cgt,
                             ArrayRef<llvm::Type*> scalarTypes,
                             unsigned maxAllRegisters) {
  unsigned intCount = 0, fpCount = 0;
  for (llvm::Type *type : scalarTypes) {
    if (type->isPointerTy()) {
      intCount++;
    } else if (auto intTy = dyn_cast<llvm::IntegerType>(type)) {
      auto ptrWidth = cgt.getTarget().getPointerWidth(0);
      intCount += (intTy->getBitWidth() + ptrWidth - 1) / ptrWidth;
    } else {
      assert(type->isVectorTy() || type->isFloatingPointTy());
      fpCount++;
    }
  }

  return (intCount + fpCount > maxAllRegisters);
}

bool SwiftABIInfo::isLegalVectorTypeForSwift(CharUnits vectorSize,
                                             llvm::Type *eltTy,
                                             unsigned numElts) const {
  // The default implementation of this assumes that the target guarantees
  // 128-bit SIMD support but nothing more.
  return (vectorSize.getQuantity() > 8 && vectorSize.getQuantity() <= 16);
}

static CGCXXABI::RecordArgABI getRecordArgABI(const RecordType *RT,
                                              CGCXXABI &CXXABI) {
  const CXXRecordDecl *RD = dyn_cast<CXXRecordDecl>(RT->getDecl());
  if (!RD) {
    if (!RT->getDecl()->canPassInRegisters())
      return CGCXXABI::RAA_Indirect;
    return CGCXXABI::RAA_Default;
  }
  return CXXABI.getRecordArgABI(RD);
}

static CGCXXABI::RecordArgABI getRecordArgABI(QualType T,
                                              CGCXXABI &CXXABI) {
  const RecordType *RT = T->getAs<RecordType>();
  if (!RT)
    return CGCXXABI::RAA_Default;
  return getRecordArgABI(RT, CXXABI);
}

static bool classifyReturnType(const CGCXXABI &CXXABI, CGFunctionInfo &FI,
                               const ABIInfo &Info) {
  QualType Ty = FI.getReturnType();

  if (const auto *RT = Ty->getAs<RecordType>())
    if (!isa<CXXRecordDecl>(RT->getDecl()) &&
        !RT->getDecl()->canPassInRegisters()) {
      FI.getReturnInfo() = Info.getNaturalAlignIndirect(Ty);
      return true;
    }

  return CXXABI.classifyReturnType(FI);
}

/// Pass transparent unions as if they were the type of the first element. Sema
/// should ensure that all elements of the union have the same "machine type".
static QualType useFirstFieldIfTransparentUnion(QualType Ty) {
  if (const RecordType *UT = Ty->getAsUnionType()) {
    const RecordDecl *UD = UT->getDecl();
    if (UD->hasAttr<TransparentUnionAttr>()) {
      assert(!UD->field_empty() && "sema created an empty transparent union");
      return UD->field_begin()->getType();
    }
  }
  return Ty;
}

CGCXXABI &ABIInfo::getCXXABI() const {
  return CGT.getCXXABI();
}

ASTContext &ABIInfo::getContext() const {
  return CGT.getContext();
}

llvm::LLVMContext &ABIInfo::getVMContext() const {
  return CGT.getLLVMContext();
}

const llvm::DataLayout &ABIInfo::getDataLayout() const {
  return CGT.getDataLayout();
}

const TargetInfo &ABIInfo::getTarget() const {
  return CGT.getTarget();
}

const CodeGenOptions &ABIInfo::getCodeGenOpts() const {
  return CGT.getCodeGenOpts();
}

bool ABIInfo::isAndroid() const { return getTarget().getTriple().isAndroid(); }

bool ABIInfo::isHomogeneousAggregateBaseType(QualType Ty) const {
  return false;
}

bool ABIInfo::isHomogeneousAggregateSmallEnough(const Type *Base,
                                                uint64_t Members) const {
  return false;
}

LLVM_DUMP_METHOD void ABIArgInfo::dump() const {
  raw_ostream &OS = llvm::errs();
  OS << "(ABIArgInfo Kind=";
  switch (TheKind) {
  case Direct:
    OS << "Direct Type=";
    if (llvm::Type *Ty = getCoerceToType())
      Ty->print(OS);
    else
      OS << "null";
    break;
  case Extend:
    OS << "Extend";
    break;
  case Ignore:
    OS << "Ignore";
    break;
  case InAlloca:
    OS << "InAlloca Offset=" << getInAllocaFieldIndex();
    break;
  case Indirect:
    OS << "Indirect Align=" << getIndirectAlign().getQuantity()
       << " ByVal=" << getIndirectByVal()
       << " Realign=" << getIndirectRealign();
    break;
  case Expand:
    OS << "Expand";
    break;
  case CoerceAndExpand:
    OS << "CoerceAndExpand Type=";
    getCoerceAndExpandType()->print(OS);
    break;
  }
  OS << ")\n";
}

// Dynamically round a pointer up to a multiple of the given alignment.
static llvm::Value *emitRoundPointerUpToAlignment(CodeGenFunction &CGF,
                                                  llvm::Value *Ptr,
                                                  CharUnits Align) {
  llvm::Value *PtrAsInt = Ptr;
  // OverflowArgArea = (OverflowArgArea + Align - 1) & -Align;
  PtrAsInt = CGF.Builder.CreatePtrToInt(PtrAsInt, CGF.IntPtrTy);
  PtrAsInt = CGF.Builder.CreateAdd(PtrAsInt,
        llvm::ConstantInt::get(CGF.IntPtrTy, Align.getQuantity() - 1));
  PtrAsInt = CGF.Builder.CreateAnd(PtrAsInt,
           llvm::ConstantInt::get(CGF.IntPtrTy, -Align.getQuantity()));
  PtrAsInt = CGF.Builder.CreateIntToPtr(PtrAsInt,
                                        Ptr->getType(),
                                        Ptr->getName() + ".aligned");
  return PtrAsInt;
}

/// Emit va_arg for a platform using the common void* representation,
/// where arguments are simply emitted in an array of slots on the stack.
///
/// This version implements the core direct-value passing rules.
///
/// \param SlotSize - The size and alignment of a stack slot.
///   Each argument will be allocated to a multiple of this number of
///   slots, and all the slots will be aligned to this value.
/// \param AllowHigherAlign - The slot alignment is not a cap;
///   an argument type with an alignment greater than the slot size
///   will be emitted on a higher-alignment address, potentially
///   leaving one or more empty slots behind as padding.  If this
///   is false, the returned address might be less-aligned than
///   DirectAlign.
static Address emitVoidPtrDirectVAArg(CodeGenFunction &CGF,
                                      Address VAListAddr,
                                      llvm::Type *DirectTy,
                                      CharUnits DirectSize,
                                      CharUnits DirectAlign,
                                      CharUnits SlotSize,
                                      bool AllowHigherAlign) {
  // Cast the element type to i8* if necessary.  Some platforms define
  // va_list as a struct containing an i8* instead of just an i8*.
  if (VAListAddr.getElementType() != CGF.Int8PtrTy)
    VAListAddr = CGF.Builder.CreateElementBitCast(VAListAddr, CGF.Int8PtrTy);

  llvm::Value *Ptr = CGF.Builder.CreateLoad(VAListAddr, "argp.cur");

  // If the CC aligns values higher than the slot size, do so if needed.
  Address Addr = Address::invalid();
  if (AllowHigherAlign && DirectAlign > SlotSize) {
    Addr = Address(emitRoundPointerUpToAlignment(CGF, Ptr, DirectAlign),
                                                 DirectAlign);
  } else {
    Addr = Address(Ptr, SlotSize);
  }

  // Advance the pointer past the argument, then store that back.
  CharUnits FullDirectSize = DirectSize.alignTo(SlotSize);
  Address NextPtr =
      CGF.Builder.CreateConstInBoundsByteGEP(Addr, FullDirectSize, "argp.next");
  CGF.Builder.CreateStore(NextPtr.getPointer(), VAListAddr);

  // If the argument is smaller than a slot, and this is a big-endian
  // target, the argument will be right-adjusted in its slot.
  if (DirectSize < SlotSize && CGF.CGM.getDataLayout().isBigEndian() &&
      !DirectTy->isStructTy()) {
    Addr = CGF.Builder.CreateConstInBoundsByteGEP(Addr, SlotSize - DirectSize);
  }

  Addr = CGF.Builder.CreateElementBitCast(Addr, DirectTy);
  return Addr;
}

/// Emit va_arg for a platform using the common void* representation,
/// where arguments are simply emitted in an array of slots on the stack.
///
/// \param IsIndirect - Values of this type are passed indirectly.
/// \param ValueInfo - The size and alignment of this type, generally
///   computed with getContext().getTypeInfoInChars(ValueTy).
/// \param SlotSizeAndAlign - The size and alignment of a stack slot.
///   Each argument will be allocated to a multiple of this number of
///   slots, and all the slots will be aligned to this value.
/// \param AllowHigherAlign - The slot alignment is not a cap;
///   an argument type with an alignment greater than the slot size
///   will be emitted on a higher-alignment address, potentially
///   leaving one or more empty slots behind as padding.
static Address emitVoidPtrVAArg(CodeGenFunction &CGF, Address VAListAddr,
                                QualType ValueTy, bool IsIndirect,
                                std::pair<CharUnits, CharUnits> ValueInfo,
                                CharUnits SlotSizeAndAlign,
                                bool AllowHigherAlign) {
  // The size and alignment of the value that was passed directly.
  CharUnits DirectSize, DirectAlign;
  if (IsIndirect) {
    DirectSize = CGF.getPointerSize();
    DirectAlign = CGF.getPointerAlign();
  } else {
    DirectSize = ValueInfo.first;
    DirectAlign = ValueInfo.second;
  }

  // Cast the address we've calculated to the right type.
  llvm::Type *DirectTy = CGF.ConvertTypeForMem(ValueTy);
  if (IsIndirect)
    DirectTy = DirectTy->getPointerTo(0);

  Address Addr = emitVoidPtrDirectVAArg(CGF, VAListAddr, DirectTy,
                                        DirectSize, DirectAlign,
                                        SlotSizeAndAlign,
                                        AllowHigherAlign);

  if (IsIndirect) {
    Addr = Address(CGF.Builder.CreateLoad(Addr), ValueInfo.second);
  }

  return Addr;

}

static Address emitMergePHI(CodeGenFunction &CGF,
                            Address Addr1, llvm::BasicBlock *Block1,
                            Address Addr2, llvm::BasicBlock *Block2,
                            const llvm::Twine &Name = "") {
  assert(Addr1.getType() == Addr2.getType());
  llvm::PHINode *PHI = CGF.Builder.CreatePHI(Addr1.getType(), 2, Name);
  PHI->addIncoming(Addr1.getPointer(), Block1);
  PHI->addIncoming(Addr2.getPointer(), Block2);
  CharUnits Align = std::min(Addr1.getAlignment(), Addr2.getAlignment());
  return Address(PHI, Align);
}

TargetCodeGenInfo::~TargetCodeGenInfo() { delete Info; }

// If someone can figure out a general rule for this, that would be great.
// It's probably just doomed to be platform-dependent, though.
unsigned TargetCodeGenInfo::getSizeOfUnwindException() const {
  // Verified for:
  //   x86-64     FreeBSD, Linux, Darwin
  //   x86-32     FreeBSD, Linux, Darwin
  //   PowerPC    Linux, Darwin
  //   ARM        Darwin (*not* EABI)
  //   AArch64    Linux
  return 32;
}

bool TargetCodeGenInfo::isNoProtoCallVariadic(const CallArgList &args,
                                     const FunctionNoProtoType *fnType) const {
  // The following conventions are known to require this to be false:
  //   x86_stdcall
  //   MIPS
  // For everything else, we just prefer false unless we opt out.
  return false;
}

void
TargetCodeGenInfo::getDependentLibraryOption(llvm::StringRef Lib,
                                             llvm::SmallString<24> &Opt) const {
  // This assumes the user is passing a library name like "rt" instead of a
  // filename like "librt.a/so", and that they don't care whether it's static or
  // dynamic.
  Opt = "-l";
  Opt += Lib;
}

unsigned TargetCodeGenInfo::getOpenCLKernelCallingConv() const {
  // OpenCL kernels are called via an explicit runtime API with arguments
  // set with clSetKernelArg(), not as normal sub-functions.
  // Return SPIR_KERNEL by default as the kernel calling convention to
  // ensure the fingerprint is fixed such way that each OpenCL argument
  // gets one matching argument in the produced kernel function argument
  // list to enable feasible implementation of clSetKernelArg() with
  // aggregates etc. In case we would use the default C calling conv here,
  // clSetKernelArg() might break depending on the target-specific
  // conventions; different targets might split structs passed as values
  // to multiple function arguments etc.
  return llvm::CallingConv::SPIR_KERNEL;
}

llvm::Constant *TargetCodeGenInfo::getNullPointer(const CodeGen::CodeGenModule &CGM,
    llvm::PointerType *T, QualType QT) const {
  return llvm::ConstantPointerNull::get(T);
}

LangAS TargetCodeGenInfo::getGlobalVarAddressSpace(CodeGenModule &CGM,
                                                   const VarDecl *D) const {
  assert(!CGM.getLangOpts().OpenCL &&
         !(CGM.getLangOpts().CUDA && CGM.getLangOpts().CUDAIsDevice) &&
         "Address space agnostic languages only");
  return D ? D->getType().getAddressSpace() : LangAS::Default;
}

llvm::Value *TargetCodeGenInfo::performAddrSpaceCast(
    CodeGen::CodeGenFunction &CGF, llvm::Value *Src, LangAS SrcAddr,
    LangAS DestAddr, llvm::Type *DestTy, bool isNonNull) const {
  // Since target may map different address spaces in AST to the same address
  // space, an address space conversion may end up as a bitcast.
  if (auto *C = dyn_cast<llvm::Constant>(Src))
    return performAddrSpaceCast(CGF.CGM, C, SrcAddr, DestAddr, DestTy);
  // Try to preserve the source's name to make IR more readable.
  return CGF.Builder.CreatePointerBitCastOrAddrSpaceCast(
      Src, DestTy, Src->hasName() ? Src->getName() + ".ascast" : "");
}

llvm::Constant *
TargetCodeGenInfo::performAddrSpaceCast(CodeGenModule &CGM, llvm::Constant *Src,
                                        LangAS SrcAddr, LangAS DestAddr,
                                        llvm::Type *DestTy) const {
  // Since target may map different address spaces in AST to the same address
  // space, an address space conversion may end up as a bitcast.
  return llvm::ConstantExpr::getPointerCast(Src, DestTy);
}

llvm::SyncScope::ID
TargetCodeGenInfo::getLLVMSyncScopeID(const LangOptions &LangOpts,
                                      SyncScope Scope,
                                      llvm::AtomicOrdering Ordering,
                                      llvm::LLVMContext &Ctx) const {
  return Ctx.getOrInsertSyncScopeID(""); /* default sync scope */
}

static bool isEmptyRecord(ASTContext &Context, QualType T, bool AllowArrays);

/// isEmptyField - Return true iff a the field is "empty", that is it
/// is an unnamed bit-field or an (array of) empty record(s).
static bool isEmptyField(ASTContext &Context, const FieldDecl *FD,
                         bool AllowArrays) {
  if (FD->isUnnamedBitfield())
    return true;

  QualType FT = FD->getType();

  // Constant arrays of empty records count as empty, strip them off.
  // Constant arrays of zero length always count as empty.
  if (AllowArrays)
    while (const ConstantArrayType *AT = Context.getAsConstantArrayType(FT)) {
      if (AT->getSize() == 0)
        return true;
      FT = AT->getElementType();
    }

  const RecordType *RT = FT->getAs<RecordType>();
  if (!RT)
    return false;

  // C++ record fields are never empty, at least in the Itanium ABI.
  //
  // FIXME: We should use a predicate for whether this behavior is true in the
  // current ABI.
  if (isa<CXXRecordDecl>(RT->getDecl()))
    return false;

  return isEmptyRecord(Context, FT, AllowArrays);
}

/// isEmptyRecord - Return true iff a structure contains only empty
/// fields. Note that a structure with a flexible array member is not
/// considered empty.
static bool isEmptyRecord(ASTContext &Context, QualType T, bool AllowArrays) {
  const RecordType *RT = T->getAs<RecordType>();
  if (!RT)
    return false;
  const RecordDecl *RD = RT->getDecl();
  if (RD->hasFlexibleArrayMember())
    return false;

  // If this is a C++ record, check the bases first.
  if (const CXXRecordDecl *CXXRD = dyn_cast<CXXRecordDecl>(RD))
    for (const auto &I : CXXRD->bases())
      if (!isEmptyRecord(Context, I.getType(), true))
        return false;

  for (const auto *I : RD->fields())
    if (!isEmptyField(Context, I, AllowArrays))
      return false;
  return true;
}

/// isSingleElementStruct - Determine if a structure is a "single
/// element struct", i.e. it has exactly one non-empty field or
/// exactly one field which is itself a single element
/// struct. Structures with flexible array members are never
/// considered single element structs.
///
/// \return The field declaration for the single non-empty field, if
/// it exists.
static const Type *isSingleElementStruct(QualType T, ASTContext &Context) {
  const RecordType *RT = T->getAs<RecordType>();
  if (!RT)
    return nullptr;

  const RecordDecl *RD = RT->getDecl();
  if (RD->hasFlexibleArrayMember())
    return nullptr;

  const Type *Found = nullptr;

  // If this is a C++ record, check the bases first.
  if (const CXXRecordDecl *CXXRD = dyn_cast<CXXRecordDecl>(RD)) {
    for (const auto &I : CXXRD->bases()) {
      // Ignore empty records.
      if (isEmptyRecord(Context, I.getType(), true))
        continue;

      // If we already found an element then this isn't a single-element struct.
      if (Found)
        return nullptr;

      // If this is non-empty and not a single element struct, the composite
      // cannot be a single element struct.
      Found = isSingleElementStruct(I.getType(), Context);
      if (!Found)
        return nullptr;
    }
  }

  // Check for single element.
  for (const auto *FD : RD->fields()) {
    QualType FT = FD->getType();

    // Ignore empty fields.
    if (isEmptyField(Context, FD, true))
      continue;

    // If we already found an element then this isn't a single-element
    // struct.
    if (Found)
      return nullptr;

    // Treat single element arrays as the element.
    while (const ConstantArrayType *AT = Context.getAsConstantArrayType(FT)) {
      if (AT->getSize().getZExtValue() != 1)
        break;
      FT = AT->getElementType();
    }

    if (!isAggregateTypeForABI(FT)) {
      Found = FT.getTypePtr();
    } else {
      Found = isSingleElementStruct(FT, Context);
      if (!Found)
        return nullptr;
    }
  }

  // We don't consider a struct a single-element struct if it has
  // padding beyond the element type.
  if (Found && Context.getTypeSize(Found) != Context.getTypeSize(T))
    return nullptr;

  return Found;
}

namespace {
Address EmitVAArgInstr(CodeGenFunction &CGF, Address VAListAddr, QualType Ty,
                       const ABIArgInfo &AI) {
  // This default implementation defers to the llvm backend's va_arg
  // instruction. It can handle only passing arguments directly
  // (typically only handled in the backend for primitive types), or
  // aggregates passed indirectly by pointer (NOTE: if the "byval"
  // flag has ABI impact in the callee, this implementation cannot
  // work.)

  // Only a few cases are covered here at the moment -- those needed
  // by the default abi.
  llvm::Value *Val;

  if (AI.isIndirect()) {
    assert(!AI.getPaddingType() &&
           "Unexpected PaddingType seen in arginfo in generic VAArg emitter!");
    assert(
        !AI.getIndirectRealign() &&
        "Unexpected IndirectRealign seen in arginfo in generic VAArg emitter!");

    auto TyInfo = CGF.getContext().getTypeInfoInChars(Ty);
    CharUnits TyAlignForABI = TyInfo.second;

    llvm::Type *BaseTy =
        llvm::PointerType::getUnqual(CGF.ConvertTypeForMem(Ty));
    llvm::Value *Addr =
        CGF.Builder.CreateVAArg(VAListAddr.getPointer(), BaseTy);
    return Address(Addr, TyAlignForABI);
  } else {
    assert((AI.isDirect() || AI.isExtend()) &&
           "Unexpected ArgInfo Kind in generic VAArg emitter!");

    assert(!AI.getInReg() &&
           "Unexpected InReg seen in arginfo in generic VAArg emitter!");
    assert(!AI.getPaddingType() &&
           "Unexpected PaddingType seen in arginfo in generic VAArg emitter!");
    assert(!AI.getDirectOffset() &&
           "Unexpected DirectOffset seen in arginfo in generic VAArg emitter!");
    assert(!AI.getCoerceToType() &&
           "Unexpected CoerceToType seen in arginfo in generic VAArg emitter!");

    Address Temp = CGF.CreateMemTemp(Ty, "varet");
    Val = CGF.Builder.CreateVAArg(VAListAddr.getPointer(), CGF.ConvertType(Ty));
    CGF.Builder.CreateStore(Val, Temp);
    return Temp;
  }
}

/// DefaultABIInfo - The default implementation for ABI specific
/// details. This implementation provides information which results in
/// self-consistent and sensible LLVM IR generation, but does not
/// conform to any particular ABI.
class DefaultABIInfo : public ABIInfo {
public:
  DefaultABIInfo(CodeGen::CodeGenTypes &CGT) : ABIInfo(CGT) {}

  ABIArgInfo classifyReturnType(QualType RetTy) const;
  ABIArgInfo classifyArgumentType(QualType RetTy) const;

  void computeInfo(CGFunctionInfo &FI) const override {
    if (!getCXXABI().classifyReturnType(FI))
      FI.getReturnInfo() = classifyReturnType(FI.getReturnType());
    for (auto &I : FI.arguments())
      I.info = classifyArgumentType(I.type);
  }

  Address EmitVAArg(CodeGenFunction &CGF, Address VAListAddr,
                    QualType Ty) const override {
    return EmitVAArgInstr(CGF, VAListAddr, Ty, classifyArgumentType(Ty));
  }
};

class DefaultTargetCodeGenInfo : public TargetCodeGenInfo {
public:
  DefaultTargetCodeGenInfo(CodeGen::CodeGenTypes &CGT)
    : TargetCodeGenInfo(new DefaultABIInfo(CGT)) {}
};

ABIArgInfo DefaultABIInfo::classifyArgumentType(QualType Ty) const {
  Ty = useFirstFieldIfTransparentUnion(Ty);

  if (isAggregateTypeForABI(Ty)) {
    // Records with non-trivial destructors/copy-constructors should not be
    // passed by value.
    if (CGCXXABI::RecordArgABI RAA = getRecordArgABI(Ty, getCXXABI()))
      return getNaturalAlignIndirect(Ty, RAA == CGCXXABI::RAA_DirectInMemory);

    return getNaturalAlignIndirect(Ty);
  }

  // Treat an enum type as its underlying type.
  if (const EnumType *EnumTy = Ty->getAs<EnumType>())
    Ty = EnumTy->getDecl()->getIntegerType();

  return (Ty->isPromotableIntegerType() ? ABIArgInfo::getExtend(Ty)
                                        : ABIArgInfo::getDirect());
}

ABIArgInfo DefaultABIInfo::classifyReturnType(QualType RetTy) const {
  if (RetTy->isVoidType())
    return ABIArgInfo::getIgnore();

  if (isAggregateTypeForABI(RetTy))
    return getNaturalAlignIndirect(RetTy);

  // Treat an enum type as its underlying type.
  if (const EnumType *EnumTy = RetTy->getAs<EnumType>())
    RetTy = EnumTy->getDecl()->getIntegerType();

  return (RetTy->isPromotableIntegerType() ? ABIArgInfo::getExtend(RetTy)
                                           : ABIArgInfo::getDirect());
}

//===----------------------------------------------------------------------===//
// WebAssembly ABI Implementation
//
// This is a very simple ABI that relies a lot on DefaultABIInfo.
//===----------------------------------------------------------------------===//

class WebAssemblyABIInfo final : public SwiftABIInfo {
public:
  enum ABIKind {
    MVP = 0,
    ExperimentalMV = 1,
  };

private:
  DefaultABIInfo defaultInfo;
  ABIKind Kind;

public:
  explicit WebAssemblyABIInfo(CodeGen::CodeGenTypes &CGT, ABIKind Kind)
      : SwiftABIInfo(CGT), defaultInfo(CGT), Kind(Kind) {}

private:
  ABIArgInfo classifyReturnType(QualType RetTy) const;
  ABIArgInfo classifyArgumentType(QualType Ty) const;

  // DefaultABIInfo's classifyReturnType and classifyArgumentType are
  // non-virtual, but computeInfo and EmitVAArg are virtual, so we
  // overload them.
  void computeInfo(CGFunctionInfo &FI) const override {
    if (!getCXXABI().classifyReturnType(FI))
      FI.getReturnInfo() = classifyReturnType(FI.getReturnType());
    for (auto &Arg : FI.arguments())
      Arg.info = classifyArgumentType(Arg.type);
  }

  Address EmitVAArg(CodeGenFunction &CGF, Address VAListAddr,
                    QualType Ty) const override;

  bool shouldPassIndirectlyForSwift(ArrayRef<llvm::Type*> scalars,
                                    bool asReturnValue) const override {
    return occupiesMoreThan(CGT, scalars, /*total*/ 4);
  }

  bool isSwiftErrorInRegister() const override {
    return false;
  }
};

class WebAssemblyTargetCodeGenInfo final : public TargetCodeGenInfo {
public:
  explicit WebAssemblyTargetCodeGenInfo(CodeGen::CodeGenTypes &CGT,
                                        WebAssemblyABIInfo::ABIKind K)
      : TargetCodeGenInfo(new WebAssemblyABIInfo(CGT, K)) {}

  void setTargetAttributes(const Decl *D, llvm::GlobalValue *GV,
                           CodeGen::CodeGenModule &CGM) const override {
    TargetCodeGenInfo::setTargetAttributes(D, GV, CGM);
    if (const auto *FD = dyn_cast_or_null<FunctionDecl>(D)) {
      if (const auto *Attr = FD->getAttr<WebAssemblyImportModuleAttr>()) {
        llvm::Function *Fn = cast<llvm::Function>(GV);
        llvm::AttrBuilder B;
        B.addAttribute("wasm-import-module", Attr->getImportModule());
        Fn->addAttributes(llvm::AttributeList::FunctionIndex, B);
      }
      if (const auto *Attr = FD->getAttr<WebAssemblyImportNameAttr>()) {
        llvm::Function *Fn = cast<llvm::Function>(GV);
        llvm::AttrBuilder B;
        B.addAttribute("wasm-import-name", Attr->getImportName());
        Fn->addAttributes(llvm::AttributeList::FunctionIndex, B);
      }
      if (const auto *Attr = FD->getAttr<WebAssemblyExportNameAttr>()) {
        llvm::Function *Fn = cast<llvm::Function>(GV);
        llvm::AttrBuilder B;
        B.addAttribute("wasm-export-name", Attr->getExportName());
        Fn->addAttributes(llvm::AttributeList::FunctionIndex, B);
      }
    }

    if (auto *FD = dyn_cast_or_null<FunctionDecl>(D)) {
      llvm::Function *Fn = cast<llvm::Function>(GV);
      if (!FD->doesThisDeclarationHaveABody() && !FD->hasPrototype())
        Fn->addFnAttr("no-prototype");
    }
  }
};

/// Classify argument of given type \p Ty.
ABIArgInfo WebAssemblyABIInfo::classifyArgumentType(QualType Ty) const {
  Ty = useFirstFieldIfTransparentUnion(Ty);

  if (isAggregateTypeForABI(Ty)) {
    // Records with non-trivial destructors/copy-constructors should not be
    // passed by value.
    if (auto RAA = getRecordArgABI(Ty, getCXXABI()))
      return getNaturalAlignIndirect(Ty, RAA == CGCXXABI::RAA_DirectInMemory);
    // Ignore empty structs/unions.
    if (isEmptyRecord(getContext(), Ty, true))
      return ABIArgInfo::getIgnore();
    // Lower single-element structs to just pass a regular value. TODO: We
    // could do reasonable-size multiple-element structs too, using getExpand(),
    // though watch out for things like bitfields.
    if (const Type *SeltTy = isSingleElementStruct(Ty, getContext()))
      return ABIArgInfo::getDirect(CGT.ConvertType(QualType(SeltTy, 0)));
    // For the experimental multivalue ABI, fully expand all other aggregates
    if (Kind == ABIKind::ExperimentalMV) {
      const RecordType *RT = Ty->getAs<RecordType>();
      assert(RT);
      bool HasBitField = false;
      for (auto *Field : RT->getDecl()->fields()) {
        if (Field->isBitField()) {
          HasBitField = true;
          break;
        }
      }
      if (!HasBitField)
        return ABIArgInfo::getExpand();
    }
  }

  // Otherwise just do the default thing.
  return defaultInfo.classifyArgumentType(Ty);
}

ABIArgInfo WebAssemblyABIInfo::classifyReturnType(QualType RetTy) const {
  if (isAggregateTypeForABI(RetTy)) {
    // Records with non-trivial destructors/copy-constructors should not be
    // returned by value.
    if (!getRecordArgABI(RetTy, getCXXABI())) {
      // Ignore empty structs/unions.
      if (isEmptyRecord(getContext(), RetTy, true))
        return ABIArgInfo::getIgnore();
      // Lower single-element structs to just return a regular value. TODO: We
      // could do reasonable-size multiple-element structs too, using
      // ABIArgInfo::getDirect().
      if (const Type *SeltTy = isSingleElementStruct(RetTy, getContext()))
        return ABIArgInfo::getDirect(CGT.ConvertType(QualType(SeltTy, 0)));
      // For the experimental multivalue ABI, return all other aggregates
      if (Kind == ABIKind::ExperimentalMV)
        return ABIArgInfo::getDirect();
    }
  }

  // Otherwise just do the default thing.
  return defaultInfo.classifyReturnType(RetTy);
}

Address WebAssemblyABIInfo::EmitVAArg(CodeGenFunction &CGF, Address VAListAddr,
                                      QualType Ty) const {
  bool IsIndirect = isAggregateTypeForABI(Ty) &&
                    !isEmptyRecord(getContext(), Ty, true) &&
                    !isSingleElementStruct(Ty, getContext());
  return emitVoidPtrVAArg(CGF, VAListAddr, Ty, IsIndirect,
                          getContext().getTypeInfoInChars(Ty),
                          CharUnits::fromQuantity(4),
                          /*AllowHigherAlign=*/true);
}

//===----------------------------------------------------------------------===//
// le32/PNaCl bitcode ABI Implementation
//
// This is a simplified version of the x86_32 ABI.  Arguments and return values
// are always passed on the stack.
//===----------------------------------------------------------------------===//

class PNaClABIInfo : public ABIInfo {
 public:
  PNaClABIInfo(CodeGen::CodeGenTypes &CGT) : ABIInfo(CGT) {}

  ABIArgInfo classifyReturnType(QualType RetTy) const;
  ABIArgInfo classifyArgumentType(QualType RetTy) const;

  void computeInfo(CGFunctionInfo &FI) const override;
  Address EmitVAArg(CodeGenFunction &CGF,
                    Address VAListAddr, QualType Ty) const override;
};

class PNaClTargetCodeGenInfo : public TargetCodeGenInfo {
 public:
  PNaClTargetCodeGenInfo(CodeGen::CodeGenTypes &CGT)
    : TargetCodeGenInfo(new PNaClABIInfo(CGT)) {}
};

void PNaClABIInfo::computeInfo(CGFunctionInfo &FI) const {
  if (!getCXXABI().classifyReturnType(FI))
    FI.getReturnInfo() = classifyReturnType(FI.getReturnType());

  for (auto &I : FI.arguments())
    I.info = classifyArgumentType(I.type);
}

Address PNaClABIInfo::EmitVAArg(CodeGenFunction &CGF, Address VAListAddr,
                                QualType Ty) const {
  // The PNaCL ABI is a bit odd, in that varargs don't use normal
  // function classification. Structs get passed directly for varargs
  // functions, through a rewriting transform in
  // pnacl-llvm/lib/Transforms/NaCl/ExpandVarArgs.cpp, which allows
  // this target to actually support a va_arg instructions with an
  // aggregate type, unlike other targets.
  return EmitVAArgInstr(CGF, VAListAddr, Ty, ABIArgInfo::getDirect());
}

/// Classify argument of given type \p Ty.
ABIArgInfo PNaClABIInfo::classifyArgumentType(QualType Ty) const {
  if (isAggregateTypeForABI(Ty)) {
    if (CGCXXABI::RecordArgABI RAA = getRecordArgABI(Ty, getCXXABI()))
      return getNaturalAlignIndirect(Ty, RAA == CGCXXABI::RAA_DirectInMemory);
    return getNaturalAlignIndirect(Ty);
  } else if (const EnumType *EnumTy = Ty->getAs<EnumType>()) {
    // Treat an enum type as its underlying type.
    Ty = EnumTy->getDecl()->getIntegerType();
  } else if (Ty->isFloatingType()) {
    // Floating-point types don't go inreg.
    return ABIArgInfo::getDirect();
  }

  return (Ty->isPromotableIntegerType() ? ABIArgInfo::getExtend(Ty)
                                        : ABIArgInfo::getDirect());
}

ABIArgInfo PNaClABIInfo::classifyReturnType(QualType RetTy) const {
  if (RetTy->isVoidType())
    return ABIArgInfo::getIgnore();

  // In the PNaCl ABI we always return records/structures on the stack.
  if (isAggregateTypeForABI(RetTy))
    return getNaturalAlignIndirect(RetTy);

  // Treat an enum type as its underlying type.
  if (const EnumType *EnumTy = RetTy->getAs<EnumType>())
    RetTy = EnumTy->getDecl()->getIntegerType();

  return (RetTy->isPromotableIntegerType() ? ABIArgInfo::getExtend(RetTy)
                                           : ABIArgInfo::getDirect());
}

/// IsX86_MMXType - Return true if this is an MMX type.
bool IsX86_MMXType(llvm::Type *IRType) {
  // Return true if the type is an MMX type <2 x i32>, <4 x i16>, or <8 x i8>.
  return IRType->isVectorTy() && IRType->getPrimitiveSizeInBits() == 64 &&
    cast<llvm::VectorType>(IRType)->getElementType()->isIntegerTy() &&
    IRType->getScalarSizeInBits() != 64;
}

static llvm::Type* X86AdjustInlineAsmType(CodeGen::CodeGenFunction &CGF,
                                          StringRef Constraint,
                                          llvm::Type* Ty) {
  bool IsMMXCons = llvm::StringSwitch<bool>(Constraint)
                     .Cases("y", "&y", "^Ym", true)
                     .Default(false);
  if (IsMMXCons && Ty->isVectorTy()) {
    if (cast<llvm::VectorType>(Ty)->getBitWidth() != 64) {
      // Invalid MMX constraint
      return nullptr;
    }

    return llvm::Type::getX86_MMXTy(CGF.getLLVMContext());
  }

  // No operation needed
  return Ty;
}

/// Returns true if this type can be passed in SSE registers with the
/// X86_VectorCall calling convention. Shared between x86_32 and x86_64.
static bool isX86VectorTypeForVectorCall(ASTContext &Context, QualType Ty) {
  if (const BuiltinType *BT = Ty->getAs<BuiltinType>()) {
    if (BT->isFloatingPoint() && BT->getKind() != BuiltinType::Half) {
      if (BT->getKind() == BuiltinType::LongDouble) {
        if (&Context.getTargetInfo().getLongDoubleFormat() ==
            &llvm::APFloat::x87DoubleExtended())
          return false;
      }
      return true;
    }
  } else if (const VectorType *VT = Ty->getAs<VectorType>()) {
    // vectorcall can pass XMM, YMM, and ZMM vectors. We don't pass SSE1 MMX
    // registers specially.
    unsigned VecSize = Context.getTypeSize(VT);
    if (VecSize == 128 || VecSize == 256 || VecSize == 512)
      return true;
  }
  return false;
}

/// Returns true if this aggregate is small enough to be passed in SSE registers
/// in the X86_VectorCall calling convention. Shared between x86_32 and x86_64.
static bool isX86VectorCallAggregateSmallEnough(uint64_t NumMembers) {
  return NumMembers <= 4;
}

/// Returns a Homogeneous Vector Aggregate ABIArgInfo, used in X86.
static ABIArgInfo getDirectX86Hva(llvm::Type* T = nullptr) {
  auto AI = ABIArgInfo::getDirect(T);
  AI.setInReg(true);
  AI.setCanBeFlattened(false);
  return AI;
}

//===----------------------------------------------------------------------===//
// X86-32 ABI Implementation
//===----------------------------------------------------------------------===//

/// Similar to llvm::CCState, but for Clang.
struct CCState {
  CCState(CGFunctionInfo &FI)
      : IsPreassigned(FI.arg_size()), CC(FI.getCallingConvention()) {}

  llvm::SmallBitVector IsPreassigned;
  unsigned CC = CallingConv::CC_C;
  unsigned FreeRegs = 0;
  unsigned FreeSSERegs = 0;
};

enum {
  // Vectorcall only allows the first 6 parameters to be passed in registers.
  VectorcallMaxParamNumAsReg = 6
};

/// X86_32ABIInfo - The X86-32 ABI information.
class X86_32ABIInfo : public SwiftABIInfo {
  enum Class {
    Integer,
    Float
  };

  static const unsigned MinABIStackAlignInBytes = 4;

  bool IsDarwinVectorABI;
  bool IsRetSmallStructInRegABI;
  bool IsWin32StructABI;
  bool IsSoftFloatABI;
  bool IsMCUABI;
  unsigned DefaultNumRegisterParameters;

  static bool isRegisterSize(unsigned Size) {
    return (Size == 8 || Size == 16 || Size == 32 || Size == 64);
  }

  bool isHomogeneousAggregateBaseType(QualType Ty) const override {
    // FIXME: Assumes vectorcall is in use.
    return isX86VectorTypeForVectorCall(getContext(), Ty);
  }

  bool isHomogeneousAggregateSmallEnough(const Type *Ty,
                                         uint64_t NumMembers) const override {
    // FIXME: Assumes vectorcall is in use.
    return isX86VectorCallAggregateSmallEnough(NumMembers);
  }

  bool shouldReturnTypeInRegister(QualType Ty, ASTContext &Context) const;

  /// getIndirectResult - Give a source type \arg Ty, return a suitable result
  /// such that the argument will be passed in memory.
  ABIArgInfo getIndirectResult(QualType Ty, bool ByVal, CCState &State) const;

  ABIArgInfo getIndirectReturnResult(QualType Ty, CCState &State) const;

  /// Return the alignment to use for the given type on the stack.
  unsigned getTypeStackAlignInBytes(QualType Ty, unsigned Align) const;

  Class classify(QualType Ty) const;
  ABIArgInfo classifyReturnType(QualType RetTy, CCState &State) const;
  ABIArgInfo classifyArgumentType(QualType RetTy, CCState &State) const;

  /// Updates the number of available free registers, returns
  /// true if any registers were allocated.
  bool updateFreeRegs(QualType Ty, CCState &State) const;

  bool shouldAggregateUseDirect(QualType Ty, CCState &State, bool &InReg,
                                bool &NeedsPadding) const;
  bool shouldPrimitiveUseInReg(QualType Ty, CCState &State) const;

  bool canExpandIndirectArgument(QualType Ty) const;

  /// Rewrite the function info so that all memory arguments use
  /// inalloca.
  void rewriteWithInAlloca(CGFunctionInfo &FI) const;

  void addFieldToArgStruct(SmallVector<llvm::Type *, 6> &FrameFields,
                           CharUnits &StackOffset, ABIArgInfo &Info,
                           QualType Type) const;
  void runVectorCallFirstPass(CGFunctionInfo &FI, CCState &State) const;

public:

  void computeInfo(CGFunctionInfo &FI) const override;
  Address EmitVAArg(CodeGenFunction &CGF, Address VAListAddr,
                    QualType Ty) const override;

  X86_32ABIInfo(CodeGen::CodeGenTypes &CGT, bool DarwinVectorABI,
                bool RetSmallStructInRegABI, bool Win32StructABI,
                unsigned NumRegisterParameters, bool SoftFloatABI)
    : SwiftABIInfo(CGT), IsDarwinVectorABI(DarwinVectorABI),
      IsRetSmallStructInRegABI(RetSmallStructInRegABI),
      IsWin32StructABI(Win32StructABI),
      IsSoftFloatABI(SoftFloatABI),
      IsMCUABI(CGT.getTarget().getTriple().isOSIAMCU()),
      DefaultNumRegisterParameters(NumRegisterParameters) {}

  bool shouldPassIndirectlyForSwift(ArrayRef<llvm::Type*> scalars,
                                    bool asReturnValue) const override {
    // LLVM's x86-32 lowering currently only assigns up to three
    // integer registers and three fp registers.  Oddly, it'll use up to
    // four vector registers for vectors, but those can overlap with the
    // scalar registers.
    return occupiesMoreThan(CGT, scalars, /*total*/ 3);
  }

  bool isSwiftErrorInRegister() const override {
    // x86-32 lowering does not support passing swifterror in a register.
    return false;
  }
};

class X86_32TargetCodeGenInfo : public TargetCodeGenInfo {
public:
  X86_32TargetCodeGenInfo(CodeGen::CodeGenTypes &CGT, bool DarwinVectorABI,
                          bool RetSmallStructInRegABI, bool Win32StructABI,
                          unsigned NumRegisterParameters, bool SoftFloatABI)
      : TargetCodeGenInfo(new X86_32ABIInfo(
            CGT, DarwinVectorABI, RetSmallStructInRegABI, Win32StructABI,
            NumRegisterParameters, SoftFloatABI)) {}

  static bool isStructReturnInRegABI(
      const llvm::Triple &Triple, const CodeGenOptions &Opts);

  void setTargetAttributes(const Decl *D, llvm::GlobalValue *GV,
                           CodeGen::CodeGenModule &CGM) const override;

  int getDwarfEHStackPointer(CodeGen::CodeGenModule &CGM) const override {
    // Darwin uses different dwarf register numbers for EH.
    if (CGM.getTarget().getTriple().isOSDarwin()) return 5;
    return 4;
  }

  bool initDwarfEHRegSizeTable(CodeGen::CodeGenFunction &CGF,
                               llvm::Value *Address) const override;

  llvm::Type* adjustInlineAsmType(CodeGen::CodeGenFunction &CGF,
                                  StringRef Constraint,
                                  llvm::Type* Ty) const override {
    return X86AdjustInlineAsmType(CGF, Constraint, Ty);
  }

  void addReturnRegisterOutputs(CodeGenFunction &CGF, LValue ReturnValue,
                                std::string &Constraints,
                                std::vector<llvm::Type *> &ResultRegTypes,
                                std::vector<llvm::Type *> &ResultTruncRegTypes,
                                std::vector<LValue> &ResultRegDests,
                                std::string &AsmString,
                                unsigned NumOutputs) const override;

  llvm::Constant *
  getUBSanFunctionSignature(CodeGen::CodeGenModule &CGM) const override {
    unsigned Sig = (0xeb << 0) |  // jmp rel8
                   (0x06 << 8) |  //           .+0x08
                   ('v' << 16) |
                   ('2' << 24);
    return llvm::ConstantInt::get(CGM.Int32Ty, Sig);
  }

  StringRef getARCRetainAutoreleasedReturnValueMarker() const override {
    return "movl\t%ebp, %ebp"
           "\t\t// marker for objc_retainAutoreleaseReturnValue";
  }
};

}

/// Rewrite input constraint references after adding some output constraints.
/// In the case where there is one output and one input and we add one output,
/// we need to replace all operand references greater than or equal to 1:
///     mov $0, $1
///     mov eax, $1
/// The result will be:
///     mov $0, $2
///     mov eax, $2
static void rewriteInputConstraintReferences(unsigned FirstIn,
                                             unsigned NumNewOuts,
                                             std::string &AsmString) {
  std::string Buf;
  llvm::raw_string_ostream OS(Buf);
  size_t Pos = 0;
  while (Pos < AsmString.size()) {
    size_t DollarStart = AsmString.find('$', Pos);
    if (DollarStart == std::string::npos)
      DollarStart = AsmString.size();
    size_t DollarEnd = AsmString.find_first_not_of('$', DollarStart);
    if (DollarEnd == std::string::npos)
      DollarEnd = AsmString.size();
    OS << StringRef(&AsmString[Pos], DollarEnd - Pos);
    Pos = DollarEnd;
    size_t NumDollars = DollarEnd - DollarStart;
    if (NumDollars % 2 != 0 && Pos < AsmString.size()) {
      // We have an operand reference.
      size_t DigitStart = Pos;
      if (AsmString[DigitStart] == '{') {
        OS << '{';
        ++DigitStart;
      }
      size_t DigitEnd = AsmString.find_first_not_of("0123456789", DigitStart);
      if (DigitEnd == std::string::npos)
        DigitEnd = AsmString.size();
      StringRef OperandStr(&AsmString[DigitStart], DigitEnd - DigitStart);
      unsigned OperandIndex;
      if (!OperandStr.getAsInteger(10, OperandIndex)) {
        if (OperandIndex >= FirstIn)
          OperandIndex += NumNewOuts;
        OS << OperandIndex;
      } else {
        OS << OperandStr;
      }
      Pos = DigitEnd;
    }
  }
  AsmString = std::move(OS.str());
}

/// Add output constraints for EAX:EDX because they are return registers.
void X86_32TargetCodeGenInfo::addReturnRegisterOutputs(
    CodeGenFunction &CGF, LValue ReturnSlot, std::string &Constraints,
    std::vector<llvm::Type *> &ResultRegTypes,
    std::vector<llvm::Type *> &ResultTruncRegTypes,
    std::vector<LValue> &ResultRegDests, std::string &AsmString,
    unsigned NumOutputs) const {
  uint64_t RetWidth = CGF.getContext().getTypeSize(ReturnSlot.getType());

  // Use the EAX constraint if the width is 32 or smaller and EAX:EDX if it is
  // larger.
  if (!Constraints.empty())
    Constraints += ',';
  if (RetWidth <= 32) {
    Constraints += "={eax}";
    ResultRegTypes.push_back(CGF.Int32Ty);
  } else {
    // Use the 'A' constraint for EAX:EDX.
    Constraints += "=A";
    ResultRegTypes.push_back(CGF.Int64Ty);
  }

  // Truncate EAX or EAX:EDX to an integer of the appropriate size.
  llvm::Type *CoerceTy = llvm::IntegerType::get(CGF.getLLVMContext(), RetWidth);
  ResultTruncRegTypes.push_back(CoerceTy);

  // Coerce the integer by bitcasting the return slot pointer.
  ReturnSlot.setAddress(CGF.Builder.CreateBitCast(ReturnSlot.getAddress(CGF),
                                                  CoerceTy->getPointerTo()));
  ResultRegDests.push_back(ReturnSlot);

  rewriteInputConstraintReferences(NumOutputs, 1, AsmString);
}

/// shouldReturnTypeInRegister - Determine if the given type should be
/// returned in a register (for the Darwin and MCU ABI).
bool X86_32ABIInfo::shouldReturnTypeInRegister(QualType Ty,
                                               ASTContext &Context) const {
  uint64_t Size = Context.getTypeSize(Ty);

  // For i386, type must be register sized.
  // For the MCU ABI, it only needs to be <= 8-byte
  if ((IsMCUABI && Size > 64) || (!IsMCUABI && !isRegisterSize(Size)))
   return false;

  if (Ty->isVectorType()) {
    // 64- and 128- bit vectors inside structures are not returned in
    // registers.
    if (Size == 64 || Size == 128)
      return false;

    return true;
  }

  // If this is a builtin, pointer, enum, complex type, member pointer, or
  // member function pointer it is ok.
  if (Ty->getAs<BuiltinType>() || Ty->hasPointerRepresentation() ||
      Ty->isAnyComplexType() || Ty->isEnumeralType() ||
      Ty->isBlockPointerType() || Ty->isMemberPointerType())
    return true;

  // Arrays are treated like records.
  if (const ConstantArrayType *AT = Context.getAsConstantArrayType(Ty))
    return shouldReturnTypeInRegister(AT->getElementType(), Context);

  // Otherwise, it must be a record type.
  const RecordType *RT = Ty->getAs<RecordType>();
  if (!RT) return false;

  // FIXME: Traverse bases here too.

  // Structure types are passed in register if all fields would be
  // passed in a register.
  for (const auto *FD : RT->getDecl()->fields()) {
    // Empty fields are ignored.
    if (isEmptyField(Context, FD, true))
      continue;

    // Check fields recursively.
    if (!shouldReturnTypeInRegister(FD->getType(), Context))
      return false;
  }
  return true;
}

static bool is32Or64BitBasicType(QualType Ty, ASTContext &Context) {
  // Treat complex types as the element type.
  if (const ComplexType *CTy = Ty->getAs<ComplexType>())
    Ty = CTy->getElementType();

  // Check for a type which we know has a simple scalar argument-passing
  // convention without any padding.  (We're specifically looking for 32
  // and 64-bit integer and integer-equivalents, float, and double.)
  if (!Ty->getAs<BuiltinType>() && !Ty->hasPointerRepresentation() &&
      !Ty->isEnumeralType() && !Ty->isBlockPointerType())
    return false;

  uint64_t Size = Context.getTypeSize(Ty);
  return Size == 32 || Size == 64;
}

static bool addFieldSizes(ASTContext &Context, const RecordDecl *RD,
                          uint64_t &Size) {
  for (const auto *FD : RD->fields()) {
    // Scalar arguments on the stack get 4 byte alignment on x86. If the
    // argument is smaller than 32-bits, expanding the struct will create
    // alignment padding.
    if (!is32Or64BitBasicType(FD->getType(), Context))
      return false;

    // FIXME: Reject bit-fields wholesale; there are two problems, we don't know
    // how to expand them yet, and the predicate for telling if a bitfield still
    // counts as "basic" is more complicated than what we were doing previously.
    if (FD->isBitField())
      return false;

    Size += Context.getTypeSize(FD->getType());
  }
  return true;
}

static bool addBaseAndFieldSizes(ASTContext &Context, const CXXRecordDecl *RD,
                                 uint64_t &Size) {
  // Don't do this if there are any non-empty bases.
  for (const CXXBaseSpecifier &Base : RD->bases()) {
    if (!addBaseAndFieldSizes(Context, Base.getType()->getAsCXXRecordDecl(),
                              Size))
      return false;
  }
  if (!addFieldSizes(Context, RD, Size))
    return false;
  return true;
}

/// Test whether an argument type which is to be passed indirectly (on the
/// stack) would have the equivalent layout if it was expanded into separate
/// arguments. If so, we prefer to do the latter to avoid inhibiting
/// optimizations.
bool X86_32ABIInfo::canExpandIndirectArgument(QualType Ty) const {
  // We can only expand structure types.
  const RecordType *RT = Ty->getAs<RecordType>();
  if (!RT)
    return false;
  const RecordDecl *RD = RT->getDecl();
  uint64_t Size = 0;
  if (const CXXRecordDecl *CXXRD = dyn_cast<CXXRecordDecl>(RD)) {
    if (!IsWin32StructABI) {
      // On non-Windows, we have to conservatively match our old bitcode
      // prototypes in order to be ABI-compatible at the bitcode level.
      if (!CXXRD->isCLike())
        return false;
    } else {
      // Don't do this for dynamic classes.
      if (CXXRD->isDynamicClass())
        return false;
    }
    if (!addBaseAndFieldSizes(getContext(), CXXRD, Size))
      return false;
  } else {
    if (!addFieldSizes(getContext(), RD, Size))
      return false;
  }

  // We can do this if there was no alignment padding.
  return Size == getContext().getTypeSize(Ty);
}

ABIArgInfo X86_32ABIInfo::getIndirectReturnResult(QualType RetTy, CCState &State) const {
  // If the return value is indirect, then the hidden argument is consuming one
  // integer register.
  if (State.FreeRegs) {
    --State.FreeRegs;
    if (!IsMCUABI)
      return getNaturalAlignIndirectInReg(RetTy);
  }
  return getNaturalAlignIndirect(RetTy, /*ByVal=*/false);
}

ABIArgInfo X86_32ABIInfo::classifyReturnType(QualType RetTy,
                                             CCState &State) const {
  if (RetTy->isVoidType())
    return ABIArgInfo::getIgnore();

  const Type *Base = nullptr;
  uint64_t NumElts = 0;
  if ((State.CC == llvm::CallingConv::X86_VectorCall ||
       State.CC == llvm::CallingConv::X86_RegCall) &&
      isHomogeneousAggregate(RetTy, Base, NumElts)) {
    // The LLVM struct type for such an aggregate should lower properly.
    return ABIArgInfo::getDirect();
  }

  if (const VectorType *VT = RetTy->getAs<VectorType>()) {
    // On Darwin, some vectors are returned in registers.
    if (IsDarwinVectorABI) {
      uint64_t Size = getContext().getTypeSize(RetTy);

      // 128-bit vectors are a special case; they are returned in
      // registers and we need to make sure to pick a type the LLVM
      // backend will like.
      if (Size == 128)
        return ABIArgInfo::getDirect(llvm::VectorType::get(
                  llvm::Type::getInt64Ty(getVMContext()), 2));

      // Always return in register if it fits in a general purpose
      // register, or if it is 64 bits and has a single element.
      if ((Size == 8 || Size == 16 || Size == 32) ||
          (Size == 64 && VT->getNumElements() == 1))
        return ABIArgInfo::getDirect(llvm::IntegerType::get(getVMContext(),
                                                            Size));

      return getIndirectReturnResult(RetTy, State);
    }

    return ABIArgInfo::getDirect();
  }

  if (isAggregateTypeForABI(RetTy)) {
    if (const RecordType *RT = RetTy->getAs<RecordType>()) {
      // Structures with flexible arrays are always indirect.
      if (RT->getDecl()->hasFlexibleArrayMember())
        return getIndirectReturnResult(RetTy, State);
    }

    // If specified, structs and unions are always indirect.
    if (!IsRetSmallStructInRegABI && !RetTy->isAnyComplexType())
      return getIndirectReturnResult(RetTy, State);

    // Ignore empty structs/unions.
    if (isEmptyRecord(getContext(), RetTy, true))
      return ABIArgInfo::getIgnore();

    // Small structures which are register sized are generally returned
    // in a register.
    if (shouldReturnTypeInRegister(RetTy, getContext())) {
      uint64_t Size = getContext().getTypeSize(RetTy);

      // As a special-case, if the struct is a "single-element" struct, and
      // the field is of type "float" or "double", return it in a
      // floating-point register. (MSVC does not apply this special case.)
      // We apply a similar transformation for pointer types to improve the
      // quality of the generated IR.
      if (const Type *SeltTy = isSingleElementStruct(RetTy, getContext()))
        if ((!IsWin32StructABI && SeltTy->isRealFloatingType())
            || SeltTy->hasPointerRepresentation())
          return ABIArgInfo::getDirect(CGT.ConvertType(QualType(SeltTy, 0)));

      // FIXME: We should be able to narrow this integer in cases with dead
      // padding.
      return ABIArgInfo::getDirect(llvm::IntegerType::get(getVMContext(),Size));
    }

    return getIndirectReturnResult(RetTy, State);
  }

  // Treat an enum type as its underlying type.
  if (const EnumType *EnumTy = RetTy->getAs<EnumType>())
    RetTy = EnumTy->getDecl()->getIntegerType();

  return (RetTy->isPromotableIntegerType() ? ABIArgInfo::getExtend(RetTy)
                                           : ABIArgInfo::getDirect());
}

static bool isSSEVectorType(ASTContext &Context, QualType Ty) {
  return Ty->getAs<VectorType>() && Context.getTypeSize(Ty) == 128;
}

static bool isRecordWithSSEVectorType(ASTContext &Context, QualType Ty) {
  const RecordType *RT = Ty->getAs<RecordType>();
  if (!RT)
    return 0;
  const RecordDecl *RD = RT->getDecl();

  // If this is a C++ record, check the bases first.
  if (const CXXRecordDecl *CXXRD = dyn_cast<CXXRecordDecl>(RD))
    for (const auto &I : CXXRD->bases())
      if (!isRecordWithSSEVectorType(Context, I.getType()))
        return false;

  for (const auto *i : RD->fields()) {
    QualType FT = i->getType();

    if (isSSEVectorType(Context, FT))
      return true;

    if (isRecordWithSSEVectorType(Context, FT))
      return true;
  }

  return false;
}

unsigned X86_32ABIInfo::getTypeStackAlignInBytes(QualType Ty,
                                                 unsigned Align) const {
  // Otherwise, if the alignment is less than or equal to the minimum ABI
  // alignment, just use the default; the backend will handle this.
  if (Align <= MinABIStackAlignInBytes)
    return 0; // Use default alignment.

  // On non-Darwin, the stack type alignment is always 4.
  if (!IsDarwinVectorABI) {
    // Set explicit alignment, since we may need to realign the top.
    return MinABIStackAlignInBytes;
  }

  // Otherwise, if the type contains an SSE vector type, the alignment is 16.
  if (Align >= 16 && (isSSEVectorType(getContext(), Ty) ||
                      isRecordWithSSEVectorType(getContext(), Ty)))
    return 16;

  return MinABIStackAlignInBytes;
}

ABIArgInfo X86_32ABIInfo::getIndirectResult(QualType Ty, bool ByVal,
                                            CCState &State) const {
  if (!ByVal) {
    if (State.FreeRegs) {
      --State.FreeRegs; // Non-byval indirects just use one pointer.
      if (!IsMCUABI)
        return getNaturalAlignIndirectInReg(Ty);
    }
    return getNaturalAlignIndirect(Ty, false);
  }

  // Compute the byval alignment.
  unsigned TypeAlign = getContext().getTypeAlign(Ty) / 8;
  unsigned StackAlign = getTypeStackAlignInBytes(Ty, TypeAlign);
  if (StackAlign == 0)
    return ABIArgInfo::getIndirect(CharUnits::fromQuantity(4), /*ByVal=*/true);

  // If the stack alignment is less than the type alignment, realign the
  // argument.
  bool Realign = TypeAlign > StackAlign;
  return ABIArgInfo::getIndirect(CharUnits::fromQuantity(StackAlign),
                                 /*ByVal=*/true, Realign);
}

X86_32ABIInfo::Class X86_32ABIInfo::classify(QualType Ty) const {
  const Type *T = isSingleElementStruct(Ty, getContext());
  if (!T)
    T = Ty.getTypePtr();

  if (const BuiltinType *BT = T->getAs<BuiltinType>()) {
    BuiltinType::Kind K = BT->getKind();
    if (K == BuiltinType::Float || K == BuiltinType::Double)
      return Float;
  }
  return Integer;
}

bool X86_32ABIInfo::updateFreeRegs(QualType Ty, CCState &State) const {
  if (!IsSoftFloatABI) {
    Class C = classify(Ty);
    if (C == Float)
      return false;
  }

  unsigned Size = getContext().getTypeSize(Ty);
  unsigned SizeInRegs = (Size + 31) / 32;

  if (SizeInRegs == 0)
    return false;

  if (!IsMCUABI) {
    if (SizeInRegs > State.FreeRegs) {
      State.FreeRegs = 0;
      return false;
    }
  } else {
    // The MCU psABI allows passing parameters in-reg even if there are
    // earlier parameters that are passed on the stack. Also,
    // it does not allow passing >8-byte structs in-register,
    // even if there are 3 free registers available.
    if (SizeInRegs > State.FreeRegs || SizeInRegs > 2)
      return false;
  }

  State.FreeRegs -= SizeInRegs;
  return true;
}

bool X86_32ABIInfo::shouldAggregateUseDirect(QualType Ty, CCState &State,
                                             bool &InReg,
                                             bool &NeedsPadding) const {
  // On Windows, aggregates other than HFAs are never passed in registers, and
  // they do not consume register slots. Homogenous floating-point aggregates
  // (HFAs) have already been dealt with at this point.
  if (IsWin32StructABI && isAggregateTypeForABI(Ty))
    return false;

  NeedsPadding = false;
  InReg = !IsMCUABI;

  if (!updateFreeRegs(Ty, State))
    return false;

  if (IsMCUABI)
    return true;

  if (State.CC == llvm::CallingConv::X86_FastCall ||
      State.CC == llvm::CallingConv::X86_VectorCall ||
      State.CC == llvm::CallingConv::X86_RegCall) {
    if (getContext().getTypeSize(Ty) <= 32 && State.FreeRegs)
      NeedsPadding = true;

    return false;
  }

  return true;
}

bool X86_32ABIInfo::shouldPrimitiveUseInReg(QualType Ty, CCState &State) const {
  if (!updateFreeRegs(Ty, State))
    return false;

  if (IsMCUABI)
    return false;

  if (State.CC == llvm::CallingConv::X86_FastCall ||
      State.CC == llvm::CallingConv::X86_VectorCall ||
      State.CC == llvm::CallingConv::X86_RegCall) {
    if (getContext().getTypeSize(Ty) > 32)
      return false;

    return (Ty->isIntegralOrEnumerationType() || Ty->isPointerType() ||
        Ty->isReferenceType());
  }

  return true;
}

void X86_32ABIInfo::runVectorCallFirstPass(CGFunctionInfo &FI, CCState &State) const {
  // Vectorcall x86 works subtly different than in x64, so the format is
  // a bit different than the x64 version.  First, all vector types (not HVAs)
  // are assigned, with the first 6 ending up in the [XYZ]MM0-5 registers.
  // This differs from the x64 implementation, where the first 6 by INDEX get
  // registers.
  // In the second pass over the arguments, HVAs are passed in the remaining
  // vector registers if possible, or indirectly by address. The address will be
  // passed in ECX/EDX if available. Any other arguments are passed according to
  // the usual fastcall rules.
  MutableArrayRef<CGFunctionInfoArgInfo> Args = FI.arguments();
  for (int I = 0, E = Args.size(); I < E; ++I) {
    const Type *Base = nullptr;
    uint64_t NumElts = 0;
    const QualType &Ty = Args[I].type;
    if ((Ty->isVectorType() || Ty->isBuiltinType()) &&
        isHomogeneousAggregate(Ty, Base, NumElts)) {
      if (State.FreeSSERegs >= NumElts) {
        State.FreeSSERegs -= NumElts;
        Args[I].info = ABIArgInfo::getDirectInReg();
        State.IsPreassigned.set(I);
      }
    }
  }
}

ABIArgInfo X86_32ABIInfo::classifyArgumentType(QualType Ty,
                                               CCState &State) const {
  // FIXME: Set alignment on indirect arguments.
  bool IsFastCall = State.CC == llvm::CallingConv::X86_FastCall;
  bool IsRegCall = State.CC == llvm::CallingConv::X86_RegCall;
  bool IsVectorCall = State.CC == llvm::CallingConv::X86_VectorCall;

  Ty = useFirstFieldIfTransparentUnion(Ty);
  TypeInfo TI = getContext().getTypeInfo(Ty);

  // Check with the C++ ABI first.
  const RecordType *RT = Ty->getAs<RecordType>();
  if (RT) {
    CGCXXABI::RecordArgABI RAA = getRecordArgABI(RT, getCXXABI());
    if (RAA == CGCXXABI::RAA_Indirect) {
      return getIndirectResult(Ty, false, State);
    } else if (RAA == CGCXXABI::RAA_DirectInMemory) {
      // The field index doesn't matter, we'll fix it up later.
      return ABIArgInfo::getInAlloca(/*FieldIndex=*/0);
    }
  }

  // Regcall uses the concept of a homogenous vector aggregate, similar
  // to other targets.
  const Type *Base = nullptr;
  uint64_t NumElts = 0;
  if ((IsRegCall || IsVectorCall) &&
      isHomogeneousAggregate(Ty, Base, NumElts)) {
    if (State.FreeSSERegs >= NumElts) {
      State.FreeSSERegs -= NumElts;

      // Vectorcall passes HVAs directly and does not flatten them, but regcall
      // does.
      if (IsVectorCall)
        return getDirectX86Hva();

      if (Ty->isBuiltinType() || Ty->isVectorType())
        return ABIArgInfo::getDirect();
      return ABIArgInfo::getExpand();
    }
    return getIndirectResult(Ty, /*ByVal=*/false, State);
  }

  if (isAggregateTypeForABI(Ty)) {
    // Structures with flexible arrays are always indirect.
    // FIXME: This should not be byval!
    if (RT && RT->getDecl()->hasFlexibleArrayMember())
      return getIndirectResult(Ty, true, State);

    // Ignore empty structs/unions on non-Windows.
    if (!IsWin32StructABI && isEmptyRecord(getContext(), Ty, true))
      return ABIArgInfo::getIgnore();

    llvm::LLVMContext &LLVMContext = getVMContext();
    llvm::IntegerType *Int32 = llvm::Type::getInt32Ty(LLVMContext);
    bool NeedsPadding = false;
    bool InReg;
    if (shouldAggregateUseDirect(Ty, State, InReg, NeedsPadding)) {
      unsigned SizeInRegs = (TI.Width + 31) / 32;
      SmallVector<llvm::Type*, 3> Elements(SizeInRegs, Int32);
      llvm::Type *Result = llvm::StructType::get(LLVMContext, Elements);
      if (InReg)
        return ABIArgInfo::getDirectInReg(Result);
      else
        return ABIArgInfo::getDirect(Result);
    }
    llvm::IntegerType *PaddingType = NeedsPadding ? Int32 : nullptr;

    // Pass over-aligned aggregates on Windows indirectly. This behavior was
    // added in MSVC 2015.
    if (IsWin32StructABI && TI.AlignIsRequired && TI.Align > 32)
      return getIndirectResult(Ty, /*ByVal=*/false, State);

    // Expand small (<= 128-bit) record types when we know that the stack layout
    // of those arguments will match the struct. This is important because the
    // LLVM backend isn't smart enough to remove byval, which inhibits many
    // optimizations.
    // Don't do this for the MCU if there are still free integer registers
    // (see X86_64 ABI for full explanation).
    if (TI.Width <= 4 * 32 && (!IsMCUABI || State.FreeRegs == 0) &&
        canExpandIndirectArgument(Ty))
      return ABIArgInfo::getExpandWithPadding(
          IsFastCall || IsVectorCall || IsRegCall, PaddingType);

    return getIndirectResult(Ty, true, State);
  }

  if (const VectorType *VT = Ty->getAs<VectorType>()) {
    // On Windows, vectors are passed directly if registers are available, or
    // indirectly if not. This avoids the need to align argument memory. Pass
    // user-defined vector types larger than 512 bits indirectly for simplicity.
    if (IsWin32StructABI) {
      if (TI.Width <= 512 && State.FreeSSERegs > 0) {
        --State.FreeSSERegs;
        return ABIArgInfo::getDirectInReg();
      }
      return getIndirectResult(Ty, /*ByVal=*/false, State);
    }

    // On Darwin, some vectors are passed in memory, we handle this by passing
    // it as an i8/i16/i32/i64.
    if (IsDarwinVectorABI) {
      if ((TI.Width == 8 || TI.Width == 16 || TI.Width == 32) ||
          (TI.Width == 64 && VT->getNumElements() == 1))
        return ABIArgInfo::getDirect(
            llvm::IntegerType::get(getVMContext(), TI.Width));
    }

    if (IsX86_MMXType(CGT.ConvertType(Ty)))
      return ABIArgInfo::getDirect(llvm::IntegerType::get(getVMContext(), 64));

    return ABIArgInfo::getDirect();
  }


  if (const EnumType *EnumTy = Ty->getAs<EnumType>())
    Ty = EnumTy->getDecl()->getIntegerType();

  bool InReg = shouldPrimitiveUseInReg(Ty, State);

  if (Ty->isPromotableIntegerType()) {
    if (InReg)
      return ABIArgInfo::getExtendInReg(Ty);
    return ABIArgInfo::getExtend(Ty);
  }

  if (InReg)
    return ABIArgInfo::getDirectInReg();
  return ABIArgInfo::getDirect();
}

void X86_32ABIInfo::computeInfo(CGFunctionInfo &FI) const {
  CCState State(FI);
  if (IsMCUABI)
    State.FreeRegs = 3;
  else if (State.CC == llvm::CallingConv::X86_FastCall) {
    State.FreeRegs = 2;
    State.FreeSSERegs = 3;
  } else if (State.CC == llvm::CallingConv::X86_VectorCall) {
    State.FreeRegs = 2;
    State.FreeSSERegs = 6;
  } else if (FI.getHasRegParm())
    State.FreeRegs = FI.getRegParm();
  else if (State.CC == llvm::CallingConv::X86_RegCall) {
    State.FreeRegs = 5;
    State.FreeSSERegs = 8;
  } else if (IsWin32StructABI) {
    // Since MSVC 2015, the first three SSE vectors have been passed in
    // registers. The rest are passed indirectly.
    State.FreeRegs = DefaultNumRegisterParameters;
    State.FreeSSERegs = 3;
  } else
    State.FreeRegs = DefaultNumRegisterParameters;

  if (!::classifyReturnType(getCXXABI(), FI, *this)) {
    FI.getReturnInfo() = classifyReturnType(FI.getReturnType(), State);
  } else if (FI.getReturnInfo().isIndirect()) {
    // The C++ ABI is not aware of register usage, so we have to check if the
    // return value was sret and put it in a register ourselves if appropriate.
    if (State.FreeRegs) {
      --State.FreeRegs;  // The sret parameter consumes a register.
      if (!IsMCUABI)
        FI.getReturnInfo().setInReg(true);
    }
  }

  // The chain argument effectively gives us another free register.
  if (FI.isChainCall())
    ++State.FreeRegs;

  // For vectorcall, do a first pass over the arguments, assigning FP and vector
  // arguments to XMM registers as available.
  if (State.CC == llvm::CallingConv::X86_VectorCall)
    runVectorCallFirstPass(FI, State);

  bool UsedInAlloca = false;
  MutableArrayRef<CGFunctionInfoArgInfo> Args = FI.arguments();
  for (int I = 0, E = Args.size(); I < E; ++I) {
    // Skip arguments that have already been assigned.
    if (State.IsPreassigned.test(I))
      continue;

    Args[I].info = classifyArgumentType(Args[I].type, State);
    UsedInAlloca |= (Args[I].info.getKind() == ABIArgInfo::InAlloca);
  }

  // If we needed to use inalloca for any argument, do a second pass and rewrite
  // all the memory arguments to use inalloca.
  if (UsedInAlloca)
    rewriteWithInAlloca(FI);
}

void
X86_32ABIInfo::addFieldToArgStruct(SmallVector<llvm::Type *, 6> &FrameFields,
                                   CharUnits &StackOffset, ABIArgInfo &Info,
                                   QualType Type) const {
  // Arguments are always 4-byte-aligned.
  CharUnits WordSize = CharUnits::fromQuantity(4);
  assert(StackOffset.isMultipleOf(WordSize) && "unaligned inalloca struct");

  // sret pointers and indirect things will require an extra pointer
  // indirection, unless they are byval. Most things are byval, and will not
  // require this indirection.
  bool IsIndirect = false;
  if (Info.isIndirect() && !Info.getIndirectByVal())
    IsIndirect = true;
  Info = ABIArgInfo::getInAlloca(FrameFields.size(), IsIndirect);
  llvm::Type *LLTy = CGT.ConvertTypeForMem(Type);
  if (IsIndirect)
    LLTy = LLTy->getPointerTo(0);
  FrameFields.push_back(LLTy);
  StackOffset += IsIndirect ? WordSize : getContext().getTypeSizeInChars(Type);

  // Insert padding bytes to respect alignment.
  CharUnits FieldEnd = StackOffset;
  StackOffset = FieldEnd.alignTo(WordSize);
  if (StackOffset != FieldEnd) {
    CharUnits NumBytes = StackOffset - FieldEnd;
    llvm::Type *Ty = llvm::Type::getInt8Ty(getVMContext());
    Ty = llvm::ArrayType::get(Ty, NumBytes.getQuantity());
    FrameFields.push_back(Ty);
  }
}

static bool isArgInAlloca(const ABIArgInfo &Info) {
  // Leave ignored and inreg arguments alone.
  switch (Info.getKind()) {
  case ABIArgInfo::InAlloca:
    return true;
  case ABIArgInfo::Ignore:
    return false;
  case ABIArgInfo::Indirect:
  case ABIArgInfo::Direct:
  case ABIArgInfo::Extend:
    return !Info.getInReg();
  case ABIArgInfo::Expand:
  case ABIArgInfo::CoerceAndExpand:
    // These are aggregate types which are never passed in registers when
    // inalloca is involved.
    return true;
  }
  llvm_unreachable("invalid enum");
}

void X86_32ABIInfo::rewriteWithInAlloca(CGFunctionInfo &FI) const {
  assert(IsWin32StructABI && "inalloca only supported on win32");

  // Build a packed struct type for all of the arguments in memory.
  SmallVector<llvm::Type *, 6> FrameFields;

  // The stack alignment is always 4.
  CharUnits StackAlign = CharUnits::fromQuantity(4);

  CharUnits StackOffset;
  CGFunctionInfo::arg_iterator I = FI.arg_begin(), E = FI.arg_end();

  // Put 'this' into the struct before 'sret', if necessary.
  bool IsThisCall =
      FI.getCallingConvention() == llvm::CallingConv::X86_ThisCall;
  ABIArgInfo &Ret = FI.getReturnInfo();
  if (Ret.isIndirect() && Ret.isSRetAfterThis() && !IsThisCall &&
      isArgInAlloca(I->info)) {
    addFieldToArgStruct(FrameFields, StackOffset, I->info, I->type);
    ++I;
  }

  // Put the sret parameter into the inalloca struct if it's in memory.
  if (Ret.isIndirect() && !Ret.getInReg()) {
    addFieldToArgStruct(FrameFields, StackOffset, Ret, FI.getReturnType());
    // On Windows, the hidden sret parameter is always returned in eax.
    Ret.setInAllocaSRet(IsWin32StructABI);
  }

  // Skip the 'this' parameter in ecx.
  if (IsThisCall)
    ++I;

  // Put arguments passed in memory into the struct.
  for (; I != E; ++I) {
    if (isArgInAlloca(I->info))
      addFieldToArgStruct(FrameFields, StackOffset, I->info, I->type);
  }

  FI.setArgStruct(llvm::StructType::get(getVMContext(), FrameFields,
                                        /*isPacked=*/true),
                  StackAlign);
}

Address X86_32ABIInfo::EmitVAArg(CodeGenFunction &CGF,
                                 Address VAListAddr, QualType Ty) const {

  auto TypeInfo = getContext().getTypeInfoInChars(Ty);

  // x86-32 changes the alignment of certain arguments on the stack.
  //
  // Just messing with TypeInfo like this works because we never pass
  // anything indirectly.
  TypeInfo.second = CharUnits::fromQuantity(
                getTypeStackAlignInBytes(Ty, TypeInfo.second.getQuantity()));

  return emitVoidPtrVAArg(CGF, VAListAddr, Ty, /*Indirect*/ false,
                          TypeInfo, CharUnits::fromQuantity(4),
                          /*AllowHigherAlign*/ true);
}

bool X86_32TargetCodeGenInfo::isStructReturnInRegABI(
    const llvm::Triple &Triple, const CodeGenOptions &Opts) {
  assert(Triple.getArch() == llvm::Triple::x86);

  switch (Opts.getStructReturnConvention()) {
  case CodeGenOptions::SRCK_Default:
    break;
  case CodeGenOptions::SRCK_OnStack:  // -fpcc-struct-return
    return false;
  case CodeGenOptions::SRCK_InRegs:  // -freg-struct-return
    return true;
  }

  if (Triple.isOSDarwin() || Triple.isOSIAMCU())
    return true;

  switch (Triple.getOS()) {
  case llvm::Triple::DragonFly:
  case llvm::Triple::FreeBSD:
  case llvm::Triple::OpenBSD:
  case llvm::Triple::Win32:
    return true;
  default:
    return false;
  }
}

void X86_32TargetCodeGenInfo::setTargetAttributes(
    const Decl *D, llvm::GlobalValue *GV, CodeGen::CodeGenModule &CGM) const {
  if (GV->isDeclaration())
    return;
  if (const FunctionDecl *FD = dyn_cast_or_null<FunctionDecl>(D)) {
    if (FD->hasAttr<X86ForceAlignArgPointerAttr>()) {
      llvm::Function *Fn = cast<llvm::Function>(GV);
      Fn->addFnAttr("stackrealign");
    }
    if (FD->hasAttr<AnyX86InterruptAttr>()) {
      llvm::Function *Fn = cast<llvm::Function>(GV);
      Fn->setCallingConv(llvm::CallingConv::X86_INTR);
    }
  }
}

bool X86_32TargetCodeGenInfo::initDwarfEHRegSizeTable(
                                               CodeGen::CodeGenFunction &CGF,
                                               llvm::Value *Address) const {
  CodeGen::CGBuilderTy &Builder = CGF.Builder;

  llvm::Value *Four8 = llvm::ConstantInt::get(CGF.Int8Ty, 4);

  // 0-7 are the eight integer registers;  the order is different
  //   on Darwin (for EH), but the range is the same.
  // 8 is %eip.
  AssignToArrayRange(Builder, Address, Four8, 0, 8);

  if (CGF.CGM.getTarget().getTriple().isOSDarwin()) {
    // 12-16 are st(0..4).  Not sure why we stop at 4.
    // These have size 16, which is sizeof(long double) on
    // platforms with 8-byte alignment for that type.
    llvm::Value *Sixteen8 = llvm::ConstantInt::get(CGF.Int8Ty, 16);
    AssignToArrayRange(Builder, Address, Sixteen8, 12, 16);

  } else {
    // 9 is %eflags, which doesn't get a size on Darwin for some
    // reason.
    Builder.CreateAlignedStore(
        Four8, Builder.CreateConstInBoundsGEP1_32(CGF.Int8Ty, Address, 9),
                               CharUnits::One());

    // 11-16 are st(0..5).  Not sure why we stop at 5.
    // These have size 12, which is sizeof(long double) on
    // platforms with 4-byte alignment for that type.
    llvm::Value *Twelve8 = llvm::ConstantInt::get(CGF.Int8Ty, 12);
    AssignToArrayRange(Builder, Address, Twelve8, 11, 16);
  }

  return false;
}

//===----------------------------------------------------------------------===//
// X86-64 ABI Implementation
//===----------------------------------------------------------------------===//


namespace {
/// The AVX ABI level for X86 targets.
enum class X86AVXABILevel {
  None,
  AVX,
  AVX512
};

/// \p returns the size in bits of the largest (native) vector for \p AVXLevel.
static unsigned getNativeVectorSizeForAVXABI(X86AVXABILevel AVXLevel) {
  switch (AVXLevel) {
  case X86AVXABILevel::AVX512:
    return 512;
  case X86AVXABILevel::AVX:
    return 256;
  case X86AVXABILevel::None:
    return 128;
  }
  llvm_unreachable("Unknown AVXLevel");
}

/// X86_64ABIInfo - The X86_64 ABI information.
class X86_64ABIInfo : public SwiftABIInfo {
  enum Class {
    Integer = 0,
    SSE,
    SSEUp,
    X87,
    X87Up,
    ComplexX87,
    NoClass,
    Memory
  };

  /// merge - Implement the X86_64 ABI merging algorithm.
  ///
  /// Merge an accumulating classification \arg Accum with a field
  /// classification \arg Field.
  ///
  /// \param Accum - The accumulating classification. This should
  /// always be either NoClass or the result of a previous merge
  /// call. In addition, this should never be Memory (the caller
  /// should just return Memory for the aggregate).
  static Class merge(Class Accum, Class Field);

  /// postMerge - Implement the X86_64 ABI post merging algorithm.
  ///
  /// Post merger cleanup, reduces a malformed Hi and Lo pair to
  /// final MEMORY or SSE classes when necessary.
  ///
  /// \param AggregateSize - The size of the current aggregate in
  /// the classification process.
  ///
  /// \param Lo - The classification for the parts of the type
  /// residing in the low word of the containing object.
  ///
  /// \param Hi - The classification for the parts of the type
  /// residing in the higher words of the containing object.
  ///
  void postMerge(unsigned AggregateSize, Class &Lo, Class &Hi) const;

  /// classify - Determine the x86_64 register classes in which the
  /// given type T should be passed.
  ///
  /// \param Lo - The classification for the parts of the type
  /// residing in the low word of the containing object.
  ///
  /// \param Hi - The classification for the parts of the type
  /// residing in the high word of the containing object.
  ///
  /// \param OffsetBase - The bit offset of this type in the
  /// containing object.  Some parameters are classified different
  /// depending on whether they straddle an eightbyte boundary.
  ///
  /// \param isNamedArg - Whether the argument in question is a "named"
  /// argument, as used in AMD64-ABI 3.5.7.
  ///
  /// If a word is unused its result will be NoClass; if a type should
  /// be passed in Memory then at least the classification of \arg Lo
  /// will be Memory.
  ///
  /// The \arg Lo class will be NoClass iff the argument is ignored.
  ///
  /// If the \arg Lo class is ComplexX87, then the \arg Hi class will
  /// also be ComplexX87.
  void classify(QualType T, uint64_t OffsetBase, Class &Lo, Class &Hi,
                bool isNamedArg) const;

  llvm::Type *GetByteVectorType(QualType Ty) const;
  llvm::Type *GetSSETypeAtOffset(llvm::Type *IRType,
                                 unsigned IROffset, QualType SourceTy,
                                 unsigned SourceOffset) const;
  llvm::Type *GetINTEGERTypeAtOffset(llvm::Type *IRType,
                                     unsigned IROffset, QualType SourceTy,
                                     unsigned SourceOffset) const;

  /// getIndirectResult - Give a source type \arg Ty, return a suitable result
  /// such that the argument will be returned in memory.
  ABIArgInfo getIndirectReturnResult(QualType Ty) const;

  /// getIndirectResult - Give a source type \arg Ty, return a suitable result
  /// such that the argument will be passed in memory.
  ///
  /// \param freeIntRegs - The number of free integer registers remaining
  /// available.
  ABIArgInfo getIndirectResult(QualType Ty, unsigned freeIntRegs) const;

  ABIArgInfo classifyReturnType(QualType RetTy) const;

  ABIArgInfo classifyArgumentType(QualType Ty, unsigned freeIntRegs,
                                  unsigned &neededInt, unsigned &neededSSE,
                                  bool isNamedArg) const;

  ABIArgInfo classifyRegCallStructType(QualType Ty, unsigned &NeededInt,
                                       unsigned &NeededSSE) const;

  ABIArgInfo classifyRegCallStructTypeImpl(QualType Ty, unsigned &NeededInt,
                                           unsigned &NeededSSE) const;

  bool IsIllegalVectorType(QualType Ty) const;

  /// The 0.98 ABI revision clarified a lot of ambiguities,
  /// unfortunately in ways that were not always consistent with
  /// certain previous compilers.  In particular, platforms which
  /// required strict binary compatibility with older versions of GCC
  /// may need to exempt themselves.
  bool honorsRevision0_98() const {
    return !getTarget().getTriple().isOSDarwin();
  }

  /// GCC classifies <1 x long long> as SSE but some platform ABIs choose to
  /// classify it as INTEGER (for compatibility with older clang compilers).
  bool classifyIntegerMMXAsSSE() const {
    // Clang <= 3.8 did not do this.
    if (getContext().getLangOpts().getClangABICompat() <=
        LangOptions::ClangABI::Ver3_8)
      return false;

    const llvm::Triple &Triple = getTarget().getTriple();
    if (Triple.isOSDarwin() || Triple.getOS() == llvm::Triple::PS4)
      return false;
    if (Triple.isOSFreeBSD() && Triple.getOSMajorVersion() >= 10)
      return false;
    return true;
  }

  // GCC classifies vectors of __int128 as memory.
  bool passInt128VectorsInMem() const {
    // Clang <= 9.0 did not do this.
    if (getContext().getLangOpts().getClangABICompat() <=
        LangOptions::ClangABI::Ver9)
      return false;

    const llvm::Triple &T = getTarget().getTriple();
    return T.isOSLinux() || T.isOSNetBSD();
  }

  X86AVXABILevel AVXLevel;
  // Some ABIs (e.g. X32 ABI and Native Client OS) use 32 bit pointers on
  // 64-bit hardware.
  bool Has64BitPointers;

public:
  X86_64ABIInfo(CodeGen::CodeGenTypes &CGT, X86AVXABILevel AVXLevel) :
      SwiftABIInfo(CGT), AVXLevel(AVXLevel),
      Has64BitPointers(CGT.getDataLayout().getPointerSize(0) == 8) {
  }

  bool isPassedUsingAVXType(QualType type) const {
    unsigned neededInt, neededSSE;
    // The freeIntRegs argument doesn't matter here.
    ABIArgInfo info = classifyArgumentType(type, 0, neededInt, neededSSE,
                                           /*isNamedArg*/true);
    if (info.isDirect()) {
      llvm::Type *ty = info.getCoerceToType();
      if (llvm::VectorType *vectorTy = dyn_cast_or_null<llvm::VectorType>(ty))
        return (vectorTy->getBitWidth() > 128);
    }
    return false;
  }

  void computeInfo(CGFunctionInfo &FI) const override;

  Address EmitVAArg(CodeGenFunction &CGF, Address VAListAddr,
                    QualType Ty) const override;
  Address EmitMSVAArg(CodeGenFunction &CGF, Address VAListAddr,
                      QualType Ty) const override;

  bool has64BitPointers() const {
    return Has64BitPointers;
  }

  bool shouldPassIndirectlyForSwift(ArrayRef<llvm::Type*> scalars,
                                    bool asReturnValue) const override {
    return occupiesMoreThan(CGT, scalars, /*total*/ 4);
  }
  bool isSwiftErrorInRegister() const override {
    return true;
  }
};

/// WinX86_64ABIInfo - The Windows X86_64 ABI information.
class WinX86_64ABIInfo : public SwiftABIInfo {
public:
  WinX86_64ABIInfo(CodeGen::CodeGenTypes &CGT, X86AVXABILevel AVXLevel)
      : SwiftABIInfo(CGT), AVXLevel(AVXLevel),
        IsMingw64(getTarget().getTriple().isWindowsGNUEnvironment()) {}

  void computeInfo(CGFunctionInfo &FI) const override;

  Address EmitVAArg(CodeGenFunction &CGF, Address VAListAddr,
                    QualType Ty) const override;

  bool isHomogeneousAggregateBaseType(QualType Ty) const override {
    // FIXME: Assumes vectorcall is in use.
    return isX86VectorTypeForVectorCall(getContext(), Ty);
  }

  bool isHomogeneousAggregateSmallEnough(const Type *Ty,
                                         uint64_t NumMembers) const override {
    // FIXME: Assumes vectorcall is in use.
    return isX86VectorCallAggregateSmallEnough(NumMembers);
  }

  bool shouldPassIndirectlyForSwift(ArrayRef<llvm::Type *> scalars,
                                    bool asReturnValue) const override {
    return occupiesMoreThan(CGT, scalars, /*total*/ 4);
  }

  bool isSwiftErrorInRegister() const override {
    return true;
  }

private:
  ABIArgInfo classify(QualType Ty, unsigned &FreeSSERegs, bool IsReturnType,
                      bool IsVectorCall, bool IsRegCall) const;
  ABIArgInfo reclassifyHvaArgType(QualType Ty, unsigned &FreeSSERegs,
                                      const ABIArgInfo &current) const;
  void computeVectorCallArgs(CGFunctionInfo &FI, unsigned FreeSSERegs,
                             bool IsVectorCall, bool IsRegCall) const;

  X86AVXABILevel AVXLevel;

  bool IsMingw64;
};

class X86_64TargetCodeGenInfo : public TargetCodeGenInfo {
public:
  X86_64TargetCodeGenInfo(CodeGen::CodeGenTypes &CGT, X86AVXABILevel AVXLevel)
      : TargetCodeGenInfo(new X86_64ABIInfo(CGT, AVXLevel)) {}

  const X86_64ABIInfo &getABIInfo() const {
    return static_cast<const X86_64ABIInfo&>(TargetCodeGenInfo::getABIInfo());
  }

  /// Disable tail call on x86-64. The epilogue code before the tail jump blocks
  /// the autoreleaseRV/retainRV optimization.
  bool shouldSuppressTailCallsOfRetainAutoreleasedReturnValue() const override {
    return true;
  }

  int getDwarfEHStackPointer(CodeGen::CodeGenModule &CGM) const override {
    return 7;
  }

  bool initDwarfEHRegSizeTable(CodeGen::CodeGenFunction &CGF,
                               llvm::Value *Address) const override {
    llvm::Value *Eight8 = llvm::ConstantInt::get(CGF.Int8Ty, 8);

    // 0-15 are the 16 integer registers.
    // 16 is %rip.
    AssignToArrayRange(CGF.Builder, Address, Eight8, 0, 16);
    return false;
  }

  llvm::Type* adjustInlineAsmType(CodeGen::CodeGenFunction &CGF,
                                  StringRef Constraint,
                                  llvm::Type* Ty) const override {
    return X86AdjustInlineAsmType(CGF, Constraint, Ty);
  }

  bool isNoProtoCallVariadic(const CallArgList &args,
                             const FunctionNoProtoType *fnType) const override {
    // The default CC on x86-64 sets %al to the number of SSA
    // registers used, and GCC sets this when calling an unprototyped
    // function, so we override the default behavior.  However, don't do
    // that when AVX types are involved: the ABI explicitly states it is
    // undefined, and it doesn't work in practice because of how the ABI
    // defines varargs anyway.
    if (fnType->getCallConv() == CC_C) {
      bool HasAVXType = false;
      for (CallArgList::const_iterator
             it = args.begin(), ie = args.end(); it != ie; ++it) {
        if (getABIInfo().isPassedUsingAVXType(it->Ty)) {
          HasAVXType = true;
          break;
        }
      }

      if (!HasAVXType)
        return true;
    }

    return TargetCodeGenInfo::isNoProtoCallVariadic(args, fnType);
  }

  llvm::Constant *
  getUBSanFunctionSignature(CodeGen::CodeGenModule &CGM) const override {
    unsigned Sig = (0xeb << 0) | // jmp rel8
                   (0x06 << 8) | //           .+0x08
                   ('v' << 16) |
                   ('2' << 24);
    return llvm::ConstantInt::get(CGM.Int32Ty, Sig);
  }

  void setTargetAttributes(const Decl *D, llvm::GlobalValue *GV,
                           CodeGen::CodeGenModule &CGM) const override {
    if (GV->isDeclaration())
      return;
    if (const FunctionDecl *FD = dyn_cast_or_null<FunctionDecl>(D)) {
      if (FD->hasAttr<X86ForceAlignArgPointerAttr>()) {
        llvm::Function *Fn = cast<llvm::Function>(GV);
        Fn->addFnAttr("stackrealign");
      }
      if (FD->hasAttr<AnyX86InterruptAttr>()) {
        llvm::Function *Fn = cast<llvm::Function>(GV);
        Fn->setCallingConv(llvm::CallingConv::X86_INTR);
      }
    }
  }
};

static std::string qualifyWindowsLibrary(llvm::StringRef Lib) {
  // If the argument does not end in .lib, automatically add the suffix.
  // If the argument contains a space, enclose it in quotes.
  // This matches the behavior of MSVC.
  bool Quote = (Lib.find(" ") != StringRef::npos);
  std::string ArgStr = Quote ? "\"" : "";
  ArgStr += Lib;
  if (!Lib.endswith_lower(".lib") && !Lib.endswith_lower(".a"))
    ArgStr += ".lib";
  ArgStr += Quote ? "\"" : "";
  return ArgStr;
}

class WinX86_32TargetCodeGenInfo : public X86_32TargetCodeGenInfo {
public:
  WinX86_32TargetCodeGenInfo(CodeGen::CodeGenTypes &CGT,
        bool DarwinVectorABI, bool RetSmallStructInRegABI, bool Win32StructABI,
        unsigned NumRegisterParameters)
    : X86_32TargetCodeGenInfo(CGT, DarwinVectorABI, RetSmallStructInRegABI,
        Win32StructABI, NumRegisterParameters, false) {}

  void setTargetAttributes(const Decl *D, llvm::GlobalValue *GV,
                           CodeGen::CodeGenModule &CGM) const override;

  void getDependentLibraryOption(llvm::StringRef Lib,
                                 llvm::SmallString<24> &Opt) const override {
    Opt = "/DEFAULTLIB:";
    Opt += qualifyWindowsLibrary(Lib);
  }

  void getDetectMismatchOption(llvm::StringRef Name,
                               llvm::StringRef Value,
                               llvm::SmallString<32> &Opt) const override {
    Opt = "/FAILIFMISMATCH:\"" + Name.str() + "=" + Value.str() + "\"";
  }
};

static void addStackProbeTargetAttributes(const Decl *D, llvm::GlobalValue *GV,
                                          CodeGen::CodeGenModule &CGM) {
  if (llvm::Function *Fn = dyn_cast_or_null<llvm::Function>(GV)) {

    if (CGM.getCodeGenOpts().StackProbeSize != 4096)
      Fn->addFnAttr("stack-probe-size",
                    llvm::utostr(CGM.getCodeGenOpts().StackProbeSize));
    if (CGM.getCodeGenOpts().NoStackArgProbe)
      Fn->addFnAttr("no-stack-arg-probe");
  }
}

void WinX86_32TargetCodeGenInfo::setTargetAttributes(
    const Decl *D, llvm::GlobalValue *GV, CodeGen::CodeGenModule &CGM) const {
  X86_32TargetCodeGenInfo::setTargetAttributes(D, GV, CGM);
  if (GV->isDeclaration())
    return;
  addStackProbeTargetAttributes(D, GV, CGM);
}

class WinX86_64TargetCodeGenInfo : public TargetCodeGenInfo {
public:
  WinX86_64TargetCodeGenInfo(CodeGen::CodeGenTypes &CGT,
                             X86AVXABILevel AVXLevel)
      : TargetCodeGenInfo(new WinX86_64ABIInfo(CGT, AVXLevel)) {}

  void setTargetAttributes(const Decl *D, llvm::GlobalValue *GV,
                           CodeGen::CodeGenModule &CGM) const override;

  int getDwarfEHStackPointer(CodeGen::CodeGenModule &CGM) const override {
    return 7;
  }

  bool initDwarfEHRegSizeTable(CodeGen::CodeGenFunction &CGF,
                               llvm::Value *Address) const override {
    llvm::Value *Eight8 = llvm::ConstantInt::get(CGF.Int8Ty, 8);

    // 0-15 are the 16 integer registers.
    // 16 is %rip.
    AssignToArrayRange(CGF.Builder, Address, Eight8, 0, 16);
    return false;
  }

  void getDependentLibraryOption(llvm::StringRef Lib,
                                 llvm::SmallString<24> &Opt) const override {
    Opt = "/DEFAULTLIB:";
    Opt += qualifyWindowsLibrary(Lib);
  }

  void getDetectMismatchOption(llvm::StringRef Name,
                               llvm::StringRef Value,
                               llvm::SmallString<32> &Opt) const override {
    Opt = "/FAILIFMISMATCH:\"" + Name.str() + "=" + Value.str() + "\"";
  }
};

void WinX86_64TargetCodeGenInfo::setTargetAttributes(
    const Decl *D, llvm::GlobalValue *GV, CodeGen::CodeGenModule &CGM) const {
  TargetCodeGenInfo::setTargetAttributes(D, GV, CGM);
  if (GV->isDeclaration())
    return;
  if (const FunctionDecl *FD = dyn_cast_or_null<FunctionDecl>(D)) {
    if (FD->hasAttr<X86ForceAlignArgPointerAttr>()) {
      llvm::Function *Fn = cast<llvm::Function>(GV);
      Fn->addFnAttr("stackrealign");
    }
    if (FD->hasAttr<AnyX86InterruptAttr>()) {
      llvm::Function *Fn = cast<llvm::Function>(GV);
      Fn->setCallingConv(llvm::CallingConv::X86_INTR);
    }
  }

  addStackProbeTargetAttributes(D, GV, CGM);
}
}

void X86_64ABIInfo::postMerge(unsigned AggregateSize, Class &Lo,
                              Class &Hi) const {
  // AMD64-ABI 3.2.3p2: Rule 5. Then a post merger cleanup is done:
  //
  // (a) If one of the classes is Memory, the whole argument is passed in
  //     memory.
  //
  // (b) If X87UP is not preceded by X87, the whole argument is passed in
  //     memory.
  //
  // (c) If the size of the aggregate exceeds two eightbytes and the first
  //     eightbyte isn't SSE or any other eightbyte isn't SSEUP, the whole
  //     argument is passed in memory. NOTE: This is necessary to keep the
  //     ABI working for processors that don't support the __m256 type.
  //
  // (d) If SSEUP is not preceded by SSE or SSEUP, it is converted to SSE.
  //
  // Some of these are enforced by the merging logic.  Others can arise
  // only with unions; for example:
  //   union { _Complex double; unsigned; }
  //
  // Note that clauses (b) and (c) were added in 0.98.
  //
  if (Hi == Memory)
    Lo = Memory;
  if (Hi == X87Up && Lo != X87 && honorsRevision0_98())
    Lo = Memory;
  if (AggregateSize > 128 && (Lo != SSE || Hi != SSEUp))
    Lo = Memory;
  if (Hi == SSEUp && Lo != SSE)
    Hi = SSE;
}

X86_64ABIInfo::Class X86_64ABIInfo::merge(Class Accum, Class Field) {
  // AMD64-ABI 3.2.3p2: Rule 4. Each field of an object is
  // classified recursively so that always two fields are
  // considered. The resulting class is calculated according to
  // the classes of the fields in the eightbyte:
  //
  // (a) If both classes are equal, this is the resulting class.
  //
  // (b) If one of the classes is NO_CLASS, the resulting class is
  // the other class.
  //
  // (c) If one of the classes is MEMORY, the result is the MEMORY
  // class.
  //
  // (d) If one of the classes is INTEGER, the result is the
  // INTEGER.
  //
  // (e) If one of the classes is X87, X87UP, COMPLEX_X87 class,
  // MEMORY is used as class.
  //
  // (f) Otherwise class SSE is used.

  // Accum should never be memory (we should have returned) or
  // ComplexX87 (because this cannot be passed in a structure).
  assert((Accum != Memory && Accum != ComplexX87) &&
         "Invalid accumulated classification during merge.");
  if (Accum == Field || Field == NoClass)
    return Accum;
  if (Field == Memory)
    return Memory;
  if (Accum == NoClass)
    return Field;
  if (Accum == Integer || Field == Integer)
    return Integer;
  if (Field == X87 || Field == X87Up || Field == ComplexX87 ||
      Accum == X87 || Accum == X87Up)
    return Memory;
  return SSE;
}

void X86_64ABIInfo::classify(QualType Ty, uint64_t OffsetBase,
                             Class &Lo, Class &Hi, bool isNamedArg) const {
  // FIXME: This code can be simplified by introducing a simple value class for
  // Class pairs with appropriate constructor methods for the various
  // situations.

  // FIXME: Some of the split computations are wrong; unaligned vectors
  // shouldn't be passed in registers for example, so there is no chance they
  // can straddle an eightbyte. Verify & simplify.

  Lo = Hi = NoClass;

  Class &Current = OffsetBase < 64 ? Lo : Hi;
  Current = Memory;

  if (const BuiltinType *BT = Ty->getAs<BuiltinType>()) {
    BuiltinType::Kind k = BT->getKind();

    if (k == BuiltinType::Void) {
      Current = NoClass;
    } else if (k == BuiltinType::Int128 || k == BuiltinType::UInt128) {
      Lo = Integer;
      Hi = Integer;
    } else if (k >= BuiltinType::Bool && k <= BuiltinType::LongLong) {
      Current = Integer;
    } else if (k == BuiltinType::Float || k == BuiltinType::Double) {
      Current = SSE;
    } else if (k == BuiltinType::LongDouble) {
      const llvm::fltSemantics *LDF = &getTarget().getLongDoubleFormat();
      if (LDF == &llvm::APFloat::IEEEquad()) {
        Lo = SSE;
        Hi = SSEUp;
      } else if (LDF == &llvm::APFloat::x87DoubleExtended()) {
        Lo = X87;
        Hi = X87Up;
      } else if (LDF == &llvm::APFloat::IEEEdouble()) {
        Current = SSE;
      } else
        llvm_unreachable("unexpected long double representation!");
    }
    // FIXME: _Decimal32 and _Decimal64 are SSE.
    // FIXME: _float128 and _Decimal128 are (SSE, SSEUp).
    return;
  }

  if (const EnumType *ET = Ty->getAs<EnumType>()) {
    // Classify the underlying integer type.
    classify(ET->getDecl()->getIntegerType(), OffsetBase, Lo, Hi, isNamedArg);
    return;
  }

  if (Ty->hasPointerRepresentation()) {
    Current = Integer;
    return;
  }

  if (Ty->isMemberPointerType()) {
    if (Ty->isMemberFunctionPointerType()) {
      if (Has64BitPointers) {
        // If Has64BitPointers, this is an {i64, i64}, so classify both
        // Lo and Hi now.
        Lo = Hi = Integer;
      } else {
        // Otherwise, with 32-bit pointers, this is an {i32, i32}. If that
        // straddles an eightbyte boundary, Hi should be classified as well.
        uint64_t EB_FuncPtr = (OffsetBase) / 64;
        uint64_t EB_ThisAdj = (OffsetBase + 64 - 1) / 64;
        if (EB_FuncPtr != EB_ThisAdj) {
          Lo = Hi = Integer;
        } else {
          Current = Integer;
        }
      }
    } else {
      Current = Integer;
    }
    return;
  }

  if (const VectorType *VT = Ty->getAs<VectorType>()) {
    uint64_t Size = getContext().getTypeSize(VT);
    if (Size == 1 || Size == 8 || Size == 16 || Size == 32) {
      // gcc passes the following as integer:
      // 4 bytes - <4 x char>, <2 x short>, <1 x int>, <1 x float>
      // 2 bytes - <2 x char>, <1 x short>
      // 1 byte  - <1 x char>
      Current = Integer;

      // If this type crosses an eightbyte boundary, it should be
      // split.
      uint64_t EB_Lo = (OffsetBase) / 64;
      uint64_t EB_Hi = (OffsetBase + Size - 1) / 64;
      if (EB_Lo != EB_Hi)
        Hi = Lo;
    } else if (Size == 64) {
      QualType ElementType = VT->getElementType();

      // gcc passes <1 x double> in memory. :(
      if (ElementType->isSpecificBuiltinType(BuiltinType::Double))
        return;

      // gcc passes <1 x long long> as SSE but clang used to unconditionally
      // pass them as integer.  For platforms where clang is the de facto
      // platform compiler, we must continue to use integer.
      if (!classifyIntegerMMXAsSSE() &&
          (ElementType->isSpecificBuiltinType(BuiltinType::LongLong) ||
           ElementType->isSpecificBuiltinType(BuiltinType::ULongLong) ||
           ElementType->isSpecificBuiltinType(BuiltinType::Long) ||
           ElementType->isSpecificBuiltinType(BuiltinType::ULong)))
        Current = Integer;
      else
        Current = SSE;

      // If this type crosses an eightbyte boundary, it should be
      // split.
      if (OffsetBase && OffsetBase != 64)
        Hi = Lo;
    } else if (Size == 128 ||
               (isNamedArg && Size <= getNativeVectorSizeForAVXABI(AVXLevel))) {
      QualType ElementType = VT->getElementType();

      // gcc passes 256 and 512 bit <X x __int128> vectors in memory. :(
      if (passInt128VectorsInMem() && Size != 128 &&
          (ElementType->isSpecificBuiltinType(BuiltinType::Int128) ||
           ElementType->isSpecificBuiltinType(BuiltinType::UInt128)))
        return;

      // Arguments of 256-bits are split into four eightbyte chunks. The
      // least significant one belongs to class SSE and all the others to class
      // SSEUP. The original Lo and Hi design considers that types can't be
      // greater than 128-bits, so a 64-bit split in Hi and Lo makes sense.
      // This design isn't correct for 256-bits, but since there're no cases
      // where the upper parts would need to be inspected, avoid adding
      // complexity and just consider Hi to match the 64-256 part.
      //
      // Note that per 3.5.7 of AMD64-ABI, 256-bit args are only passed in
      // registers if they are "named", i.e. not part of the "..." of a
      // variadic function.
      //
      // Similarly, per 3.2.3. of the AVX512 draft, 512-bits ("named") args are
      // split into eight eightbyte chunks, one SSE and seven SSEUP.
      Lo = SSE;
      Hi = SSEUp;
    }
    return;
  }

  if (const ComplexType *CT = Ty->getAs<ComplexType>()) {
    QualType ET = getContext().getCanonicalType(CT->getElementType());

    uint64_t Size = getContext().getTypeSize(Ty);
    if (ET->isIntegralOrEnumerationType()) {
      if (Size <= 64)
        Current = Integer;
      else if (Size <= 128)
        Lo = Hi = Integer;
    } else if (ET == getContext().FloatTy) {
      Current = SSE;
    } else if (ET == getContext().DoubleTy) {
      Lo = Hi = SSE;
    } else if (ET == getContext().LongDoubleTy) {
      const llvm::fltSemantics *LDF = &getTarget().getLongDoubleFormat();
      if (LDF == &llvm::APFloat::IEEEquad())
        Current = Memory;
      else if (LDF == &llvm::APFloat::x87DoubleExtended())
        Current = ComplexX87;
      else if (LDF == &llvm::APFloat::IEEEdouble())
        Lo = Hi = SSE;
      else
        llvm_unreachable("unexpected long double representation!");
    }

    // If this complex type crosses an eightbyte boundary then it
    // should be split.
    uint64_t EB_Real = (OffsetBase) / 64;
    uint64_t EB_Imag = (OffsetBase + getContext().getTypeSize(ET)) / 64;
    if (Hi == NoClass && EB_Real != EB_Imag)
      Hi = Lo;

    return;
  }

  if (const ConstantArrayType *AT = getContext().getAsConstantArrayType(Ty)) {
    // Arrays are treated like structures.

    uint64_t Size = getContext().getTypeSize(Ty);

    // AMD64-ABI 3.2.3p2: Rule 1. If the size of an object is larger
    // than eight eightbytes, ..., it has class MEMORY.
    if (Size > 512)
      return;

    // AMD64-ABI 3.2.3p2: Rule 1. If ..., or it contains unaligned
    // fields, it has class MEMORY.
    //
    // Only need to check alignment of array base.
    if (OffsetBase % getContext().getTypeAlign(AT->getElementType()))
      return;

    // Otherwise implement simplified merge. We could be smarter about
    // this, but it isn't worth it and would be harder to verify.
    Current = NoClass;
    uint64_t EltSize = getContext().getTypeSize(AT->getElementType());
    uint64_t ArraySize = AT->getSize().getZExtValue();

    // The only case a 256-bit wide vector could be used is when the array
    // contains a single 256-bit element. Since Lo and Hi logic isn't extended
    // to work for sizes wider than 128, early check and fallback to memory.
    //
    if (Size > 128 &&
        (Size != EltSize || Size > getNativeVectorSizeForAVXABI(AVXLevel)))
      return;

    for (uint64_t i=0, Offset=OffsetBase; i<ArraySize; ++i, Offset += EltSize) {
      Class FieldLo, FieldHi;
      classify(AT->getElementType(), Offset, FieldLo, FieldHi, isNamedArg);
      Lo = merge(Lo, FieldLo);
      Hi = merge(Hi, FieldHi);
      if (Lo == Memory || Hi == Memory)
        break;
    }

    postMerge(Size, Lo, Hi);
    assert((Hi != SSEUp || Lo == SSE) && "Invalid SSEUp array classification.");
    return;
  }

  if (const RecordType *RT = Ty->getAs<RecordType>()) {
    uint64_t Size = getContext().getTypeSize(Ty);

    // AMD64-ABI 3.2.3p2: Rule 1. If the size of an object is larger
    // than eight eightbytes, ..., it has class MEMORY.
    if (Size > 512)
      return;

    // AMD64-ABI 3.2.3p2: Rule 2. If a C++ object has either a non-trivial
    // copy constructor or a non-trivial destructor, it is passed by invisible
    // reference.
    if (getRecordArgABI(RT, getCXXABI()))
      return;

    const RecordDecl *RD = RT->getDecl();

    // Assume variable sized types are passed in memory.
    if (RD->hasFlexibleArrayMember())
      return;

    const ASTRecordLayout &Layout = getContext().getASTRecordLayout(RD);

    // Reset Lo class, this will be recomputed.
    Current = NoClass;

    // If this is a C++ record, classify the bases first.
    if (const CXXRecordDecl *CXXRD = dyn_cast<CXXRecordDecl>(RD)) {
      for (const auto &I : CXXRD->bases()) {
        assert(!I.isVirtual() && !I.getType()->isDependentType() &&
               "Unexpected base class!");
        const auto *Base =
            cast<CXXRecordDecl>(I.getType()->castAs<RecordType>()->getDecl());

        // Classify this field.
        //
        // AMD64-ABI 3.2.3p2: Rule 3. If the size of the aggregate exceeds a
        // single eightbyte, each is classified separately. Each eightbyte gets
        // initialized to class NO_CLASS.
        Class FieldLo, FieldHi;
        uint64_t Offset =
          OffsetBase + getContext().toBits(Layout.getBaseClassOffset(Base));
        classify(I.getType(), Offset, FieldLo, FieldHi, isNamedArg);
        Lo = merge(Lo, FieldLo);
        Hi = merge(Hi, FieldHi);
        if (Lo == Memory || Hi == Memory) {
          postMerge(Size, Lo, Hi);
          return;
        }
      }
    }

    // Classify the fields one at a time, merging the results.
    unsigned idx = 0;
    for (RecordDecl::field_iterator i = RD->field_begin(), e = RD->field_end();
           i != e; ++i, ++idx) {
      uint64_t Offset = OffsetBase + Layout.getFieldOffset(idx);
      bool BitField = i->isBitField();

      // Ignore padding bit-fields.
      if (BitField && i->isUnnamedBitfield())
        continue;

      // AMD64-ABI 3.2.3p2: Rule 1. If the size of an object is larger than
      // four eightbytes, or it contains unaligned fields, it has class MEMORY.
      //
      // The only case a 256-bit wide vector could be used is when the struct
      // contains a single 256-bit element. Since Lo and Hi logic isn't extended
      // to work for sizes wider than 128, early check and fallback to memory.
      //
      if (Size > 128 && (Size != getContext().getTypeSize(i->getType()) ||
                         Size > getNativeVectorSizeForAVXABI(AVXLevel))) {
        Lo = Memory;
        postMerge(Size, Lo, Hi);
        return;
      }
      // Note, skip this test for bit-fields, see below.
      if (!BitField && Offset % getContext().getTypeAlign(i->getType())) {
        Lo = Memory;
        postMerge(Size, Lo, Hi);
        return;
      }

      // Classify this field.
      //
      // AMD64-ABI 3.2.3p2: Rule 3. If the size of the aggregate
      // exceeds a single eightbyte, each is classified
      // separately. Each eightbyte gets initialized to class
      // NO_CLASS.
      Class FieldLo, FieldHi;

      // Bit-fields require special handling, they do not force the
      // structure to be passed in memory even if unaligned, and
      // therefore they can straddle an eightbyte.
      if (BitField) {
        assert(!i->isUnnamedBitfield());
        uint64_t Offset = OffsetBase + Layout.getFieldOffset(idx);
        uint64_t Size = i->getBitWidthValue(getContext());

        uint64_t EB_Lo = Offset / 64;
        uint64_t EB_Hi = (Offset + Size - 1) / 64;

        if (EB_Lo) {
          assert(EB_Hi == EB_Lo && "Invalid classification, type > 16 bytes.");
          FieldLo = NoClass;
          FieldHi = Integer;
        } else {
          FieldLo = Integer;
          FieldHi = EB_Hi ? Integer : NoClass;
        }
      } else
        classify(i->getType(), Offset, FieldLo, FieldHi, isNamedArg);
      Lo = merge(Lo, FieldLo);
      Hi = merge(Hi, FieldHi);
      if (Lo == Memory || Hi == Memory)
        break;
    }

    postMerge(Size, Lo, Hi);
  }
}

ABIArgInfo X86_64ABIInfo::getIndirectReturnResult(QualType Ty) const {
  // If this is a scalar LLVM value then assume LLVM will pass it in the right
  // place naturally.
  if (!isAggregateTypeForABI(Ty)) {
    // Treat an enum type as its underlying type.
    if (const EnumType *EnumTy = Ty->getAs<EnumType>())
      Ty = EnumTy->getDecl()->getIntegerType();

    return (Ty->isPromotableIntegerType() ? ABIArgInfo::getExtend(Ty)
                                          : ABIArgInfo::getDirect());
  }

  return getNaturalAlignIndirect(Ty);
}

bool X86_64ABIInfo::IsIllegalVectorType(QualType Ty) const {
  if (const VectorType *VecTy = Ty->getAs<VectorType>()) {
    uint64_t Size = getContext().getTypeSize(VecTy);
    unsigned LargestVector = getNativeVectorSizeForAVXABI(AVXLevel);
    if (Size <= 64 || Size > LargestVector)
      return true;
    QualType EltTy = VecTy->getElementType();
    if (passInt128VectorsInMem() &&
        (EltTy->isSpecificBuiltinType(BuiltinType::Int128) ||
         EltTy->isSpecificBuiltinType(BuiltinType::UInt128)))
      return true;
  }

  return false;
}

ABIArgInfo X86_64ABIInfo::getIndirectResult(QualType Ty,
                                            unsigned freeIntRegs) const {
  // If this is a scalar LLVM value then assume LLVM will pass it in the right
  // place naturally.
  //
  // This assumption is optimistic, as there could be free registers available
  // when we need to pass this argument in memory, and LLVM could try to pass
  // the argument in the free register. This does not seem to happen currently,
  // but this code would be much safer if we could mark the argument with
  // 'onstack'. See PR12193.
  if (!isAggregateTypeForABI(Ty) && !IsIllegalVectorType(Ty)) {
    // Treat an enum type as its underlying type.
    if (const EnumType *EnumTy = Ty->getAs<EnumType>())
      Ty = EnumTy->getDecl()->getIntegerType();

    return (Ty->isPromotableIntegerType() ? ABIArgInfo::getExtend(Ty)
                                          : ABIArgInfo::getDirect());
  }

  if (CGCXXABI::RecordArgABI RAA = getRecordArgABI(Ty, getCXXABI()))
    return getNaturalAlignIndirect(Ty, RAA == CGCXXABI::RAA_DirectInMemory);

  // Compute the byval alignment. We specify the alignment of the byval in all
  // cases so that the mid-level optimizer knows the alignment of the byval.
  unsigned Align = std::max(getContext().getTypeAlign(Ty) / 8, 8U);

  // Attempt to avoid passing indirect results using byval when possible. This
  // is important for good codegen.
  //
  // We do this by coercing the value into a scalar type which the backend can
  // handle naturally (i.e., without using byval).
  //
  // For simplicity, we currently only do this when we have exhausted all of the
  // free integer registers. Doing this when there are free integer registers
  // would require more care, as we would have to ensure that the coerced value
  // did not claim the unused register. That would require either reording the
  // arguments to the function (so that any subsequent inreg values came first),
  // or only doing this optimization when there were no following arguments that
  // might be inreg.
  //
  // We currently expect it to be rare (particularly in well written code) for
  // arguments to be passed on the stack when there are still free integer
  // registers available (this would typically imply large structs being passed
  // by value), so this seems like a fair tradeoff for now.
  //
  // We can revisit this if the backend grows support for 'onstack' parameter
  // attributes. See PR12193.
  if (freeIntRegs == 0) {
    uint64_t Size = getContext().getTypeSize(Ty);

    // If this type fits in an eightbyte, coerce it into the matching integral
    // type, which will end up on the stack (with alignment 8).
    if (Align == 8 && Size <= 64)
      return ABIArgInfo::getDirect(llvm::IntegerType::get(getVMContext(),
                                                          Size));
  }

  return ABIArgInfo::getIndirect(CharUnits::fromQuantity(Align));
}

/// The ABI specifies that a value should be passed in a full vector XMM/YMM
/// register. Pick an LLVM IR type that will be passed as a vector register.
llvm::Type *X86_64ABIInfo::GetByteVectorType(QualType Ty) const {
  // Wrapper structs/arrays that only contain vectors are passed just like
  // vectors; strip them off if present.
  if (const Type *InnerTy = isSingleElementStruct(Ty, getContext()))
    Ty = QualType(InnerTy, 0);

  llvm::Type *IRType = CGT.ConvertType(Ty);
  if (isa<llvm::VectorType>(IRType)) {
    // Don't pass vXi128 vectors in their native type, the backend can't
    // legalize them.
    if (passInt128VectorsInMem() &&
        IRType->getVectorElementType()->isIntegerTy(128)) {
      // Use a vXi64 vector.
      uint64_t Size = getContext().getTypeSize(Ty);
      return llvm::VectorType::get(llvm::Type::getInt64Ty(getVMContext()),
                                   Size / 64);
    }

    return IRType;
  }

  if (IRType->getTypeID() == llvm::Type::FP128TyID)
    return IRType;

  // We couldn't find the preferred IR vector type for 'Ty'.
  uint64_t Size = getContext().getTypeSize(Ty);
  assert((Size == 128 || Size == 256 || Size == 512) && "Invalid type found!");


  // Return a LLVM IR vector type based on the size of 'Ty'.
  return llvm::VectorType::get(llvm::Type::getDoubleTy(getVMContext()),
                               Size / 64);
}

/// BitsContainNoUserData - Return true if the specified [start,end) bit range
/// is known to either be off the end of the specified type or being in
/// alignment padding.  The user type specified is known to be at most 128 bits
/// in size, and have passed through X86_64ABIInfo::classify with a successful
/// classification that put one of the two halves in the INTEGER class.
///
/// It is conservatively correct to return false.
static bool BitsContainNoUserData(QualType Ty, unsigned StartBit,
                                  unsigned EndBit, ASTContext &Context) {
  // If the bytes being queried are off the end of the type, there is no user
  // data hiding here.  This handles analysis of builtins, vectors and other
  // types that don't contain interesting padding.
  unsigned TySize = (unsigned)Context.getTypeSize(Ty);
  if (TySize <= StartBit)
    return true;

  if (const ConstantArrayType *AT = Context.getAsConstantArrayType(Ty)) {
    unsigned EltSize = (unsigned)Context.getTypeSize(AT->getElementType());
    unsigned NumElts = (unsigned)AT->getSize().getZExtValue();

    // Check each element to see if the element overlaps with the queried range.
    for (unsigned i = 0; i != NumElts; ++i) {
      // If the element is after the span we care about, then we're done..
      unsigned EltOffset = i*EltSize;
      if (EltOffset >= EndBit) break;

      unsigned EltStart = EltOffset < StartBit ? StartBit-EltOffset :0;
      if (!BitsContainNoUserData(AT->getElementType(), EltStart,
                                 EndBit-EltOffset, Context))
        return false;
    }
    // If it overlaps no elements, then it is safe to process as padding.
    return true;
  }

  if (const RecordType *RT = Ty->getAs<RecordType>()) {
    const RecordDecl *RD = RT->getDecl();
    const ASTRecordLayout &Layout = Context.getASTRecordLayout(RD);

    // If this is a C++ record, check the bases first.
    if (const CXXRecordDecl *CXXRD = dyn_cast<CXXRecordDecl>(RD)) {
      for (const auto &I : CXXRD->bases()) {
        assert(!I.isVirtual() && !I.getType()->isDependentType() &&
               "Unexpected base class!");
        const auto *Base =
            cast<CXXRecordDecl>(I.getType()->castAs<RecordType>()->getDecl());

        // If the base is after the span we care about, ignore it.
        unsigned BaseOffset = Context.toBits(Layout.getBaseClassOffset(Base));
        if (BaseOffset >= EndBit) continue;

        unsigned BaseStart = BaseOffset < StartBit ? StartBit-BaseOffset :0;
        if (!BitsContainNoUserData(I.getType(), BaseStart,
                                   EndBit-BaseOffset, Context))
          return false;
      }
    }

    // Verify that no field has data that overlaps the region of interest.  Yes
    // this could be sped up a lot by being smarter about queried fields,
    // however we're only looking at structs up to 16 bytes, so we don't care
    // much.
    unsigned idx = 0;
    for (RecordDecl::field_iterator i = RD->field_begin(), e = RD->field_end();
         i != e; ++i, ++idx) {
      unsigned FieldOffset = (unsigned)Layout.getFieldOffset(idx);

      // If we found a field after the region we care about, then we're done.
      if (FieldOffset >= EndBit) break;

      unsigned FieldStart = FieldOffset < StartBit ? StartBit-FieldOffset :0;
      if (!BitsContainNoUserData(i->getType(), FieldStart, EndBit-FieldOffset,
                                 Context))
        return false;
    }

    // If nothing in this record overlapped the area of interest, then we're
    // clean.
    return true;
  }

  return false;
}

/// ContainsFloatAtOffset - Return true if the specified LLVM IR type has a
/// float member at the specified offset.  For example, {int,{float}} has a
/// float at offset 4.  It is conservatively correct for this routine to return
/// false.
static bool ContainsFloatAtOffset(llvm::Type *IRType, unsigned IROffset,
                                  const llvm::DataLayout &TD) {
  // Base case if we find a float.
  if (IROffset == 0 && IRType->isFloatTy())
    return true;

  // If this is a struct, recurse into the field at the specified offset.
  if (llvm::StructType *STy = dyn_cast<llvm::StructType>(IRType)) {
    const llvm::StructLayout *SL = TD.getStructLayout(STy);
    unsigned Elt = SL->getElementContainingOffset(IROffset);
    IROffset -= SL->getElementOffset(Elt);
    return ContainsFloatAtOffset(STy->getElementType(Elt), IROffset, TD);
  }

  // If this is an array, recurse into the field at the specified offset.
  if (llvm::ArrayType *ATy = dyn_cast<llvm::ArrayType>(IRType)) {
    llvm::Type *EltTy = ATy->getElementType();
    unsigned EltSize = TD.getTypeAllocSize(EltTy);
    IROffset -= IROffset/EltSize*EltSize;
    return ContainsFloatAtOffset(EltTy, IROffset, TD);
  }

  return false;
}


/// GetSSETypeAtOffset - Return a type that will be passed by the backend in the
/// low 8 bytes of an XMM register, corresponding to the SSE class.
llvm::Type *X86_64ABIInfo::
GetSSETypeAtOffset(llvm::Type *IRType, unsigned IROffset,
                   QualType SourceTy, unsigned SourceOffset) const {
  // The only three choices we have are either double, <2 x float>, or float. We
  // pass as float if the last 4 bytes is just padding.  This happens for
  // structs that contain 3 floats.
  if (BitsContainNoUserData(SourceTy, SourceOffset*8+32,
                            SourceOffset*8+64, getContext()))
    return llvm::Type::getFloatTy(getVMContext());

  // We want to pass as <2 x float> if the LLVM IR type contains a float at
  // offset+0 and offset+4.  Walk the LLVM IR type to find out if this is the
  // case.
  if (ContainsFloatAtOffset(IRType, IROffset, getDataLayout()) &&
      ContainsFloatAtOffset(IRType, IROffset+4, getDataLayout()))
    return llvm::VectorType::get(llvm::Type::getFloatTy(getVMContext()), 2);

  return llvm::Type::getDoubleTy(getVMContext());
}


/// GetINTEGERTypeAtOffset - The ABI specifies that a value should be passed in
/// an 8-byte GPR.  This means that we either have a scalar or we are talking
/// about the high or low part of an up-to-16-byte struct.  This routine picks
/// the best LLVM IR type to represent this, which may be i64 or may be anything
/// else that the backend will pass in a GPR that works better (e.g. i8, %foo*,
/// etc).
///
/// PrefType is an LLVM IR type that corresponds to (part of) the IR type for
/// the source type.  IROffset is an offset in bytes into the LLVM IR type that
/// the 8-byte value references.  PrefType may be null.
///
/// SourceTy is the source-level type for the entire argument.  SourceOffset is
/// an offset into this that we're processing (which is always either 0 or 8).
///
llvm::Type *X86_64ABIInfo::
GetINTEGERTypeAtOffset(llvm::Type *IRType, unsigned IROffset,
                       QualType SourceTy, unsigned SourceOffset) const {
  // If we're dealing with an un-offset LLVM IR type, then it means that we're
  // returning an 8-byte unit starting with it.  See if we can safely use it.
  if (IROffset == 0) {
    // Pointers and int64's always fill the 8-byte unit.
    if ((isa<llvm::PointerType>(IRType) && Has64BitPointers) ||
        IRType->isIntegerTy(64))
      return IRType;

    // If we have a 1/2/4-byte integer, we can use it only if the rest of the
    // goodness in the source type is just tail padding.  This is allowed to
    // kick in for struct {double,int} on the int, but not on
    // struct{double,int,int} because we wouldn't return the second int.  We
    // have to do this analysis on the source type because we can't depend on
    // unions being lowered a specific way etc.
    if (IRType->isIntegerTy(8) || IRType->isIntegerTy(16) ||
        IRType->isIntegerTy(32) ||
        (isa<llvm::PointerType>(IRType) && !Has64BitPointers)) {
      unsigned BitWidth = isa<llvm::PointerType>(IRType) ? 32 :
          cast<llvm::IntegerType>(IRType)->getBitWidth();

      if (BitsContainNoUserData(SourceTy, SourceOffset*8+BitWidth,
                                SourceOffset*8+64, getContext()))
        return IRType;
    }
  }

  if (llvm::StructType *STy = dyn_cast<llvm::StructType>(IRType)) {
    // If this is a struct, recurse into the field at the specified offset.
    const llvm::StructLayout *SL = getDataLayout().getStructLayout(STy);
    if (IROffset < SL->getSizeInBytes()) {
      unsigned FieldIdx = SL->getElementContainingOffset(IROffset);
      IROffset -= SL->getElementOffset(FieldIdx);

      return GetINTEGERTypeAtOffset(STy->getElementType(FieldIdx), IROffset,
                                    SourceTy, SourceOffset);
    }
  }

  if (llvm::ArrayType *ATy = dyn_cast<llvm::ArrayType>(IRType)) {
    llvm::Type *EltTy = ATy->getElementType();
    unsigned EltSize = getDataLayout().getTypeAllocSize(EltTy);
    unsigned EltOffset = IROffset/EltSize*EltSize;
    return GetINTEGERTypeAtOffset(EltTy, IROffset-EltOffset, SourceTy,
                                  SourceOffset);
  }

  // Okay, we don't have any better idea of what to pass, so we pass this in an
  // integer register that isn't too big to fit the rest of the struct.
  unsigned TySizeInBytes =
    (unsigned)getContext().getTypeSizeInChars(SourceTy).getQuantity();

  assert(TySizeInBytes != SourceOffset && "Empty field?");

  // It is always safe to classify this as an integer type up to i64 that
  // isn't larger than the structure.
  return llvm::IntegerType::get(getVMContext(),
                                std::min(TySizeInBytes-SourceOffset, 8U)*8);
}


/// GetX86_64ByValArgumentPair - Given a high and low type that can ideally
/// be used as elements of a two register pair to pass or return, return a
/// first class aggregate to represent them.  For example, if the low part of
/// a by-value argument should be passed as i32* and the high part as float,
/// return {i32*, float}.
static llvm::Type *
GetX86_64ByValArgumentPair(llvm::Type *Lo, llvm::Type *Hi,
                           const llvm::DataLayout &TD) {
  // In order to correctly satisfy the ABI, we need to the high part to start
  // at offset 8.  If the high and low parts we inferred are both 4-byte types
  // (e.g. i32 and i32) then the resultant struct type ({i32,i32}) won't have
  // the second element at offset 8.  Check for this:
  unsigned LoSize = (unsigned)TD.getTypeAllocSize(Lo);
  unsigned HiAlign = TD.getABITypeAlignment(Hi);
  unsigned HiStart = llvm::alignTo(LoSize, HiAlign);
  assert(HiStart != 0 && HiStart <= 8 && "Invalid x86-64 argument pair!");

  // To handle this, we have to increase the size of the low part so that the
  // second element will start at an 8 byte offset.  We can't increase the size
  // of the second element because it might make us access off the end of the
  // struct.
  if (HiStart != 8) {
    // There are usually two sorts of types the ABI generation code can produce
    // for the low part of a pair that aren't 8 bytes in size: float or
    // i8/i16/i32.  This can also include pointers when they are 32-bit (X32 and
    // NaCl).
    // Promote these to a larger type.
    if (Lo->isFloatTy())
      Lo = llvm::Type::getDoubleTy(Lo->getContext());
    else {
      assert((Lo->isIntegerTy() || Lo->isPointerTy())
             && "Invalid/unknown lo type");
      Lo = llvm::Type::getInt64Ty(Lo->getContext());
    }
  }

  llvm::StructType *Result = llvm::StructType::get(Lo, Hi);

  // Verify that the second element is at an 8-byte offset.
  assert(TD.getStructLayout(Result)->getElementOffset(1) == 8 &&
         "Invalid x86-64 argument pair!");
  return Result;
}

ABIArgInfo X86_64ABIInfo::
classifyReturnType(QualType RetTy) const {
  // AMD64-ABI 3.2.3p4: Rule 1. Classify the return type with the
  // classification algorithm.
  X86_64ABIInfo::Class Lo, Hi;
  classify(RetTy, 0, Lo, Hi, /*isNamedArg*/ true);

  // Check some invariants.
  assert((Hi != Memory || Lo == Memory) && "Invalid memory classification.");
  assert((Hi != SSEUp || Lo == SSE) && "Invalid SSEUp classification.");

  llvm::Type *ResType = nullptr;
  switch (Lo) {
  case NoClass:
    if (Hi == NoClass)
      return ABIArgInfo::getIgnore();
    // If the low part is just padding, it takes no register, leave ResType
    // null.
    assert((Hi == SSE || Hi == Integer || Hi == X87Up) &&
           "Unknown missing lo part");
    break;

  case SSEUp:
  case X87Up:
    llvm_unreachable("Invalid classification for lo word.");

    // AMD64-ABI 3.2.3p4: Rule 2. Types of class memory are returned via
    // hidden argument.
  case Memory:
    return getIndirectReturnResult(RetTy);

    // AMD64-ABI 3.2.3p4: Rule 3. If the class is INTEGER, the next
    // available register of the sequence %rax, %rdx is used.
  case Integer:
    ResType = GetINTEGERTypeAtOffset(CGT.ConvertType(RetTy), 0, RetTy, 0);

    // If we have a sign or zero extended integer, make sure to return Extend
    // so that the parameter gets the right LLVM IR attributes.
    if (Hi == NoClass && isa<llvm::IntegerType>(ResType)) {
      // Treat an enum type as its underlying type.
      if (const EnumType *EnumTy = RetTy->getAs<EnumType>())
        RetTy = EnumTy->getDecl()->getIntegerType();

      if (RetTy->isIntegralOrEnumerationType() &&
          RetTy->isPromotableIntegerType())
        return ABIArgInfo::getExtend(RetTy);
    }
    break;

    // AMD64-ABI 3.2.3p4: Rule 4. If the class is SSE, the next
    // available SSE register of the sequence %xmm0, %xmm1 is used.
  case SSE:
    ResType = GetSSETypeAtOffset(CGT.ConvertType(RetTy), 0, RetTy, 0);
    break;

    // AMD64-ABI 3.2.3p4: Rule 6. If the class is X87, the value is
    // returned on the X87 stack in %st0 as 80-bit x87 number.
  case X87:
    ResType = llvm::Type::getX86_FP80Ty(getVMContext());
    break;

    // AMD64-ABI 3.2.3p4: Rule 8. If the class is COMPLEX_X87, the real
    // part of the value is returned in %st0 and the imaginary part in
    // %st1.
  case ComplexX87:
    assert(Hi == ComplexX87 && "Unexpected ComplexX87 classification.");
    ResType = llvm::StructType::get(llvm::Type::getX86_FP80Ty(getVMContext()),
                                    llvm::Type::getX86_FP80Ty(getVMContext()));
    break;
  }

  llvm::Type *HighPart = nullptr;
  switch (Hi) {
    // Memory was handled previously and X87 should
    // never occur as a hi class.
  case Memory:
  case X87:
    llvm_unreachable("Invalid classification for hi word.");

  case ComplexX87: // Previously handled.
  case NoClass:
    break;

  case Integer:
    HighPart = GetINTEGERTypeAtOffset(CGT.ConvertType(RetTy), 8, RetTy, 8);
    if (Lo == NoClass)  // Return HighPart at offset 8 in memory.
      return ABIArgInfo::getDirect(HighPart, 8);
    break;
  case SSE:
    HighPart = GetSSETypeAtOffset(CGT.ConvertType(RetTy), 8, RetTy, 8);
    if (Lo == NoClass)  // Return HighPart at offset 8 in memory.
      return ABIArgInfo::getDirect(HighPart, 8);
    break;

    // AMD64-ABI 3.2.3p4: Rule 5. If the class is SSEUP, the eightbyte
    // is passed in the next available eightbyte chunk if the last used
    // vector register.
    //
    // SSEUP should always be preceded by SSE, just widen.
  case SSEUp:
    assert(Lo == SSE && "Unexpected SSEUp classification.");
    ResType = GetByteVectorType(RetTy);
    break;

    // AMD64-ABI 3.2.3p4: Rule 7. If the class is X87UP, the value is
    // returned together with the previous X87 value in %st0.
  case X87Up:
    // If X87Up is preceded by X87, we don't need to do
    // anything. However, in some cases with unions it may not be
    // preceded by X87. In such situations we follow gcc and pass the
    // extra bits in an SSE reg.
    if (Lo != X87) {
      HighPart = GetSSETypeAtOffset(CGT.ConvertType(RetTy), 8, RetTy, 8);
      if (Lo == NoClass)  // Return HighPart at offset 8 in memory.
        return ABIArgInfo::getDirect(HighPart, 8);
    }
    break;
  }

  // If a high part was specified, merge it together with the low part.  It is
  // known to pass in the high eightbyte of the result.  We do this by forming a
  // first class struct aggregate with the high and low part: {low, high}
  if (HighPart)
    ResType = GetX86_64ByValArgumentPair(ResType, HighPart, getDataLayout());

  return ABIArgInfo::getDirect(ResType);
}

ABIArgInfo X86_64ABIInfo::classifyArgumentType(
  QualType Ty, unsigned freeIntRegs, unsigned &neededInt, unsigned &neededSSE,
  bool isNamedArg)
  const
{
  Ty = useFirstFieldIfTransparentUnion(Ty);

  X86_64ABIInfo::Class Lo, Hi;
  classify(Ty, 0, Lo, Hi, isNamedArg);

  // Check some invariants.
  // FIXME: Enforce these by construction.
  assert((Hi != Memory || Lo == Memory) && "Invalid memory classification.");
  assert((Hi != SSEUp || Lo == SSE) && "Invalid SSEUp classification.");

  neededInt = 0;
  neededSSE = 0;
  llvm::Type *ResType = nullptr;
  switch (Lo) {
  case NoClass:
    if (Hi == NoClass)
      return ABIArgInfo::getIgnore();
    // If the low part is just padding, it takes no register, leave ResType
    // null.
    assert((Hi == SSE || Hi == Integer || Hi == X87Up) &&
           "Unknown missing lo part");
    break;

    // AMD64-ABI 3.2.3p3: Rule 1. If the class is MEMORY, pass the argument
    // on the stack.
  case Memory:

    // AMD64-ABI 3.2.3p3: Rule 5. If the class is X87, X87UP or
    // COMPLEX_X87, it is passed in memory.
  case X87:
  case ComplexX87:
    if (getRecordArgABI(Ty, getCXXABI()) == CGCXXABI::RAA_Indirect)
      ++neededInt;
    return getIndirectResult(Ty, freeIntRegs);

  case SSEUp:
  case X87Up:
    llvm_unreachable("Invalid classification for lo word.");

    // AMD64-ABI 3.2.3p3: Rule 2. If the class is INTEGER, the next
    // available register of the sequence %rdi, %rsi, %rdx, %rcx, %r8
    // and %r9 is used.
  case Integer:
    ++neededInt;

    // Pick an 8-byte type based on the preferred type.
    ResType = GetINTEGERTypeAtOffset(CGT.ConvertType(Ty), 0, Ty, 0);

    // If we have a sign or zero extended integer, make sure to return Extend
    // so that the parameter gets the right LLVM IR attributes.
    if (Hi == NoClass && isa<llvm::IntegerType>(ResType)) {
      // Treat an enum type as its underlying type.
      if (const EnumType *EnumTy = Ty->getAs<EnumType>())
        Ty = EnumTy->getDecl()->getIntegerType();

      if (Ty->isIntegralOrEnumerationType() &&
          Ty->isPromotableIntegerType())
        return ABIArgInfo::getExtend(Ty);
    }

    break;

    // AMD64-ABI 3.2.3p3: Rule 3. If the class is SSE, the next
    // available SSE register is used, the registers are taken in the
    // order from %xmm0 to %xmm7.
  case SSE: {
    llvm::Type *IRType = CGT.ConvertType(Ty);
    ResType = GetSSETypeAtOffset(IRType, 0, Ty, 0);
    ++neededSSE;
    break;
  }
  }

  llvm::Type *HighPart = nullptr;
  switch (Hi) {
    // Memory was handled previously, ComplexX87 and X87 should
    // never occur as hi classes, and X87Up must be preceded by X87,
    // which is passed in memory.
  case Memory:
  case X87:
  case ComplexX87:
    llvm_unreachable("Invalid classification for hi word.");

  case NoClass: break;

  case Integer:
    ++neededInt;
    // Pick an 8-byte type based on the preferred type.
    HighPart = GetINTEGERTypeAtOffset(CGT.ConvertType(Ty), 8, Ty, 8);

    if (Lo == NoClass)  // Pass HighPart at offset 8 in memory.
      return ABIArgInfo::getDirect(HighPart, 8);
    break;

    // X87Up generally doesn't occur here (long double is passed in
    // memory), except in situations involving unions.
  case X87Up:
  case SSE:
    HighPart = GetSSETypeAtOffset(CGT.ConvertType(Ty), 8, Ty, 8);

    if (Lo == NoClass)  // Pass HighPart at offset 8 in memory.
      return ABIArgInfo::getDirect(HighPart, 8);

    ++neededSSE;
    break;

    // AMD64-ABI 3.2.3p3: Rule 4. If the class is SSEUP, the
    // eightbyte is passed in the upper half of the last used SSE
    // register.  This only happens when 128-bit vectors are passed.
  case SSEUp:
    assert(Lo == SSE && "Unexpected SSEUp classification");
    ResType = GetByteVectorType(Ty);
    break;
  }

  // If a high part was specified, merge it together with the low part.  It is
  // known to pass in the high eightbyte of the result.  We do this by forming a
  // first class struct aggregate with the high and low part: {low, high}
  if (HighPart)
    ResType = GetX86_64ByValArgumentPair(ResType, HighPart, getDataLayout());

  return ABIArgInfo::getDirect(ResType);
}

ABIArgInfo
X86_64ABIInfo::classifyRegCallStructTypeImpl(QualType Ty, unsigned &NeededInt,
                                             unsigned &NeededSSE) const {
  auto RT = Ty->getAs<RecordType>();
  assert(RT && "classifyRegCallStructType only valid with struct types");

  if (RT->getDecl()->hasFlexibleArrayMember())
    return getIndirectReturnResult(Ty);

  // Sum up bases
  if (auto CXXRD = dyn_cast<CXXRecordDecl>(RT->getDecl())) {
    if (CXXRD->isDynamicClass()) {
      NeededInt = NeededSSE = 0;
      return getIndirectReturnResult(Ty);
    }

    for (const auto &I : CXXRD->bases())
      if (classifyRegCallStructTypeImpl(I.getType(), NeededInt, NeededSSE)
              .isIndirect()) {
        NeededInt = NeededSSE = 0;
        return getIndirectReturnResult(Ty);
      }
  }

  // Sum up members
  for (const auto *FD : RT->getDecl()->fields()) {
    if (FD->getType()->isRecordType() && !FD->getType()->isUnionType()) {
      if (classifyRegCallStructTypeImpl(FD->getType(), NeededInt, NeededSSE)
              .isIndirect()) {
        NeededInt = NeededSSE = 0;
        return getIndirectReturnResult(Ty);
      }
    } else {
      unsigned LocalNeededInt, LocalNeededSSE;
      if (classifyArgumentType(FD->getType(), UINT_MAX, LocalNeededInt,
                               LocalNeededSSE, true)
              .isIndirect()) {
        NeededInt = NeededSSE = 0;
        return getIndirectReturnResult(Ty);
      }
      NeededInt += LocalNeededInt;
      NeededSSE += LocalNeededSSE;
    }
  }

  return ABIArgInfo::getDirect();
}

ABIArgInfo X86_64ABIInfo::classifyRegCallStructType(QualType Ty,
                                                    unsigned &NeededInt,
                                                    unsigned &NeededSSE) const {

  NeededInt = 0;
  NeededSSE = 0;

  return classifyRegCallStructTypeImpl(Ty, NeededInt, NeededSSE);
}

void X86_64ABIInfo::computeInfo(CGFunctionInfo &FI) const {

  const unsigned CallingConv = FI.getCallingConvention();
  // It is possible to force Win64 calling convention on any x86_64 target by
  // using __attribute__((ms_abi)). In such case to correctly emit Win64
  // compatible code delegate this call to WinX86_64ABIInfo::computeInfo.
  if (CallingConv == llvm::CallingConv::Win64) {
    WinX86_64ABIInfo Win64ABIInfo(CGT, AVXLevel);
    Win64ABIInfo.computeInfo(FI);
    return;
  }

  bool IsRegCall = CallingConv == llvm::CallingConv::X86_RegCall;

  // Keep track of the number of assigned registers.
  unsigned FreeIntRegs = IsRegCall ? 11 : 6;
  unsigned FreeSSERegs = IsRegCall ? 16 : 8;
  unsigned NeededInt, NeededSSE;

  if (!::classifyReturnType(getCXXABI(), FI, *this)) {
    if (IsRegCall && FI.getReturnType()->getTypePtr()->isRecordType() &&
        !FI.getReturnType()->getTypePtr()->isUnionType()) {
      FI.getReturnInfo() =
          classifyRegCallStructType(FI.getReturnType(), NeededInt, NeededSSE);
      if (FreeIntRegs >= NeededInt && FreeSSERegs >= NeededSSE) {
        FreeIntRegs -= NeededInt;
        FreeSSERegs -= NeededSSE;
      } else {
        FI.getReturnInfo() = getIndirectReturnResult(FI.getReturnType());
      }
    } else if (IsRegCall && FI.getReturnType()->getAs<ComplexType>()) {
      // Complex Long Double Type is passed in Memory when Regcall
      // calling convention is used.
      const ComplexType *CT = FI.getReturnType()->getAs<ComplexType>();
      if (getContext().getCanonicalType(CT->getElementType()) ==
          getContext().LongDoubleTy)
        FI.getReturnInfo() = getIndirectReturnResult(FI.getReturnType());
    } else
      FI.getReturnInfo() = classifyReturnType(FI.getReturnType());
  }

  // If the return value is indirect, then the hidden argument is consuming one
  // integer register.
  if (FI.getReturnInfo().isIndirect())
    --FreeIntRegs;

  // The chain argument effectively gives us another free register.
  if (FI.isChainCall())
    ++FreeIntRegs;

  unsigned NumRequiredArgs = FI.getNumRequiredArgs();
  // AMD64-ABI 3.2.3p3: Once arguments are classified, the registers
  // get assigned (in left-to-right order) for passing as follows...
  unsigned ArgNo = 0;
  for (CGFunctionInfo::arg_iterator it = FI.arg_begin(), ie = FI.arg_end();
       it != ie; ++it, ++ArgNo) {
    bool IsNamedArg = ArgNo < NumRequiredArgs;

    if (IsRegCall && it->type->isStructureOrClassType())
      it->info = classifyRegCallStructType(it->type, NeededInt, NeededSSE);
    else
      it->info = classifyArgumentType(it->type, FreeIntRegs, NeededInt,
                                      NeededSSE, IsNamedArg);

    // AMD64-ABI 3.2.3p3: If there are no registers available for any
    // eightbyte of an argument, the whole argument is passed on the
    // stack. If registers have already been assigned for some
    // eightbytes of such an argument, the assignments get reverted.
    if (FreeIntRegs >= NeededInt && FreeSSERegs >= NeededSSE) {
      FreeIntRegs -= NeededInt;
      FreeSSERegs -= NeededSSE;
    } else {
      it->info = getIndirectResult(it->type, FreeIntRegs);
    }
  }
}

static Address EmitX86_64VAArgFromMemory(CodeGenFunction &CGF,
                                         Address VAListAddr, QualType Ty) {
  Address overflow_arg_area_p =
      CGF.Builder.CreateStructGEP(VAListAddr, 2, "overflow_arg_area_p");
  llvm::Value *overflow_arg_area =
    CGF.Builder.CreateLoad(overflow_arg_area_p, "overflow_arg_area");

  // AMD64-ABI 3.5.7p5: Step 7. Align l->overflow_arg_area upwards to a 16
  // byte boundary if alignment needed by type exceeds 8 byte boundary.
  // It isn't stated explicitly in the standard, but in practice we use
  // alignment greater than 16 where necessary.
  CharUnits Align = CGF.getContext().getTypeAlignInChars(Ty);
  if (Align > CharUnits::fromQuantity(8)) {
    overflow_arg_area = emitRoundPointerUpToAlignment(CGF, overflow_arg_area,
                                                      Align);
  }

  // AMD64-ABI 3.5.7p5: Step 8. Fetch type from l->overflow_arg_area.
  llvm::Type *LTy = CGF.ConvertTypeForMem(Ty);
  llvm::Value *Res =
    CGF.Builder.CreateBitCast(overflow_arg_area,
                              llvm::PointerType::getUnqual(LTy));

  // AMD64-ABI 3.5.7p5: Step 9. Set l->overflow_arg_area to:
  // l->overflow_arg_area + sizeof(type).
  // AMD64-ABI 3.5.7p5: Step 10. Align l->overflow_arg_area upwards to
  // an 8 byte boundary.

  uint64_t SizeInBytes = (CGF.getContext().getTypeSize(Ty) + 7) / 8;
  llvm::Value *Offset =
      llvm::ConstantInt::get(CGF.Int32Ty, (SizeInBytes + 7)  & ~7);
  overflow_arg_area = CGF.Builder.CreateGEP(overflow_arg_area, Offset,
                                            "overflow_arg_area.next");
  CGF.Builder.CreateStore(overflow_arg_area, overflow_arg_area_p);

  // AMD64-ABI 3.5.7p5: Step 11. Return the fetched type.
  return Address(Res, Align);
}

Address X86_64ABIInfo::EmitVAArg(CodeGenFunction &CGF, Address VAListAddr,
                                 QualType Ty) const {
  // Assume that va_list type is correct; should be pointer to LLVM type:
  // struct {
  //   i32 gp_offset;
  //   i32 fp_offset;
  //   i8* overflow_arg_area;
  //   i8* reg_save_area;
  // };
  unsigned neededInt, neededSSE;

  Ty = getContext().getCanonicalType(Ty);
  ABIArgInfo AI = classifyArgumentType(Ty, 0, neededInt, neededSSE,
                                       /*isNamedArg*/false);

  // AMD64-ABI 3.5.7p5: Step 1. Determine whether type may be passed
  // in the registers. If not go to step 7.
  if (!neededInt && !neededSSE)
    return EmitX86_64VAArgFromMemory(CGF, VAListAddr, Ty);

  // AMD64-ABI 3.5.7p5: Step 2. Compute num_gp to hold the number of
  // general purpose registers needed to pass type and num_fp to hold
  // the number of floating point registers needed.

  // AMD64-ABI 3.5.7p5: Step 3. Verify whether arguments fit into
  // registers. In the case: l->gp_offset > 48 - num_gp * 8 or
  // l->fp_offset > 304 - num_fp * 16 go to step 7.
  //
  // NOTE: 304 is a typo, there are (6 * 8 + 8 * 16) = 176 bytes of
  // register save space).

  llvm::Value *InRegs = nullptr;
  Address gp_offset_p = Address::invalid(), fp_offset_p = Address::invalid();
  llvm::Value *gp_offset = nullptr, *fp_offset = nullptr;
  if (neededInt) {
    gp_offset_p = CGF.Builder.CreateStructGEP(VAListAddr, 0, "gp_offset_p");
    gp_offset = CGF.Builder.CreateLoad(gp_offset_p, "gp_offset");
    InRegs = llvm::ConstantInt::get(CGF.Int32Ty, 48 - neededInt * 8);
    InRegs = CGF.Builder.CreateICmpULE(gp_offset, InRegs, "fits_in_gp");
  }

  if (neededSSE) {
    fp_offset_p = CGF.Builder.CreateStructGEP(VAListAddr, 1, "fp_offset_p");
    fp_offset = CGF.Builder.CreateLoad(fp_offset_p, "fp_offset");
    llvm::Value *FitsInFP =
      llvm::ConstantInt::get(CGF.Int32Ty, 176 - neededSSE * 16);
    FitsInFP = CGF.Builder.CreateICmpULE(fp_offset, FitsInFP, "fits_in_fp");
    InRegs = InRegs ? CGF.Builder.CreateAnd(InRegs, FitsInFP) : FitsInFP;
  }

  llvm::BasicBlock *InRegBlock = CGF.createBasicBlock("vaarg.in_reg");
  llvm::BasicBlock *InMemBlock = CGF.createBasicBlock("vaarg.in_mem");
  llvm::BasicBlock *ContBlock = CGF.createBasicBlock("vaarg.end");
  CGF.Builder.CreateCondBr(InRegs, InRegBlock, InMemBlock);

  // Emit code to load the value if it was passed in registers.

  CGF.EmitBlock(InRegBlock);

  // AMD64-ABI 3.5.7p5: Step 4. Fetch type from l->reg_save_area with
  // an offset of l->gp_offset and/or l->fp_offset. This may require
  // copying to a temporary location in case the parameter is passed
  // in different register classes or requires an alignment greater
  // than 8 for general purpose registers and 16 for XMM registers.
  //
  // FIXME: This really results in shameful code when we end up needing to
  // collect arguments from different places; often what should result in a
  // simple assembling of a structure from scattered addresses has many more
  // loads than necessary. Can we clean this up?
  llvm::Type *LTy = CGF.ConvertTypeForMem(Ty);
  llvm::Value *RegSaveArea = CGF.Builder.CreateLoad(
      CGF.Builder.CreateStructGEP(VAListAddr, 3), "reg_save_area");

  Address RegAddr = Address::invalid();
  if (neededInt && neededSSE) {
    // FIXME: Cleanup.
    assert(AI.isDirect() && "Unexpected ABI info for mixed regs");
    llvm::StructType *ST = cast<llvm::StructType>(AI.getCoerceToType());
    Address Tmp = CGF.CreateMemTemp(Ty);
    Tmp = CGF.Builder.CreateElementBitCast(Tmp, ST);
    assert(ST->getNumElements() == 2 && "Unexpected ABI info for mixed regs");
    llvm::Type *TyLo = ST->getElementType(0);
    llvm::Type *TyHi = ST->getElementType(1);
    assert((TyLo->isFPOrFPVectorTy() ^ TyHi->isFPOrFPVectorTy()) &&
           "Unexpected ABI info for mixed regs");
    llvm::Type *PTyLo = llvm::PointerType::getUnqual(TyLo);
    llvm::Type *PTyHi = llvm::PointerType::getUnqual(TyHi);
    llvm::Value *GPAddr = CGF.Builder.CreateGEP(RegSaveArea, gp_offset);
    llvm::Value *FPAddr = CGF.Builder.CreateGEP(RegSaveArea, fp_offset);
    llvm::Value *RegLoAddr = TyLo->isFPOrFPVectorTy() ? FPAddr : GPAddr;
    llvm::Value *RegHiAddr = TyLo->isFPOrFPVectorTy() ? GPAddr : FPAddr;

    // Copy the first element.
    // FIXME: Our choice of alignment here and below is probably pessimistic.
    llvm::Value *V = CGF.Builder.CreateAlignedLoad(
        TyLo, CGF.Builder.CreateBitCast(RegLoAddr, PTyLo),
        CharUnits::fromQuantity(getDataLayout().getABITypeAlignment(TyLo)));
    CGF.Builder.CreateStore(V, CGF.Builder.CreateStructGEP(Tmp, 0));

    // Copy the second element.
    V = CGF.Builder.CreateAlignedLoad(
        TyHi, CGF.Builder.CreateBitCast(RegHiAddr, PTyHi),
        CharUnits::fromQuantity(getDataLayout().getABITypeAlignment(TyHi)));
    CGF.Builder.CreateStore(V, CGF.Builder.CreateStructGEP(Tmp, 1));

    RegAddr = CGF.Builder.CreateElementBitCast(Tmp, LTy);
  } else if (neededInt) {
    RegAddr = Address(CGF.Builder.CreateGEP(RegSaveArea, gp_offset),
                      CharUnits::fromQuantity(8));
    RegAddr = CGF.Builder.CreateElementBitCast(RegAddr, LTy);

    // Copy to a temporary if necessary to ensure the appropriate alignment.
    std::pair<CharUnits, CharUnits> SizeAlign =
        getContext().getTypeInfoInChars(Ty);
    uint64_t TySize = SizeAlign.first.getQuantity();
    CharUnits TyAlign = SizeAlign.second;

    // Copy into a temporary if the type is more aligned than the
    // register save area.
    if (TyAlign.getQuantity() > 8) {
      Address Tmp = CGF.CreateMemTemp(Ty);
      CGF.Builder.CreateMemCpy(Tmp, RegAddr, TySize, false);
      RegAddr = Tmp;
    }

  } else if (neededSSE == 1) {
    RegAddr = Address(CGF.Builder.CreateGEP(RegSaveArea, fp_offset),
                      CharUnits::fromQuantity(16));
    RegAddr = CGF.Builder.CreateElementBitCast(RegAddr, LTy);
  } else {
    assert(neededSSE == 2 && "Invalid number of needed registers!");
    // SSE registers are spaced 16 bytes apart in the register save
    // area, we need to collect the two eightbytes together.
    // The ABI isn't explicit about this, but it seems reasonable
    // to assume that the slots are 16-byte aligned, since the stack is
    // naturally 16-byte aligned and the prologue is expected to store
    // all the SSE registers to the RSA.
    Address RegAddrLo = Address(CGF.Builder.CreateGEP(RegSaveArea, fp_offset),
                                CharUnits::fromQuantity(16));
    Address RegAddrHi =
      CGF.Builder.CreateConstInBoundsByteGEP(RegAddrLo,
                                             CharUnits::fromQuantity(16));
    llvm::Type *ST = AI.canHaveCoerceToType()
                         ? AI.getCoerceToType()
                         : llvm::StructType::get(CGF.DoubleTy, CGF.DoubleTy);
    llvm::Value *V;
    Address Tmp = CGF.CreateMemTemp(Ty);
    Tmp = CGF.Builder.CreateElementBitCast(Tmp, ST);
    V = CGF.Builder.CreateLoad(CGF.Builder.CreateElementBitCast(
        RegAddrLo, ST->getStructElementType(0)));
    CGF.Builder.CreateStore(V, CGF.Builder.CreateStructGEP(Tmp, 0));
    V = CGF.Builder.CreateLoad(CGF.Builder.CreateElementBitCast(
        RegAddrHi, ST->getStructElementType(1)));
    CGF.Builder.CreateStore(V, CGF.Builder.CreateStructGEP(Tmp, 1));

    RegAddr = CGF.Builder.CreateElementBitCast(Tmp, LTy);
  }

  // AMD64-ABI 3.5.7p5: Step 5. Set:
  // l->gp_offset = l->gp_offset + num_gp * 8
  // l->fp_offset = l->fp_offset + num_fp * 16.
  if (neededInt) {
    llvm::Value *Offset = llvm::ConstantInt::get(CGF.Int32Ty, neededInt * 8);
    CGF.Builder.CreateStore(CGF.Builder.CreateAdd(gp_offset, Offset),
                            gp_offset_p);
  }
  if (neededSSE) {
    llvm::Value *Offset = llvm::ConstantInt::get(CGF.Int32Ty, neededSSE * 16);
    CGF.Builder.CreateStore(CGF.Builder.CreateAdd(fp_offset, Offset),
                            fp_offset_p);
  }
  CGF.EmitBranch(ContBlock);

  // Emit code to load the value if it was passed in memory.

  CGF.EmitBlock(InMemBlock);
  Address MemAddr = EmitX86_64VAArgFromMemory(CGF, VAListAddr, Ty);

  // Return the appropriate result.

  CGF.EmitBlock(ContBlock);
  Address ResAddr = emitMergePHI(CGF, RegAddr, InRegBlock, MemAddr, InMemBlock,
                                 "vaarg.addr");
  return ResAddr;
}

Address X86_64ABIInfo::EmitMSVAArg(CodeGenFunction &CGF, Address VAListAddr,
                                   QualType Ty) const {
  return emitVoidPtrVAArg(CGF, VAListAddr, Ty, /*indirect*/ false,
                          CGF.getContext().getTypeInfoInChars(Ty),
                          CharUnits::fromQuantity(8),
                          /*allowHigherAlign*/ false);
}

ABIArgInfo
WinX86_64ABIInfo::reclassifyHvaArgType(QualType Ty, unsigned &FreeSSERegs,
                                    const ABIArgInfo &current) const {
  // Assumes vectorCall calling convention.
  const Type *Base = nullptr;
  uint64_t NumElts = 0;

  if (!Ty->isBuiltinType() && !Ty->isVectorType() &&
      isHomogeneousAggregate(Ty, Base, NumElts) && FreeSSERegs >= NumElts) {
    FreeSSERegs -= NumElts;
    return getDirectX86Hva();
  }
  return current;
}

ABIArgInfo WinX86_64ABIInfo::classify(QualType Ty, unsigned &FreeSSERegs,
                                      bool IsReturnType, bool IsVectorCall,
                                      bool IsRegCall) const {

  if (Ty->isVoidType())
    return ABIArgInfo::getIgnore();

  if (const EnumType *EnumTy = Ty->getAs<EnumType>())
    Ty = EnumTy->getDecl()->getIntegerType();

  TypeInfo Info = getContext().getTypeInfo(Ty);
  uint64_t Width = Info.Width;
  CharUnits Align = getContext().toCharUnitsFromBits(Info.Align);

  const RecordType *RT = Ty->getAs<RecordType>();
  if (RT) {
    if (!IsReturnType) {
      if (CGCXXABI::RecordArgABI RAA = getRecordArgABI(RT, getCXXABI()))
        return getNaturalAlignIndirect(Ty, RAA == CGCXXABI::RAA_DirectInMemory);
    }

    if (RT->getDecl()->hasFlexibleArrayMember())
      return getNaturalAlignIndirect(Ty, /*ByVal=*/false);

  }

  const Type *Base = nullptr;
  uint64_t NumElts = 0;
  // vectorcall adds the concept of a homogenous vector aggregate, similar to
  // other targets.
  if ((IsVectorCall || IsRegCall) &&
      isHomogeneousAggregate(Ty, Base, NumElts)) {
    if (IsRegCall) {
      if (FreeSSERegs >= NumElts) {
        FreeSSERegs -= NumElts;
        if (IsReturnType || Ty->isBuiltinType() || Ty->isVectorType())
          return ABIArgInfo::getDirect();
        return ABIArgInfo::getExpand();
      }
      return ABIArgInfo::getIndirect(Align, /*ByVal=*/false);
    } else if (IsVectorCall) {
      if (FreeSSERegs >= NumElts &&
          (IsReturnType || Ty->isBuiltinType() || Ty->isVectorType())) {
        FreeSSERegs -= NumElts;
        return ABIArgInfo::getDirect();
      } else if (IsReturnType) {
        return ABIArgInfo::getExpand();
      } else if (!Ty->isBuiltinType() && !Ty->isVectorType()) {
        // HVAs are delayed and reclassified in the 2nd step.
        return ABIArgInfo::getIndirect(Align, /*ByVal=*/false);
      }
    }
  }

  if (Ty->isMemberPointerType()) {
    // If the member pointer is represented by an LLVM int or ptr, pass it
    // directly.
    llvm::Type *LLTy = CGT.ConvertType(Ty);
    if (LLTy->isPointerTy() || LLTy->isIntegerTy())
      return ABIArgInfo::getDirect();
  }

  if (RT || Ty->isAnyComplexType() || Ty->isMemberPointerType()) {
    // MS x64 ABI requirement: "Any argument that doesn't fit in 8 bytes, or is
    // not 1, 2, 4, or 8 bytes, must be passed by reference."
    if (Width > 64 || !llvm::isPowerOf2_64(Width))
      return getNaturalAlignIndirect(Ty, /*ByVal=*/false);

    // Otherwise, coerce it to a small integer.
    return ABIArgInfo::getDirect(llvm::IntegerType::get(getVMContext(), Width));
  }

  if (const BuiltinType *BT = Ty->getAs<BuiltinType>()) {
    switch (BT->getKind()) {
    case BuiltinType::Bool:
      // Bool type is always extended to the ABI, other builtin types are not
      // extended.
      return ABIArgInfo::getExtend(Ty);

    case BuiltinType::LongDouble:
      // Mingw64 GCC uses the old 80 bit extended precision floating point
      // unit. It passes them indirectly through memory.
      if (IsMingw64) {
        const llvm::fltSemantics *LDF = &getTarget().getLongDoubleFormat();
        if (LDF == &llvm::APFloat::x87DoubleExtended())
          return ABIArgInfo::getIndirect(Align, /*ByVal=*/false);
      }
      break;

    case BuiltinType::Int128:
    case BuiltinType::UInt128:
      // If it's a parameter type, the normal ABI rule is that arguments larger
      // than 8 bytes are passed indirectly. GCC follows it. We follow it too,
      // even though it isn't particularly efficient.
      if (!IsReturnType)
        return ABIArgInfo::getIndirect(Align, /*ByVal=*/false);

      // Mingw64 GCC returns i128 in XMM0. Coerce to v2i64 to handle that.
      // Clang matches them for compatibility.
      return ABIArgInfo::getDirect(
          llvm::VectorType::get(llvm::Type::getInt64Ty(getVMContext()), 2));

    default:
      break;
    }
  }

  return ABIArgInfo::getDirect();
}

void WinX86_64ABIInfo::computeVectorCallArgs(CGFunctionInfo &FI,
                                             unsigned FreeSSERegs,
                                             bool IsVectorCall,
                                             bool IsRegCall) const {
  unsigned Count = 0;
  for (auto &I : FI.arguments()) {
    // Vectorcall in x64 only permits the first 6 arguments to be passed
    // as XMM/YMM registers.
    if (Count < VectorcallMaxParamNumAsReg)
      I.info = classify(I.type, FreeSSERegs, false, IsVectorCall, IsRegCall);
    else {
      // Since these cannot be passed in registers, pretend no registers
      // are left.
      unsigned ZeroSSERegsAvail = 0;
      I.info = classify(I.type, /*FreeSSERegs=*/ZeroSSERegsAvail, false,
                        IsVectorCall, IsRegCall);
    }
    ++Count;
  }

  for (auto &I : FI.arguments()) {
    I.info = reclassifyHvaArgType(I.type, FreeSSERegs, I.info);
  }
}

void WinX86_64ABIInfo::computeInfo(CGFunctionInfo &FI) const {
  const unsigned CC = FI.getCallingConvention();
  bool IsVectorCall = CC == llvm::CallingConv::X86_VectorCall;
  bool IsRegCall = CC == llvm::CallingConv::X86_RegCall;

  // If __attribute__((sysv_abi)) is in use, use the SysV argument
  // classification rules.
  if (CC == llvm::CallingConv::X86_64_SysV) {
    X86_64ABIInfo SysVABIInfo(CGT, AVXLevel);
    SysVABIInfo.computeInfo(FI);
    return;
  }

  unsigned FreeSSERegs = 0;
  if (IsVectorCall) {
    // We can use up to 4 SSE return registers with vectorcall.
    FreeSSERegs = 4;
  } else if (IsRegCall) {
    // RegCall gives us 16 SSE registers.
    FreeSSERegs = 16;
  }

  if (!getCXXABI().classifyReturnType(FI))
    FI.getReturnInfo() = classify(FI.getReturnType(), FreeSSERegs, true,
                                  IsVectorCall, IsRegCall);

  if (IsVectorCall) {
    // We can use up to 6 SSE register parameters with vectorcall.
    FreeSSERegs = 6;
  } else if (IsRegCall) {
    // RegCall gives us 16 SSE registers, we can reuse the return registers.
    FreeSSERegs = 16;
  }

  if (IsVectorCall) {
    computeVectorCallArgs(FI, FreeSSERegs, IsVectorCall, IsRegCall);
  } else {
    for (auto &I : FI.arguments())
      I.info = classify(I.type, FreeSSERegs, false, IsVectorCall, IsRegCall);
  }

}

Address WinX86_64ABIInfo::EmitVAArg(CodeGenFunction &CGF, Address VAListAddr,
                                    QualType Ty) const {

  bool IsIndirect = false;

  // MS x64 ABI requirement: "Any argument that doesn't fit in 8 bytes, or is
  // not 1, 2, 4, or 8 bytes, must be passed by reference."
  if (isAggregateTypeForABI(Ty) || Ty->isMemberPointerType()) {
    uint64_t Width = getContext().getTypeSize(Ty);
    IsIndirect = Width > 64 || !llvm::isPowerOf2_64(Width);
  }

  return emitVoidPtrVAArg(CGF, VAListAddr, Ty, IsIndirect,
                          CGF.getContext().getTypeInfoInChars(Ty),
                          CharUnits::fromQuantity(8),
                          /*allowHigherAlign*/ false);
}

// PowerPC-32
namespace {
/// PPC32_SVR4_ABIInfo - The 32-bit PowerPC ELF (SVR4) ABI information.
class PPC32_SVR4_ABIInfo : public DefaultABIInfo {
  bool IsSoftFloatABI;

  CharUnits getParamTypeAlignment(QualType Ty) const;

public:
  PPC32_SVR4_ABIInfo(CodeGen::CodeGenTypes &CGT, bool SoftFloatABI)
      : DefaultABIInfo(CGT), IsSoftFloatABI(SoftFloatABI) {}

  Address EmitVAArg(CodeGenFunction &CGF, Address VAListAddr,
                    QualType Ty) const override;
};

class PPC32TargetCodeGenInfo : public TargetCodeGenInfo {
public:
  PPC32TargetCodeGenInfo(CodeGenTypes &CGT, bool SoftFloatABI)
      : TargetCodeGenInfo(new PPC32_SVR4_ABIInfo(CGT, SoftFloatABI)) {}

  int getDwarfEHStackPointer(CodeGen::CodeGenModule &M) const override {
    // This is recovered from gcc output.
    return 1; // r1 is the dedicated stack pointer
  }

  bool initDwarfEHRegSizeTable(CodeGen::CodeGenFunction &CGF,
                               llvm::Value *Address) const override;
};
}

CharUnits PPC32_SVR4_ABIInfo::getParamTypeAlignment(QualType Ty) const {
  // Complex types are passed just like their elements
  if (const ComplexType *CTy = Ty->getAs<ComplexType>())
    Ty = CTy->getElementType();

  if (Ty->isVectorType())
    return CharUnits::fromQuantity(getContext().getTypeSize(Ty) == 128 ? 16
                                                                       : 4);

  // For single-element float/vector structs, we consider the whole type
  // to have the same alignment requirements as its single element.
  const Type *AlignTy = nullptr;
  if (const Type *EltType = isSingleElementStruct(Ty, getContext())) {
    const BuiltinType *BT = EltType->getAs<BuiltinType>();
    if ((EltType->isVectorType() && getContext().getTypeSize(EltType) == 128) ||
        (BT && BT->isFloatingPoint()))
      AlignTy = EltType;
  }

  if (AlignTy)
    return CharUnits::fromQuantity(AlignTy->isVectorType() ? 16 : 4);
  return CharUnits::fromQuantity(4);
}

// TODO: this implementation is now likely redundant with
// DefaultABIInfo::EmitVAArg.
Address PPC32_SVR4_ABIInfo::EmitVAArg(CodeGenFunction &CGF, Address VAList,
                                      QualType Ty) const {
  if (getTarget().getTriple().isOSDarwin()) {
    auto TI = getContext().getTypeInfoInChars(Ty);
    TI.second = getParamTypeAlignment(Ty);

    CharUnits SlotSize = CharUnits::fromQuantity(4);
    return emitVoidPtrVAArg(CGF, VAList, Ty,
                            classifyArgumentType(Ty).isIndirect(), TI, SlotSize,
                            /*AllowHigherAlign=*/true);
  }

  const unsigned OverflowLimit = 8;
  if (const ComplexType *CTy = Ty->getAs<ComplexType>()) {
    // TODO: Implement this. For now ignore.
    (void)CTy;
    return Address::invalid(); // FIXME?
  }

  // struct __va_list_tag {
  //   unsigned char gpr;
  //   unsigned char fpr;
  //   unsigned short reserved;
  //   void *overflow_arg_area;
  //   void *reg_save_area;
  // };

  bool isI64 = Ty->isIntegerType() && getContext().getTypeSize(Ty) == 64;
  bool isInt =
      Ty->isIntegerType() || Ty->isPointerType() || Ty->isAggregateType();
  bool isF64 = Ty->isFloatingType() && getContext().getTypeSize(Ty) == 64;

  // All aggregates are passed indirectly?  That doesn't seem consistent
  // with the argument-lowering code.
  bool isIndirect = Ty->isAggregateType();

  CGBuilderTy &Builder = CGF.Builder;

  // The calling convention either uses 1-2 GPRs or 1 FPR.
  Address NumRegsAddr = Address::invalid();
  if (isInt || IsSoftFloatABI) {
    NumRegsAddr = Builder.CreateStructGEP(VAList, 0, "gpr");
  } else {
    NumRegsAddr = Builder.CreateStructGEP(VAList, 1, "fpr");
  }

  llvm::Value *NumRegs = Builder.CreateLoad(NumRegsAddr, "numUsedRegs");

  // "Align" the register count when TY is i64.
  if (isI64 || (isF64 && IsSoftFloatABI)) {
    NumRegs = Builder.CreateAdd(NumRegs, Builder.getInt8(1));
    NumRegs = Builder.CreateAnd(NumRegs, Builder.getInt8((uint8_t) ~1U));
  }

  llvm::Value *CC =
      Builder.CreateICmpULT(NumRegs, Builder.getInt8(OverflowLimit), "cond");

  llvm::BasicBlock *UsingRegs = CGF.createBasicBlock("using_regs");
  llvm::BasicBlock *UsingOverflow = CGF.createBasicBlock("using_overflow");
  llvm::BasicBlock *Cont = CGF.createBasicBlock("cont");

  Builder.CreateCondBr(CC, UsingRegs, UsingOverflow);

  llvm::Type *DirectTy = CGF.ConvertType(Ty);
  if (isIndirect) DirectTy = DirectTy->getPointerTo(0);

  // Case 1: consume registers.
  Address RegAddr = Address::invalid();
  {
    CGF.EmitBlock(UsingRegs);

    Address RegSaveAreaPtr = Builder.CreateStructGEP(VAList, 4);
    RegAddr = Address(Builder.CreateLoad(RegSaveAreaPtr),
                      CharUnits::fromQuantity(8));
    assert(RegAddr.getElementType() == CGF.Int8Ty);

    // Floating-point registers start after the general-purpose registers.
    if (!(isInt || IsSoftFloatABI)) {
      RegAddr = Builder.CreateConstInBoundsByteGEP(RegAddr,
                                                   CharUnits::fromQuantity(32));
    }

    // Get the address of the saved value by scaling the number of
    // registers we've used by the number of
    CharUnits RegSize = CharUnits::fromQuantity((isInt || IsSoftFloatABI) ? 4 : 8);
    llvm::Value *RegOffset =
      Builder.CreateMul(NumRegs, Builder.getInt8(RegSize.getQuantity()));
    RegAddr = Address(Builder.CreateInBoundsGEP(CGF.Int8Ty,
                                            RegAddr.getPointer(), RegOffset),
                      RegAddr.getAlignment().alignmentOfArrayElement(RegSize));
    RegAddr = Builder.CreateElementBitCast(RegAddr, DirectTy);

    // Increase the used-register count.
    NumRegs =
      Builder.CreateAdd(NumRegs,
                        Builder.getInt8((isI64 || (isF64 && IsSoftFloatABI)) ? 2 : 1));
    Builder.CreateStore(NumRegs, NumRegsAddr);

    CGF.EmitBranch(Cont);
  }

  // Case 2: consume space in the overflow area.
  Address MemAddr = Address::invalid();
  {
    CGF.EmitBlock(UsingOverflow);

    Builder.CreateStore(Builder.getInt8(OverflowLimit), NumRegsAddr);

    // Everything in the overflow area is rounded up to a size of at least 4.
    CharUnits OverflowAreaAlign = CharUnits::fromQuantity(4);

    CharUnits Size;
    if (!isIndirect) {
      auto TypeInfo = CGF.getContext().getTypeInfoInChars(Ty);
      Size = TypeInfo.first.alignTo(OverflowAreaAlign);
    } else {
      Size = CGF.getPointerSize();
    }

    Address OverflowAreaAddr = Builder.CreateStructGEP(VAList, 3);
    Address OverflowArea(Builder.CreateLoad(OverflowAreaAddr, "argp.cur"),
                         OverflowAreaAlign);
    // Round up address of argument to alignment
    CharUnits Align = CGF.getContext().getTypeAlignInChars(Ty);
    if (Align > OverflowAreaAlign) {
      llvm::Value *Ptr = OverflowArea.getPointer();
      OverflowArea = Address(emitRoundPointerUpToAlignment(CGF, Ptr, Align),
                                                           Align);
    }

    MemAddr = Builder.CreateElementBitCast(OverflowArea, DirectTy);

    // Increase the overflow area.
    OverflowArea = Builder.CreateConstInBoundsByteGEP(OverflowArea, Size);
    Builder.CreateStore(OverflowArea.getPointer(), OverflowAreaAddr);
    CGF.EmitBranch(Cont);
  }

  CGF.EmitBlock(Cont);

  // Merge the cases with a phi.
  Address Result = emitMergePHI(CGF, RegAddr, UsingRegs, MemAddr, UsingOverflow,
                                "vaarg.addr");

  // Load the pointer if the argument was passed indirectly.
  if (isIndirect) {
    Result = Address(Builder.CreateLoad(Result, "aggr"),
                     getContext().getTypeAlignInChars(Ty));
  }

  return Result;
}

bool
PPC32TargetCodeGenInfo::initDwarfEHRegSizeTable(CodeGen::CodeGenFunction &CGF,
                                                llvm::Value *Address) const {
  // This is calculated from the LLVM and GCC tables and verified
  // against gcc output.  AFAIK all ABIs use the same encoding.

  CodeGen::CGBuilderTy &Builder = CGF.Builder;

  llvm::IntegerType *i8 = CGF.Int8Ty;
  llvm::Value *Four8 = llvm::ConstantInt::get(i8, 4);
  llvm::Value *Eight8 = llvm::ConstantInt::get(i8, 8);
  llvm::Value *Sixteen8 = llvm::ConstantInt::get(i8, 16);

  // 0-31: r0-31, the 4-byte general-purpose registers
  AssignToArrayRange(Builder, Address, Four8, 0, 31);

  // 32-63: fp0-31, the 8-byte floating-point registers
  AssignToArrayRange(Builder, Address, Eight8, 32, 63);

  // 64-76 are various 4-byte special-purpose registers:
  // 64: mq
  // 65: lr
  // 66: ctr
  // 67: ap
  // 68-75 cr0-7
  // 76: xer
  AssignToArrayRange(Builder, Address, Four8, 64, 76);

  // 77-108: v0-31, the 16-byte vector registers
  AssignToArrayRange(Builder, Address, Sixteen8, 77, 108);

  // 109: vrsave
  // 110: vscr
  // 111: spe_acc
  // 112: spefscr
  // 113: sfp
  AssignToArrayRange(Builder, Address, Four8, 109, 113);

  return false;
}

// PowerPC-64

namespace {
/// PPC64_SVR4_ABIInfo - The 64-bit PowerPC ELF (SVR4) ABI information.
class PPC64_SVR4_ABIInfo : public SwiftABIInfo {
public:
  enum ABIKind {
    ELFv1 = 0,
    ELFv2
  };

private:
  static const unsigned GPRBits = 64;
  ABIKind Kind;
  bool HasQPX;
  bool IsSoftFloatABI;

  // A vector of float or double will be promoted to <4 x f32> or <4 x f64> and
  // will be passed in a QPX register.
  bool IsQPXVectorTy(const Type *Ty) const {
    if (!HasQPX)
      return false;

    if (const VectorType *VT = Ty->getAs<VectorType>()) {
      unsigned NumElements = VT->getNumElements();
      if (NumElements == 1)
        return false;

      if (VT->getElementType()->isSpecificBuiltinType(BuiltinType::Double)) {
        if (getContext().getTypeSize(Ty) <= 256)
          return true;
      } else if (VT->getElementType()->
                   isSpecificBuiltinType(BuiltinType::Float)) {
        if (getContext().getTypeSize(Ty) <= 128)
          return true;
      }
    }

    return false;
  }

  bool IsQPXVectorTy(QualType Ty) const {
    return IsQPXVectorTy(Ty.getTypePtr());
  }

public:
  PPC64_SVR4_ABIInfo(CodeGen::CodeGenTypes &CGT, ABIKind Kind, bool HasQPX,
                     bool SoftFloatABI)
      : SwiftABIInfo(CGT), Kind(Kind), HasQPX(HasQPX),
        IsSoftFloatABI(SoftFloatABI) {}

  bool isPromotableTypeForABI(QualType Ty) const;
  CharUnits getParamTypeAlignment(QualType Ty) const;

  ABIArgInfo classifyReturnType(QualType RetTy) const;
  ABIArgInfo classifyArgumentType(QualType Ty) const;

  bool isHomogeneousAggregateBaseType(QualType Ty) const override;
  bool isHomogeneousAggregateSmallEnough(const Type *Ty,
                                         uint64_t Members) const override;

  // TODO: We can add more logic to computeInfo to improve performance.
  // Example: For aggregate arguments that fit in a register, we could
  // use getDirectInReg (as is done below for structs containing a single
  // floating-point value) to avoid pushing them to memory on function
  // entry.  This would require changing the logic in PPCISelLowering
  // when lowering the parameters in the caller and args in the callee.
  void computeInfo(CGFunctionInfo &FI) const override {
    if (!getCXXABI().classifyReturnType(FI))
      FI.getReturnInfo() = classifyReturnType(FI.getReturnType());
    for (auto &I : FI.arguments()) {
      // We rely on the default argument classification for the most part.
      // One exception:  An aggregate containing a single floating-point
      // or vector item must be passed in a register if one is available.
      const Type *T = isSingleElementStruct(I.type, getContext());
      if (T) {
        const BuiltinType *BT = T->getAs<BuiltinType>();
        if (IsQPXVectorTy(T) ||
            (T->isVectorType() && getContext().getTypeSize(T) == 128) ||
            (BT && BT->isFloatingPoint())) {
          QualType QT(T, 0);
          I.info = ABIArgInfo::getDirectInReg(CGT.ConvertType(QT));
          continue;
        }
      }
      I.info = classifyArgumentType(I.type);
    }
  }

  Address EmitVAArg(CodeGenFunction &CGF, Address VAListAddr,
                    QualType Ty) const override;

  bool shouldPassIndirectlyForSwift(ArrayRef<llvm::Type*> scalars,
                                    bool asReturnValue) const override {
    return occupiesMoreThan(CGT, scalars, /*total*/ 4);
  }

  bool isSwiftErrorInRegister() const override {
    return false;
  }
};

class PPC64_SVR4_TargetCodeGenInfo : public TargetCodeGenInfo {

public:
  PPC64_SVR4_TargetCodeGenInfo(CodeGenTypes &CGT,
                               PPC64_SVR4_ABIInfo::ABIKind Kind, bool HasQPX,
                               bool SoftFloatABI)
      : TargetCodeGenInfo(new PPC64_SVR4_ABIInfo(CGT, Kind, HasQPX,
                                                 SoftFloatABI)) {}

  int getDwarfEHStackPointer(CodeGen::CodeGenModule &M) const override {
    // This is recovered from gcc output.
    return 1; // r1 is the dedicated stack pointer
  }

  bool initDwarfEHRegSizeTable(CodeGen::CodeGenFunction &CGF,
                               llvm::Value *Address) const override;
};

class PPC64TargetCodeGenInfo : public DefaultTargetCodeGenInfo {
public:
  PPC64TargetCodeGenInfo(CodeGenTypes &CGT) : DefaultTargetCodeGenInfo(CGT) {}

  int getDwarfEHStackPointer(CodeGen::CodeGenModule &M) const override {
    // This is recovered from gcc output.
    return 1; // r1 is the dedicated stack pointer
  }

  bool initDwarfEHRegSizeTable(CodeGen::CodeGenFunction &CGF,
                               llvm::Value *Address) const override;
};

}

// Return true if the ABI requires Ty to be passed sign- or zero-
// extended to 64 bits.
bool
PPC64_SVR4_ABIInfo::isPromotableTypeForABI(QualType Ty) const {
  // Treat an enum type as its underlying type.
  if (const EnumType *EnumTy = Ty->getAs<EnumType>())
    Ty = EnumTy->getDecl()->getIntegerType();

  // Promotable integer types are required to be promoted by the ABI.
  if (Ty->isPromotableIntegerType())
    return true;

  // In addition to the usual promotable integer types, we also need to
  // extend all 32-bit types, since the ABI requires promotion to 64 bits.
  if (const BuiltinType *BT = Ty->getAs<BuiltinType>())
    switch (BT->getKind()) {
    case BuiltinType::Int:
    case BuiltinType::UInt:
      return true;
    default:
      break;
    }

  return false;
}

/// isAlignedParamType - Determine whether a type requires 16-byte or
/// higher alignment in the parameter area.  Always returns at least 8.
CharUnits PPC64_SVR4_ABIInfo::getParamTypeAlignment(QualType Ty) const {
  // Complex types are passed just like their elements.
  if (const ComplexType *CTy = Ty->getAs<ComplexType>())
    Ty = CTy->getElementType();

  // Only vector types of size 16 bytes need alignment (larger types are
  // passed via reference, smaller types are not aligned).
  if (IsQPXVectorTy(Ty)) {
    if (getContext().getTypeSize(Ty) > 128)
      return CharUnits::fromQuantity(32);

    return CharUnits::fromQuantity(16);
  } else if (Ty->isVectorType()) {
    return CharUnits::fromQuantity(getContext().getTypeSize(Ty) == 128 ? 16 : 8);
  }

  // For single-element float/vector structs, we consider the whole type
  // to have the same alignment requirements as its single element.
  const Type *AlignAsType = nullptr;
  const Type *EltType = isSingleElementStruct(Ty, getContext());
  if (EltType) {
    const BuiltinType *BT = EltType->getAs<BuiltinType>();
    if (IsQPXVectorTy(EltType) || (EltType->isVectorType() &&
         getContext().getTypeSize(EltType) == 128) ||
        (BT && BT->isFloatingPoint()))
      AlignAsType = EltType;
  }

  // Likewise for ELFv2 homogeneous aggregates.
  const Type *Base = nullptr;
  uint64_t Members = 0;
  if (!AlignAsType && Kind == ELFv2 &&
      isAggregateTypeForABI(Ty) && isHomogeneousAggregate(Ty, Base, Members))
    AlignAsType = Base;

  // With special case aggregates, only vector base types need alignment.
  if (AlignAsType && IsQPXVectorTy(AlignAsType)) {
    if (getContext().getTypeSize(AlignAsType) > 128)
      return CharUnits::fromQuantity(32);

    return CharUnits::fromQuantity(16);
  } else if (AlignAsType) {
    return CharUnits::fromQuantity(AlignAsType->isVectorType() ? 16 : 8);
  }

  // Otherwise, we only need alignment for any aggregate type that
  // has an alignment requirement of >= 16 bytes.
  if (isAggregateTypeForABI(Ty) && getContext().getTypeAlign(Ty) >= 128) {
    if (HasQPX && getContext().getTypeAlign(Ty) >= 256)
      return CharUnits::fromQuantity(32);
    return CharUnits::fromQuantity(16);
  }

  return CharUnits::fromQuantity(8);
}

/// isHomogeneousAggregate - Return true if a type is an ELFv2 homogeneous
/// aggregate.  Base is set to the base element type, and Members is set
/// to the number of base elements.
bool ABIInfo::isHomogeneousAggregate(QualType Ty, const Type *&Base,
                                     uint64_t &Members) const {
  if (const ConstantArrayType *AT = getContext().getAsConstantArrayType(Ty)) {
    uint64_t NElements = AT->getSize().getZExtValue();
    if (NElements == 0)
      return false;
    if (!isHomogeneousAggregate(AT->getElementType(), Base, Members))
      return false;
    Members *= NElements;
  } else if (const RecordType *RT = Ty->getAs<RecordType>()) {
    const RecordDecl *RD = RT->getDecl();
    if (RD->hasFlexibleArrayMember())
      return false;

    Members = 0;

    // If this is a C++ record, check the bases first.
    if (const CXXRecordDecl *CXXRD = dyn_cast<CXXRecordDecl>(RD)) {
      for (const auto &I : CXXRD->bases()) {
        // Ignore empty records.
        if (isEmptyRecord(getContext(), I.getType(), true))
          continue;

        uint64_t FldMembers;
        if (!isHomogeneousAggregate(I.getType(), Base, FldMembers))
          return false;

        Members += FldMembers;
      }
    }

    for (const auto *FD : RD->fields()) {
      // Ignore (non-zero arrays of) empty records.
      QualType FT = FD->getType();
      while (const ConstantArrayType *AT =
             getContext().getAsConstantArrayType(FT)) {
        if (AT->getSize().getZExtValue() == 0)
          return false;
        FT = AT->getElementType();
      }
      if (isEmptyRecord(getContext(), FT, true))
        continue;

      // For compatibility with GCC, ignore empty bitfields in C++ mode.
      if (getContext().getLangOpts().CPlusPlus &&
          FD->isZeroLengthBitField(getContext()))
        continue;

      uint64_t FldMembers;
      if (!isHomogeneousAggregate(FD->getType(), Base, FldMembers))
        return false;

      Members = (RD->isUnion() ?
                 std::max(Members, FldMembers) : Members + FldMembers);
    }

    if (!Base)
      return false;

    // Ensure there is no padding.
    if (getContext().getTypeSize(Base) * Members !=
        getContext().getTypeSize(Ty))
      return false;
  } else {
    Members = 1;
    if (const ComplexType *CT = Ty->getAs<ComplexType>()) {
      Members = 2;
      Ty = CT->getElementType();
    }

    // Most ABIs only support float, double, and some vector type widths.
    if (!isHomogeneousAggregateBaseType(Ty))
      return false;

    // The base type must be the same for all members.  Types that
    // agree in both total size and mode (float vs. vector) are
    // treated as being equivalent here.
    const Type *TyPtr = Ty.getTypePtr();
    if (!Base) {
      Base = TyPtr;
      // If it's a non-power-of-2 vector, its size is already a power-of-2,
      // so make sure to widen it explicitly.
      if (const VectorType *VT = Base->getAs<VectorType>()) {
        QualType EltTy = VT->getElementType();
        unsigned NumElements =
            getContext().getTypeSize(VT) / getContext().getTypeSize(EltTy);
        Base = getContext()
                   .getVectorType(EltTy, NumElements, VT->getVectorKind())
                   .getTypePtr();
      }
    }

    if (Base->isVectorType() != TyPtr->isVectorType() ||
        getContext().getTypeSize(Base) != getContext().getTypeSize(TyPtr))
      return false;
  }
  return Members > 0 && isHomogeneousAggregateSmallEnough(Base, Members);
}

bool PPC64_SVR4_ABIInfo::isHomogeneousAggregateBaseType(QualType Ty) const {
  // Homogeneous aggregates for ELFv2 must have base types of float,
  // double, long double, or 128-bit vectors.
  if (const BuiltinType *BT = Ty->getAs<BuiltinType>()) {
    if (BT->getKind() == BuiltinType::Float ||
        BT->getKind() == BuiltinType::Double ||
        BT->getKind() == BuiltinType::LongDouble ||
        (getContext().getTargetInfo().hasFloat128Type() &&
          (BT->getKind() == BuiltinType::Float128))) {
      if (IsSoftFloatABI)
        return false;
      return true;
    }
  }
  if (const VectorType *VT = Ty->getAs<VectorType>()) {
    if (getContext().getTypeSize(VT) == 128 || IsQPXVectorTy(Ty))
      return true;
  }
  return false;
}

bool PPC64_SVR4_ABIInfo::isHomogeneousAggregateSmallEnough(
    const Type *Base, uint64_t Members) const {
  // Vector and fp128 types require one register, other floating point types
  // require one or two registers depending on their size.
  uint32_t NumRegs =
      ((getContext().getTargetInfo().hasFloat128Type() &&
          Base->isFloat128Type()) ||
        Base->isVectorType()) ? 1
                              : (getContext().getTypeSize(Base) + 63) / 64;

  // Homogeneous Aggregates may occupy at most 8 registers.
  return Members * NumRegs <= 8;
}

ABIArgInfo
PPC64_SVR4_ABIInfo::classifyArgumentType(QualType Ty) const {
  Ty = useFirstFieldIfTransparentUnion(Ty);

  if (Ty->isAnyComplexType())
    return ABIArgInfo::getDirect();

  // Non-Altivec vector types are passed in GPRs (smaller than 16 bytes)
  // or via reference (larger than 16 bytes).
  if (Ty->isVectorType() && !IsQPXVectorTy(Ty)) {
    uint64_t Size = getContext().getTypeSize(Ty);
    if (Size > 128)
      return getNaturalAlignIndirect(Ty, /*ByVal=*/false);
    else if (Size < 128) {
      llvm::Type *CoerceTy = llvm::IntegerType::get(getVMContext(), Size);
      return ABIArgInfo::getDirect(CoerceTy);
    }
  }

  if (isAggregateTypeForABI(Ty)) {
    if (CGCXXABI::RecordArgABI RAA = getRecordArgABI(Ty, getCXXABI()))
      return getNaturalAlignIndirect(Ty, RAA == CGCXXABI::RAA_DirectInMemory);

    uint64_t ABIAlign = getParamTypeAlignment(Ty).getQuantity();
    uint64_t TyAlign = getContext().getTypeAlignInChars(Ty).getQuantity();

    // ELFv2 homogeneous aggregates are passed as array types.
    const Type *Base = nullptr;
    uint64_t Members = 0;
    if (Kind == ELFv2 &&
        isHomogeneousAggregate(Ty, Base, Members)) {
      llvm::Type *BaseTy = CGT.ConvertType(QualType(Base, 0));
      llvm::Type *CoerceTy = llvm::ArrayType::get(BaseTy, Members);
      return ABIArgInfo::getDirect(CoerceTy);
    }

    // If an aggregate may end up fully in registers, we do not
    // use the ByVal method, but pass the aggregate as array.
    // This is usually beneficial since we avoid forcing the
    // back-end to store the argument to memory.
    uint64_t Bits = getContext().getTypeSize(Ty);
    if (Bits > 0 && Bits <= 8 * GPRBits) {
      llvm::Type *CoerceTy;

      // Types up to 8 bytes are passed as integer type (which will be
      // properly aligned in the argument save area doubleword).
      if (Bits <= GPRBits)
        CoerceTy =
            llvm::IntegerType::get(getVMContext(), llvm::alignTo(Bits, 8));
      // Larger types are passed as arrays, with the base type selected
      // according to the required alignment in the save area.
      else {
        uint64_t RegBits = ABIAlign * 8;
        uint64_t NumRegs = llvm::alignTo(Bits, RegBits) / RegBits;
        llvm::Type *RegTy = llvm::IntegerType::get(getVMContext(), RegBits);
        CoerceTy = llvm::ArrayType::get(RegTy, NumRegs);
      }

      return ABIArgInfo::getDirect(CoerceTy);
    }

    // All other aggregates are passed ByVal.
    return ABIArgInfo::getIndirect(CharUnits::fromQuantity(ABIAlign),
                                   /*ByVal=*/true,
                                   /*Realign=*/TyAlign > ABIAlign);
  }

  return (isPromotableTypeForABI(Ty) ? ABIArgInfo::getExtend(Ty)
                                     : ABIArgInfo::getDirect());
}

ABIArgInfo
PPC64_SVR4_ABIInfo::classifyReturnType(QualType RetTy) const {
  if (RetTy->isVoidType())
    return ABIArgInfo::getIgnore();

  if (RetTy->isAnyComplexType())
    return ABIArgInfo::getDirect();

  // Non-Altivec vector types are returned in GPRs (smaller than 16 bytes)
  // or via reference (larger than 16 bytes).
  if (RetTy->isVectorType() && !IsQPXVectorTy(RetTy)) {
    uint64_t Size = getContext().getTypeSize(RetTy);
    if (Size > 128)
      return getNaturalAlignIndirect(RetTy);
    else if (Size < 128) {
      llvm::Type *CoerceTy = llvm::IntegerType::get(getVMContext(), Size);
      return ABIArgInfo::getDirect(CoerceTy);
    }
  }

  if (isAggregateTypeForABI(RetTy)) {
    // ELFv2 homogeneous aggregates are returned as array types.
    const Type *Base = nullptr;
    uint64_t Members = 0;
    if (Kind == ELFv2 &&
        isHomogeneousAggregate(RetTy, Base, Members)) {
      llvm::Type *BaseTy = CGT.ConvertType(QualType(Base, 0));
      llvm::Type *CoerceTy = llvm::ArrayType::get(BaseTy, Members);
      return ABIArgInfo::getDirect(CoerceTy);
    }

    // ELFv2 small aggregates are returned in up to two registers.
    uint64_t Bits = getContext().getTypeSize(RetTy);
    if (Kind == ELFv2 && Bits <= 2 * GPRBits) {
      if (Bits == 0)
        return ABIArgInfo::getIgnore();

      llvm::Type *CoerceTy;
      if (Bits > GPRBits) {
        CoerceTy = llvm::IntegerType::get(getVMContext(), GPRBits);
        CoerceTy = llvm::StructType::get(CoerceTy, CoerceTy);
      } else
        CoerceTy =
            llvm::IntegerType::get(getVMContext(), llvm::alignTo(Bits, 8));
      return ABIArgInfo::getDirect(CoerceTy);
    }

    // All other aggregates are returned indirectly.
    return getNaturalAlignIndirect(RetTy);
  }

  return (isPromotableTypeForABI(RetTy) ? ABIArgInfo::getExtend(RetTy)
                                        : ABIArgInfo::getDirect());
}

// Based on ARMABIInfo::EmitVAArg, adjusted for 64-bit machine.
Address PPC64_SVR4_ABIInfo::EmitVAArg(CodeGenFunction &CGF, Address VAListAddr,
                                      QualType Ty) const {
  auto TypeInfo = getContext().getTypeInfoInChars(Ty);
  TypeInfo.second = getParamTypeAlignment(Ty);

  CharUnits SlotSize = CharUnits::fromQuantity(8);

  // If we have a complex type and the base type is smaller than 8 bytes,
  // the ABI calls for the real and imaginary parts to be right-adjusted
  // in separate doublewords.  However, Clang expects us to produce a
  // pointer to a structure with the two parts packed tightly.  So generate
  // loads of the real and imaginary parts relative to the va_list pointer,
  // and store them to a temporary structure.
  if (const ComplexType *CTy = Ty->getAs<ComplexType>()) {
    CharUnits EltSize = TypeInfo.first / 2;
    if (EltSize < SlotSize) {
      Address Addr = emitVoidPtrDirectVAArg(CGF, VAListAddr, CGF.Int8Ty,
                                            SlotSize * 2, SlotSize,
                                            SlotSize, /*AllowHigher*/ true);

      Address RealAddr = Addr;
      Address ImagAddr = RealAddr;
      if (CGF.CGM.getDataLayout().isBigEndian()) {
        RealAddr = CGF.Builder.CreateConstInBoundsByteGEP(RealAddr,
                                                          SlotSize - EltSize);
        ImagAddr = CGF.Builder.CreateConstInBoundsByteGEP(ImagAddr,
                                                      2 * SlotSize - EltSize);
      } else {
        ImagAddr = CGF.Builder.CreateConstInBoundsByteGEP(RealAddr, SlotSize);
      }

      llvm::Type *EltTy = CGF.ConvertTypeForMem(CTy->getElementType());
      RealAddr = CGF.Builder.CreateElementBitCast(RealAddr, EltTy);
      ImagAddr = CGF.Builder.CreateElementBitCast(ImagAddr, EltTy);
      llvm::Value *Real = CGF.Builder.CreateLoad(RealAddr, ".vareal");
      llvm::Value *Imag = CGF.Builder.CreateLoad(ImagAddr, ".vaimag");

      Address Temp = CGF.CreateMemTemp(Ty, "vacplx");
      CGF.EmitStoreOfComplex({Real, Imag}, CGF.MakeAddrLValue(Temp, Ty),
                             /*init*/ true);
      return Temp;
    }
  }

  // Otherwise, just use the general rule.
  return emitVoidPtrVAArg(CGF, VAListAddr, Ty, /*Indirect*/ false,
                          TypeInfo, SlotSize, /*AllowHigher*/ true);
}

static bool
PPC64_initDwarfEHRegSizeTable(CodeGen::CodeGenFunction &CGF,
                              llvm::Value *Address) {
  // This is calculated from the LLVM and GCC tables and verified
  // against gcc output.  AFAIK all ABIs use the same encoding.

  CodeGen::CGBuilderTy &Builder = CGF.Builder;

  llvm::IntegerType *i8 = CGF.Int8Ty;
  llvm::Value *Four8 = llvm::ConstantInt::get(i8, 4);
  llvm::Value *Eight8 = llvm::ConstantInt::get(i8, 8);
  llvm::Value *Sixteen8 = llvm::ConstantInt::get(i8, 16);

  // 0-31: r0-31, the 8-byte general-purpose registers
  AssignToArrayRange(Builder, Address, Eight8, 0, 31);

  // 32-63: fp0-31, the 8-byte floating-point registers
  AssignToArrayRange(Builder, Address, Eight8, 32, 63);

  // 64-67 are various 8-byte special-purpose registers:
  // 64: mq
  // 65: lr
  // 66: ctr
  // 67: ap
  AssignToArrayRange(Builder, Address, Eight8, 64, 67);

  // 68-76 are various 4-byte special-purpose registers:
  // 68-75 cr0-7
  // 76: xer
  AssignToArrayRange(Builder, Address, Four8, 68, 76);

  // 77-108: v0-31, the 16-byte vector registers
  AssignToArrayRange(Builder, Address, Sixteen8, 77, 108);

  // 109: vrsave
  // 110: vscr
  // 111: spe_acc
  // 112: spefscr
  // 113: sfp
  // 114: tfhar
  // 115: tfiar
  // 116: texasr
  AssignToArrayRange(Builder, Address, Eight8, 109, 116);

  return false;
}

bool
PPC64_SVR4_TargetCodeGenInfo::initDwarfEHRegSizeTable(
  CodeGen::CodeGenFunction &CGF,
  llvm::Value *Address) const {

  return PPC64_initDwarfEHRegSizeTable(CGF, Address);
}

bool
PPC64TargetCodeGenInfo::initDwarfEHRegSizeTable(CodeGen::CodeGenFunction &CGF,
                                                llvm::Value *Address) const {

  return PPC64_initDwarfEHRegSizeTable(CGF, Address);
}

//===----------------------------------------------------------------------===//
// AArch64 ABI Implementation
//===----------------------------------------------------------------------===//

namespace {

class AArch64ABIInfo : public SwiftABIInfo {
public:
  enum ABIKind {
    AAPCS = 0,
    DarwinPCS,
    Win64
  };

private:
  ABIKind Kind;

public:
  AArch64ABIInfo(CodeGenTypes &CGT, ABIKind Kind)
    : SwiftABIInfo(CGT), Kind(Kind) {}

private:
  ABIKind getABIKind() const { return Kind; }
  bool isDarwinPCS() const { return Kind == DarwinPCS; }

  ABIArgInfo classifyReturnType(QualType RetTy, bool IsVariadic) const;
  ABIArgInfo classifyArgumentType(QualType RetTy) const;
  bool isHomogeneousAggregateBaseType(QualType Ty) const override;
  bool isHomogeneousAggregateSmallEnough(const Type *Ty,
                                         uint64_t Members) const override;

  bool isIllegalVectorType(QualType Ty) const;

  void computeInfo(CGFunctionInfo &FI) const override {
    if (!::classifyReturnType(getCXXABI(), FI, *this))
      FI.getReturnInfo() =
          classifyReturnType(FI.getReturnType(), FI.isVariadic());

    for (auto &it : FI.arguments())
      it.info = classifyArgumentType(it.type);
  }

  Address EmitDarwinVAArg(Address VAListAddr, QualType Ty,
                          CodeGenFunction &CGF) const;

  Address EmitAAPCSVAArg(Address VAListAddr, QualType Ty,
                         CodeGenFunction &CGF) const;

  Address EmitVAArg(CodeGenFunction &CGF, Address VAListAddr,
                    QualType Ty) const override {
    return Kind == Win64 ? EmitMSVAArg(CGF, VAListAddr, Ty)
                         : isDarwinPCS() ? EmitDarwinVAArg(VAListAddr, Ty, CGF)
                                         : EmitAAPCSVAArg(VAListAddr, Ty, CGF);
  }

  Address EmitMSVAArg(CodeGenFunction &CGF, Address VAListAddr,
                      QualType Ty) const override;

  bool shouldPassIndirectlyForSwift(ArrayRef<llvm::Type*> scalars,
                                    bool asReturnValue) const override {
    return occupiesMoreThan(CGT, scalars, /*total*/ 4);
  }
  bool isSwiftErrorInRegister() const override {
    return true;
  }

  bool isLegalVectorTypeForSwift(CharUnits totalSize, llvm::Type *eltTy,
                                 unsigned elts) const override;
};

class AArch64TargetCodeGenInfo : public TargetCodeGenInfo {
public:
  AArch64TargetCodeGenInfo(CodeGenTypes &CGT, AArch64ABIInfo::ABIKind Kind)
      : TargetCodeGenInfo(new AArch64ABIInfo(CGT, Kind)) {}

  StringRef getARCRetainAutoreleasedReturnValueMarker() const override {
    return "mov\tfp, fp\t\t// marker for objc_retainAutoreleaseReturnValue";
  }

  int getDwarfEHStackPointer(CodeGen::CodeGenModule &M) const override {
    return 31;
  }

  bool doesReturnSlotInterfereWithArgs() const override { return false; }

  void setTargetAttributes(const Decl *D, llvm::GlobalValue *GV,
                           CodeGen::CodeGenModule &CGM) const override {
    const FunctionDecl *FD = dyn_cast_or_null<FunctionDecl>(D);
    if (!FD)
      return;

    LangOptions::SignReturnAddressScopeKind Scope =
        CGM.getLangOpts().getSignReturnAddressScope();
    LangOptions::SignReturnAddressKeyKind Key =
        CGM.getLangOpts().getSignReturnAddressKey();
    bool BranchTargetEnforcement = CGM.getLangOpts().BranchTargetEnforcement;
    if (const auto *TA = FD->getAttr<TargetAttr>()) {
      ParsedTargetAttr Attr = TA->parse();
      if (!Attr.BranchProtection.empty()) {
        TargetInfo::BranchProtectionInfo BPI;
        StringRef Error;
        (void)CGM.getTarget().validateBranchProtection(Attr.BranchProtection,
                                                       BPI, Error);
        assert(Error.empty());
        Scope = BPI.SignReturnAddr;
        Key = BPI.SignKey;
        BranchTargetEnforcement = BPI.BranchTargetEnforcement;
      }
    }

    auto *Fn = cast<llvm::Function>(GV);
    if (Scope != LangOptions::SignReturnAddressScopeKind::None) {
      Fn->addFnAttr("sign-return-address",
                    Scope == LangOptions::SignReturnAddressScopeKind::All
                        ? "all"
                        : "non-leaf");

      Fn->addFnAttr("sign-return-address-key",
                    Key == LangOptions::SignReturnAddressKeyKind::AKey
                        ? "a_key"
                        : "b_key");
    }

    if (BranchTargetEnforcement)
      Fn->addFnAttr("branch-target-enforcement");
  }
};

class WindowsAArch64TargetCodeGenInfo : public AArch64TargetCodeGenInfo {
public:
  WindowsAArch64TargetCodeGenInfo(CodeGenTypes &CGT, AArch64ABIInfo::ABIKind K)
      : AArch64TargetCodeGenInfo(CGT, K) {}

  void setTargetAttributes(const Decl *D, llvm::GlobalValue *GV,
                           CodeGen::CodeGenModule &CGM) const override;

  void getDependentLibraryOption(llvm::StringRef Lib,
                                 llvm::SmallString<24> &Opt) const override {
    Opt = "/DEFAULTLIB:" + qualifyWindowsLibrary(Lib);
  }

  void getDetectMismatchOption(llvm::StringRef Name, llvm::StringRef Value,
                               llvm::SmallString<32> &Opt) const override {
    Opt = "/FAILIFMISMATCH:\"" + Name.str() + "=" + Value.str() + "\"";
  }
};

void WindowsAArch64TargetCodeGenInfo::setTargetAttributes(
    const Decl *D, llvm::GlobalValue *GV, CodeGen::CodeGenModule &CGM) const {
  AArch64TargetCodeGenInfo::setTargetAttributes(D, GV, CGM);
  if (GV->isDeclaration())
    return;
  addStackProbeTargetAttributes(D, GV, CGM);
}
}

ABIArgInfo AArch64ABIInfo::classifyArgumentType(QualType Ty) const {
  Ty = useFirstFieldIfTransparentUnion(Ty);

  // Handle illegal vector types here.
  if (isIllegalVectorType(Ty)) {
    uint64_t Size = getContext().getTypeSize(Ty);
    // Android promotes <2 x i8> to i16, not i32
    if (isAndroid() && (Size <= 16)) {
      llvm::Type *ResType = llvm::Type::getInt16Ty(getVMContext());
      return ABIArgInfo::getDirect(ResType);
    }
    if (Size <= 32) {
      llvm::Type *ResType = llvm::Type::getInt32Ty(getVMContext());
      return ABIArgInfo::getDirect(ResType);
    }
    if (Size == 64) {
      llvm::Type *ResType =
          llvm::VectorType::get(llvm::Type::getInt32Ty(getVMContext()), 2);
      return ABIArgInfo::getDirect(ResType);
    }
    if (Size == 128) {
      llvm::Type *ResType =
          llvm::VectorType::get(llvm::Type::getInt32Ty(getVMContext()), 4);
      return ABIArgInfo::getDirect(ResType);
    }
    return getNaturalAlignIndirect(Ty, /*ByVal=*/false);
  }

  if (!isAggregateTypeForABI(Ty)) {
    // Treat an enum type as its underlying type.
    if (const EnumType *EnumTy = Ty->getAs<EnumType>())
      Ty = EnumTy->getDecl()->getIntegerType();

    return (Ty->isPromotableIntegerType() && isDarwinPCS()
                ? ABIArgInfo::getExtend(Ty)
                : ABIArgInfo::getDirect());
  }

  // Structures with either a non-trivial destructor or a non-trivial
  // copy constructor are always indirect.
  if (CGCXXABI::RecordArgABI RAA = getRecordArgABI(Ty, getCXXABI())) {
    return getNaturalAlignIndirect(Ty, /*ByVal=*/RAA ==
                                     CGCXXABI::RAA_DirectInMemory);
  }

  // Empty records are always ignored on Darwin, but actually passed in C++ mode
  // elsewhere for GNU compatibility.
  uint64_t Size = getContext().getTypeSize(Ty);
  bool IsEmpty = isEmptyRecord(getContext(), Ty, true);
  if (IsEmpty || Size == 0) {
    if (!getContext().getLangOpts().CPlusPlus || isDarwinPCS())
      return ABIArgInfo::getIgnore();

    // GNU C mode. The only argument that gets ignored is an empty one with size
    // 0.
    if (IsEmpty && Size == 0)
      return ABIArgInfo::getIgnore();
    return ABIArgInfo::getDirect(llvm::Type::getInt8Ty(getVMContext()));
  }

  // Homogeneous Floating-point Aggregates (HFAs) need to be expanded.
  const Type *Base = nullptr;
  uint64_t Members = 0;
  if (isHomogeneousAggregate(Ty, Base, Members)) {
    return ABIArgInfo::getDirect(
        llvm::ArrayType::get(CGT.ConvertType(QualType(Base, 0)), Members));
  }

  // Aggregates <= 16 bytes are passed directly in registers or on the stack.
  if (Size <= 128) {
    // On RenderScript, coerce Aggregates <= 16 bytes to an integer array of
    // same size and alignment.
    if (getTarget().isRenderScriptTarget()) {
      return coerceToIntArray(Ty, getContext(), getVMContext());
    }
    unsigned Alignment;
    if (Kind == AArch64ABIInfo::AAPCS) {
      Alignment = getContext().getTypeUnadjustedAlign(Ty);
      Alignment = Alignment < 128 ? 64 : 128;
    } else {
      Alignment = std::max(getContext().getTypeAlign(Ty),
                           (unsigned)getTarget().getPointerWidth(0));
    }
    Size = llvm::alignTo(Size, Alignment);

    // We use a pair of i64 for 16-byte aggregate with 8-byte alignment.
    // For aggregates with 16-byte alignment, we use i128.
    llvm::Type *BaseTy = llvm::Type::getIntNTy(getVMContext(), Alignment);
    return ABIArgInfo::getDirect(
        Size == Alignment ? BaseTy
                          : llvm::ArrayType::get(BaseTy, Size / Alignment));
  }

  return getNaturalAlignIndirect(Ty, /*ByVal=*/false);
}

ABIArgInfo AArch64ABIInfo::classifyReturnType(QualType RetTy,
                                              bool IsVariadic) const {
  if (RetTy->isVoidType())
    return ABIArgInfo::getIgnore();

  // Large vector types should be returned via memory.
  if (RetTy->isVectorType() && getContext().getTypeSize(RetTy) > 128)
    return getNaturalAlignIndirect(RetTy);

  if (!isAggregateTypeForABI(RetTy)) {
    // Treat an enum type as its underlying type.
    if (const EnumType *EnumTy = RetTy->getAs<EnumType>())
      RetTy = EnumTy->getDecl()->getIntegerType();

    return (RetTy->isPromotableIntegerType() && isDarwinPCS()
                ? ABIArgInfo::getExtend(RetTy)
                : ABIArgInfo::getDirect());
  }

  uint64_t Size = getContext().getTypeSize(RetTy);
  if (isEmptyRecord(getContext(), RetTy, true) || Size == 0)
    return ABIArgInfo::getIgnore();

  const Type *Base = nullptr;
  uint64_t Members = 0;
  if (isHomogeneousAggregate(RetTy, Base, Members) &&
      !(getTarget().getTriple().getArch() == llvm::Triple::aarch64_32 &&
        IsVariadic))
    // Homogeneous Floating-point Aggregates (HFAs) are returned directly.
    return ABIArgInfo::getDirect();

  // Aggregates <= 16 bytes are returned directly in registers or on the stack.
  if (Size <= 128) {
    // On RenderScript, coerce Aggregates <= 16 bytes to an integer array of
    // same size and alignment.
    if (getTarget().isRenderScriptTarget()) {
      return coerceToIntArray(RetTy, getContext(), getVMContext());
    }
    unsigned Alignment = getContext().getTypeAlign(RetTy);
    Size = llvm::alignTo(Size, 64); // round up to multiple of 8 bytes

    // We use a pair of i64 for 16-byte aggregate with 8-byte alignment.
    // For aggregates with 16-byte alignment, we use i128.
    if (Alignment < 128 && Size == 128) {
      llvm::Type *BaseTy = llvm::Type::getInt64Ty(getVMContext());
      return ABIArgInfo::getDirect(llvm::ArrayType::get(BaseTy, Size / 64));
    }
    return ABIArgInfo::getDirect(llvm::IntegerType::get(getVMContext(), Size));
  }

  return getNaturalAlignIndirect(RetTy);
}

/// isIllegalVectorType - check whether the vector type is legal for AArch64.
bool AArch64ABIInfo::isIllegalVectorType(QualType Ty) const {
  if (const VectorType *VT = Ty->getAs<VectorType>()) {
    // Check whether VT is legal.
    unsigned NumElements = VT->getNumElements();
    uint64_t Size = getContext().getTypeSize(VT);
    // NumElements should be power of 2.
    if (!llvm::isPowerOf2_32(NumElements))
      return true;

    // arm64_32 has to be compatible with the ARM logic here, which allows huge
    // vectors for some reason.
    llvm::Triple Triple = getTarget().getTriple();
    if (Triple.getArch() == llvm::Triple::aarch64_32 &&
        Triple.isOSBinFormatMachO())
      return Size <= 32;

    return Size != 64 && (Size != 128 || NumElements == 1);
  }
  return false;
}

bool AArch64ABIInfo::isLegalVectorTypeForSwift(CharUnits totalSize,
                                               llvm::Type *eltTy,
                                               unsigned elts) const {
  if (!llvm::isPowerOf2_32(elts))
    return false;
  if (totalSize.getQuantity() != 8 &&
      (totalSize.getQuantity() != 16 || elts == 1))
    return false;
  return true;
}

bool AArch64ABIInfo::isHomogeneousAggregateBaseType(QualType Ty) const {
  // Homogeneous aggregates for AAPCS64 must have base types of a floating
  // point type or a short-vector type. This is the same as the 32-bit ABI,
  // but with the difference that any floating-point type is allowed,
  // including __fp16.
  if (const BuiltinType *BT = Ty->getAs<BuiltinType>()) {
    if (BT->isFloatingPoint())
      return true;
  } else if (const VectorType *VT = Ty->getAs<VectorType>()) {
    unsigned VecSize = getContext().getTypeSize(VT);
    if (VecSize == 64 || VecSize == 128)
      return true;
  }
  return false;
}

bool AArch64ABIInfo::isHomogeneousAggregateSmallEnough(const Type *Base,
                                                       uint64_t Members) const {
  return Members <= 4;
}

Address AArch64ABIInfo::EmitAAPCSVAArg(Address VAListAddr,
                                            QualType Ty,
                                            CodeGenFunction &CGF) const {
  ABIArgInfo AI = classifyArgumentType(Ty);
  bool IsIndirect = AI.isIndirect();

  llvm::Type *BaseTy = CGF.ConvertType(Ty);
  if (IsIndirect)
    BaseTy = llvm::PointerType::getUnqual(BaseTy);
  else if (AI.getCoerceToType())
    BaseTy = AI.getCoerceToType();

  unsigned NumRegs = 1;
  if (llvm::ArrayType *ArrTy = dyn_cast<llvm::ArrayType>(BaseTy)) {
    BaseTy = ArrTy->getElementType();
    NumRegs = ArrTy->getNumElements();
  }
  bool IsFPR = BaseTy->isFloatingPointTy() || BaseTy->isVectorTy();

  // The AArch64 va_list type and handling is specified in the Procedure Call
  // Standard, section B.4:
  //
  // struct {
  //   void *__stack;
  //   void *__gr_top;
  //   void *__vr_top;
  //   int __gr_offs;
  //   int __vr_offs;
  // };

  llvm::BasicBlock *MaybeRegBlock = CGF.createBasicBlock("vaarg.maybe_reg");
  llvm::BasicBlock *InRegBlock = CGF.createBasicBlock("vaarg.in_reg");
  llvm::BasicBlock *OnStackBlock = CGF.createBasicBlock("vaarg.on_stack");
  llvm::BasicBlock *ContBlock = CGF.createBasicBlock("vaarg.end");

  CharUnits TySize = getContext().getTypeSizeInChars(Ty);
  CharUnits TyAlign = getContext().getTypeUnadjustedAlignInChars(Ty);

  Address reg_offs_p = Address::invalid();
  llvm::Value *reg_offs = nullptr;
  int reg_top_index;
  int RegSize = IsIndirect ? 8 : TySize.getQuantity();
  if (!IsFPR) {
    // 3 is the field number of __gr_offs
    reg_offs_p = CGF.Builder.CreateStructGEP(VAListAddr, 3, "gr_offs_p");
    reg_offs = CGF.Builder.CreateLoad(reg_offs_p, "gr_offs");
    reg_top_index = 1; // field number for __gr_top
    RegSize = llvm::alignTo(RegSize, 8);
  } else {
    // 4 is the field number of __vr_offs.
    reg_offs_p = CGF.Builder.CreateStructGEP(VAListAddr, 4, "vr_offs_p");
    reg_offs = CGF.Builder.CreateLoad(reg_offs_p, "vr_offs");
    reg_top_index = 2; // field number for __vr_top
    RegSize = 16 * NumRegs;
  }

  //=======================================
  // Find out where argument was passed
  //=======================================

  // If reg_offs >= 0 we're already using the stack for this type of
  // argument. We don't want to keep updating reg_offs (in case it overflows,
  // though anyone passing 2GB of arguments, each at most 16 bytes, deserves
  // whatever they get).
  llvm::Value *UsingStack = nullptr;
  UsingStack = CGF.Builder.CreateICmpSGE(
      reg_offs, llvm::ConstantInt::get(CGF.Int32Ty, 0));

  CGF.Builder.CreateCondBr(UsingStack, OnStackBlock, MaybeRegBlock);

  // Otherwise, at least some kind of argument could go in these registers, the
  // question is whether this particular type is too big.
  CGF.EmitBlock(MaybeRegBlock);

  // Integer arguments may need to correct register alignment (for example a
  // "struct { __int128 a; };" gets passed in x_2N, x_{2N+1}). In this case we
  // align __gr_offs to calculate the potential address.
  if (!IsFPR && !IsIndirect && TyAlign.getQuantity() > 8) {
    int Align = TyAlign.getQuantity();

    reg_offs = CGF.Builder.CreateAdd(
        reg_offs, llvm::ConstantInt::get(CGF.Int32Ty, Align - 1),
        "align_regoffs");
    reg_offs = CGF.Builder.CreateAnd(
        reg_offs, llvm::ConstantInt::get(CGF.Int32Ty, -Align),
        "aligned_regoffs");
  }

  // Update the gr_offs/vr_offs pointer for next call to va_arg on this va_list.
  // The fact that this is done unconditionally reflects the fact that
  // allocating an argument to the stack also uses up all the remaining
  // registers of the appropriate kind.
  llvm::Value *NewOffset = nullptr;
  NewOffset = CGF.Builder.CreateAdd(
      reg_offs, llvm::ConstantInt::get(CGF.Int32Ty, RegSize), "new_reg_offs");
  CGF.Builder.CreateStore(NewOffset, reg_offs_p);

  // Now we're in a position to decide whether this argument really was in
  // registers or not.
  llvm::Value *InRegs = nullptr;
  InRegs = CGF.Builder.CreateICmpSLE(
      NewOffset, llvm::ConstantInt::get(CGF.Int32Ty, 0), "inreg");

  CGF.Builder.CreateCondBr(InRegs, InRegBlock, OnStackBlock);

  //=======================================
  // Argument was in registers
  //=======================================

  // Now we emit the code for if the argument was originally passed in
  // registers. First start the appropriate block:
  CGF.EmitBlock(InRegBlock);

  llvm::Value *reg_top = nullptr;
  Address reg_top_p =
      CGF.Builder.CreateStructGEP(VAListAddr, reg_top_index, "reg_top_p");
  reg_top = CGF.Builder.CreateLoad(reg_top_p, "reg_top");
  Address BaseAddr(CGF.Builder.CreateInBoundsGEP(reg_top, reg_offs),
                   CharUnits::fromQuantity(IsFPR ? 16 : 8));
  Address RegAddr = Address::invalid();
  llvm::Type *MemTy = CGF.ConvertTypeForMem(Ty);

  if (IsIndirect) {
    // If it's been passed indirectly (actually a struct), whatever we find from
    // stored registers or on the stack will actually be a struct **.
    MemTy = llvm::PointerType::getUnqual(MemTy);
  }

  const Type *Base = nullptr;
  uint64_t NumMembers = 0;
  bool IsHFA = isHomogeneousAggregate(Ty, Base, NumMembers);
  if (IsHFA && NumMembers > 1) {
    // Homogeneous aggregates passed in registers will have their elements split
    // and stored 16-bytes apart regardless of size (they're notionally in qN,
    // qN+1, ...). We reload and store into a temporary local variable
    // contiguously.
    assert(!IsIndirect && "Homogeneous aggregates should be passed directly");
    auto BaseTyInfo = getContext().getTypeInfoInChars(QualType(Base, 0));
    llvm::Type *BaseTy = CGF.ConvertType(QualType(Base, 0));
    llvm::Type *HFATy = llvm::ArrayType::get(BaseTy, NumMembers);
    Address Tmp = CGF.CreateTempAlloca(HFATy,
                                       std::max(TyAlign, BaseTyInfo.second));

    // On big-endian platforms, the value will be right-aligned in its slot.
    int Offset = 0;
    if (CGF.CGM.getDataLayout().isBigEndian() &&
        BaseTyInfo.first.getQuantity() < 16)
      Offset = 16 - BaseTyInfo.first.getQuantity();

    for (unsigned i = 0; i < NumMembers; ++i) {
      CharUnits BaseOffset = CharUnits::fromQuantity(16 * i + Offset);
      Address LoadAddr =
        CGF.Builder.CreateConstInBoundsByteGEP(BaseAddr, BaseOffset);
      LoadAddr = CGF.Builder.CreateElementBitCast(LoadAddr, BaseTy);

      Address StoreAddr = CGF.Builder.CreateConstArrayGEP(Tmp, i);

      llvm::Value *Elem = CGF.Builder.CreateLoad(LoadAddr);
      CGF.Builder.CreateStore(Elem, StoreAddr);
    }

    RegAddr = CGF.Builder.CreateElementBitCast(Tmp, MemTy);
  } else {
    // Otherwise the object is contiguous in memory.

    // It might be right-aligned in its slot.
    CharUnits SlotSize = BaseAddr.getAlignment();
    if (CGF.CGM.getDataLayout().isBigEndian() && !IsIndirect &&
        (IsHFA || !isAggregateTypeForABI(Ty)) &&
        TySize < SlotSize) {
      CharUnits Offset = SlotSize - TySize;
      BaseAddr = CGF.Builder.CreateConstInBoundsByteGEP(BaseAddr, Offset);
    }

    RegAddr = CGF.Builder.CreateElementBitCast(BaseAddr, MemTy);
  }

  CGF.EmitBranch(ContBlock);

  //=======================================
  // Argument was on the stack
  //=======================================
  CGF.EmitBlock(OnStackBlock);

  Address stack_p = CGF.Builder.CreateStructGEP(VAListAddr, 0, "stack_p");
  llvm::Value *OnStackPtr = CGF.Builder.CreateLoad(stack_p, "stack");

  // Again, stack arguments may need realignment. In this case both integer and
  // floating-point ones might be affected.
  if (!IsIndirect && TyAlign.getQuantity() > 8) {
    int Align = TyAlign.getQuantity();

    OnStackPtr = CGF.Builder.CreatePtrToInt(OnStackPtr, CGF.Int64Ty);

    OnStackPtr = CGF.Builder.CreateAdd(
        OnStackPtr, llvm::ConstantInt::get(CGF.Int64Ty, Align - 1),
        "align_stack");
    OnStackPtr = CGF.Builder.CreateAnd(
        OnStackPtr, llvm::ConstantInt::get(CGF.Int64Ty, -Align),
        "align_stack");

    OnStackPtr = CGF.Builder.CreateIntToPtr(OnStackPtr, CGF.Int8PtrTy);
  }
  Address OnStackAddr(OnStackPtr,
                      std::max(CharUnits::fromQuantity(8), TyAlign));

  // All stack slots are multiples of 8 bytes.
  CharUnits StackSlotSize = CharUnits::fromQuantity(8);
  CharUnits StackSize;
  if (IsIndirect)
    StackSize = StackSlotSize;
  else
    StackSize = TySize.alignTo(StackSlotSize);

  llvm::Value *StackSizeC = CGF.Builder.getSize(StackSize);
  llvm::Value *NewStack =
      CGF.Builder.CreateInBoundsGEP(OnStackPtr, StackSizeC, "new_stack");

  // Write the new value of __stack for the next call to va_arg
  CGF.Builder.CreateStore(NewStack, stack_p);

  if (CGF.CGM.getDataLayout().isBigEndian() && !isAggregateTypeForABI(Ty) &&
      TySize < StackSlotSize) {
    CharUnits Offset = StackSlotSize - TySize;
    OnStackAddr = CGF.Builder.CreateConstInBoundsByteGEP(OnStackAddr, Offset);
  }

  OnStackAddr = CGF.Builder.CreateElementBitCast(OnStackAddr, MemTy);

  CGF.EmitBranch(ContBlock);

  //=======================================
  // Tidy up
  //=======================================
  CGF.EmitBlock(ContBlock);

  Address ResAddr = emitMergePHI(CGF, RegAddr, InRegBlock,
                                 OnStackAddr, OnStackBlock, "vaargs.addr");

  if (IsIndirect)
    return Address(CGF.Builder.CreateLoad(ResAddr, "vaarg.addr"),
                   TyAlign);

  return ResAddr;
}

Address AArch64ABIInfo::EmitDarwinVAArg(Address VAListAddr, QualType Ty,
                                        CodeGenFunction &CGF) const {
  // The backend's lowering doesn't support va_arg for aggregates or
  // illegal vector types.  Lower VAArg here for these cases and use
  // the LLVM va_arg instruction for everything else.
  if (!isAggregateTypeForABI(Ty) && !isIllegalVectorType(Ty))
    return EmitVAArgInstr(CGF, VAListAddr, Ty, ABIArgInfo::getDirect());

  uint64_t PointerSize = getTarget().getPointerWidth(0) / 8;
  CharUnits SlotSize = CharUnits::fromQuantity(PointerSize);

  // Empty records are ignored for parameter passing purposes.
  if (isEmptyRecord(getContext(), Ty, true)) {
    Address Addr(CGF.Builder.CreateLoad(VAListAddr, "ap.cur"), SlotSize);
    Addr = CGF.Builder.CreateElementBitCast(Addr, CGF.ConvertTypeForMem(Ty));
    return Addr;
  }

  // The size of the actual thing passed, which might end up just
  // being a pointer for indirect types.
  auto TyInfo = getContext().getTypeInfoInChars(Ty);

  // Arguments bigger than 16 bytes which aren't homogeneous
  // aggregates should be passed indirectly.
  bool IsIndirect = false;
  if (TyInfo.first.getQuantity() > 16) {
    const Type *Base = nullptr;
    uint64_t Members = 0;
    IsIndirect = !isHomogeneousAggregate(Ty, Base, Members);
  }

  return emitVoidPtrVAArg(CGF, VAListAddr, Ty, IsIndirect,
                          TyInfo, SlotSize, /*AllowHigherAlign*/ true);
}

Address AArch64ABIInfo::EmitMSVAArg(CodeGenFunction &CGF, Address VAListAddr,
                                    QualType Ty) const {
  return emitVoidPtrVAArg(CGF, VAListAddr, Ty, /*indirect*/ false,
                          CGF.getContext().getTypeInfoInChars(Ty),
                          CharUnits::fromQuantity(8),
                          /*allowHigherAlign*/ false);
}

//===----------------------------------------------------------------------===//
// ARM ABI Implementation
//===----------------------------------------------------------------------===//

namespace {

class ARMABIInfo : public SwiftABIInfo {
public:
  enum ABIKind {
    APCS = 0,
    AAPCS = 1,
    AAPCS_VFP = 2,
    AAPCS16_VFP = 3,
  };

private:
  ABIKind Kind;

public:
  ARMABIInfo(CodeGenTypes &CGT, ABIKind _Kind)
      : SwiftABIInfo(CGT), Kind(_Kind) {
    setCCs();
  }

  bool isEABI() const {
    switch (getTarget().getTriple().getEnvironment()) {
    case llvm::Triple::Android:
    case llvm::Triple::EABI:
    case llvm::Triple::EABIHF:
    case llvm::Triple::GNUEABI:
    case llvm::Triple::GNUEABIHF:
    case llvm::Triple::MuslEABI:
    case llvm::Triple::MuslEABIHF:
      return true;
    default:
      return false;
    }
  }

  bool isEABIHF() const {
    switch (getTarget().getTriple().getEnvironment()) {
    case llvm::Triple::EABIHF:
    case llvm::Triple::GNUEABIHF:
    case llvm::Triple::MuslEABIHF:
      return true;
    default:
      return false;
    }
  }

  ABIKind getABIKind() const { return Kind; }

private:
  ABIArgInfo classifyReturnType(QualType RetTy, bool isVariadic,
                                unsigned functionCallConv) const;
  ABIArgInfo classifyArgumentType(QualType RetTy, bool isVariadic,
                                  unsigned functionCallConv) const;
  ABIArgInfo classifyHomogeneousAggregate(QualType Ty, const Type *Base,
                                          uint64_t Members) const;
  ABIArgInfo coerceIllegalVector(QualType Ty) const;
  bool isIllegalVectorType(QualType Ty) const;
  bool containsAnyFP16Vectors(QualType Ty) const;

  bool isHomogeneousAggregateBaseType(QualType Ty) const override;
  bool isHomogeneousAggregateSmallEnough(const Type *Ty,
                                         uint64_t Members) const override;

  bool isEffectivelyAAPCS_VFP(unsigned callConvention, bool acceptHalf) const;

  void computeInfo(CGFunctionInfo &FI) const override;

  Address EmitVAArg(CodeGenFunction &CGF, Address VAListAddr,
                    QualType Ty) const override;

  llvm::CallingConv::ID getLLVMDefaultCC() const;
  llvm::CallingConv::ID getABIDefaultCC() const;
  void setCCs();

  bool shouldPassIndirectlyForSwift(ArrayRef<llvm::Type*> scalars,
                                    bool asReturnValue) const override {
    return occupiesMoreThan(CGT, scalars, /*total*/ 4);
  }
  bool isSwiftErrorInRegister() const override {
    return true;
  }
  bool isLegalVectorTypeForSwift(CharUnits totalSize, llvm::Type *eltTy,
                                 unsigned elts) const override;
};

class ARMTargetCodeGenInfo : public TargetCodeGenInfo {
public:
  ARMTargetCodeGenInfo(CodeGenTypes &CGT, ARMABIInfo::ABIKind K)
    :TargetCodeGenInfo(new ARMABIInfo(CGT, K)) {}

  const ARMABIInfo &getABIInfo() const {
    return static_cast<const ARMABIInfo&>(TargetCodeGenInfo::getABIInfo());
  }

  int getDwarfEHStackPointer(CodeGen::CodeGenModule &M) const override {
    return 13;
  }

  StringRef getARCRetainAutoreleasedReturnValueMarker() const override {
    return "mov\tr7, r7\t\t// marker for objc_retainAutoreleaseReturnValue";
  }

  bool initDwarfEHRegSizeTable(CodeGen::CodeGenFunction &CGF,
                               llvm::Value *Address) const override {
    llvm::Value *Four8 = llvm::ConstantInt::get(CGF.Int8Ty, 4);

    // 0-15 are the 16 integer registers.
    AssignToArrayRange(CGF.Builder, Address, Four8, 0, 15);
    return false;
  }

  unsigned getSizeOfUnwindException() const override {
    if (getABIInfo().isEABI()) return 88;
    return TargetCodeGenInfo::getSizeOfUnwindException();
  }

  void setTargetAttributes(const Decl *D, llvm::GlobalValue *GV,
                           CodeGen::CodeGenModule &CGM) const override {
    if (GV->isDeclaration())
      return;
    const FunctionDecl *FD = dyn_cast_or_null<FunctionDecl>(D);
    if (!FD)
      return;

    const ARMInterruptAttr *Attr = FD->getAttr<ARMInterruptAttr>();
    if (!Attr)
      return;

    const char *Kind;
    switch (Attr->getInterrupt()) {
    case ARMInterruptAttr::Generic: Kind = ""; break;
    case ARMInterruptAttr::IRQ:     Kind = "IRQ"; break;
    case ARMInterruptAttr::FIQ:     Kind = "FIQ"; break;
    case ARMInterruptAttr::SWI:     Kind = "SWI"; break;
    case ARMInterruptAttr::ABORT:   Kind = "ABORT"; break;
    case ARMInterruptAttr::UNDEF:   Kind = "UNDEF"; break;
    }

    llvm::Function *Fn = cast<llvm::Function>(GV);

    Fn->addFnAttr("interrupt", Kind);

    ARMABIInfo::ABIKind ABI = cast<ARMABIInfo>(getABIInfo()).getABIKind();
    if (ABI == ARMABIInfo::APCS)
      return;

    // AAPCS guarantees that sp will be 8-byte aligned on any public interface,
    // however this is not necessarily true on taking any interrupt. Instruct
    // the backend to perform a realignment as part of the function prologue.
    llvm::AttrBuilder B;
    B.addStackAlignmentAttr(8);
    Fn->addAttributes(llvm::AttributeList::FunctionIndex, B);
  }
};

class WindowsARMTargetCodeGenInfo : public ARMTargetCodeGenInfo {
public:
  WindowsARMTargetCodeGenInfo(CodeGenTypes &CGT, ARMABIInfo::ABIKind K)
      : ARMTargetCodeGenInfo(CGT, K) {}

  void setTargetAttributes(const Decl *D, llvm::GlobalValue *GV,
                           CodeGen::CodeGenModule &CGM) const override;

  void getDependentLibraryOption(llvm::StringRef Lib,
                                 llvm::SmallString<24> &Opt) const override {
    Opt = "/DEFAULTLIB:" + qualifyWindowsLibrary(Lib);
  }

  void getDetectMismatchOption(llvm::StringRef Name, llvm::StringRef Value,
                               llvm::SmallString<32> &Opt) const override {
    Opt = "/FAILIFMISMATCH:\"" + Name.str() + "=" + Value.str() + "\"";
  }
};

void WindowsARMTargetCodeGenInfo::setTargetAttributes(
    const Decl *D, llvm::GlobalValue *GV, CodeGen::CodeGenModule &CGM) const {
  ARMTargetCodeGenInfo::setTargetAttributes(D, GV, CGM);
  if (GV->isDeclaration())
    return;
  addStackProbeTargetAttributes(D, GV, CGM);
}
}

void ARMABIInfo::computeInfo(CGFunctionInfo &FI) const {
  if (!::classifyReturnType(getCXXABI(), FI, *this))
    FI.getReturnInfo() = classifyReturnType(FI.getReturnType(), FI.isVariadic(),
                                            FI.getCallingConvention());

  for (auto &I : FI.arguments())
    I.info = classifyArgumentType(I.type, FI.isVariadic(),
                                  FI.getCallingConvention());


  // Always honor user-specified calling convention.
  if (FI.getCallingConvention() != llvm::CallingConv::C)
    return;

  llvm::CallingConv::ID cc = getRuntimeCC();
  if (cc != llvm::CallingConv::C)
    FI.setEffectiveCallingConvention(cc);
}

/// Return the default calling convention that LLVM will use.
llvm::CallingConv::ID ARMABIInfo::getLLVMDefaultCC() const {
  // The default calling convention that LLVM will infer.
  if (isEABIHF() || getTarget().getTriple().isWatchABI())
    return llvm::CallingConv::ARM_AAPCS_VFP;
  else if (isEABI())
    return llvm::CallingConv::ARM_AAPCS;
  else
    return llvm::CallingConv::ARM_APCS;
}

/// Return the calling convention that our ABI would like us to use
/// as the C calling convention.
llvm::CallingConv::ID ARMABIInfo::getABIDefaultCC() const {
  switch (getABIKind()) {
  case APCS: return llvm::CallingConv::ARM_APCS;
  case AAPCS: return llvm::CallingConv::ARM_AAPCS;
  case AAPCS_VFP: return llvm::CallingConv::ARM_AAPCS_VFP;
  case AAPCS16_VFP: return llvm::CallingConv::ARM_AAPCS_VFP;
  }
  llvm_unreachable("bad ABI kind");
}

void ARMABIInfo::setCCs() {
  assert(getRuntimeCC() == llvm::CallingConv::C);

  // Don't muddy up the IR with a ton of explicit annotations if
  // they'd just match what LLVM will infer from the triple.
  llvm::CallingConv::ID abiCC = getABIDefaultCC();
  if (abiCC != getLLVMDefaultCC())
    RuntimeCC = abiCC;
}

ABIArgInfo ARMABIInfo::coerceIllegalVector(QualType Ty) const {
  uint64_t Size = getContext().getTypeSize(Ty);
  if (Size <= 32) {
    llvm::Type *ResType =
        llvm::Type::getInt32Ty(getVMContext());
    return ABIArgInfo::getDirect(ResType);
  }
  if (Size == 64 || Size == 128) {
    llvm::Type *ResType = llvm::VectorType::get(
        llvm::Type::getInt32Ty(getVMContext()), Size / 32);
    return ABIArgInfo::getDirect(ResType);
  }
  return getNaturalAlignIndirect(Ty, /*ByVal=*/false);
}

ABIArgInfo ARMABIInfo::classifyHomogeneousAggregate(QualType Ty,
                                                    const Type *Base,
                                                    uint64_t Members) const {
  assert(Base && "Base class should be set for homogeneous aggregate");
  // Base can be a floating-point or a vector.
  if (const VectorType *VT = Base->getAs<VectorType>()) {
    // FP16 vectors should be converted to integer vectors
    if (!getTarget().hasLegalHalfType() && containsAnyFP16Vectors(Ty)) {
      uint64_t Size = getContext().getTypeSize(VT);
      llvm::Type *NewVecTy = llvm::VectorType::get(
          llvm::Type::getInt32Ty(getVMContext()), Size / 32);
      llvm::Type *Ty = llvm::ArrayType::get(NewVecTy, Members);
      return ABIArgInfo::getDirect(Ty, 0, nullptr, false);
    }
  }
  return ABIArgInfo::getDirect(nullptr, 0, nullptr, false);
}

ABIArgInfo ARMABIInfo::classifyArgumentType(QualType Ty, bool isVariadic,
                                            unsigned functionCallConv) const {
  // 6.1.2.1 The following argument types are VFP CPRCs:
  //   A single-precision floating-point type (including promoted
  //   half-precision types); A double-precision floating-point type;
  //   A 64-bit or 128-bit containerized vector type; Homogeneous Aggregate
  //   with a Base Type of a single- or double-precision floating-point type,
  //   64-bit containerized vectors or 128-bit containerized vectors with one
  //   to four Elements.
  // Variadic functions should always marshal to the base standard.
  bool IsAAPCS_VFP =
      !isVariadic && isEffectivelyAAPCS_VFP(functionCallConv, /* AAPCS16 */ false);

  Ty = useFirstFieldIfTransparentUnion(Ty);

  // Handle illegal vector types here.
  if (isIllegalVectorType(Ty))
    return coerceIllegalVector(Ty);

  // _Float16 and __fp16 get passed as if it were an int or float, but with
  // the top 16 bits unspecified. This is not done for OpenCL as it handles the
  // half type natively, and does not need to interwork with AAPCS code.
  if ((Ty->isFloat16Type() || Ty->isHalfType()) &&
      !getContext().getLangOpts().NativeHalfArgsAndReturns) {
    llvm::Type *ResType = IsAAPCS_VFP ?
      llvm::Type::getFloatTy(getVMContext()) :
      llvm::Type::getInt32Ty(getVMContext());
    return ABIArgInfo::getDirect(ResType);
  }

  if (!isAggregateTypeForABI(Ty)) {
    // Treat an enum type as its underlying type.
    if (const EnumType *EnumTy = Ty->getAs<EnumType>()) {
      Ty = EnumTy->getDecl()->getIntegerType();
    }

    return (Ty->isPromotableIntegerType() ? ABIArgInfo::getExtend(Ty)
                                          : ABIArgInfo::getDirect());
  }

  if (CGCXXABI::RecordArgABI RAA = getRecordArgABI(Ty, getCXXABI())) {
    return getNaturalAlignIndirect(Ty, RAA == CGCXXABI::RAA_DirectInMemory);
  }

  // Ignore empty records.
  if (isEmptyRecord(getContext(), Ty, true))
    return ABIArgInfo::getIgnore();

  if (IsAAPCS_VFP) {
    // Homogeneous Aggregates need to be expanded when we can fit the aggregate
    // into VFP registers.
    const Type *Base = nullptr;
    uint64_t Members = 0;
    if (isHomogeneousAggregate(Ty, Base, Members))
      return classifyHomogeneousAggregate(Ty, Base, Members);
  } else if (getABIKind() == ARMABIInfo::AAPCS16_VFP) {
    // WatchOS does have homogeneous aggregates. Note that we intentionally use
    // this convention even for a variadic function: the backend will use GPRs
    // if needed.
    const Type *Base = nullptr;
    uint64_t Members = 0;
    if (isHomogeneousAggregate(Ty, Base, Members)) {
      assert(Base && Members <= 4 && "unexpected homogeneous aggregate");
      llvm::Type *Ty =
        llvm::ArrayType::get(CGT.ConvertType(QualType(Base, 0)), Members);
      return ABIArgInfo::getDirect(Ty, 0, nullptr, false);
    }
  }

  if (getABIKind() == ARMABIInfo::AAPCS16_VFP &&
      getContext().getTypeSizeInChars(Ty) > CharUnits::fromQuantity(16)) {
    // WatchOS is adopting the 64-bit AAPCS rule on composite types: if they're
    // bigger than 128-bits, they get placed in space allocated by the caller,
    // and a pointer is passed.
    return ABIArgInfo::getIndirect(
        CharUnits::fromQuantity(getContext().getTypeAlign(Ty) / 8), false);
  }

  // Support byval for ARM.
  // The ABI alignment for APCS is 4-byte and for AAPCS at least 4-byte and at
  // most 8-byte. We realign the indirect argument if type alignment is bigger
  // than ABI alignment.
  uint64_t ABIAlign = 4;
  uint64_t TyAlign;
  if (getABIKind() == ARMABIInfo::AAPCS_VFP ||
      getABIKind() == ARMABIInfo::AAPCS) {
    TyAlign = getContext().getTypeUnadjustedAlignInChars(Ty).getQuantity();
    ABIAlign = std::min(std::max(TyAlign, (uint64_t)4), (uint64_t)8);
  } else {
    TyAlign = getContext().getTypeAlignInChars(Ty).getQuantity();
  }
  if (getContext().getTypeSizeInChars(Ty) > CharUnits::fromQuantity(64)) {
    assert(getABIKind() != ARMABIInfo::AAPCS16_VFP && "unexpected byval");
    return ABIArgInfo::getIndirect(CharUnits::fromQuantity(ABIAlign),
                                   /*ByVal=*/true,
                                   /*Realign=*/TyAlign > ABIAlign);
  }

  // On RenderScript, coerce Aggregates <= 64 bytes to an integer array of
  // same size and alignment.
  if (getTarget().isRenderScriptTarget()) {
    return coerceToIntArray(Ty, getContext(), getVMContext());
  }

  // Otherwise, pass by coercing to a structure of the appropriate size.
  llvm::Type* ElemTy;
  unsigned SizeRegs;
  // FIXME: Try to match the types of the arguments more accurately where
  // we can.
  if (TyAlign <= 4) {
    ElemTy = llvm::Type::getInt32Ty(getVMContext());
    SizeRegs = (getContext().getTypeSize(Ty) + 31) / 32;
  } else {
    ElemTy = llvm::Type::getInt64Ty(getVMContext());
    SizeRegs = (getContext().getTypeSize(Ty) + 63) / 64;
  }

  return ABIArgInfo::getDirect(llvm::ArrayType::get(ElemTy, SizeRegs));
}

static bool isIntegerLikeType(QualType Ty, ASTContext &Context,
                              llvm::LLVMContext &VMContext) {
  // APCS, C Language Calling Conventions, Non-Simple Return Values: A structure
  // is called integer-like if its size is less than or equal to one word, and
  // the offset of each of its addressable sub-fields is zero.

  uint64_t Size = Context.getTypeSize(Ty);

  // Check that the type fits in a word.
  if (Size > 32)
    return false;

  // FIXME: Handle vector types!
  if (Ty->isVectorType())
    return false;

  // Float types are never treated as "integer like".
  if (Ty->isRealFloatingType())
    return false;

  // If this is a builtin or pointer type then it is ok.
  if (Ty->getAs<BuiltinType>() || Ty->isPointerType())
    return true;

  // Small complex integer types are "integer like".
  if (const ComplexType *CT = Ty->getAs<ComplexType>())
    return isIntegerLikeType(CT->getElementType(), Context, VMContext);

  // Single element and zero sized arrays should be allowed, by the definition
  // above, but they are not.

  // Otherwise, it must be a record type.
  const RecordType *RT = Ty->getAs<RecordType>();
  if (!RT) return false;

  // Ignore records with flexible arrays.
  const RecordDecl *RD = RT->getDecl();
  if (RD->hasFlexibleArrayMember())
    return false;

  // Check that all sub-fields are at offset 0, and are themselves "integer
  // like".
  const ASTRecordLayout &Layout = Context.getASTRecordLayout(RD);

  bool HadField = false;
  unsigned idx = 0;
  for (RecordDecl::field_iterator i = RD->field_begin(), e = RD->field_end();
       i != e; ++i, ++idx) {
    const FieldDecl *FD = *i;

    // Bit-fields are not addressable, we only need to verify they are "integer
    // like". We still have to disallow a subsequent non-bitfield, for example:
    //   struct { int : 0; int x }
    // is non-integer like according to gcc.
    if (FD->isBitField()) {
      if (!RD->isUnion())
        HadField = true;

      if (!isIntegerLikeType(FD->getType(), Context, VMContext))
        return false;

      continue;
    }

    // Check if this field is at offset 0.
    if (Layout.getFieldOffset(idx) != 0)
      return false;

    if (!isIntegerLikeType(FD->getType(), Context, VMContext))
      return false;

    // Only allow at most one field in a structure. This doesn't match the
    // wording above, but follows gcc in situations with a field following an
    // empty structure.
    if (!RD->isUnion()) {
      if (HadField)
        return false;

      HadField = true;
    }
  }

  return true;
}

ABIArgInfo ARMABIInfo::classifyReturnType(QualType RetTy, bool isVariadic,
                                          unsigned functionCallConv) const {

  // Variadic functions should always marshal to the base standard.
  bool IsAAPCS_VFP =
      !isVariadic && isEffectivelyAAPCS_VFP(functionCallConv, /* AAPCS16 */ true);

  if (RetTy->isVoidType())
    return ABIArgInfo::getIgnore();

  if (const VectorType *VT = RetTy->getAs<VectorType>()) {
    // Large vector types should be returned via memory.
    if (getContext().getTypeSize(RetTy) > 128)
      return getNaturalAlignIndirect(RetTy);
    // FP16 vectors should be converted to integer vectors
    if (!getTarget().hasLegalHalfType() &&
        (VT->getElementType()->isFloat16Type() ||
         VT->getElementType()->isHalfType()))
      return coerceIllegalVector(RetTy);
  }

  // _Float16 and __fp16 get returned as if it were an int or float, but with
  // the top 16 bits unspecified. This is not done for OpenCL as it handles the
  // half type natively, and does not need to interwork with AAPCS code.
  if ((RetTy->isFloat16Type() || RetTy->isHalfType()) &&
      !getContext().getLangOpts().NativeHalfArgsAndReturns) {
    llvm::Type *ResType = IsAAPCS_VFP ?
      llvm::Type::getFloatTy(getVMContext()) :
      llvm::Type::getInt32Ty(getVMContext());
    return ABIArgInfo::getDirect(ResType);
  }

  if (!isAggregateTypeForABI(RetTy)) {
    // Treat an enum type as its underlying type.
    if (const EnumType *EnumTy = RetTy->getAs<EnumType>())
      RetTy = EnumTy->getDecl()->getIntegerType();

    return RetTy->isPromotableIntegerType() ? ABIArgInfo::getExtend(RetTy)
                                            : ABIArgInfo::getDirect();
  }

  // Are we following APCS?
  if (getABIKind() == APCS) {
    if (isEmptyRecord(getContext(), RetTy, false))
      return ABIArgInfo::getIgnore();

    // Complex types are all returned as packed integers.
    //
    // FIXME: Consider using 2 x vector types if the back end handles them
    // correctly.
    if (RetTy->isAnyComplexType())
      return ABIArgInfo::getDirect(llvm::IntegerType::get(
          getVMContext(), getContext().getTypeSize(RetTy)));

    // Integer like structures are returned in r0.
    if (isIntegerLikeType(RetTy, getContext(), getVMContext())) {
      // Return in the smallest viable integer type.
      uint64_t Size = getContext().getTypeSize(RetTy);
      if (Size <= 8)
        return ABIArgInfo::getDirect(llvm::Type::getInt8Ty(getVMContext()));
      if (Size <= 16)
        return ABIArgInfo::getDirect(llvm::Type::getInt16Ty(getVMContext()));
      return ABIArgInfo::getDirect(llvm::Type::getInt32Ty(getVMContext()));
    }

    // Otherwise return in memory.
    return getNaturalAlignIndirect(RetTy);
  }

  // Otherwise this is an AAPCS variant.

  if (isEmptyRecord(getContext(), RetTy, true))
    return ABIArgInfo::getIgnore();

  // Check for homogeneous aggregates with AAPCS-VFP.
  if (IsAAPCS_VFP) {
    const Type *Base = nullptr;
    uint64_t Members = 0;
    if (isHomogeneousAggregate(RetTy, Base, Members))
      return classifyHomogeneousAggregate(RetTy, Base, Members);
  }

  // Aggregates <= 4 bytes are returned in r0; other aggregates
  // are returned indirectly.
  uint64_t Size = getContext().getTypeSize(RetTy);
  if (Size <= 32) {
    // On RenderScript, coerce Aggregates <= 4 bytes to an integer array of
    // same size and alignment.
    if (getTarget().isRenderScriptTarget()) {
      return coerceToIntArray(RetTy, getContext(), getVMContext());
    }
    if (getDataLayout().isBigEndian())
      // Return in 32 bit integer integer type (as if loaded by LDR, AAPCS 5.4)
      return ABIArgInfo::getDirect(llvm::Type::getInt32Ty(getVMContext()));

    // Return in the smallest viable integer type.
    if (Size <= 8)
      return ABIArgInfo::getDirect(llvm::Type::getInt8Ty(getVMContext()));
    if (Size <= 16)
      return ABIArgInfo::getDirect(llvm::Type::getInt16Ty(getVMContext()));
    return ABIArgInfo::getDirect(llvm::Type::getInt32Ty(getVMContext()));
  } else if (Size <= 128 && getABIKind() == AAPCS16_VFP) {
    llvm::Type *Int32Ty = llvm::Type::getInt32Ty(getVMContext());
    llvm::Type *CoerceTy =
        llvm::ArrayType::get(Int32Ty, llvm::alignTo(Size, 32) / 32);
    return ABIArgInfo::getDirect(CoerceTy);
  }

  return getNaturalAlignIndirect(RetTy);
}

/// isIllegalVector - check whether Ty is an illegal vector type.
bool ARMABIInfo::isIllegalVectorType(QualType Ty) const {
  if (const VectorType *VT = Ty->getAs<VectorType> ()) {
    // On targets that don't support FP16, FP16 is expanded into float, and we
    // don't want the ABI to depend on whether or not FP16 is supported in
    // hardware. Thus return false to coerce FP16 vectors into integer vectors.
    if (!getTarget().hasLegalHalfType() &&
        (VT->getElementType()->isFloat16Type() ||
         VT->getElementType()->isHalfType()))
      return true;
    if (isAndroid()) {
      // Android shipped using Clang 3.1, which supported a slightly different
      // vector ABI. The primary differences were that 3-element vector types
      // were legal, and so were sub 32-bit vectors (i.e. <2 x i8>). This path
      // accepts that legacy behavior for Android only.
      // Check whether VT is legal.
      unsigned NumElements = VT->getNumElements();
      // NumElements should be power of 2 or equal to 3.
      if (!llvm::isPowerOf2_32(NumElements) && NumElements != 3)
        return true;
    } else {
      // Check whether VT is legal.
      unsigned NumElements = VT->getNumElements();
      uint64_t Size = getContext().getTypeSize(VT);
      // NumElements should be power of 2.
      if (!llvm::isPowerOf2_32(NumElements))
        return true;
      // Size should be greater than 32 bits.
      return Size <= 32;
    }
  }
  return false;
}

/// Return true if a type contains any 16-bit floating point vectors
bool ARMABIInfo::containsAnyFP16Vectors(QualType Ty) const {
  if (const ConstantArrayType *AT = getContext().getAsConstantArrayType(Ty)) {
    uint64_t NElements = AT->getSize().getZExtValue();
    if (NElements == 0)
      return false;
    return containsAnyFP16Vectors(AT->getElementType());
  } else if (const RecordType *RT = Ty->getAs<RecordType>()) {
    const RecordDecl *RD = RT->getDecl();

    // If this is a C++ record, check the bases first.
    if (const CXXRecordDecl *CXXRD = dyn_cast<CXXRecordDecl>(RD))
      if (llvm::any_of(CXXRD->bases(), [this](const CXXBaseSpecifier &B) {
            return containsAnyFP16Vectors(B.getType());
          }))
        return true;

    if (llvm::any_of(RD->fields(), [this](FieldDecl *FD) {
          return FD && containsAnyFP16Vectors(FD->getType());
        }))
      return true;

    return false;
  } else {
    if (const VectorType *VT = Ty->getAs<VectorType>())
      return (VT->getElementType()->isFloat16Type() ||
              VT->getElementType()->isHalfType());
    return false;
  }
}

bool ARMABIInfo::isLegalVectorTypeForSwift(CharUnits vectorSize,
                                           llvm::Type *eltTy,
                                           unsigned numElts) const {
  if (!llvm::isPowerOf2_32(numElts))
    return false;
  unsigned size = getDataLayout().getTypeStoreSizeInBits(eltTy);
  if (size > 64)
    return false;
  if (vectorSize.getQuantity() != 8 &&
      (vectorSize.getQuantity() != 16 || numElts == 1))
    return false;
  return true;
}

bool ARMABIInfo::isHomogeneousAggregateBaseType(QualType Ty) const {
  // Homogeneous aggregates for AAPCS-VFP must have base types of float,
  // double, or 64-bit or 128-bit vectors.
  if (const BuiltinType *BT = Ty->getAs<BuiltinType>()) {
    if (BT->getKind() == BuiltinType::Float ||
        BT->getKind() == BuiltinType::Double ||
        BT->getKind() == BuiltinType::LongDouble)
      return true;
  } else if (const VectorType *VT = Ty->getAs<VectorType>()) {
    unsigned VecSize = getContext().getTypeSize(VT);
    if (VecSize == 64 || VecSize == 128)
      return true;
  }
  return false;
}

bool ARMABIInfo::isHomogeneousAggregateSmallEnough(const Type *Base,
                                                   uint64_t Members) const {
  return Members <= 4;
}

bool ARMABIInfo::isEffectivelyAAPCS_VFP(unsigned callConvention,
                                        bool acceptHalf) const {
  // Give precedence to user-specified calling conventions.
  if (callConvention != llvm::CallingConv::C)
    return (callConvention == llvm::CallingConv::ARM_AAPCS_VFP);
  else
    return (getABIKind() == AAPCS_VFP) ||
           (acceptHalf && (getABIKind() == AAPCS16_VFP));
}

Address ARMABIInfo::EmitVAArg(CodeGenFunction &CGF, Address VAListAddr,
                              QualType Ty) const {
  CharUnits SlotSize = CharUnits::fromQuantity(4);

  // Empty records are ignored for parameter passing purposes.
  if (isEmptyRecord(getContext(), Ty, true)) {
    Address Addr(CGF.Builder.CreateLoad(VAListAddr), SlotSize);
    Addr = CGF.Builder.CreateElementBitCast(Addr, CGF.ConvertTypeForMem(Ty));
    return Addr;
  }

  CharUnits TySize = getContext().getTypeSizeInChars(Ty);
  CharUnits TyAlignForABI = getContext().getTypeUnadjustedAlignInChars(Ty);

  // Use indirect if size of the illegal vector is bigger than 16 bytes.
  bool IsIndirect = false;
  const Type *Base = nullptr;
  uint64_t Members = 0;
  if (TySize > CharUnits::fromQuantity(16) && isIllegalVectorType(Ty)) {
    IsIndirect = true;

  // ARMv7k passes structs bigger than 16 bytes indirectly, in space
  // allocated by the caller.
  } else if (TySize > CharUnits::fromQuantity(16) &&
             getABIKind() == ARMABIInfo::AAPCS16_VFP &&
             !isHomogeneousAggregate(Ty, Base, Members)) {
    IsIndirect = true;

  // Otherwise, bound the type's ABI alignment.
  // The ABI alignment for 64-bit or 128-bit vectors is 8 for AAPCS and 4 for
  // APCS. For AAPCS, the ABI alignment is at least 4-byte and at most 8-byte.
  // Our callers should be prepared to handle an under-aligned address.
  } else if (getABIKind() == ARMABIInfo::AAPCS_VFP ||
             getABIKind() == ARMABIInfo::AAPCS) {
    TyAlignForABI = std::max(TyAlignForABI, CharUnits::fromQuantity(4));
    TyAlignForABI = std::min(TyAlignForABI, CharUnits::fromQuantity(8));
  } else if (getABIKind() == ARMABIInfo::AAPCS16_VFP) {
    // ARMv7k allows type alignment up to 16 bytes.
    TyAlignForABI = std::max(TyAlignForABI, CharUnits::fromQuantity(4));
    TyAlignForABI = std::min(TyAlignForABI, CharUnits::fromQuantity(16));
  } else {
    TyAlignForABI = CharUnits::fromQuantity(4);
  }

  std::pair<CharUnits, CharUnits> TyInfo = { TySize, TyAlignForABI };
  return emitVoidPtrVAArg(CGF, VAListAddr, Ty, IsIndirect, TyInfo,
                          SlotSize, /*AllowHigherAlign*/ true);
}

//===----------------------------------------------------------------------===//
// NVPTX ABI Implementation
//===----------------------------------------------------------------------===//

namespace {

class NVPTXTargetCodeGenInfo;

class NVPTXABIInfo : public ABIInfo {
  NVPTXTargetCodeGenInfo &CGInfo;

public:
  NVPTXABIInfo(CodeGenTypes &CGT, NVPTXTargetCodeGenInfo &Info)
      : ABIInfo(CGT), CGInfo(Info) {}

  ABIArgInfo classifyReturnType(QualType RetTy) const;
  ABIArgInfo classifyArgumentType(QualType Ty) const;

  void computeInfo(CGFunctionInfo &FI) const override;
  Address EmitVAArg(CodeGenFunction &CGF, Address VAListAddr,
                    QualType Ty) const override;
};

class NVPTXTargetCodeGenInfo : public TargetCodeGenInfo {
public:
  NVPTXTargetCodeGenInfo(CodeGenTypes &CGT)
      : TargetCodeGenInfo(new NVPTXABIInfo(CGT, *this)) {}

  void setTargetAttributes(const Decl *D, llvm::GlobalValue *GV,
                           CodeGen::CodeGenModule &M) const override;
  bool shouldEmitStaticExternCAliases() const override;

  llvm::Type *getCUDADeviceBuiltinSurfaceDeviceType() const override {
    // On the device side, surface reference is represented as an object handle
    // in 64-bit integer.
    return llvm::Type::getInt64Ty(getABIInfo().getVMContext());
  }

  llvm::Type *getCUDADeviceBuiltinTextureDeviceType() const override {
    // On the device side, texture reference is represented as an object handle
    // in 64-bit integer.
    return llvm::Type::getInt64Ty(getABIInfo().getVMContext());
  }

  bool emitCUDADeviceBuiltinSurfaceDeviceCopy(CodeGenFunction &CGF, LValue Dst,
                                              LValue Src) const override {
    emitBuiltinSurfTexDeviceCopy(CGF, Dst, Src);
    return true;
  }

  bool emitCUDADeviceBuiltinTextureDeviceCopy(CodeGenFunction &CGF, LValue Dst,
                                              LValue Src) const override {
    emitBuiltinSurfTexDeviceCopy(CGF, Dst, Src);
    return true;
  }

private:
  // Adds a NamedMDNode with GV, Name, and Operand as operands, and adds the
  // resulting MDNode to the nvvm.annotations MDNode.
  static void addNVVMMetadata(llvm::GlobalValue *GV, StringRef Name,
                              int Operand);

  static void emitBuiltinSurfTexDeviceCopy(CodeGenFunction &CGF, LValue Dst,
                                           LValue Src) {
    llvm::Value *Handle = nullptr;
    llvm::Constant *C =
        llvm::dyn_cast<llvm::Constant>(Src.getAddress(CGF).getPointer());
    // Lookup `addrspacecast` through the constant pointer if any.
    if (auto *ASC = llvm::dyn_cast_or_null<llvm::AddrSpaceCastOperator>(C))
      C = llvm::cast<llvm::Constant>(ASC->getPointerOperand());
    if (auto *GV = llvm::dyn_cast_or_null<llvm::GlobalVariable>(C)) {
      // Load the handle from the specific global variable using
      // `nvvm.texsurf.handle.internal` intrinsic.
      Handle = CGF.EmitRuntimeCall(
          CGF.CGM.getIntrinsic(llvm::Intrinsic::nvvm_texsurf_handle_internal,
                               {GV->getType()}),
          {GV}, "texsurf_handle");
    } else
      Handle = CGF.EmitLoadOfScalar(Src, SourceLocation());
    CGF.EmitStoreOfScalar(Handle, Dst);
  }
};

/// Checks if the type is unsupported directly by the current target.
static bool isUnsupportedType(ASTContext &Context, QualType T) {
  if (!Context.getTargetInfo().hasFloat16Type() && T->isFloat16Type())
    return true;
  if (!Context.getTargetInfo().hasFloat128Type() &&
      (T->isFloat128Type() ||
       (T->isRealFloatingType() && Context.getTypeSize(T) == 128)))
    return true;
  if (!Context.getTargetInfo().hasInt128Type() && T->isIntegerType() &&
      Context.getTypeSize(T) > 64)
    return true;
  if (const auto *AT = T->getAsArrayTypeUnsafe())
    return isUnsupportedType(Context, AT->getElementType());
  const auto *RT = T->getAs<RecordType>();
  if (!RT)
    return false;
  const RecordDecl *RD = RT->getDecl();

  // If this is a C++ record, check the bases first.
  if (const CXXRecordDecl *CXXRD = dyn_cast<CXXRecordDecl>(RD))
    for (const CXXBaseSpecifier &I : CXXRD->bases())
      if (isUnsupportedType(Context, I.getType()))
        return true;

  for (const FieldDecl *I : RD->fields())
    if (isUnsupportedType(Context, I->getType()))
      return true;
  return false;
}

/// Coerce the given type into an array with maximum allowed size of elements.
static ABIArgInfo coerceToIntArrayWithLimit(QualType Ty, ASTContext &Context,
                                            llvm::LLVMContext &LLVMContext,
                                            unsigned MaxSize) {
  // Alignment and Size are measured in bits.
  const uint64_t Size = Context.getTypeSize(Ty);
  const uint64_t Alignment = Context.getTypeAlign(Ty);
  const unsigned Div = std::min<unsigned>(MaxSize, Alignment);
  llvm::Type *IntType = llvm::Type::getIntNTy(LLVMContext, Div);
  const uint64_t NumElements = (Size + Div - 1) / Div;
  return ABIArgInfo::getDirect(llvm::ArrayType::get(IntType, NumElements));
}

ABIArgInfo NVPTXABIInfo::classifyReturnType(QualType RetTy) const {
  if (RetTy->isVoidType())
    return ABIArgInfo::getIgnore();

  if (getContext().getLangOpts().OpenMP &&
      getContext().getLangOpts().OpenMPIsDevice &&
      isUnsupportedType(getContext(), RetTy))
    return coerceToIntArrayWithLimit(RetTy, getContext(), getVMContext(), 64);

  // note: this is different from default ABI
  if (!RetTy->isScalarType())
    return ABIArgInfo::getDirect();

  // Treat an enum type as its underlying type.
  if (const EnumType *EnumTy = RetTy->getAs<EnumType>())
    RetTy = EnumTy->getDecl()->getIntegerType();

  return (RetTy->isPromotableIntegerType() ? ABIArgInfo::getExtend(RetTy)
                                           : ABIArgInfo::getDirect());
}

ABIArgInfo NVPTXABIInfo::classifyArgumentType(QualType Ty) const {
  // Treat an enum type as its underlying type.
  if (const EnumType *EnumTy = Ty->getAs<EnumType>())
    Ty = EnumTy->getDecl()->getIntegerType();

  // Return aggregates type as indirect by value
  if (isAggregateTypeForABI(Ty)) {
    // Under CUDA device compilation, tex/surf builtin types are replaced with
    // object types and passed directly.
    if (getContext().getLangOpts().CUDAIsDevice) {
      if (Ty->isCUDADeviceBuiltinSurfaceType())
        return ABIArgInfo::getDirect(
            CGInfo.getCUDADeviceBuiltinSurfaceDeviceType());
      if (Ty->isCUDADeviceBuiltinTextureType())
        return ABIArgInfo::getDirect(
            CGInfo.getCUDADeviceBuiltinTextureDeviceType());
    }
    return getNaturalAlignIndirect(Ty, /* byval */ true);
  }

  return (Ty->isPromotableIntegerType() ? ABIArgInfo::getExtend(Ty)
                                        : ABIArgInfo::getDirect());
}

void NVPTXABIInfo::computeInfo(CGFunctionInfo &FI) const {
  if (!getCXXABI().classifyReturnType(FI))
    FI.getReturnInfo() = classifyReturnType(FI.getReturnType());
  for (auto &I : FI.arguments())
    I.info = classifyArgumentType(I.type);

  // Always honor user-specified calling convention.
  if (FI.getCallingConvention() != llvm::CallingConv::C)
    return;

  FI.setEffectiveCallingConvention(getRuntimeCC());
}

Address NVPTXABIInfo::EmitVAArg(CodeGenFunction &CGF, Address VAListAddr,
                                QualType Ty) const {
  llvm_unreachable("NVPTX does not support varargs");
}

void NVPTXTargetCodeGenInfo::setTargetAttributes(
    const Decl *D, llvm::GlobalValue *GV, CodeGen::CodeGenModule &M) const {
  if (GV->isDeclaration())
    return;
  const VarDecl *VD = dyn_cast_or_null<VarDecl>(D);
  if (VD) {
    if (M.getLangOpts().CUDA) {
      if (VD->getType()->isCUDADeviceBuiltinSurfaceType())
        addNVVMMetadata(GV, "surface", 1);
      else if (VD->getType()->isCUDADeviceBuiltinTextureType())
        addNVVMMetadata(GV, "texture", 1);
      return;
    }
  }

  const FunctionDecl *FD = dyn_cast_or_null<FunctionDecl>(D);
  if (!FD) return;

  llvm::Function *F = cast<llvm::Function>(GV);

  // Perform special handling in OpenCL mode
  if (M.getLangOpts().OpenCL) {
    // Use OpenCL function attributes to check for kernel functions
    // By default, all functions are device functions
    if (FD->hasAttr<OpenCLKernelAttr>()) {
      // OpenCL __kernel functions get kernel metadata
      // Create !{<func-ref>, metadata !"kernel", i32 1} node
      addNVVMMetadata(F, "kernel", 1);
      // And kernel functions are not subject to inlining
      F->addFnAttr(llvm::Attribute::NoInline);
    }
  }

  // Perform special handling in CUDA mode.
  if (M.getLangOpts().CUDA) {
    // CUDA __global__ functions get a kernel metadata entry.  Since
    // __global__ functions cannot be called from the device, we do not
    // need to set the noinline attribute.
    if (FD->hasAttr<CUDAGlobalAttr>()) {
      // Create !{<func-ref>, metadata !"kernel", i32 1} node
      addNVVMMetadata(F, "kernel", 1);
    }
    if (CUDALaunchBoundsAttr *Attr = FD->getAttr<CUDALaunchBoundsAttr>()) {
      // Create !{<func-ref>, metadata !"maxntidx", i32 <val>} node
      llvm::APSInt MaxThreads(32);
      MaxThreads = Attr->getMaxThreads()->EvaluateKnownConstInt(M.getContext());
      if (MaxThreads > 0)
        addNVVMMetadata(F, "maxntidx", MaxThreads.getExtValue());

      // min blocks is an optional argument for CUDALaunchBoundsAttr. If it was
      // not specified in __launch_bounds__ or if the user specified a 0 value,
      // we don't have to add a PTX directive.
      if (Attr->getMinBlocks()) {
        llvm::APSInt MinBlocks(32);
        MinBlocks = Attr->getMinBlocks()->EvaluateKnownConstInt(M.getContext());
        if (MinBlocks > 0)
          // Create !{<func-ref>, metadata !"minctasm", i32 <val>} node
          addNVVMMetadata(F, "minctasm", MinBlocks.getExtValue());
      }
    }
  }
}

void NVPTXTargetCodeGenInfo::addNVVMMetadata(llvm::GlobalValue *GV,
                                             StringRef Name, int Operand) {
  llvm::Module *M = GV->getParent();
  llvm::LLVMContext &Ctx = M->getContext();

  // Get "nvvm.annotations" metadata node
  llvm::NamedMDNode *MD = M->getOrInsertNamedMetadata("nvvm.annotations");

  llvm::Metadata *MDVals[] = {
      llvm::ConstantAsMetadata::get(GV), llvm::MDString::get(Ctx, Name),
      llvm::ConstantAsMetadata::get(
          llvm::ConstantInt::get(llvm::Type::getInt32Ty(Ctx), Operand))};
  // Append metadata to nvvm.annotations
  MD->addOperand(llvm::MDNode::get(Ctx, MDVals));
}

bool NVPTXTargetCodeGenInfo::shouldEmitStaticExternCAliases() const {
  return false;
}
}

//===----------------------------------------------------------------------===//
// SystemZ ABI Implementation
//===----------------------------------------------------------------------===//

namespace {

class SystemZABIInfo : public SwiftABIInfo {
  bool HasVector;
  bool IsSoftFloatABI;

public:
  SystemZABIInfo(CodeGenTypes &CGT, bool HV, bool SF)
    : SwiftABIInfo(CGT), HasVector(HV), IsSoftFloatABI(SF) {}

  bool isPromotableIntegerType(QualType Ty) const;
  bool isCompoundType(QualType Ty) const;
  bool isVectorArgumentType(QualType Ty) const;
  bool isFPArgumentType(QualType Ty) const;
  QualType GetSingleElementType(QualType Ty) const;

  ABIArgInfo classifyReturnType(QualType RetTy) const;
  ABIArgInfo classifyArgumentType(QualType ArgTy) const;

  void computeInfo(CGFunctionInfo &FI) const override {
    if (!getCXXABI().classifyReturnType(FI))
      FI.getReturnInfo() = classifyReturnType(FI.getReturnType());
    for (auto &I : FI.arguments())
      I.info = classifyArgumentType(I.type);
  }

  Address EmitVAArg(CodeGenFunction &CGF, Address VAListAddr,
                    QualType Ty) const override;

  bool shouldPassIndirectlyForSwift(ArrayRef<llvm::Type*> scalars,
                                    bool asReturnValue) const override {
    return occupiesMoreThan(CGT, scalars, /*total*/ 4);
  }
  bool isSwiftErrorInRegister() const override {
    return false;
  }
};

class SystemZTargetCodeGenInfo : public TargetCodeGenInfo {
public:
  SystemZTargetCodeGenInfo(CodeGenTypes &CGT, bool HasVector, bool SoftFloatABI)
    : TargetCodeGenInfo(new SystemZABIInfo(CGT, HasVector, SoftFloatABI)) {}
};

}

bool SystemZABIInfo::isPromotableIntegerType(QualType Ty) const {
  // Treat an enum type as its underlying type.
  if (const EnumType *EnumTy = Ty->getAs<EnumType>())
    Ty = EnumTy->getDecl()->getIntegerType();

  // Promotable integer types are required to be promoted by the ABI.
  if (Ty->isPromotableIntegerType())
    return true;

  // 32-bit values must also be promoted.
  if (const BuiltinType *BT = Ty->getAs<BuiltinType>())
    switch (BT->getKind()) {
    case BuiltinType::Int:
    case BuiltinType::UInt:
      return true;
    default:
      return false;
    }
  return false;
}

bool SystemZABIInfo::isCompoundType(QualType Ty) const {
  return (Ty->isAnyComplexType() ||
          Ty->isVectorType() ||
          isAggregateTypeForABI(Ty));
}

bool SystemZABIInfo::isVectorArgumentType(QualType Ty) const {
  return (HasVector &&
          Ty->isVectorType() &&
          getContext().getTypeSize(Ty) <= 128);
}

bool SystemZABIInfo::isFPArgumentType(QualType Ty) const {
  if (IsSoftFloatABI)
    return false;

  if (const BuiltinType *BT = Ty->getAs<BuiltinType>())
    switch (BT->getKind()) {
    case BuiltinType::Float:
    case BuiltinType::Double:
      return true;
    default:
      return false;
    }

  return false;
}

QualType SystemZABIInfo::GetSingleElementType(QualType Ty) const {
  if (const RecordType *RT = Ty->getAsStructureType()) {
    const RecordDecl *RD = RT->getDecl();
    QualType Found;

    // If this is a C++ record, check the bases first.
    if (const CXXRecordDecl *CXXRD = dyn_cast<CXXRecordDecl>(RD))
      for (const auto &I : CXXRD->bases()) {
        QualType Base = I.getType();

        // Empty bases don't affect things either way.
        if (isEmptyRecord(getContext(), Base, true))
          continue;

        if (!Found.isNull())
          return Ty;
        Found = GetSingleElementType(Base);
      }

    // Check the fields.
    for (const auto *FD : RD->fields()) {
      // For compatibility with GCC, ignore empty bitfields in C++ mode.
      // Unlike isSingleElementStruct(), empty structure and array fields
      // do count.  So do anonymous bitfields that aren't zero-sized.
      if (getContext().getLangOpts().CPlusPlus &&
          FD->isZeroLengthBitField(getContext()))
        continue;

      // Unlike isSingleElementStruct(), arrays do not count.
      // Nested structures still do though.
      if (!Found.isNull())
        return Ty;
      Found = GetSingleElementType(FD->getType());
    }

    // Unlike isSingleElementStruct(), trailing padding is allowed.
    // An 8-byte aligned struct s { float f; } is passed as a double.
    if (!Found.isNull())
      return Found;
  }

  return Ty;
}

Address SystemZABIInfo::EmitVAArg(CodeGenFunction &CGF, Address VAListAddr,
                                  QualType Ty) const {
  // Assume that va_list type is correct; should be pointer to LLVM type:
  // struct {
  //   i64 __gpr;
  //   i64 __fpr;
  //   i8 *__overflow_arg_area;
  //   i8 *__reg_save_area;
  // };

  // Every non-vector argument occupies 8 bytes and is passed by preference
  // in either GPRs or FPRs.  Vector arguments occupy 8 or 16 bytes and are
  // always passed on the stack.
  Ty = getContext().getCanonicalType(Ty);
  auto TyInfo = getContext().getTypeInfoInChars(Ty);
  llvm::Type *ArgTy = CGF.ConvertTypeForMem(Ty);
  llvm::Type *DirectTy = ArgTy;
  ABIArgInfo AI = classifyArgumentType(Ty);
  bool IsIndirect = AI.isIndirect();
  bool InFPRs = false;
  bool IsVector = false;
  CharUnits UnpaddedSize;
  CharUnits DirectAlign;
  if (IsIndirect) {
    DirectTy = llvm::PointerType::getUnqual(DirectTy);
    UnpaddedSize = DirectAlign = CharUnits::fromQuantity(8);
  } else {
    if (AI.getCoerceToType())
      ArgTy = AI.getCoerceToType();
    InFPRs = (!IsSoftFloatABI && (ArgTy->isFloatTy() || ArgTy->isDoubleTy()));
    IsVector = ArgTy->isVectorTy();
    UnpaddedSize = TyInfo.first;
    DirectAlign = TyInfo.second;
  }
  CharUnits PaddedSize = CharUnits::fromQuantity(8);
  if (IsVector && UnpaddedSize > PaddedSize)
    PaddedSize = CharUnits::fromQuantity(16);
  assert((UnpaddedSize <= PaddedSize) && "Invalid argument size.");

  CharUnits Padding = (PaddedSize - UnpaddedSize);

  llvm::Type *IndexTy = CGF.Int64Ty;
  llvm::Value *PaddedSizeV =
    llvm::ConstantInt::get(IndexTy, PaddedSize.getQuantity());

  if (IsVector) {
    // Work out the address of a vector argument on the stack.
    // Vector arguments are always passed in the high bits of a
    // single (8 byte) or double (16 byte) stack slot.
    Address OverflowArgAreaPtr =
        CGF.Builder.CreateStructGEP(VAListAddr, 2, "overflow_arg_area_ptr");
    Address OverflowArgArea =
      Address(CGF.Builder.CreateLoad(OverflowArgAreaPtr, "overflow_arg_area"),
              TyInfo.second);
    Address MemAddr =
      CGF.Builder.CreateElementBitCast(OverflowArgArea, DirectTy, "mem_addr");

    // Update overflow_arg_area_ptr pointer
    llvm::Value *NewOverflowArgArea =
      CGF.Builder.CreateGEP(OverflowArgArea.getPointer(), PaddedSizeV,
                            "overflow_arg_area");
    CGF.Builder.CreateStore(NewOverflowArgArea, OverflowArgAreaPtr);

    return MemAddr;
  }

  assert(PaddedSize.getQuantity() == 8);

  unsigned MaxRegs, RegCountField, RegSaveIndex;
  CharUnits RegPadding;
  if (InFPRs) {
    MaxRegs = 4; // Maximum of 4 FPR arguments
    RegCountField = 1; // __fpr
    RegSaveIndex = 16; // save offset for f0
    RegPadding = CharUnits(); // floats are passed in the high bits of an FPR
  } else {
    MaxRegs = 5; // Maximum of 5 GPR arguments
    RegCountField = 0; // __gpr
    RegSaveIndex = 2; // save offset for r2
    RegPadding = Padding; // values are passed in the low bits of a GPR
  }

  Address RegCountPtr =
      CGF.Builder.CreateStructGEP(VAListAddr, RegCountField, "reg_count_ptr");
  llvm::Value *RegCount = CGF.Builder.CreateLoad(RegCountPtr, "reg_count");
  llvm::Value *MaxRegsV = llvm::ConstantInt::get(IndexTy, MaxRegs);
  llvm::Value *InRegs = CGF.Builder.CreateICmpULT(RegCount, MaxRegsV,
                                                 "fits_in_regs");

  llvm::BasicBlock *InRegBlock = CGF.createBasicBlock("vaarg.in_reg");
  llvm::BasicBlock *InMemBlock = CGF.createBasicBlock("vaarg.in_mem");
  llvm::BasicBlock *ContBlock = CGF.createBasicBlock("vaarg.end");
  CGF.Builder.CreateCondBr(InRegs, InRegBlock, InMemBlock);

  // Emit code to load the value if it was passed in registers.
  CGF.EmitBlock(InRegBlock);

  // Work out the address of an argument register.
  llvm::Value *ScaledRegCount =
    CGF.Builder.CreateMul(RegCount, PaddedSizeV, "scaled_reg_count");
  llvm::Value *RegBase =
    llvm::ConstantInt::get(IndexTy, RegSaveIndex * PaddedSize.getQuantity()
                                      + RegPadding.getQuantity());
  llvm::Value *RegOffset =
    CGF.Builder.CreateAdd(ScaledRegCount, RegBase, "reg_offset");
  Address RegSaveAreaPtr =
      CGF.Builder.CreateStructGEP(VAListAddr, 3, "reg_save_area_ptr");
  llvm::Value *RegSaveArea =
    CGF.Builder.CreateLoad(RegSaveAreaPtr, "reg_save_area");
  Address RawRegAddr(CGF.Builder.CreateGEP(RegSaveArea, RegOffset,
                                           "raw_reg_addr"),
                     PaddedSize);
  Address RegAddr =
    CGF.Builder.CreateElementBitCast(RawRegAddr, DirectTy, "reg_addr");

  // Update the register count
  llvm::Value *One = llvm::ConstantInt::get(IndexTy, 1);
  llvm::Value *NewRegCount =
    CGF.Builder.CreateAdd(RegCount, One, "reg_count");
  CGF.Builder.CreateStore(NewRegCount, RegCountPtr);
  CGF.EmitBranch(ContBlock);

  // Emit code to load the value if it was passed in memory.
  CGF.EmitBlock(InMemBlock);

  // Work out the address of a stack argument.
  Address OverflowArgAreaPtr =
      CGF.Builder.CreateStructGEP(VAListAddr, 2, "overflow_arg_area_ptr");
  Address OverflowArgArea =
    Address(CGF.Builder.CreateLoad(OverflowArgAreaPtr, "overflow_arg_area"),
            PaddedSize);
  Address RawMemAddr =
    CGF.Builder.CreateConstByteGEP(OverflowArgArea, Padding, "raw_mem_addr");
  Address MemAddr =
    CGF.Builder.CreateElementBitCast(RawMemAddr, DirectTy, "mem_addr");

  // Update overflow_arg_area_ptr pointer
  llvm::Value *NewOverflowArgArea =
    CGF.Builder.CreateGEP(OverflowArgArea.getPointer(), PaddedSizeV,
                          "overflow_arg_area");
  CGF.Builder.CreateStore(NewOverflowArgArea, OverflowArgAreaPtr);
  CGF.EmitBranch(ContBlock);

  // Return the appropriate result.
  CGF.EmitBlock(ContBlock);
  Address ResAddr = emitMergePHI(CGF, RegAddr, InRegBlock,
                                 MemAddr, InMemBlock, "va_arg.addr");

  if (IsIndirect)
    ResAddr = Address(CGF.Builder.CreateLoad(ResAddr, "indirect_arg"),
                      TyInfo.second);

  return ResAddr;
}

ABIArgInfo SystemZABIInfo::classifyReturnType(QualType RetTy) const {
  if (RetTy->isVoidType())
    return ABIArgInfo::getIgnore();
  if (isVectorArgumentType(RetTy))
    return ABIArgInfo::getDirect();
  if (isCompoundType(RetTy) || getContext().getTypeSize(RetTy) > 64)
    return getNaturalAlignIndirect(RetTy);
  return (isPromotableIntegerType(RetTy) ? ABIArgInfo::getExtend(RetTy)
                                         : ABIArgInfo::getDirect());
}

ABIArgInfo SystemZABIInfo::classifyArgumentType(QualType Ty) const {
  // Handle the generic C++ ABI.
  if (CGCXXABI::RecordArgABI RAA = getRecordArgABI(Ty, getCXXABI()))
    return getNaturalAlignIndirect(Ty, RAA == CGCXXABI::RAA_DirectInMemory);

  // Integers and enums are extended to full register width.
  if (isPromotableIntegerType(Ty))
    return ABIArgInfo::getExtend(Ty);

  // Handle vector types and vector-like structure types.  Note that
  // as opposed to float-like structure types, we do not allow any
  // padding for vector-like structures, so verify the sizes match.
  uint64_t Size = getContext().getTypeSize(Ty);
  QualType SingleElementTy = GetSingleElementType(Ty);
  if (isVectorArgumentType(SingleElementTy) &&
      getContext().getTypeSize(SingleElementTy) == Size)
    return ABIArgInfo::getDirect(CGT.ConvertType(SingleElementTy));

  // Values that are not 1, 2, 4 or 8 bytes in size are passed indirectly.
  if (Size != 8 && Size != 16 && Size != 32 && Size != 64)
    return getNaturalAlignIndirect(Ty, /*ByVal=*/false);

  // Handle small structures.
  if (const RecordType *RT = Ty->getAs<RecordType>()) {
    // Structures with flexible arrays have variable length, so really
    // fail the size test above.
    const RecordDecl *RD = RT->getDecl();
    if (RD->hasFlexibleArrayMember())
      return getNaturalAlignIndirect(Ty, /*ByVal=*/false);

    // The structure is passed as an unextended integer, a float, or a double.
    llvm::Type *PassTy;
    if (isFPArgumentType(SingleElementTy)) {
      assert(Size == 32 || Size == 64);
      if (Size == 32)
        PassTy = llvm::Type::getFloatTy(getVMContext());
      else
        PassTy = llvm::Type::getDoubleTy(getVMContext());
    } else
      PassTy = llvm::IntegerType::get(getVMContext(), Size);
    return ABIArgInfo::getDirect(PassTy);
  }

  // Non-structure compounds are passed indirectly.
  if (isCompoundType(Ty))
    return getNaturalAlignIndirect(Ty, /*ByVal=*/false);

  return ABIArgInfo::getDirect(nullptr);
}

//===----------------------------------------------------------------------===//
// MSP430 ABI Implementation
//===----------------------------------------------------------------------===//

namespace {

class MSP430TargetCodeGenInfo : public TargetCodeGenInfo {
public:
  MSP430TargetCodeGenInfo(CodeGenTypes &CGT)
    : TargetCodeGenInfo(new DefaultABIInfo(CGT)) {}
  void setTargetAttributes(const Decl *D, llvm::GlobalValue *GV,
                           CodeGen::CodeGenModule &M) const override;
};

}

void MSP430TargetCodeGenInfo::setTargetAttributes(
    const Decl *D, llvm::GlobalValue *GV, CodeGen::CodeGenModule &M) const {
  if (GV->isDeclaration())
    return;
  if (const FunctionDecl *FD = dyn_cast_or_null<FunctionDecl>(D)) {
    const auto *InterruptAttr = FD->getAttr<MSP430InterruptAttr>();
    if (!InterruptAttr)
      return;

    // Handle 'interrupt' attribute:
    llvm::Function *F = cast<llvm::Function>(GV);

    // Step 1: Set ISR calling convention.
    F->setCallingConv(llvm::CallingConv::MSP430_INTR);

    // Step 2: Add attributes goodness.
    F->addFnAttr(llvm::Attribute::NoInline);
    F->addFnAttr("interrupt", llvm::utostr(InterruptAttr->getNumber()));
  }
}

//===----------------------------------------------------------------------===//
// MIPS ABI Implementation.  This works for both little-endian and
// big-endian variants.
//===----------------------------------------------------------------------===//

namespace {
class MipsABIInfo : public ABIInfo {
  bool IsO32;
  unsigned MinABIStackAlignInBytes, StackAlignInBytes;
  void CoerceToIntArgs(uint64_t TySize,
                       SmallVectorImpl<llvm::Type *> &ArgList) const;
  llvm::Type* HandleAggregates(QualType Ty, uint64_t TySize) const;
  llvm::Type* returnAggregateInRegs(QualType RetTy, uint64_t Size) const;
  llvm::Type* getPaddingType(uint64_t Align, uint64_t Offset) const;
public:
  MipsABIInfo(CodeGenTypes &CGT, bool _IsO32) :
    ABIInfo(CGT), IsO32(_IsO32), MinABIStackAlignInBytes(IsO32 ? 4 : 8),
    StackAlignInBytes(IsO32 ? 8 : 16) {}

  ABIArgInfo classifyReturnType(QualType RetTy) const;
  ABIArgInfo classifyArgumentType(QualType RetTy, uint64_t &Offset) const;
  void computeInfo(CGFunctionInfo &FI) const override;
  Address EmitVAArg(CodeGenFunction &CGF, Address VAListAddr,
                    QualType Ty) const override;
  ABIArgInfo extendType(QualType Ty) const;
};

class MIPSTargetCodeGenInfo : public TargetCodeGenInfo {
  unsigned SizeOfUnwindException;
public:
  MIPSTargetCodeGenInfo(CodeGenTypes &CGT, bool IsO32)
    : TargetCodeGenInfo(new MipsABIInfo(CGT, IsO32)),
      SizeOfUnwindException(IsO32 ? 24 : 32) {}

  int getDwarfEHStackPointer(CodeGen::CodeGenModule &CGM) const override {
    return 29;
  }

  void setTargetAttributes(const Decl *D, llvm::GlobalValue *GV,
                           CodeGen::CodeGenModule &CGM) const override {
    const FunctionDecl *FD = dyn_cast_or_null<FunctionDecl>(D);
    if (!FD) return;
    llvm::Function *Fn = cast<llvm::Function>(GV);

    if (FD->hasAttr<MipsLongCallAttr>())
      Fn->addFnAttr("long-call");
    else if (FD->hasAttr<MipsShortCallAttr>())
      Fn->addFnAttr("short-call");

    // Other attributes do not have a meaning for declarations.
    if (GV->isDeclaration())
      return;

    if (FD->hasAttr<Mips16Attr>()) {
      Fn->addFnAttr("mips16");
    }
    else if (FD->hasAttr<NoMips16Attr>()) {
      Fn->addFnAttr("nomips16");
    }

    if (FD->hasAttr<MicroMipsAttr>())
      Fn->addFnAttr("micromips");
    else if (FD->hasAttr<NoMicroMipsAttr>())
      Fn->addFnAttr("nomicromips");

    const MipsInterruptAttr *Attr = FD->getAttr<MipsInterruptAttr>();
    if (!Attr)
      return;

    const char *Kind;
    switch (Attr->getInterrupt()) {
    case MipsInterruptAttr::eic:     Kind = "eic"; break;
    case MipsInterruptAttr::sw0:     Kind = "sw0"; break;
    case MipsInterruptAttr::sw1:     Kind = "sw1"; break;
    case MipsInterruptAttr::hw0:     Kind = "hw0"; break;
    case MipsInterruptAttr::hw1:     Kind = "hw1"; break;
    case MipsInterruptAttr::hw2:     Kind = "hw2"; break;
    case MipsInterruptAttr::hw3:     Kind = "hw3"; break;
    case MipsInterruptAttr::hw4:     Kind = "hw4"; break;
    case MipsInterruptAttr::hw5:     Kind = "hw5"; break;
    }

    Fn->addFnAttr("interrupt", Kind);

  }

  bool initDwarfEHRegSizeTable(CodeGen::CodeGenFunction &CGF,
                               llvm::Value *Address) const override;

  unsigned getSizeOfUnwindException() const override {
    return SizeOfUnwindException;
  }
};
}

void MipsABIInfo::CoerceToIntArgs(
    uint64_t TySize, SmallVectorImpl<llvm::Type *> &ArgList) const {
  llvm::IntegerType *IntTy =
    llvm::IntegerType::get(getVMContext(), MinABIStackAlignInBytes * 8);

  // Add (TySize / MinABIStackAlignInBytes) args of IntTy.
  for (unsigned N = TySize / (MinABIStackAlignInBytes * 8); N; --N)
    ArgList.push_back(IntTy);

  // If necessary, add one more integer type to ArgList.
  unsigned R = TySize % (MinABIStackAlignInBytes * 8);

  if (R)
    ArgList.push_back(llvm::IntegerType::get(getVMContext(), R));
}

// In N32/64, an aligned double precision floating point field is passed in
// a register.
llvm::Type* MipsABIInfo::HandleAggregates(QualType Ty, uint64_t TySize) const {
  SmallVector<llvm::Type*, 8> ArgList, IntArgList;

  if (IsO32) {
    CoerceToIntArgs(TySize, ArgList);
    return llvm::StructType::get(getVMContext(), ArgList);
  }

  if (Ty->isComplexType())
    return CGT.ConvertType(Ty);

  const RecordType *RT = Ty->getAs<RecordType>();

  // Unions/vectors are passed in integer registers.
  if (!RT || !RT->isStructureOrClassType()) {
    CoerceToIntArgs(TySize, ArgList);
    return llvm::StructType::get(getVMContext(), ArgList);
  }

  const RecordDecl *RD = RT->getDecl();
  const ASTRecordLayout &Layout = getContext().getASTRecordLayout(RD);
  assert(!(TySize % 8) && "Size of structure must be multiple of 8.");

  uint64_t LastOffset = 0;
  unsigned idx = 0;
  llvm::IntegerType *I64 = llvm::IntegerType::get(getVMContext(), 64);

  // Iterate over fields in the struct/class and check if there are any aligned
  // double fields.
  for (RecordDecl::field_iterator i = RD->field_begin(), e = RD->field_end();
       i != e; ++i, ++idx) {
    const QualType Ty = i->getType();
    const BuiltinType *BT = Ty->getAs<BuiltinType>();

    if (!BT || BT->getKind() != BuiltinType::Double)
      continue;

    uint64_t Offset = Layout.getFieldOffset(idx);
    if (Offset % 64) // Ignore doubles that are not aligned.
      continue;

    // Add ((Offset - LastOffset) / 64) args of type i64.
    for (unsigned j = (Offset - LastOffset) / 64; j > 0; --j)
      ArgList.push_back(I64);

    // Add double type.
    ArgList.push_back(llvm::Type::getDoubleTy(getVMContext()));
    LastOffset = Offset + 64;
  }

  CoerceToIntArgs(TySize - LastOffset, IntArgList);
  ArgList.append(IntArgList.begin(), IntArgList.end());

  return llvm::StructType::get(getVMContext(), ArgList);
}

llvm::Type *MipsABIInfo::getPaddingType(uint64_t OrigOffset,
                                        uint64_t Offset) const {
  if (OrigOffset + MinABIStackAlignInBytes > Offset)
    return nullptr;

  return llvm::IntegerType::get(getVMContext(), (Offset - OrigOffset) * 8);
}

ABIArgInfo
MipsABIInfo::classifyArgumentType(QualType Ty, uint64_t &Offset) const {
  Ty = useFirstFieldIfTransparentUnion(Ty);

  uint64_t OrigOffset = Offset;
  uint64_t TySize = getContext().getTypeSize(Ty);
  uint64_t Align = getContext().getTypeAlign(Ty) / 8;

  Align = std::min(std::max(Align, (uint64_t)MinABIStackAlignInBytes),
                   (uint64_t)StackAlignInBytes);
  unsigned CurrOffset = llvm::alignTo(Offset, Align);
  Offset = CurrOffset + llvm::alignTo(TySize, Align * 8) / 8;

  if (isAggregateTypeForABI(Ty) || Ty->isVectorType()) {
    // Ignore empty aggregates.
    if (TySize == 0)
      return ABIArgInfo::getIgnore();

    if (CGCXXABI::RecordArgABI RAA = getRecordArgABI(Ty, getCXXABI())) {
      Offset = OrigOffset + MinABIStackAlignInBytes;
      return getNaturalAlignIndirect(Ty, RAA == CGCXXABI::RAA_DirectInMemory);
    }

    // If we have reached here, aggregates are passed directly by coercing to
    // another structure type. Padding is inserted if the offset of the
    // aggregate is unaligned.
    ABIArgInfo ArgInfo =
        ABIArgInfo::getDirect(HandleAggregates(Ty, TySize), 0,
                              getPaddingType(OrigOffset, CurrOffset));
    ArgInfo.setInReg(true);
    return ArgInfo;
  }

  // Treat an enum type as its underlying type.
  if (const EnumType *EnumTy = Ty->getAs<EnumType>())
    Ty = EnumTy->getDecl()->getIntegerType();

  // All integral types are promoted to the GPR width.
  if (Ty->isIntegralOrEnumerationType())
    return extendType(Ty);

  return ABIArgInfo::getDirect(
      nullptr, 0, IsO32 ? nullptr : getPaddingType(OrigOffset, CurrOffset));
}

llvm::Type*
MipsABIInfo::returnAggregateInRegs(QualType RetTy, uint64_t Size) const {
  const RecordType *RT = RetTy->getAs<RecordType>();
  SmallVector<llvm::Type*, 8> RTList;

  if (RT && RT->isStructureOrClassType()) {
    const RecordDecl *RD = RT->getDecl();
    const ASTRecordLayout &Layout = getContext().getASTRecordLayout(RD);
    unsigned FieldCnt = Layout.getFieldCount();

    // N32/64 returns struct/classes in floating point registers if the
    // following conditions are met:
    // 1. The size of the struct/class is no larger than 128-bit.
    // 2. The struct/class has one or two fields all of which are floating
    //    point types.
    // 3. The offset of the first field is zero (this follows what gcc does).
    //
    // Any other composite results are returned in integer registers.
    //
    if (FieldCnt && (FieldCnt <= 2) && !Layout.getFieldOffset(0)) {
      RecordDecl::field_iterator b = RD->field_begin(), e = RD->field_end();
      for (; b != e; ++b) {
        const BuiltinType *BT = b->getType()->getAs<BuiltinType>();

        if (!BT || !BT->isFloatingPoint())
          break;

        RTList.push_back(CGT.ConvertType(b->getType()));
      }

      if (b == e)
        return llvm::StructType::get(getVMContext(), RTList,
                                     RD->hasAttr<PackedAttr>());

      RTList.clear();
    }
  }

  CoerceToIntArgs(Size, RTList);
  return llvm::StructType::get(getVMContext(), RTList);
}

ABIArgInfo MipsABIInfo::classifyReturnType(QualType RetTy) const {
  uint64_t Size = getContext().getTypeSize(RetTy);

  if (RetTy->isVoidType())
    return ABIArgInfo::getIgnore();

  // O32 doesn't treat zero-sized structs differently from other structs.
  // However, N32/N64 ignores zero sized return values.
  if (!IsO32 && Size == 0)
    return ABIArgInfo::getIgnore();

  if (isAggregateTypeForABI(RetTy) || RetTy->isVectorType()) {
    if (Size <= 128) {
      if (RetTy->isAnyComplexType())
        return ABIArgInfo::getDirect();

      // O32 returns integer vectors in registers and N32/N64 returns all small
      // aggregates in registers.
      if (!IsO32 ||
          (RetTy->isVectorType() && !RetTy->hasFloatingRepresentation())) {
        ABIArgInfo ArgInfo =
            ABIArgInfo::getDirect(returnAggregateInRegs(RetTy, Size));
        ArgInfo.setInReg(true);
        return ArgInfo;
      }
    }

    return getNaturalAlignIndirect(RetTy);
  }

  // Treat an enum type as its underlying type.
  if (const EnumType *EnumTy = RetTy->getAs<EnumType>())
    RetTy = EnumTy->getDecl()->getIntegerType();

  if (RetTy->isPromotableIntegerType())
    return ABIArgInfo::getExtend(RetTy);

  if ((RetTy->isUnsignedIntegerOrEnumerationType() ||
      RetTy->isSignedIntegerOrEnumerationType()) && Size == 32 && !IsO32)
    return ABIArgInfo::getSignExtend(RetTy);

  return ABIArgInfo::getDirect();
}

void MipsABIInfo::computeInfo(CGFunctionInfo &FI) const {
  ABIArgInfo &RetInfo = FI.getReturnInfo();
  if (!getCXXABI().classifyReturnType(FI))
    RetInfo = classifyReturnType(FI.getReturnType());

  // Check if a pointer to an aggregate is passed as a hidden argument.
  uint64_t Offset = RetInfo.isIndirect() ? MinABIStackAlignInBytes : 0;

  for (auto &I : FI.arguments())
    I.info = classifyArgumentType(I.type, Offset);
}

Address MipsABIInfo::EmitVAArg(CodeGenFunction &CGF, Address VAListAddr,
                               QualType OrigTy) const {
  QualType Ty = OrigTy;

  // Integer arguments are promoted to 32-bit on O32 and 64-bit on N32/N64.
  // Pointers are also promoted in the same way but this only matters for N32.
  unsigned SlotSizeInBits = IsO32 ? 32 : 64;
  unsigned PtrWidth = getTarget().getPointerWidth(0);
  bool DidPromote = false;
  if ((Ty->isIntegerType() &&
          getContext().getIntWidth(Ty) < SlotSizeInBits) ||
      (Ty->isPointerType() && PtrWidth < SlotSizeInBits)) {
    DidPromote = true;
    Ty = getContext().getIntTypeForBitwidth(SlotSizeInBits,
                                            Ty->isSignedIntegerType());
  }

  auto TyInfo = getContext().getTypeInfoInChars(Ty);

  // The alignment of things in the argument area is never larger than
  // StackAlignInBytes.
  TyInfo.second =
    std::min(TyInfo.second, CharUnits::fromQuantity(StackAlignInBytes));

  // MinABIStackAlignInBytes is the size of argument slots on the stack.
  CharUnits ArgSlotSize = CharUnits::fromQuantity(MinABIStackAlignInBytes);

  Address Addr = emitVoidPtrVAArg(CGF, VAListAddr, Ty, /*indirect*/ false,
                          TyInfo, ArgSlotSize, /*AllowHigherAlign*/ true);


  // If there was a promotion, "unpromote" into a temporary.
  // TODO: can we just use a pointer into a subset of the original slot?
  if (DidPromote) {
    Address Temp = CGF.CreateMemTemp(OrigTy, "vaarg.promotion-temp");
    llvm::Value *Promoted = CGF.Builder.CreateLoad(Addr);

    // Truncate down to the right width.
    llvm::Type *IntTy = (OrigTy->isIntegerType() ? Temp.getElementType()
                                                 : CGF.IntPtrTy);
    llvm::Value *V = CGF.Builder.CreateTrunc(Promoted, IntTy);
    if (OrigTy->isPointerType())
      V = CGF.Builder.CreateIntToPtr(V, Temp.getElementType());

    CGF.Builder.CreateStore(V, Temp);
    Addr = Temp;
  }

  return Addr;
}

ABIArgInfo MipsABIInfo::extendType(QualType Ty) const {
  int TySize = getContext().getTypeSize(Ty);

  // MIPS64 ABI requires unsigned 32 bit integers to be sign extended.
  if (Ty->isUnsignedIntegerOrEnumerationType() && TySize == 32)
    return ABIArgInfo::getSignExtend(Ty);

  return ABIArgInfo::getExtend(Ty);
}

bool
MIPSTargetCodeGenInfo::initDwarfEHRegSizeTable(CodeGen::CodeGenFunction &CGF,
                                               llvm::Value *Address) const {
  // This information comes from gcc's implementation, which seems to
  // as canonical as it gets.

  // Everything on MIPS is 4 bytes.  Double-precision FP registers
  // are aliased to pairs of single-precision FP registers.
  llvm::Value *Four8 = llvm::ConstantInt::get(CGF.Int8Ty, 4);

  // 0-31 are the general purpose registers, $0 - $31.
  // 32-63 are the floating-point registers, $f0 - $f31.
  // 64 and 65 are the multiply/divide registers, $hi and $lo.
  // 66 is the (notional, I think) register for signal-handler return.
  AssignToArrayRange(CGF.Builder, Address, Four8, 0, 65);

  // 67-74 are the floating-point status registers, $fcc0 - $fcc7.
  // They are one bit wide and ignored here.

  // 80-111 are the coprocessor 0 registers, $c0r0 - $c0r31.
  // (coprocessor 1 is the FP unit)
  // 112-143 are the coprocessor 2 registers, $c2r0 - $c2r31.
  // 144-175 are the coprocessor 3 registers, $c3r0 - $c3r31.
  // 176-181 are the DSP accumulator registers.
  AssignToArrayRange(CGF.Builder, Address, Four8, 80, 181);
  return false;
}

//===----------------------------------------------------------------------===//
// AVR ABI Implementation.
//===----------------------------------------------------------------------===//

namespace {
class AVRTargetCodeGenInfo : public TargetCodeGenInfo {
public:
  AVRTargetCodeGenInfo(CodeGenTypes &CGT)
    : TargetCodeGenInfo(new DefaultABIInfo(CGT)) { }

  void setTargetAttributes(const Decl *D, llvm::GlobalValue *GV,
                           CodeGen::CodeGenModule &CGM) const override {
    if (GV->isDeclaration())
      return;
    const auto *FD = dyn_cast_or_null<FunctionDecl>(D);
    if (!FD) return;
    auto *Fn = cast<llvm::Function>(GV);

    if (FD->getAttr<AVRInterruptAttr>())
      Fn->addFnAttr("interrupt");

    if (FD->getAttr<AVRSignalAttr>())
      Fn->addFnAttr("signal");
  }
};
}

//===----------------------------------------------------------------------===//
// TCE ABI Implementation (see http://tce.cs.tut.fi). Uses mostly the defaults.
// Currently subclassed only to implement custom OpenCL C function attribute
// handling.
//===----------------------------------------------------------------------===//

namespace {

class TCETargetCodeGenInfo : public DefaultTargetCodeGenInfo {
public:
  TCETargetCodeGenInfo(CodeGenTypes &CGT)
    : DefaultTargetCodeGenInfo(CGT) {}

  void setTargetAttributes(const Decl *D, llvm::GlobalValue *GV,
                           CodeGen::CodeGenModule &M) const override;
};

void TCETargetCodeGenInfo::setTargetAttributes(
    const Decl *D, llvm::GlobalValue *GV, CodeGen::CodeGenModule &M) const {
  if (GV->isDeclaration())
    return;
  const FunctionDecl *FD = dyn_cast_or_null<FunctionDecl>(D);
  if (!FD) return;

  llvm::Function *F = cast<llvm::Function>(GV);

  if (M.getLangOpts().OpenCL) {
    if (FD->hasAttr<OpenCLKernelAttr>()) {
      // OpenCL C Kernel functions are not subject to inlining
      F->addFnAttr(llvm::Attribute::NoInline);
      const ReqdWorkGroupSizeAttr *Attr = FD->getAttr<ReqdWorkGroupSizeAttr>();
      if (Attr) {
        // Convert the reqd_work_group_size() attributes to metadata.
        llvm::LLVMContext &Context = F->getContext();
        llvm::NamedMDNode *OpenCLMetadata =
            M.getModule().getOrInsertNamedMetadata(
                "opencl.kernel_wg_size_info");

        SmallVector<llvm::Metadata *, 5> Operands;
        Operands.push_back(llvm::ConstantAsMetadata::get(F));

        Operands.push_back(
            llvm::ConstantAsMetadata::get(llvm::Constant::getIntegerValue(
                M.Int32Ty, llvm::APInt(32, Attr->getXDim()))));
        Operands.push_back(
            llvm::ConstantAsMetadata::get(llvm::Constant::getIntegerValue(
                M.Int32Ty, llvm::APInt(32, Attr->getYDim()))));
        Operands.push_back(
            llvm::ConstantAsMetadata::get(llvm::Constant::getIntegerValue(
                M.Int32Ty, llvm::APInt(32, Attr->getZDim()))));

        // Add a boolean constant operand for "required" (true) or "hint"
        // (false) for implementing the work_group_size_hint attr later.
        // Currently always true as the hint is not yet implemented.
        Operands.push_back(
            llvm::ConstantAsMetadata::get(llvm::ConstantInt::getTrue(Context)));
        OpenCLMetadata->addOperand(llvm::MDNode::get(Context, Operands));
      }
    }
  }
}

}

//===----------------------------------------------------------------------===//
// Hexagon ABI Implementation
//===----------------------------------------------------------------------===//

namespace {

class HexagonABIInfo : public DefaultABIInfo {
public:
  HexagonABIInfo(CodeGenTypes &CGT) : DefaultABIInfo(CGT) {}

private:
  ABIArgInfo classifyReturnType(QualType RetTy) const;
  ABIArgInfo classifyArgumentType(QualType RetTy) const;
  ABIArgInfo classifyArgumentType(QualType RetTy, unsigned *RegsLeft) const;

  void computeInfo(CGFunctionInfo &FI) const override;

  Address EmitVAArg(CodeGenFunction &CGF, Address VAListAddr,
                    QualType Ty) const override;
  Address EmitVAArgFromMemory(CodeGenFunction &CFG, Address VAListAddr,
                              QualType Ty) const;
  Address EmitVAArgForHexagon(CodeGenFunction &CFG, Address VAListAddr,
                              QualType Ty) const;
  Address EmitVAArgForHexagonLinux(CodeGenFunction &CFG, Address VAListAddr,
                                   QualType Ty) const;
};

class HexagonTargetCodeGenInfo : public TargetCodeGenInfo {
public:
  HexagonTargetCodeGenInfo(CodeGenTypes &CGT)
    : TargetCodeGenInfo(new HexagonABIInfo(CGT)) {}

  int getDwarfEHStackPointer(CodeGen::CodeGenModule &M) const override {
    return 29;
  }

  void setTargetAttributes(const Decl *D, llvm::GlobalValue *GV,
                           CodeGen::CodeGenModule &GCM) const override {
    if (GV->isDeclaration())
      return;
    const FunctionDecl *FD = dyn_cast_or_null<FunctionDecl>(D);
    if (!FD)
      return;
  }
};

} // namespace

void HexagonABIInfo::computeInfo(CGFunctionInfo &FI) const {
  unsigned RegsLeft = 6;
  if (!getCXXABI().classifyReturnType(FI))
    FI.getReturnInfo() = classifyReturnType(FI.getReturnType());
  for (auto &I : FI.arguments())
    I.info = classifyArgumentType(I.type, &RegsLeft);
}

static bool HexagonAdjustRegsLeft(uint64_t Size, unsigned *RegsLeft) {
  assert(Size <= 64 && "Not expecting to pass arguments larger than 64 bits"
                       " through registers");

  if (*RegsLeft == 0)
    return false;

  if (Size <= 32) {
    (*RegsLeft)--;
    return true;
  }

  if (2 <= (*RegsLeft & (~1U))) {
    *RegsLeft = (*RegsLeft & (~1U)) - 2;
    return true;
  }

  // Next available register was r5 but candidate was greater than 32-bits so it
  // has to go on the stack. However we still consume r5
  if (*RegsLeft == 1)
    *RegsLeft = 0;

  return false;
}

ABIArgInfo HexagonABIInfo::classifyArgumentType(QualType Ty,
                                                unsigned *RegsLeft) const {
  if (!isAggregateTypeForABI(Ty)) {
    // Treat an enum type as its underlying type.
    if (const EnumType *EnumTy = Ty->getAs<EnumType>())
      Ty = EnumTy->getDecl()->getIntegerType();

    uint64_t Size = getContext().getTypeSize(Ty);
    if (Size <= 64)
      HexagonAdjustRegsLeft(Size, RegsLeft);

    return Ty->isPromotableIntegerType() ? ABIArgInfo::getExtend(Ty)
                                         : ABIArgInfo::getDirect();
  }

  if (CGCXXABI::RecordArgABI RAA = getRecordArgABI(Ty, getCXXABI()))
    return getNaturalAlignIndirect(Ty, RAA == CGCXXABI::RAA_DirectInMemory);

  // Ignore empty records.
  if (isEmptyRecord(getContext(), Ty, true))
    return ABIArgInfo::getIgnore();

  uint64_t Size = getContext().getTypeSize(Ty);
  unsigned Align = getContext().getTypeAlign(Ty);

  if (Size > 64)
    return getNaturalAlignIndirect(Ty, /*ByVal=*/true);

  if (HexagonAdjustRegsLeft(Size, RegsLeft))
    Align = Size <= 32 ? 32 : 64;
  if (Size <= Align) {
    // Pass in the smallest viable integer type.
    if (!llvm::isPowerOf2_64(Size))
      Size = llvm::NextPowerOf2(Size);
    return ABIArgInfo::getDirect(llvm::Type::getIntNTy(getVMContext(), Size));
  }
  return DefaultABIInfo::classifyArgumentType(Ty);
}

ABIArgInfo HexagonABIInfo::classifyReturnType(QualType RetTy) const {
  if (RetTy->isVoidType())
    return ABIArgInfo::getIgnore();

  const TargetInfo &T = CGT.getTarget();
  uint64_t Size = getContext().getTypeSize(RetTy);

  if (RetTy->getAs<VectorType>()) {
    // HVX vectors are returned in vector registers or register pairs.
    if (T.hasFeature("hvx")) {
      assert(T.hasFeature("hvx-length64b") || T.hasFeature("hvx-length128b"));
      uint64_t VecSize = T.hasFeature("hvx-length64b") ? 64*8 : 128*8;
      if (Size == VecSize || Size == 2*VecSize)
        return ABIArgInfo::getDirectInReg();
    }
    // Large vector types should be returned via memory.
    if (Size > 64)
      return getNaturalAlignIndirect(RetTy);
  }

  if (!isAggregateTypeForABI(RetTy)) {
    // Treat an enum type as its underlying type.
    if (const EnumType *EnumTy = RetTy->getAs<EnumType>())
      RetTy = EnumTy->getDecl()->getIntegerType();

    return RetTy->isPromotableIntegerType() ? ABIArgInfo::getExtend(RetTy)
                                            : ABIArgInfo::getDirect();
  }

  if (isEmptyRecord(getContext(), RetTy, true))
    return ABIArgInfo::getIgnore();

  // Aggregates <= 8 bytes are returned in registers, other aggregates
  // are returned indirectly.
  if (Size <= 64) {
    // Return in the smallest viable integer type.
    if (!llvm::isPowerOf2_64(Size))
      Size = llvm::NextPowerOf2(Size);
    return ABIArgInfo::getDirect(llvm::Type::getIntNTy(getVMContext(), Size));
  }
  return getNaturalAlignIndirect(RetTy, /*ByVal=*/true);
}

Address HexagonABIInfo::EmitVAArgFromMemory(CodeGenFunction &CGF,
                                            Address VAListAddr,
                                            QualType Ty) const {
  // Load the overflow area pointer.
  Address __overflow_area_pointer_p =
      CGF.Builder.CreateStructGEP(VAListAddr, 2, "__overflow_area_pointer_p");
  llvm::Value *__overflow_area_pointer = CGF.Builder.CreateLoad(
      __overflow_area_pointer_p, "__overflow_area_pointer");

  uint64_t Align = CGF.getContext().getTypeAlign(Ty) / 8;
  if (Align > 4) {
    // Alignment should be a power of 2.
    assert((Align & (Align - 1)) == 0 && "Alignment is not power of 2!");

    // overflow_arg_area = (overflow_arg_area + align - 1) & -align;
    llvm::Value *Offset = llvm::ConstantInt::get(CGF.Int64Ty, Align - 1);

    // Add offset to the current pointer to access the argument.
    __overflow_area_pointer =
        CGF.Builder.CreateGEP(__overflow_area_pointer, Offset);
    llvm::Value *AsInt =
        CGF.Builder.CreatePtrToInt(__overflow_area_pointer, CGF.Int32Ty);

    // Create a mask which should be "AND"ed
    // with (overflow_arg_area + align - 1)
    llvm::Value *Mask = llvm::ConstantInt::get(CGF.Int32Ty, -(int)Align);
    __overflow_area_pointer = CGF.Builder.CreateIntToPtr(
        CGF.Builder.CreateAnd(AsInt, Mask), __overflow_area_pointer->getType(),
        "__overflow_area_pointer.align");
  }

  // Get the type of the argument from memory and bitcast
  // overflow area pointer to the argument type.
  llvm::Type *PTy = CGF.ConvertTypeForMem(Ty);
  Address AddrTyped = CGF.Builder.CreateBitCast(
      Address(__overflow_area_pointer, CharUnits::fromQuantity(Align)),
      llvm::PointerType::getUnqual(PTy));

  // Round up to the minimum stack alignment for varargs which is 4 bytes.
  uint64_t Offset = llvm::alignTo(CGF.getContext().getTypeSize(Ty) / 8, 4);

  __overflow_area_pointer = CGF.Builder.CreateGEP(
      __overflow_area_pointer, llvm::ConstantInt::get(CGF.Int32Ty, Offset),
      "__overflow_area_pointer.next");
  CGF.Builder.CreateStore(__overflow_area_pointer, __overflow_area_pointer_p);

  return AddrTyped;
}

Address HexagonABIInfo::EmitVAArgForHexagon(CodeGenFunction &CGF,
                                            Address VAListAddr,
                                            QualType Ty) const {
  // FIXME: Need to handle alignment
  llvm::Type *BP = CGF.Int8PtrTy;
  llvm::Type *BPP = CGF.Int8PtrPtrTy;
  CGBuilderTy &Builder = CGF.Builder;
  Address VAListAddrAsBPP = Builder.CreateBitCast(VAListAddr, BPP, "ap");
  llvm::Value *Addr = Builder.CreateLoad(VAListAddrAsBPP, "ap.cur");
  // Handle address alignment for type alignment > 32 bits
  uint64_t TyAlign = CGF.getContext().getTypeAlign(Ty) / 8;
  if (TyAlign > 4) {
    assert((TyAlign & (TyAlign - 1)) == 0 && "Alignment is not power of 2!");
    llvm::Value *AddrAsInt = Builder.CreatePtrToInt(Addr, CGF.Int32Ty);
    AddrAsInt = Builder.CreateAdd(AddrAsInt, Builder.getInt32(TyAlign - 1));
    AddrAsInt = Builder.CreateAnd(AddrAsInt, Builder.getInt32(~(TyAlign - 1)));
    Addr = Builder.CreateIntToPtr(AddrAsInt, BP);
  }
  llvm::Type *PTy = llvm::PointerType::getUnqual(CGF.ConvertType(Ty));
  Address AddrTyped = Builder.CreateBitCast(
      Address(Addr, CharUnits::fromQuantity(TyAlign)), PTy);

  uint64_t Offset = llvm::alignTo(CGF.getContext().getTypeSize(Ty) / 8, 4);
  llvm::Value *NextAddr = Builder.CreateGEP(
      Addr, llvm::ConstantInt::get(CGF.Int32Ty, Offset), "ap.next");
  Builder.CreateStore(NextAddr, VAListAddrAsBPP);

  return AddrTyped;
}

Address HexagonABIInfo::EmitVAArgForHexagonLinux(CodeGenFunction &CGF,
                                                 Address VAListAddr,
                                                 QualType Ty) const {
  int ArgSize = CGF.getContext().getTypeSize(Ty) / 8;

  if (ArgSize > 8)
    return EmitVAArgFromMemory(CGF, VAListAddr, Ty);

  // Here we have check if the argument is in register area or
  // in overflow area.
  // If the saved register area pointer + argsize rounded up to alignment >
  // saved register area end pointer, argument is in overflow area.
  unsigned RegsLeft = 6;
  Ty = CGF.getContext().getCanonicalType(Ty);
  (void)classifyArgumentType(Ty, &RegsLeft);

  llvm::BasicBlock *MaybeRegBlock = CGF.createBasicBlock("vaarg.maybe_reg");
  llvm::BasicBlock *InRegBlock = CGF.createBasicBlock("vaarg.in_reg");
  llvm::BasicBlock *OnStackBlock = CGF.createBasicBlock("vaarg.on_stack");
  llvm::BasicBlock *ContBlock = CGF.createBasicBlock("vaarg.end");

  // Get rounded size of the argument.GCC does not allow vararg of
  // size < 4 bytes. We follow the same logic here.
  ArgSize = (CGF.getContext().getTypeSize(Ty) <= 32) ? 4 : 8;
  int ArgAlign = (CGF.getContext().getTypeSize(Ty) <= 32) ? 4 : 8;

  // Argument may be in saved register area
  CGF.EmitBlock(MaybeRegBlock);

  // Load the current saved register area pointer.
  Address __current_saved_reg_area_pointer_p = CGF.Builder.CreateStructGEP(
      VAListAddr, 0, "__current_saved_reg_area_pointer_p");
  llvm::Value *__current_saved_reg_area_pointer = CGF.Builder.CreateLoad(
      __current_saved_reg_area_pointer_p, "__current_saved_reg_area_pointer");

  // Load the saved register area end pointer.
  Address __saved_reg_area_end_pointer_p = CGF.Builder.CreateStructGEP(
      VAListAddr, 1, "__saved_reg_area_end_pointer_p");
  llvm::Value *__saved_reg_area_end_pointer = CGF.Builder.CreateLoad(
      __saved_reg_area_end_pointer_p, "__saved_reg_area_end_pointer");

  // If the size of argument is > 4 bytes, check if the stack
  // location is aligned to 8 bytes
  if (ArgAlign > 4) {

    llvm::Value *__current_saved_reg_area_pointer_int =
        CGF.Builder.CreatePtrToInt(__current_saved_reg_area_pointer,
                                   CGF.Int32Ty);

    __current_saved_reg_area_pointer_int = CGF.Builder.CreateAdd(
        __current_saved_reg_area_pointer_int,
        llvm::ConstantInt::get(CGF.Int32Ty, (ArgAlign - 1)),
        "align_current_saved_reg_area_pointer");

    __current_saved_reg_area_pointer_int =
        CGF.Builder.CreateAnd(__current_saved_reg_area_pointer_int,
                              llvm::ConstantInt::get(CGF.Int32Ty, -ArgAlign),
                              "align_current_saved_reg_area_pointer");

    __current_saved_reg_area_pointer =
        CGF.Builder.CreateIntToPtr(__current_saved_reg_area_pointer_int,
                                   __current_saved_reg_area_pointer->getType(),
                                   "align_current_saved_reg_area_pointer");
  }

  llvm::Value *__new_saved_reg_area_pointer =
      CGF.Builder.CreateGEP(__current_saved_reg_area_pointer,
                            llvm::ConstantInt::get(CGF.Int32Ty, ArgSize),
                            "__new_saved_reg_area_pointer");

  llvm::Value *UsingStack = 0;
  UsingStack = CGF.Builder.CreateICmpSGT(__new_saved_reg_area_pointer,
                                         __saved_reg_area_end_pointer);

  CGF.Builder.CreateCondBr(UsingStack, OnStackBlock, InRegBlock);

  // Argument in saved register area
  // Implement the block where argument is in register saved area
  CGF.EmitBlock(InRegBlock);

  llvm::Type *PTy = CGF.ConvertType(Ty);
  llvm::Value *__saved_reg_area_p = CGF.Builder.CreateBitCast(
      __current_saved_reg_area_pointer, llvm::PointerType::getUnqual(PTy));

  CGF.Builder.CreateStore(__new_saved_reg_area_pointer,
                          __current_saved_reg_area_pointer_p);

  CGF.EmitBranch(ContBlock);

  // Argument in overflow area
  // Implement the block where the argument is in overflow area.
  CGF.EmitBlock(OnStackBlock);

  // Load the overflow area pointer
  Address __overflow_area_pointer_p =
      CGF.Builder.CreateStructGEP(VAListAddr, 2, "__overflow_area_pointer_p");
  llvm::Value *__overflow_area_pointer = CGF.Builder.CreateLoad(
      __overflow_area_pointer_p, "__overflow_area_pointer");

  // Align the overflow area pointer according to the alignment of the argument
  if (ArgAlign > 4) {
    llvm::Value *__overflow_area_pointer_int =
        CGF.Builder.CreatePtrToInt(__overflow_area_pointer, CGF.Int32Ty);

    __overflow_area_pointer_int =
        CGF.Builder.CreateAdd(__overflow_area_pointer_int,
                              llvm::ConstantInt::get(CGF.Int32Ty, ArgAlign - 1),
                              "align_overflow_area_pointer");

    __overflow_area_pointer_int =
        CGF.Builder.CreateAnd(__overflow_area_pointer_int,
                              llvm::ConstantInt::get(CGF.Int32Ty, -ArgAlign),
                              "align_overflow_area_pointer");

    __overflow_area_pointer = CGF.Builder.CreateIntToPtr(
        __overflow_area_pointer_int, __overflow_area_pointer->getType(),
        "align_overflow_area_pointer");
  }

  // Get the pointer for next argument in overflow area and store it
  // to overflow area pointer.
  llvm::Value *__new_overflow_area_pointer = CGF.Builder.CreateGEP(
      __overflow_area_pointer, llvm::ConstantInt::get(CGF.Int32Ty, ArgSize),
      "__overflow_area_pointer.next");

  CGF.Builder.CreateStore(__new_overflow_area_pointer,
                          __overflow_area_pointer_p);

  CGF.Builder.CreateStore(__new_overflow_area_pointer,
                          __current_saved_reg_area_pointer_p);

  // Bitcast the overflow area pointer to the type of argument.
  llvm::Type *OverflowPTy = CGF.ConvertTypeForMem(Ty);
  llvm::Value *__overflow_area_p = CGF.Builder.CreateBitCast(
      __overflow_area_pointer, llvm::PointerType::getUnqual(OverflowPTy));

  CGF.EmitBranch(ContBlock);

  // Get the correct pointer to load the variable argument
  // Implement the ContBlock
  CGF.EmitBlock(ContBlock);

  llvm::Type *MemPTy = llvm::PointerType::getUnqual(CGF.ConvertTypeForMem(Ty));
  llvm::PHINode *ArgAddr = CGF.Builder.CreatePHI(MemPTy, 2, "vaarg.addr");
  ArgAddr->addIncoming(__saved_reg_area_p, InRegBlock);
  ArgAddr->addIncoming(__overflow_area_p, OnStackBlock);

  return Address(ArgAddr, CharUnits::fromQuantity(ArgAlign));
}

Address HexagonABIInfo::EmitVAArg(CodeGenFunction &CGF, Address VAListAddr,
                                  QualType Ty) const {

  if (getTarget().getTriple().isMusl())
    return EmitVAArgForHexagonLinux(CGF, VAListAddr, Ty);

  return EmitVAArgForHexagon(CGF, VAListAddr, Ty);
}

//===----------------------------------------------------------------------===//
// Lanai ABI Implementation
//===----------------------------------------------------------------------===//

namespace {
class LanaiABIInfo : public DefaultABIInfo {
public:
  LanaiABIInfo(CodeGen::CodeGenTypes &CGT) : DefaultABIInfo(CGT) {}

  bool shouldUseInReg(QualType Ty, CCState &State) const;

  void computeInfo(CGFunctionInfo &FI) const override {
    CCState State(FI);
    // Lanai uses 4 registers to pass arguments unless the function has the
    // regparm attribute set.
    if (FI.getHasRegParm()) {
      State.FreeRegs = FI.getRegParm();
    } else {
      State.FreeRegs = 4;
    }

    if (!getCXXABI().classifyReturnType(FI))
      FI.getReturnInfo() = classifyReturnType(FI.getReturnType());
    for (auto &I : FI.arguments())
      I.info = classifyArgumentType(I.type, State);
  }

  ABIArgInfo getIndirectResult(QualType Ty, bool ByVal, CCState &State) const;
  ABIArgInfo classifyArgumentType(QualType RetTy, CCState &State) const;
};
} // end anonymous namespace

bool LanaiABIInfo::shouldUseInReg(QualType Ty, CCState &State) const {
  unsigned Size = getContext().getTypeSize(Ty);
  unsigned SizeInRegs = llvm::alignTo(Size, 32U) / 32U;

  if (SizeInRegs == 0)
    return false;

  if (SizeInRegs > State.FreeRegs) {
    State.FreeRegs = 0;
    return false;
  }

  State.FreeRegs -= SizeInRegs;

  return true;
}

ABIArgInfo LanaiABIInfo::getIndirectResult(QualType Ty, bool ByVal,
                                           CCState &State) const {
  if (!ByVal) {
    if (State.FreeRegs) {
      --State.FreeRegs; // Non-byval indirects just use one pointer.
      return getNaturalAlignIndirectInReg(Ty);
    }
    return getNaturalAlignIndirect(Ty, false);
  }

  // Compute the byval alignment.
  const unsigned MinABIStackAlignInBytes = 4;
  unsigned TypeAlign = getContext().getTypeAlign(Ty) / 8;
  return ABIArgInfo::getIndirect(CharUnits::fromQuantity(4), /*ByVal=*/true,
                                 /*Realign=*/TypeAlign >
                                     MinABIStackAlignInBytes);
}

ABIArgInfo LanaiABIInfo::classifyArgumentType(QualType Ty,
                                              CCState &State) const {
  // Check with the C++ ABI first.
  const RecordType *RT = Ty->getAs<RecordType>();
  if (RT) {
    CGCXXABI::RecordArgABI RAA = getRecordArgABI(RT, getCXXABI());
    if (RAA == CGCXXABI::RAA_Indirect) {
      return getIndirectResult(Ty, /*ByVal=*/false, State);
    } else if (RAA == CGCXXABI::RAA_DirectInMemory) {
      return getNaturalAlignIndirect(Ty, /*ByRef=*/true);
    }
  }

  if (isAggregateTypeForABI(Ty)) {
    // Structures with flexible arrays are always indirect.
    if (RT && RT->getDecl()->hasFlexibleArrayMember())
      return getIndirectResult(Ty, /*ByVal=*/true, State);

    // Ignore empty structs/unions.
    if (isEmptyRecord(getContext(), Ty, true))
      return ABIArgInfo::getIgnore();

    llvm::LLVMContext &LLVMContext = getVMContext();
    unsigned SizeInRegs = (getContext().getTypeSize(Ty) + 31) / 32;
    if (SizeInRegs <= State.FreeRegs) {
      llvm::IntegerType *Int32 = llvm::Type::getInt32Ty(LLVMContext);
      SmallVector<llvm::Type *, 3> Elements(SizeInRegs, Int32);
      llvm::Type *Result = llvm::StructType::get(LLVMContext, Elements);
      State.FreeRegs -= SizeInRegs;
      return ABIArgInfo::getDirectInReg(Result);
    } else {
      State.FreeRegs = 0;
    }
    return getIndirectResult(Ty, true, State);
  }

  // Treat an enum type as its underlying type.
  if (const auto *EnumTy = Ty->getAs<EnumType>())
    Ty = EnumTy->getDecl()->getIntegerType();

  bool InReg = shouldUseInReg(Ty, State);
  if (Ty->isPromotableIntegerType()) {
    if (InReg)
      return ABIArgInfo::getDirectInReg();
    return ABIArgInfo::getExtend(Ty);
  }
  if (InReg)
    return ABIArgInfo::getDirectInReg();
  return ABIArgInfo::getDirect();
}

namespace {
class LanaiTargetCodeGenInfo : public TargetCodeGenInfo {
public:
  LanaiTargetCodeGenInfo(CodeGen::CodeGenTypes &CGT)
      : TargetCodeGenInfo(new LanaiABIInfo(CGT)) {}
};
}

//===----------------------------------------------------------------------===//
// AMDGPU ABI Implementation
//===----------------------------------------------------------------------===//

namespace {

class AMDGPUABIInfo final : public DefaultABIInfo {
private:
  static const unsigned MaxNumRegsForArgsRet = 16;

  unsigned numRegsForType(QualType Ty) const;

  bool isHomogeneousAggregateBaseType(QualType Ty) const override;
  bool isHomogeneousAggregateSmallEnough(const Type *Base,
                                         uint64_t Members) const override;

  // Coerce HIP pointer arguments from generic pointers to global ones.
  llvm::Type *coerceKernelArgumentType(llvm::Type *Ty, unsigned FromAS,
                                       unsigned ToAS) const {
    // Structure types.
    if (auto STy = dyn_cast<llvm::StructType>(Ty)) {
      SmallVector<llvm::Type *, 8> EltTys;
      bool Changed = false;
      for (auto T : STy->elements()) {
        auto NT = coerceKernelArgumentType(T, FromAS, ToAS);
        EltTys.push_back(NT);
        Changed |= (NT != T);
      }
      // Skip if there is no change in element types.
      if (!Changed)
        return STy;
      if (STy->hasName())
        return llvm::StructType::create(
            EltTys, (STy->getName() + ".coerce").str(), STy->isPacked());
      return llvm::StructType::get(getVMContext(), EltTys, STy->isPacked());
    }
    // Arrary types.
    if (auto ATy = dyn_cast<llvm::ArrayType>(Ty)) {
      auto T = ATy->getElementType();
      auto NT = coerceKernelArgumentType(T, FromAS, ToAS);
      // Skip if there is no change in that element type.
      if (NT == T)
        return ATy;
      return llvm::ArrayType::get(NT, ATy->getNumElements());
    }
    // Single value types.
    if (Ty->isPointerTy() && Ty->getPointerAddressSpace() == FromAS)
      return llvm::PointerType::get(
          cast<llvm::PointerType>(Ty)->getElementType(), ToAS);
    return Ty;
  }

public:
  explicit AMDGPUABIInfo(CodeGen::CodeGenTypes &CGT) :
    DefaultABIInfo(CGT) {}

  ABIArgInfo classifyReturnType(QualType RetTy) const;
  ABIArgInfo classifyKernelArgumentType(QualType Ty) const;
  ABIArgInfo classifyArgumentType(QualType Ty, unsigned &NumRegsLeft) const;

  void computeInfo(CGFunctionInfo &FI) const override;
  Address EmitVAArg(CodeGenFunction &CGF, Address VAListAddr,
                    QualType Ty) const override;
};

bool AMDGPUABIInfo::isHomogeneousAggregateBaseType(QualType Ty) const {
  return true;
}

bool AMDGPUABIInfo::isHomogeneousAggregateSmallEnough(
  const Type *Base, uint64_t Members) const {
  uint32_t NumRegs = (getContext().getTypeSize(Base) + 31) / 32;

  // Homogeneous Aggregates may occupy at most 16 registers.
  return Members * NumRegs <= MaxNumRegsForArgsRet;
}

/// Estimate number of registers the type will use when passed in registers.
unsigned AMDGPUABIInfo::numRegsForType(QualType Ty) const {
  unsigned NumRegs = 0;

  if (const VectorType *VT = Ty->getAs<VectorType>()) {
    // Compute from the number of elements. The reported size is based on the
    // in-memory size, which includes the padding 4th element for 3-vectors.
    QualType EltTy = VT->getElementType();
    unsigned EltSize = getContext().getTypeSize(EltTy);

    // 16-bit element vectors should be passed as packed.
    if (EltSize == 16)
      return (VT->getNumElements() + 1) / 2;

    unsigned EltNumRegs = (EltSize + 31) / 32;
    return EltNumRegs * VT->getNumElements();
  }

  if (const RecordType *RT = Ty->getAs<RecordType>()) {
    const RecordDecl *RD = RT->getDecl();
    assert(!RD->hasFlexibleArrayMember());

    for (const FieldDecl *Field : RD->fields()) {
      QualType FieldTy = Field->getType();
      NumRegs += numRegsForType(FieldTy);
    }

    return NumRegs;
  }

  return (getContext().getTypeSize(Ty) + 31) / 32;
}

void AMDGPUABIInfo::computeInfo(CGFunctionInfo &FI) const {
  llvm::CallingConv::ID CC = FI.getCallingConvention();

  if (!getCXXABI().classifyReturnType(FI))
    FI.getReturnInfo() = classifyReturnType(FI.getReturnType());

  unsigned NumRegsLeft = MaxNumRegsForArgsRet;
  for (auto &Arg : FI.arguments()) {
    if (CC == llvm::CallingConv::AMDGPU_KERNEL) {
      Arg.info = classifyKernelArgumentType(Arg.type);
    } else {
      Arg.info = classifyArgumentType(Arg.type, NumRegsLeft);
    }
  }
}

Address AMDGPUABIInfo::EmitVAArg(CodeGenFunction &CGF, Address VAListAddr,
                                 QualType Ty) const {
  llvm_unreachable("AMDGPU does not support varargs");
}

ABIArgInfo AMDGPUABIInfo::classifyReturnType(QualType RetTy) const {
  if (isAggregateTypeForABI(RetTy)) {
    // Records with non-trivial destructors/copy-constructors should not be
    // returned by value.
    if (!getRecordArgABI(RetTy, getCXXABI())) {
      // Ignore empty structs/unions.
      if (isEmptyRecord(getContext(), RetTy, true))
        return ABIArgInfo::getIgnore();

      // Lower single-element structs to just return a regular value.
      if (const Type *SeltTy = isSingleElementStruct(RetTy, getContext()))
        return ABIArgInfo::getDirect(CGT.ConvertType(QualType(SeltTy, 0)));

      if (const RecordType *RT = RetTy->getAs<RecordType>()) {
        const RecordDecl *RD = RT->getDecl();
        if (RD->hasFlexibleArrayMember())
          return DefaultABIInfo::classifyReturnType(RetTy);
      }

      // Pack aggregates <= 4 bytes into single VGPR or pair.
      uint64_t Size = getContext().getTypeSize(RetTy);
      if (Size <= 16)
        return ABIArgInfo::getDirect(llvm::Type::getInt16Ty(getVMContext()));

      if (Size <= 32)
        return ABIArgInfo::getDirect(llvm::Type::getInt32Ty(getVMContext()));

      if (Size <= 64) {
        llvm::Type *I32Ty = llvm::Type::getInt32Ty(getVMContext());
        return ABIArgInfo::getDirect(llvm::ArrayType::get(I32Ty, 2));
      }

      if (numRegsForType(RetTy) <= MaxNumRegsForArgsRet)
        return ABIArgInfo::getDirect();
    }
  }

  // Otherwise just do the default thing.
  return DefaultABIInfo::classifyReturnType(RetTy);
}

/// For kernels all parameters are really passed in a special buffer. It doesn't
/// make sense to pass anything byval, so everything must be direct.
ABIArgInfo AMDGPUABIInfo::classifyKernelArgumentType(QualType Ty) const {
  Ty = useFirstFieldIfTransparentUnion(Ty);

  // TODO: Can we omit empty structs?

  llvm::Type *LTy = nullptr;
  if (const Type *SeltTy = isSingleElementStruct(Ty, getContext()))
    LTy = CGT.ConvertType(QualType(SeltTy, 0));

  if (getContext().getLangOpts().HIP) {
    if (!LTy)
      LTy = CGT.ConvertType(Ty);
    LTy = coerceKernelArgumentType(
        LTy, /*FromAS=*/getContext().getTargetAddressSpace(LangAS::Default),
        /*ToAS=*/getContext().getTargetAddressSpace(LangAS::cuda_device));
  }

  // If we set CanBeFlattened to true, CodeGen will expand the struct to its
  // individual elements, which confuses the Clover OpenCL backend; therefore we
  // have to set it to false here. Other args of getDirect() are just defaults.
  return ABIArgInfo::getDirect(LTy, 0, nullptr, false);
}

ABIArgInfo AMDGPUABIInfo::classifyArgumentType(QualType Ty,
                                               unsigned &NumRegsLeft) const {
  assert(NumRegsLeft <= MaxNumRegsForArgsRet && "register estimate underflow");

  Ty = useFirstFieldIfTransparentUnion(Ty);

  if (isAggregateTypeForABI(Ty)
      && !getContext().getLangOpts().CPlusPlusAMP) {
    // Records with non-trivial destructors/copy-constructors should not be
    // passed by value.
    if (auto RAA = getRecordArgABI(Ty, getCXXABI()))
      return getNaturalAlignIndirect(Ty, RAA == CGCXXABI::RAA_DirectInMemory);

    // Ignore empty structs/unions.
    if (isEmptyRecord(getContext(), Ty, true))
      return ABIArgInfo::getIgnore();

    // Lower single-element structs to just pass a regular value. TODO: We
    // could do reasonable-size multiple-element structs too, using getExpand(),
    // though watch out for things like bitfields.
    if (const Type *SeltTy = isSingleElementStruct(Ty, getContext()))
      return ABIArgInfo::getDirect(CGT.ConvertType(QualType(SeltTy, 0)));

    if (const RecordType *RT = Ty->getAs<RecordType>()) {
      const RecordDecl *RD = RT->getDecl();
      if (RD->hasFlexibleArrayMember())
        return DefaultABIInfo::classifyArgumentType(Ty);
    }

    // Pack aggregates <= 8 bytes into single VGPR or pair.
    uint64_t Size = getContext().getTypeSize(Ty);
    if (Size <= 64) {
      unsigned NumRegs = (Size + 31) / 32;
      NumRegsLeft -= std::min(NumRegsLeft, NumRegs);

      if (Size <= 16)
        return ABIArgInfo::getDirect(llvm::Type::getInt16Ty(getVMContext()));

      if (Size <= 32)
        return ABIArgInfo::getDirect(llvm::Type::getInt32Ty(getVMContext()));

      // XXX: Should this be i64 instead, and should the limit increase?
      llvm::Type *I32Ty = llvm::Type::getInt32Ty(getVMContext());
      return ABIArgInfo::getDirect(llvm::ArrayType::get(I32Ty, 2));
    }

    if (NumRegsLeft > 0) {
      unsigned NumRegs = numRegsForType(Ty);
      if (NumRegsLeft >= NumRegs) {
        NumRegsLeft -= NumRegs;
        return ABIArgInfo::getDirect();
      }
    }
  }

  // Otherwise just do the default thing.
  ABIArgInfo ArgInfo = DefaultABIInfo::classifyArgumentType(Ty);
  if (!ArgInfo.isIndirect()) {
    unsigned NumRegs = numRegsForType(Ty);
    NumRegsLeft -= std::min(NumRegs, NumRegsLeft);
  }

  return ArgInfo;
}

class AMDGPUTargetCodeGenInfo : public TargetCodeGenInfo {
public:
  AMDGPUTargetCodeGenInfo(CodeGenTypes &CGT)
    : TargetCodeGenInfo(new AMDGPUABIInfo(CGT)) {}
  void setTargetAttributes(const Decl *D, llvm::GlobalValue *GV,
                           CodeGen::CodeGenModule &M) const override;
  unsigned getOpenCLKernelCallingConv() const override;

  llvm::Constant *getNullPointer(const CodeGen::CodeGenModule &CGM,
      llvm::PointerType *T, QualType QT) const override;

  LangAS getASTAllocaAddressSpace() const override {
    return getLangASFromTargetAS(
        getABIInfo().getDataLayout().getAllocaAddrSpace());
  }
  LangAS getGlobalVarAddressSpace(CodeGenModule &CGM,
                                  const VarDecl *D) const override;
  llvm::SyncScope::ID getLLVMSyncScopeID(const LangOptions &LangOpts,
                                         SyncScope Scope,
                                         llvm::AtomicOrdering Ordering,
                                         llvm::LLVMContext &Ctx) const override;
  llvm::Function *
  createEnqueuedBlockKernel(CodeGenFunction &CGF,
                            llvm::Function *BlockInvokeFunc,
                            llvm::Value *BlockLiteral) const override;
  bool shouldEmitStaticExternCAliases() const override;
  void setCUDAKernelCallingConvention(const FunctionType *&FT) const override;
};
}

static bool requiresAMDGPUProtectedVisibility(const Decl *D,
                                              llvm::GlobalValue *GV) {
  if (GV->getVisibility() != llvm::GlobalValue::HiddenVisibility)
    return false;
  if (D->hasAttr<OpenCLKernelAttr>())
    return true;
  if (isa<FunctionDecl>(D)) {
    if (D->hasAttr<CUDAGlobalAttr>())
      return true;
    if (D->hasAttr<AnnotateAttr>() &&
        D->getAttr<AnnotateAttr>()->getAnnotation() == "__HIP_global_function__")
      return true;
  }
  if (isa<VarDecl>(D)) {
    if (D->hasAttr<CUDADeviceAttr>() || D->hasAttr<CUDAConstantAttr>())
      return true;
    if (D->hasAttr<HIPPinnedShadowAttr>())
      return true;
    if (D->hasAttr<AnnotateAttr>() &&
        D->getAttr<AnnotateAttr>()->getAnnotation() == "__HIP_constant__")
      return true;
  }

<<<<<<< HEAD
  return false;
}

static bool requiresAMDGPUDefaultVisibility(const Decl *D,
                                            llvm::GlobalValue *GV) {
  if (GV->getVisibility() != llvm::GlobalValue::HiddenVisibility)
    return false;

  return isa<VarDecl>(D) && D->hasAttr<HIPPinnedShadowAttr>();
=======
  return D->hasAttr<OpenCLKernelAttr>() ||
         (isa<FunctionDecl>(D) && D->hasAttr<CUDAGlobalAttr>()) ||
         (isa<VarDecl>(D) &&
          (D->hasAttr<CUDADeviceAttr>() || D->hasAttr<CUDAConstantAttr>() ||
           cast<VarDecl>(D)->getType()->isCUDADeviceBuiltinSurfaceType() ||
           cast<VarDecl>(D)->getType()->isCUDADeviceBuiltinTextureType()));
>>>>>>> 6bad03ad
}

namespace {
inline llvm::APSInt getConstexprInt(const Expr *E, const ASTContext &Ctx) {
  clang::Expr::EvalResult r;
  APValue Val(llvm::APSInt(32));
  r.Val = Val;
  if (E)
    E->EvaluateAsInt(r, Ctx);

  return r.Val.getInt();
}
} // namespace

void AMDGPUTargetCodeGenInfo::setTargetAttributes(
    const Decl *D, llvm::GlobalValue *GV, CodeGen::CodeGenModule &M) const {
  if (requiresAMDGPUProtectedVisibility(D, GV)) {
    GV->setVisibility(llvm::GlobalValue::ProtectedVisibility);
    GV->setDSOLocal(true);
  }

  if (GV->isDeclaration())
    return;
  const FunctionDecl *FD = dyn_cast_or_null<FunctionDecl>(D);
  if (!FD)
    return;

  auto GPU = M.getTarget().getTargetOpts().CPU;
  llvm::Function *F = cast<llvm::Function>(GV);

  const auto *ReqdWGS = M.getLangOpts().OpenCL ?
    FD->getAttr<ReqdWorkGroupSizeAttr>() : nullptr;


  const bool IsOpenCLKernel = M.getLangOpts().OpenCL &&
                              FD->hasAttr<OpenCLKernelAttr>();
  const bool IsHIPKernel = M.getLangOpts().HIP &&
                           FD->hasAttr<CUDAGlobalAttr>();
  if ((IsOpenCLKernel || IsHIPKernel) &&
      (M.getTriple().getOS() == llvm::Triple::AMDHSA))
    F->addFnAttr("amdgpu-implicitarg-num-bytes", "56");

  if (IsHIPKernel)
    F->addFnAttr("uniform-work-group-size", "true");


  const auto *FlatWGS = FD->getAttr<AMDGPUFlatWorkGroupSizeAttr>();
  if (ReqdWGS || FlatWGS) {

    unsigned Min = 0;
    unsigned Max = 0;
    if (FlatWGS) {
      Min = FlatWGS->getMin()
                ->EvaluateKnownConstInt(M.getContext())
                .getExtValue();
      Max = FlatWGS->getMax()
                ->EvaluateKnownConstInt(M.getContext())
                .getExtValue();
    }

    if (ReqdWGS && Min == 0 && Max == 0)
      Min = Max = ReqdWGS->getXDim() * ReqdWGS->getYDim() * ReqdWGS->getZDim();

    if (Min != 0) {
      std::string AttrVal = llvm::utostr(Min);
      if (Max != 0) {
        assert(Min <= Max && "Min must be less than or equal Max");
        AttrVal = AttrVal + "," + llvm::utostr(Max);
      }
      F->addFnAttr("amdgpu-flat-work-group-size", AttrVal);
    } else
      assert(Max == 0 && "Max must be zero");
  } else if (IsOpenCLKernel || IsHIPKernel) {
    // By default, restrict the maximum size to a value specified by
    // --gpu-max-threads-per-block=n or its default value.
    std::string AttrVal =
        std::string("1,") + llvm::utostr(M.getLangOpts().GPUMaxThreadsPerBlock);
    F->addFnAttr("amdgpu-flat-work-group-size", AttrVal);
  }

  if (const auto *Attr = FD->getAttr<AMDGPUWavesPerEUAttr>()) {
    unsigned Min =
        Attr->getMin()->EvaluateKnownConstInt(M.getContext()).getExtValue();
    unsigned Max = Attr->getMax() ? Attr->getMax()
                                        ->EvaluateKnownConstInt(M.getContext())
                                        .getExtValue()
                                  : 0;

    if (Min != 0) {
      assert((Max == 0 || Min <= Max) && "Min must be less than or equal Max");

      std::string AttrVal = llvm::utostr(Min);
      if (Max != 0)
        AttrVal = AttrVal + "," + llvm::utostr(Max);

      F->addFnAttr("amdgpu-waves-per-eu", AttrVal);
    } else
      assert(Max == 0 && "Max must be zero");
  }

  if (const auto *Attr = FD->getAttr<AMDGPUNumSGPRAttr>()) {
    unsigned NumSGPR = Attr->getNumSGPR();

    if (NumSGPR != 0)
      F->addFnAttr("amdgpu-num-sgpr", llvm::utostr(NumSGPR));
  }

  if (const auto *Attr = FD->getAttr<AMDGPUNumVGPRAttr>()) {
    uint32_t NumVGPR = Attr->getNumVGPR();

    if (NumVGPR != 0)
      F->addFnAttr("amdgpu-num-vgpr", llvm::utostr(NumVGPR));
  }

  if (const auto *Attr = FD->getAttr<AMDGPUMaxWorkGroupDimAttr>()) {
    llvm::APSInt x = getConstexprInt(Attr->getX(), FD->getASTContext());
    llvm::APSInt y = getConstexprInt(Attr->getY(), FD->getASTContext());
    llvm::APSInt z = getConstexprInt(Attr->getZ(), FD->getASTContext());

    unsigned X = x.getZExtValue();
    unsigned Y = y.getZExtValue();
    unsigned Z = z.getZExtValue();
    std::string AttrVal = llvm::utostr(X) + "," + llvm::utostr(Y) + "," +
        llvm::utostr(Z);
    F->addFnAttr("amdgpu-max-work-group-dim", AttrVal);
    if (FD->getAttr<AMDGPUFlatWorkGroupSizeAttr>() == nullptr) {
      uint64_t MaxFlat = (uint64_t)X * Y * Z;
      if (MaxFlat > UINT_MAX)
        MaxFlat = UINT_MAX;
      AttrVal = std::string("1,") + llvm::utostr((unsigned)MaxFlat);
      F->addFnAttr("amdgpu-flat-work-group-size", AttrVal);
    }
  }

}

unsigned AMDGPUTargetCodeGenInfo::getOpenCLKernelCallingConv() const {
  return llvm::CallingConv::AMDGPU_KERNEL;
}

// Currently LLVM assumes null pointers always have value 0,
// which results in incorrectly transformed IR. Therefore, instead of
// emitting null pointers in private and local address spaces, a null
// pointer in generic address space is emitted which is casted to a
// pointer in local or private address space.
llvm::Constant *AMDGPUTargetCodeGenInfo::getNullPointer(
    const CodeGen::CodeGenModule &CGM, llvm::PointerType *PT,
    QualType QT) const {
  if (CGM.getContext().getTargetNullPointerValue(QT) == 0)
    return llvm::ConstantPointerNull::get(PT);

  auto &Ctx = CGM.getContext();
  auto NPT = llvm::PointerType::get(PT->getElementType(),
      Ctx.getTargetAddressSpace(LangAS::opencl_generic));
  return llvm::ConstantExpr::getAddrSpaceCast(
      llvm::ConstantPointerNull::get(NPT), PT);
}

LangAS
AMDGPUTargetCodeGenInfo::getGlobalVarAddressSpace(CodeGenModule &CGM,
                                                  const VarDecl *D) const {
  assert(!CGM.getLangOpts().OpenCL &&
         !(CGM.getLangOpts().CUDA && CGM.getLangOpts().CUDAIsDevice) &&
         "Address space agnostic languages only");
  LangAS DefaultGlobalAS = getLangASFromTargetAS(
      CGM.getContext().getTargetAddressSpace(LangAS::opencl_global));
  if (!D)
    return DefaultGlobalAS;

  LangAS AddrSpace = D->getType().getAddressSpace();
  assert(AddrSpace == LangAS::Default || isTargetAddressSpace(AddrSpace));
  if (AddrSpace != LangAS::Default)
    return AddrSpace;

  if (CGM.isTypeConstant(D->getType(), false)) {
    if (auto ConstAS = CGM.getTarget().getConstantAddressSpace())
      return ConstAS.getValue();
  }
  return DefaultGlobalAS;
}

llvm::SyncScope::ID
AMDGPUTargetCodeGenInfo::getLLVMSyncScopeID(const LangOptions &LangOpts,
                                            SyncScope Scope,
                                            llvm::AtomicOrdering Ordering,
                                            llvm::LLVMContext &Ctx) const {
  std::string Name;
  switch (Scope) {
  case SyncScope::OpenCLWorkGroup:
    Name = "workgroup";
    break;
  case SyncScope::OpenCLDevice:
    Name = "agent";
    break;
  case SyncScope::OpenCLAllSVMDevices:
    Name = "";
    break;
  case SyncScope::OpenCLSubGroup:
    Name = "wavefront";
  }

  if(Ordering != llvm::AtomicOrdering::SequentiallyConsistent) {
    if (!Name.empty())
      Name = Twine(Twine(Name) + Twine("-")).str();

    Name = Twine(Twine(Name) + Twine("one-as")).str();
  }

  return Ctx.getOrInsertSyncScopeID(Name);
}

bool AMDGPUTargetCodeGenInfo::shouldEmitStaticExternCAliases() const {
  return false;
}

void AMDGPUTargetCodeGenInfo::setCUDAKernelCallingConvention(
    const FunctionType *&FT) const {
  FT = getABIInfo().getContext().adjustFunctionType(
      FT, FT->getExtInfo().withCallingConv(CC_OpenCLKernel));
}

//===----------------------------------------------------------------------===//
// SPARC v8 ABI Implementation.
// Based on the SPARC Compliance Definition version 2.4.1.
//
// Ensures that complex values are passed in registers.
//
namespace {
class SparcV8ABIInfo : public DefaultABIInfo {
public:
  SparcV8ABIInfo(CodeGenTypes &CGT) : DefaultABIInfo(CGT) {}

private:
  ABIArgInfo classifyReturnType(QualType RetTy) const;
  void computeInfo(CGFunctionInfo &FI) const override;
};
} // end anonymous namespace


ABIArgInfo
SparcV8ABIInfo::classifyReturnType(QualType Ty) const {
  if (Ty->isAnyComplexType()) {
    return ABIArgInfo::getDirect();
  }
  else {
    return DefaultABIInfo::classifyReturnType(Ty);
  }
}

void SparcV8ABIInfo::computeInfo(CGFunctionInfo &FI) const {

  FI.getReturnInfo() = classifyReturnType(FI.getReturnType());
  for (auto &Arg : FI.arguments())
    Arg.info = classifyArgumentType(Arg.type);
}

namespace {
class SparcV8TargetCodeGenInfo : public TargetCodeGenInfo {
public:
  SparcV8TargetCodeGenInfo(CodeGenTypes &CGT)
    : TargetCodeGenInfo(new SparcV8ABIInfo(CGT)) {}
};
} // end anonymous namespace

//===----------------------------------------------------------------------===//
// SPARC v9 ABI Implementation.
// Based on the SPARC Compliance Definition version 2.4.1.
//
// Function arguments a mapped to a nominal "parameter array" and promoted to
// registers depending on their type. Each argument occupies 8 or 16 bytes in
// the array, structs larger than 16 bytes are passed indirectly.
//
// One case requires special care:
//
//   struct mixed {
//     int i;
//     float f;
//   };
//
// When a struct mixed is passed by value, it only occupies 8 bytes in the
// parameter array, but the int is passed in an integer register, and the float
// is passed in a floating point register. This is represented as two arguments
// with the LLVM IR inreg attribute:
//
//   declare void f(i32 inreg %i, float inreg %f)
//
// The code generator will only allocate 4 bytes from the parameter array for
// the inreg arguments. All other arguments are allocated a multiple of 8
// bytes.
//
namespace {
class SparcV9ABIInfo : public ABIInfo {
public:
  SparcV9ABIInfo(CodeGenTypes &CGT) : ABIInfo(CGT) {}

private:
  ABIArgInfo classifyType(QualType RetTy, unsigned SizeLimit) const;
  void computeInfo(CGFunctionInfo &FI) const override;
  Address EmitVAArg(CodeGenFunction &CGF, Address VAListAddr,
                    QualType Ty) const override;

  // Coercion type builder for structs passed in registers. The coercion type
  // serves two purposes:
  //
  // 1. Pad structs to a multiple of 64 bits, so they are passed 'left-aligned'
  //    in registers.
  // 2. Expose aligned floating point elements as first-level elements, so the
  //    code generator knows to pass them in floating point registers.
  //
  // We also compute the InReg flag which indicates that the struct contains
  // aligned 32-bit floats.
  //
  struct CoerceBuilder {
    llvm::LLVMContext &Context;
    const llvm::DataLayout &DL;
    SmallVector<llvm::Type*, 8> Elems;
    uint64_t Size;
    bool InReg;

    CoerceBuilder(llvm::LLVMContext &c, const llvm::DataLayout &dl)
      : Context(c), DL(dl), Size(0), InReg(false) {}

    // Pad Elems with integers until Size is ToSize.
    void pad(uint64_t ToSize) {
      assert(ToSize >= Size && "Cannot remove elements");
      if (ToSize == Size)
        return;

      // Finish the current 64-bit word.
      uint64_t Aligned = llvm::alignTo(Size, 64);
      if (Aligned > Size && Aligned <= ToSize) {
        Elems.push_back(llvm::IntegerType::get(Context, Aligned - Size));
        Size = Aligned;
      }

      // Add whole 64-bit words.
      while (Size + 64 <= ToSize) {
        Elems.push_back(llvm::Type::getInt64Ty(Context));
        Size += 64;
      }

      // Final in-word padding.
      if (Size < ToSize) {
        Elems.push_back(llvm::IntegerType::get(Context, ToSize - Size));
        Size = ToSize;
      }
    }

    // Add a floating point element at Offset.
    void addFloat(uint64_t Offset, llvm::Type *Ty, unsigned Bits) {
      // Unaligned floats are treated as integers.
      if (Offset % Bits)
        return;
      // The InReg flag is only required if there are any floats < 64 bits.
      if (Bits < 64)
        InReg = true;
      pad(Offset);
      Elems.push_back(Ty);
      Size = Offset + Bits;
    }

    // Add a struct type to the coercion type, starting at Offset (in bits).
    void addStruct(uint64_t Offset, llvm::StructType *StrTy) {
      const llvm::StructLayout *Layout = DL.getStructLayout(StrTy);
      for (unsigned i = 0, e = StrTy->getNumElements(); i != e; ++i) {
        llvm::Type *ElemTy = StrTy->getElementType(i);
        uint64_t ElemOffset = Offset + Layout->getElementOffsetInBits(i);
        switch (ElemTy->getTypeID()) {
        case llvm::Type::StructTyID:
          addStruct(ElemOffset, cast<llvm::StructType>(ElemTy));
          break;
        case llvm::Type::FloatTyID:
          addFloat(ElemOffset, ElemTy, 32);
          break;
        case llvm::Type::DoubleTyID:
          addFloat(ElemOffset, ElemTy, 64);
          break;
        case llvm::Type::FP128TyID:
          addFloat(ElemOffset, ElemTy, 128);
          break;
        case llvm::Type::PointerTyID:
          if (ElemOffset % 64 == 0) {
            pad(ElemOffset);
            Elems.push_back(ElemTy);
            Size += 64;
          }
          break;
        default:
          break;
        }
      }
    }

    // Check if Ty is a usable substitute for the coercion type.
    bool isUsableType(llvm::StructType *Ty) const {
      return llvm::makeArrayRef(Elems) == Ty->elements();
    }

    // Get the coercion type as a literal struct type.
    llvm::Type *getType() const {
      if (Elems.size() == 1)
        return Elems.front();
      else
        return llvm::StructType::get(Context, Elems);
    }
  };
};
} // end anonymous namespace

ABIArgInfo
SparcV9ABIInfo::classifyType(QualType Ty, unsigned SizeLimit) const {
  if (Ty->isVoidType())
    return ABIArgInfo::getIgnore();

  uint64_t Size = getContext().getTypeSize(Ty);

  // Anything too big to fit in registers is passed with an explicit indirect
  // pointer / sret pointer.
  if (Size > SizeLimit)
    return getNaturalAlignIndirect(Ty, /*ByVal=*/false);

  // Treat an enum type as its underlying type.
  if (const EnumType *EnumTy = Ty->getAs<EnumType>())
    Ty = EnumTy->getDecl()->getIntegerType();

  // Integer types smaller than a register are extended.
  if (Size < 64 && Ty->isIntegerType())
    return ABIArgInfo::getExtend(Ty);

  // Other non-aggregates go in registers.
  if (!isAggregateTypeForABI(Ty))
    return ABIArgInfo::getDirect();

  // If a C++ object has either a non-trivial copy constructor or a non-trivial
  // destructor, it is passed with an explicit indirect pointer / sret pointer.
  if (CGCXXABI::RecordArgABI RAA = getRecordArgABI(Ty, getCXXABI()))
    return getNaturalAlignIndirect(Ty, RAA == CGCXXABI::RAA_DirectInMemory);

  // This is a small aggregate type that should be passed in registers.
  // Build a coercion type from the LLVM struct type.
  llvm::StructType *StrTy = dyn_cast<llvm::StructType>(CGT.ConvertType(Ty));
  if (!StrTy)
    return ABIArgInfo::getDirect();

  CoerceBuilder CB(getVMContext(), getDataLayout());
  CB.addStruct(0, StrTy);
  CB.pad(llvm::alignTo(CB.DL.getTypeSizeInBits(StrTy), 64));

  // Try to use the original type for coercion.
  llvm::Type *CoerceTy = CB.isUsableType(StrTy) ? StrTy : CB.getType();

  if (CB.InReg)
    return ABIArgInfo::getDirectInReg(CoerceTy);
  else
    return ABIArgInfo::getDirect(CoerceTy);
}

Address SparcV9ABIInfo::EmitVAArg(CodeGenFunction &CGF, Address VAListAddr,
                                  QualType Ty) const {
  ABIArgInfo AI = classifyType(Ty, 16 * 8);
  llvm::Type *ArgTy = CGT.ConvertType(Ty);
  if (AI.canHaveCoerceToType() && !AI.getCoerceToType())
    AI.setCoerceToType(ArgTy);

  CharUnits SlotSize = CharUnits::fromQuantity(8);

  CGBuilderTy &Builder = CGF.Builder;
  Address Addr(Builder.CreateLoad(VAListAddr, "ap.cur"), SlotSize);
  llvm::Type *ArgPtrTy = llvm::PointerType::getUnqual(ArgTy);

  auto TypeInfo = getContext().getTypeInfoInChars(Ty);

  Address ArgAddr = Address::invalid();
  CharUnits Stride;
  switch (AI.getKind()) {
  case ABIArgInfo::Expand:
  case ABIArgInfo::CoerceAndExpand:
  case ABIArgInfo::InAlloca:
    llvm_unreachable("Unsupported ABI kind for va_arg");

  case ABIArgInfo::Extend: {
    Stride = SlotSize;
    CharUnits Offset = SlotSize - TypeInfo.first;
    ArgAddr = Builder.CreateConstInBoundsByteGEP(Addr, Offset, "extend");
    break;
  }

  case ABIArgInfo::Direct: {
    auto AllocSize = getDataLayout().getTypeAllocSize(AI.getCoerceToType());
    Stride = CharUnits::fromQuantity(AllocSize).alignTo(SlotSize);
    ArgAddr = Addr;
    break;
  }

  case ABIArgInfo::Indirect:
    Stride = SlotSize;
    ArgAddr = Builder.CreateElementBitCast(Addr, ArgPtrTy, "indirect");
    ArgAddr = Address(Builder.CreateLoad(ArgAddr, "indirect.arg"),
                      TypeInfo.second);
    break;

  case ABIArgInfo::Ignore:
    return Address(llvm::UndefValue::get(ArgPtrTy), TypeInfo.second);
  }

  // Update VAList.
  Address NextPtr = Builder.CreateConstInBoundsByteGEP(Addr, Stride, "ap.next");
  Builder.CreateStore(NextPtr.getPointer(), VAListAddr);

  return Builder.CreateBitCast(ArgAddr, ArgPtrTy, "arg.addr");
}

void SparcV9ABIInfo::computeInfo(CGFunctionInfo &FI) const {
  FI.getReturnInfo() = classifyType(FI.getReturnType(), 32 * 8);
  for (auto &I : FI.arguments())
    I.info = classifyType(I.type, 16 * 8);
}

namespace {
class SparcV9TargetCodeGenInfo : public TargetCodeGenInfo {
public:
  SparcV9TargetCodeGenInfo(CodeGenTypes &CGT)
    : TargetCodeGenInfo(new SparcV9ABIInfo(CGT)) {}

  int getDwarfEHStackPointer(CodeGen::CodeGenModule &M) const override {
    return 14;
  }

  bool initDwarfEHRegSizeTable(CodeGen::CodeGenFunction &CGF,
                               llvm::Value *Address) const override;
};
} // end anonymous namespace

bool
SparcV9TargetCodeGenInfo::initDwarfEHRegSizeTable(CodeGen::CodeGenFunction &CGF,
                                                llvm::Value *Address) const {
  // This is calculated from the LLVM and GCC tables and verified
  // against gcc output.  AFAIK all ABIs use the same encoding.

  CodeGen::CGBuilderTy &Builder = CGF.Builder;

  llvm::IntegerType *i8 = CGF.Int8Ty;
  llvm::Value *Four8 = llvm::ConstantInt::get(i8, 4);
  llvm::Value *Eight8 = llvm::ConstantInt::get(i8, 8);

  // 0-31: the 8-byte general-purpose registers
  AssignToArrayRange(Builder, Address, Eight8, 0, 31);

  // 32-63: f0-31, the 4-byte floating-point registers
  AssignToArrayRange(Builder, Address, Four8, 32, 63);

  //   Y   = 64
  //   PSR = 65
  //   WIM = 66
  //   TBR = 67
  //   PC  = 68
  //   NPC = 69
  //   FSR = 70
  //   CSR = 71
  AssignToArrayRange(Builder, Address, Eight8, 64, 71);

  // 72-87: d0-15, the 8-byte floating-point registers
  AssignToArrayRange(Builder, Address, Eight8, 72, 87);

  return false;
}

// ARC ABI implementation.
namespace {

class ARCABIInfo : public DefaultABIInfo {
public:
  using DefaultABIInfo::DefaultABIInfo;

private:
  Address EmitVAArg(CodeGenFunction &CGF, Address VAListAddr,
                    QualType Ty) const override;

  void updateState(const ABIArgInfo &Info, QualType Ty, CCState &State) const {
    if (!State.FreeRegs)
      return;
    if (Info.isIndirect() && Info.getInReg())
      State.FreeRegs--;
    else if (Info.isDirect() && Info.getInReg()) {
      unsigned sz = (getContext().getTypeSize(Ty) + 31) / 32;
      if (sz < State.FreeRegs)
        State.FreeRegs -= sz;
      else
        State.FreeRegs = 0;
    }
  }

  void computeInfo(CGFunctionInfo &FI) const override {
    CCState State(FI);
    // ARC uses 8 registers to pass arguments.
    State.FreeRegs = 8;

    if (!getCXXABI().classifyReturnType(FI))
      FI.getReturnInfo() = classifyReturnType(FI.getReturnType());
    updateState(FI.getReturnInfo(), FI.getReturnType(), State);
    for (auto &I : FI.arguments()) {
      I.info = classifyArgumentType(I.type, State.FreeRegs);
      updateState(I.info, I.type, State);
    }
  }

  ABIArgInfo getIndirectByRef(QualType Ty, bool HasFreeRegs) const;
  ABIArgInfo getIndirectByValue(QualType Ty) const;
  ABIArgInfo classifyArgumentType(QualType Ty, uint8_t FreeRegs) const;
  ABIArgInfo classifyReturnType(QualType RetTy) const;
};

class ARCTargetCodeGenInfo : public TargetCodeGenInfo {
public:
  ARCTargetCodeGenInfo(CodeGenTypes &CGT)
      : TargetCodeGenInfo(new ARCABIInfo(CGT)) {}
};


ABIArgInfo ARCABIInfo::getIndirectByRef(QualType Ty, bool HasFreeRegs) const {
  return HasFreeRegs ? getNaturalAlignIndirectInReg(Ty) :
                       getNaturalAlignIndirect(Ty, false);
}

ABIArgInfo ARCABIInfo::getIndirectByValue(QualType Ty) const {
  // Compute the byval alignment.
  const unsigned MinABIStackAlignInBytes = 4;
  unsigned TypeAlign = getContext().getTypeAlign(Ty) / 8;
  return ABIArgInfo::getIndirect(CharUnits::fromQuantity(4), /*ByVal=*/true,
                                 TypeAlign > MinABIStackAlignInBytes);
}

Address ARCABIInfo::EmitVAArg(CodeGenFunction &CGF, Address VAListAddr,
                              QualType Ty) const {
  return emitVoidPtrVAArg(CGF, VAListAddr, Ty, /*indirect*/ false,
                          getContext().getTypeInfoInChars(Ty),
                          CharUnits::fromQuantity(4), true);
}

ABIArgInfo ARCABIInfo::classifyArgumentType(QualType Ty,
                                            uint8_t FreeRegs) const {
  // Handle the generic C++ ABI.
  const RecordType *RT = Ty->getAs<RecordType>();
  if (RT) {
    CGCXXABI::RecordArgABI RAA = getRecordArgABI(RT, getCXXABI());
    if (RAA == CGCXXABI::RAA_Indirect)
      return getIndirectByRef(Ty, FreeRegs > 0);

    if (RAA == CGCXXABI::RAA_DirectInMemory)
      return getIndirectByValue(Ty);
  }

  // Treat an enum type as its underlying type.
  if (const EnumType *EnumTy = Ty->getAs<EnumType>())
    Ty = EnumTy->getDecl()->getIntegerType();

  auto SizeInRegs = llvm::alignTo(getContext().getTypeSize(Ty), 32) / 32;

  if (isAggregateTypeForABI(Ty)) {
    // Structures with flexible arrays are always indirect.
    if (RT && RT->getDecl()->hasFlexibleArrayMember())
      return getIndirectByValue(Ty);

    // Ignore empty structs/unions.
    if (isEmptyRecord(getContext(), Ty, true))
      return ABIArgInfo::getIgnore();

    llvm::LLVMContext &LLVMContext = getVMContext();

    llvm::IntegerType *Int32 = llvm::Type::getInt32Ty(LLVMContext);
    SmallVector<llvm::Type *, 3> Elements(SizeInRegs, Int32);
    llvm::Type *Result = llvm::StructType::get(LLVMContext, Elements);

    return FreeRegs >= SizeInRegs ?
        ABIArgInfo::getDirectInReg(Result) :
        ABIArgInfo::getDirect(Result, 0, nullptr, false);
  }

  return Ty->isPromotableIntegerType() ?
      (FreeRegs >= SizeInRegs ? ABIArgInfo::getExtendInReg(Ty) :
                                ABIArgInfo::getExtend(Ty)) :
      (FreeRegs >= SizeInRegs ? ABIArgInfo::getDirectInReg() :
                                ABIArgInfo::getDirect());
}

ABIArgInfo ARCABIInfo::classifyReturnType(QualType RetTy) const {
  if (RetTy->isAnyComplexType())
    return ABIArgInfo::getDirectInReg();

  // Arguments of size > 4 registers are indirect.
  auto RetSize = llvm::alignTo(getContext().getTypeSize(RetTy), 32) / 32;
  if (RetSize > 4)
    return getIndirectByRef(RetTy, /*HasFreeRegs*/ true);

  return DefaultABIInfo::classifyReturnType(RetTy);
}

} // End anonymous namespace.

//===----------------------------------------------------------------------===//
// XCore ABI Implementation
//===----------------------------------------------------------------------===//

namespace {

/// A SmallStringEnc instance is used to build up the TypeString by passing
/// it by reference between functions that append to it.
typedef llvm::SmallString<128> SmallStringEnc;

/// TypeStringCache caches the meta encodings of Types.
///
/// The reason for caching TypeStrings is two fold:
///   1. To cache a type's encoding for later uses;
///   2. As a means to break recursive member type inclusion.
///
/// A cache Entry can have a Status of:
///   NonRecursive:   The type encoding is not recursive;
///   Recursive:      The type encoding is recursive;
///   Incomplete:     An incomplete TypeString;
///   IncompleteUsed: An incomplete TypeString that has been used in a
///                   Recursive type encoding.
///
/// A NonRecursive entry will have all of its sub-members expanded as fully
/// as possible. Whilst it may contain types which are recursive, the type
/// itself is not recursive and thus its encoding may be safely used whenever
/// the type is encountered.
///
/// A Recursive entry will have all of its sub-members expanded as fully as
/// possible. The type itself is recursive and it may contain other types which
/// are recursive. The Recursive encoding must not be used during the expansion
/// of a recursive type's recursive branch. For simplicity the code uses
/// IncompleteCount to reject all usage of Recursive encodings for member types.
///
/// An Incomplete entry is always a RecordType and only encodes its
/// identifier e.g. "s(S){}". Incomplete 'StubEnc' entries are ephemeral and
/// are placed into the cache during type expansion as a means to identify and
/// handle recursive inclusion of types as sub-members. If there is recursion
/// the entry becomes IncompleteUsed.
///
/// During the expansion of a RecordType's members:
///
///   If the cache contains a NonRecursive encoding for the member type, the
///   cached encoding is used;
///
///   If the cache contains a Recursive encoding for the member type, the
///   cached encoding is 'Swapped' out, as it may be incorrect, and...
///
///   If the member is a RecordType, an Incomplete encoding is placed into the
///   cache to break potential recursive inclusion of itself as a sub-member;
///
///   Once a member RecordType has been expanded, its temporary incomplete
///   entry is removed from the cache. If a Recursive encoding was swapped out
///   it is swapped back in;
///
///   If an incomplete entry is used to expand a sub-member, the incomplete
///   entry is marked as IncompleteUsed. The cache keeps count of how many
///   IncompleteUsed entries it currently contains in IncompleteUsedCount;
///
///   If a member's encoding is found to be a NonRecursive or Recursive viz:
///   IncompleteUsedCount==0, the member's encoding is added to the cache.
///   Else the member is part of a recursive type and thus the recursion has
///   been exited too soon for the encoding to be correct for the member.
///
class TypeStringCache {
  enum Status {NonRecursive, Recursive, Incomplete, IncompleteUsed};
  struct Entry {
    std::string Str;     // The encoded TypeString for the type.
    enum Status State;   // Information about the encoding in 'Str'.
    std::string Swapped; // A temporary place holder for a Recursive encoding
                         // during the expansion of RecordType's members.
  };
  std::map<const IdentifierInfo *, struct Entry> Map;
  unsigned IncompleteCount;     // Number of Incomplete entries in the Map.
  unsigned IncompleteUsedCount; // Number of IncompleteUsed entries in the Map.
public:
  TypeStringCache() : IncompleteCount(0), IncompleteUsedCount(0) {}
  void addIncomplete(const IdentifierInfo *ID, std::string StubEnc);
  bool removeIncomplete(const IdentifierInfo *ID);
  void addIfComplete(const IdentifierInfo *ID, StringRef Str,
                     bool IsRecursive);
  StringRef lookupStr(const IdentifierInfo *ID);
};

/// TypeString encodings for enum & union fields must be order.
/// FieldEncoding is a helper for this ordering process.
class FieldEncoding {
  bool HasName;
  std::string Enc;
public:
  FieldEncoding(bool b, SmallStringEnc &e) : HasName(b), Enc(e.c_str()) {}
  StringRef str() { return Enc; }
  bool operator<(const FieldEncoding &rhs) const {
    if (HasName != rhs.HasName) return HasName;
    return Enc < rhs.Enc;
  }
};

class XCoreABIInfo : public DefaultABIInfo {
public:
  XCoreABIInfo(CodeGen::CodeGenTypes &CGT) : DefaultABIInfo(CGT) {}
  Address EmitVAArg(CodeGenFunction &CGF, Address VAListAddr,
                    QualType Ty) const override;
};

class XCoreTargetCodeGenInfo : public TargetCodeGenInfo {
  mutable TypeStringCache TSC;
public:
  XCoreTargetCodeGenInfo(CodeGenTypes &CGT)
    :TargetCodeGenInfo(new XCoreABIInfo(CGT)) {}
  void emitTargetMD(const Decl *D, llvm::GlobalValue *GV,
                    CodeGen::CodeGenModule &M) const override;
};

} // End anonymous namespace.

// TODO: this implementation is likely now redundant with the default
// EmitVAArg.
Address XCoreABIInfo::EmitVAArg(CodeGenFunction &CGF, Address VAListAddr,
                                QualType Ty) const {
  CGBuilderTy &Builder = CGF.Builder;

  // Get the VAList.
  CharUnits SlotSize = CharUnits::fromQuantity(4);
  Address AP(Builder.CreateLoad(VAListAddr), SlotSize);

  // Handle the argument.
  ABIArgInfo AI = classifyArgumentType(Ty);
  CharUnits TypeAlign = getContext().getTypeAlignInChars(Ty);
  llvm::Type *ArgTy = CGT.ConvertType(Ty);
  if (AI.canHaveCoerceToType() && !AI.getCoerceToType())
    AI.setCoerceToType(ArgTy);
  llvm::Type *ArgPtrTy = llvm::PointerType::getUnqual(ArgTy);

  Address Val = Address::invalid();
  CharUnits ArgSize = CharUnits::Zero();
  switch (AI.getKind()) {
  case ABIArgInfo::Expand:
  case ABIArgInfo::CoerceAndExpand:
  case ABIArgInfo::InAlloca:
    llvm_unreachable("Unsupported ABI kind for va_arg");
  case ABIArgInfo::Ignore:
    Val = Address(llvm::UndefValue::get(ArgPtrTy), TypeAlign);
    ArgSize = CharUnits::Zero();
    break;
  case ABIArgInfo::Extend:
  case ABIArgInfo::Direct:
    Val = Builder.CreateBitCast(AP, ArgPtrTy);
    ArgSize = CharUnits::fromQuantity(
                       getDataLayout().getTypeAllocSize(AI.getCoerceToType()));
    ArgSize = ArgSize.alignTo(SlotSize);
    break;
  case ABIArgInfo::Indirect:
    Val = Builder.CreateElementBitCast(AP, ArgPtrTy);
    Val = Address(Builder.CreateLoad(Val), TypeAlign);
    ArgSize = SlotSize;
    break;
  }

  // Increment the VAList.
  if (!ArgSize.isZero()) {
    Address APN = Builder.CreateConstInBoundsByteGEP(AP, ArgSize);
    Builder.CreateStore(APN.getPointer(), VAListAddr);
  }

  return Val;
}

/// During the expansion of a RecordType, an incomplete TypeString is placed
/// into the cache as a means to identify and break recursion.
/// If there is a Recursive encoding in the cache, it is swapped out and will
/// be reinserted by removeIncomplete().
/// All other types of encoding should have been used rather than arriving here.
void TypeStringCache::addIncomplete(const IdentifierInfo *ID,
                                    std::string StubEnc) {
  if (!ID)
    return;
  Entry &E = Map[ID];
  assert( (E.Str.empty() || E.State == Recursive) &&
         "Incorrectly use of addIncomplete");
  assert(!StubEnc.empty() && "Passing an empty string to addIncomplete()");
  E.Swapped.swap(E.Str); // swap out the Recursive
  E.Str.swap(StubEnc);
  E.State = Incomplete;
  ++IncompleteCount;
}

/// Once the RecordType has been expanded, the temporary incomplete TypeString
/// must be removed from the cache.
/// If a Recursive was swapped out by addIncomplete(), it will be replaced.
/// Returns true if the RecordType was defined recursively.
bool TypeStringCache::removeIncomplete(const IdentifierInfo *ID) {
  if (!ID)
    return false;
  auto I = Map.find(ID);
  assert(I != Map.end() && "Entry not present");
  Entry &E = I->second;
  assert( (E.State == Incomplete ||
           E.State == IncompleteUsed) &&
         "Entry must be an incomplete type");
  bool IsRecursive = false;
  if (E.State == IncompleteUsed) {
    // We made use of our Incomplete encoding, thus we are recursive.
    IsRecursive = true;
    --IncompleteUsedCount;
  }
  if (E.Swapped.empty())
    Map.erase(I);
  else {
    // Swap the Recursive back.
    E.Swapped.swap(E.Str);
    E.Swapped.clear();
    E.State = Recursive;
  }
  --IncompleteCount;
  return IsRecursive;
}

/// Add the encoded TypeString to the cache only if it is NonRecursive or
/// Recursive (viz: all sub-members were expanded as fully as possible).
void TypeStringCache::addIfComplete(const IdentifierInfo *ID, StringRef Str,
                                    bool IsRecursive) {
  if (!ID || IncompleteUsedCount)
    return; // No key or it is is an incomplete sub-type so don't add.
  Entry &E = Map[ID];
  if (IsRecursive && !E.Str.empty()) {
    assert(E.State==Recursive && E.Str.size() == Str.size() &&
           "This is not the same Recursive entry");
    // The parent container was not recursive after all, so we could have used
    // this Recursive sub-member entry after all, but we assumed the worse when
    // we started viz: IncompleteCount!=0.
    return;
  }
  assert(E.Str.empty() && "Entry already present");
  E.Str = Str.str();
  E.State = IsRecursive? Recursive : NonRecursive;
}

/// Return a cached TypeString encoding for the ID. If there isn't one, or we
/// are recursively expanding a type (IncompleteCount != 0) and the cached
/// encoding is Recursive, return an empty StringRef.
StringRef TypeStringCache::lookupStr(const IdentifierInfo *ID) {
  if (!ID)
    return StringRef();   // We have no key.
  auto I = Map.find(ID);
  if (I == Map.end())
    return StringRef();   // We have no encoding.
  Entry &E = I->second;
  if (E.State == Recursive && IncompleteCount)
    return StringRef();   // We don't use Recursive encodings for member types.

  if (E.State == Incomplete) {
    // The incomplete type is being used to break out of recursion.
    E.State = IncompleteUsed;
    ++IncompleteUsedCount;
  }
  return E.Str;
}

/// The XCore ABI includes a type information section that communicates symbol
/// type information to the linker. The linker uses this information to verify
/// safety/correctness of things such as array bound and pointers et al.
/// The ABI only requires C (and XC) language modules to emit TypeStrings.
/// This type information (TypeString) is emitted into meta data for all global
/// symbols: definitions, declarations, functions & variables.
///
/// The TypeString carries type, qualifier, name, size & value details.
/// Please see 'Tools Development Guide' section 2.16.2 for format details:
/// https://www.xmos.com/download/public/Tools-Development-Guide%28X9114A%29.pdf
/// The output is tested by test/CodeGen/xcore-stringtype.c.
///
static bool getTypeString(SmallStringEnc &Enc, const Decl *D,
                          CodeGen::CodeGenModule &CGM, TypeStringCache &TSC);

/// XCore uses emitTargetMD to emit TypeString metadata for global symbols.
void XCoreTargetCodeGenInfo::emitTargetMD(const Decl *D, llvm::GlobalValue *GV,
                                          CodeGen::CodeGenModule &CGM) const {
  SmallStringEnc Enc;
  if (getTypeString(Enc, D, CGM, TSC)) {
    llvm::LLVMContext &Ctx = CGM.getModule().getContext();
    llvm::Metadata *MDVals[] = {llvm::ConstantAsMetadata::get(GV),
                                llvm::MDString::get(Ctx, Enc.str())};
    llvm::NamedMDNode *MD =
      CGM.getModule().getOrInsertNamedMetadata("xcore.typestrings");
    MD->addOperand(llvm::MDNode::get(Ctx, MDVals));
  }
}

//===----------------------------------------------------------------------===//
// SPIR ABI Implementation
//===----------------------------------------------------------------------===//

namespace {
class SPIRTargetCodeGenInfo : public TargetCodeGenInfo {
public:
  SPIRTargetCodeGenInfo(CodeGen::CodeGenTypes &CGT)
    : TargetCodeGenInfo(new DefaultABIInfo(CGT)) {}
  unsigned getOpenCLKernelCallingConv() const override;
};

} // End anonymous namespace.

namespace clang {
namespace CodeGen {
void computeSPIRKernelABIInfo(CodeGenModule &CGM, CGFunctionInfo &FI) {
  DefaultABIInfo SPIRABI(CGM.getTypes());
  SPIRABI.computeInfo(FI);
}
}
}

unsigned SPIRTargetCodeGenInfo::getOpenCLKernelCallingConv() const {
  return llvm::CallingConv::SPIR_KERNEL;
}

static bool appendType(SmallStringEnc &Enc, QualType QType,
                       const CodeGen::CodeGenModule &CGM,
                       TypeStringCache &TSC);

/// Helper function for appendRecordType().
/// Builds a SmallVector containing the encoded field types in declaration
/// order.
static bool extractFieldType(SmallVectorImpl<FieldEncoding> &FE,
                             const RecordDecl *RD,
                             const CodeGen::CodeGenModule &CGM,
                             TypeStringCache &TSC) {
  for (const auto *Field : RD->fields()) {
    SmallStringEnc Enc;
    Enc += "m(";
    Enc += Field->getName();
    Enc += "){";
    if (Field->isBitField()) {
      Enc += "b(";
      llvm::raw_svector_ostream OS(Enc);
      OS << Field->getBitWidthValue(CGM.getContext());
      Enc += ':';
    }
    if (!appendType(Enc, Field->getType(), CGM, TSC))
      return false;
    if (Field->isBitField())
      Enc += ')';
    Enc += '}';
    FE.emplace_back(!Field->getName().empty(), Enc);
  }
  return true;
}

/// Appends structure and union types to Enc and adds encoding to cache.
/// Recursively calls appendType (via extractFieldType) for each field.
/// Union types have their fields ordered according to the ABI.
static bool appendRecordType(SmallStringEnc &Enc, const RecordType *RT,
                             const CodeGen::CodeGenModule &CGM,
                             TypeStringCache &TSC, const IdentifierInfo *ID) {
  // Append the cached TypeString if we have one.
  StringRef TypeString = TSC.lookupStr(ID);
  if (!TypeString.empty()) {
    Enc += TypeString;
    return true;
  }

  // Start to emit an incomplete TypeString.
  size_t Start = Enc.size();
  Enc += (RT->isUnionType()? 'u' : 's');
  Enc += '(';
  if (ID)
    Enc += ID->getName();
  Enc += "){";

  // We collect all encoded fields and order as necessary.
  bool IsRecursive = false;
  const RecordDecl *RD = RT->getDecl()->getDefinition();
  if (RD && !RD->field_empty()) {
    // An incomplete TypeString stub is placed in the cache for this RecordType
    // so that recursive calls to this RecordType will use it whilst building a
    // complete TypeString for this RecordType.
    SmallVector<FieldEncoding, 16> FE;
    std::string StubEnc(Enc.substr(Start).str());
    StubEnc += '}';  // StubEnc now holds a valid incomplete TypeString.
    TSC.addIncomplete(ID, std::move(StubEnc));
    if (!extractFieldType(FE, RD, CGM, TSC)) {
      (void) TSC.removeIncomplete(ID);
      return false;
    }
    IsRecursive = TSC.removeIncomplete(ID);
    // The ABI requires unions to be sorted but not structures.
    // See FieldEncoding::operator< for sort algorithm.
    if (RT->isUnionType())
      llvm::sort(FE);
    // We can now complete the TypeString.
    unsigned E = FE.size();
    for (unsigned I = 0; I != E; ++I) {
      if (I)
        Enc += ',';
      Enc += FE[I].str();
    }
  }
  Enc += '}';
  TSC.addIfComplete(ID, Enc.substr(Start), IsRecursive);
  return true;
}

/// Appends enum types to Enc and adds the encoding to the cache.
static bool appendEnumType(SmallStringEnc &Enc, const EnumType *ET,
                           TypeStringCache &TSC,
                           const IdentifierInfo *ID) {
  // Append the cached TypeString if we have one.
  StringRef TypeString = TSC.lookupStr(ID);
  if (!TypeString.empty()) {
    Enc += TypeString;
    return true;
  }

  size_t Start = Enc.size();
  Enc += "e(";
  if (ID)
    Enc += ID->getName();
  Enc += "){";

  // We collect all encoded enumerations and order them alphanumerically.
  if (const EnumDecl *ED = ET->getDecl()->getDefinition()) {
    SmallVector<FieldEncoding, 16> FE;
    for (auto I = ED->enumerator_begin(), E = ED->enumerator_end(); I != E;
         ++I) {
      SmallStringEnc EnumEnc;
      EnumEnc += "m(";
      EnumEnc += I->getName();
      EnumEnc += "){";
      I->getInitVal().toString(EnumEnc);
      EnumEnc += '}';
      FE.push_back(FieldEncoding(!I->getName().empty(), EnumEnc));
    }
    llvm::sort(FE);
    unsigned E = FE.size();
    for (unsigned I = 0; I != E; ++I) {
      if (I)
        Enc += ',';
      Enc += FE[I].str();
    }
  }
  Enc += '}';
  TSC.addIfComplete(ID, Enc.substr(Start), false);
  return true;
}

/// Appends type's qualifier to Enc.
/// This is done prior to appending the type's encoding.
static void appendQualifier(SmallStringEnc &Enc, QualType QT) {
  // Qualifiers are emitted in alphabetical order.
  static const char *const Table[]={"","c:","r:","cr:","v:","cv:","rv:","crv:"};
  int Lookup = 0;
  if (QT.isConstQualified())
    Lookup += 1<<0;
  if (QT.isRestrictQualified())
    Lookup += 1<<1;
  if (QT.isVolatileQualified())
    Lookup += 1<<2;
  Enc += Table[Lookup];
}

/// Appends built-in types to Enc.
static bool appendBuiltinType(SmallStringEnc &Enc, const BuiltinType *BT) {
  const char *EncType;
  switch (BT->getKind()) {
    case BuiltinType::Void:
      EncType = "0";
      break;
    case BuiltinType::Bool:
      EncType = "b";
      break;
    case BuiltinType::Char_U:
      EncType = "uc";
      break;
    case BuiltinType::UChar:
      EncType = "uc";
      break;
    case BuiltinType::SChar:
      EncType = "sc";
      break;
    case BuiltinType::UShort:
      EncType = "us";
      break;
    case BuiltinType::Short:
      EncType = "ss";
      break;
    case BuiltinType::UInt:
      EncType = "ui";
      break;
    case BuiltinType::Int:
      EncType = "si";
      break;
    case BuiltinType::ULong:
      EncType = "ul";
      break;
    case BuiltinType::Long:
      EncType = "sl";
      break;
    case BuiltinType::ULongLong:
      EncType = "ull";
      break;
    case BuiltinType::LongLong:
      EncType = "sll";
      break;
    case BuiltinType::Float:
      EncType = "ft";
      break;
    case BuiltinType::Double:
      EncType = "d";
      break;
    case BuiltinType::LongDouble:
      EncType = "ld";
      break;
    default:
      return false;
  }
  Enc += EncType;
  return true;
}

/// Appends a pointer encoding to Enc before calling appendType for the pointee.
static bool appendPointerType(SmallStringEnc &Enc, const PointerType *PT,
                              const CodeGen::CodeGenModule &CGM,
                              TypeStringCache &TSC) {
  Enc += "p(";
  if (!appendType(Enc, PT->getPointeeType(), CGM, TSC))
    return false;
  Enc += ')';
  return true;
}

/// Appends array encoding to Enc before calling appendType for the element.
static bool appendArrayType(SmallStringEnc &Enc, QualType QT,
                            const ArrayType *AT,
                            const CodeGen::CodeGenModule &CGM,
                            TypeStringCache &TSC, StringRef NoSizeEnc) {
  if (AT->getSizeModifier() != ArrayType::Normal)
    return false;
  Enc += "a(";
  if (const ConstantArrayType *CAT = dyn_cast<ConstantArrayType>(AT))
    CAT->getSize().toStringUnsigned(Enc);
  else
    Enc += NoSizeEnc; // Global arrays use "*", otherwise it is "".
  Enc += ':';
  // The Qualifiers should be attached to the type rather than the array.
  appendQualifier(Enc, QT);
  if (!appendType(Enc, AT->getElementType(), CGM, TSC))
    return false;
  Enc += ')';
  return true;
}

/// Appends a function encoding to Enc, calling appendType for the return type
/// and the arguments.
static bool appendFunctionType(SmallStringEnc &Enc, const FunctionType *FT,
                             const CodeGen::CodeGenModule &CGM,
                             TypeStringCache &TSC) {
  Enc += "f{";
  if (!appendType(Enc, FT->getReturnType(), CGM, TSC))
    return false;
  Enc += "}(";
  if (const FunctionProtoType *FPT = FT->getAs<FunctionProtoType>()) {
    // N.B. we are only interested in the adjusted param types.
    auto I = FPT->param_type_begin();
    auto E = FPT->param_type_end();
    if (I != E) {
      do {
        if (!appendType(Enc, *I, CGM, TSC))
          return false;
        ++I;
        if (I != E)
          Enc += ',';
      } while (I != E);
      if (FPT->isVariadic())
        Enc += ",va";
    } else {
      if (FPT->isVariadic())
        Enc += "va";
      else
        Enc += '0';
    }
  }
  Enc += ')';
  return true;
}

/// Handles the type's qualifier before dispatching a call to handle specific
/// type encodings.
static bool appendType(SmallStringEnc &Enc, QualType QType,
                       const CodeGen::CodeGenModule &CGM,
                       TypeStringCache &TSC) {

  QualType QT = QType.getCanonicalType();

  if (const ArrayType *AT = QT->getAsArrayTypeUnsafe())
    // The Qualifiers should be attached to the type rather than the array.
    // Thus we don't call appendQualifier() here.
    return appendArrayType(Enc, QT, AT, CGM, TSC, "");

  appendQualifier(Enc, QT);

  if (const BuiltinType *BT = QT->getAs<BuiltinType>())
    return appendBuiltinType(Enc, BT);

  if (const PointerType *PT = QT->getAs<PointerType>())
    return appendPointerType(Enc, PT, CGM, TSC);

  if (const EnumType *ET = QT->getAs<EnumType>())
    return appendEnumType(Enc, ET, TSC, QT.getBaseTypeIdentifier());

  if (const RecordType *RT = QT->getAsStructureType())
    return appendRecordType(Enc, RT, CGM, TSC, QT.getBaseTypeIdentifier());

  if (const RecordType *RT = QT->getAsUnionType())
    return appendRecordType(Enc, RT, CGM, TSC, QT.getBaseTypeIdentifier());

  if (const FunctionType *FT = QT->getAs<FunctionType>())
    return appendFunctionType(Enc, FT, CGM, TSC);

  return false;
}

static bool getTypeString(SmallStringEnc &Enc, const Decl *D,
                          CodeGen::CodeGenModule &CGM, TypeStringCache &TSC) {
  if (!D)
    return false;

  if (const FunctionDecl *FD = dyn_cast<FunctionDecl>(D)) {
    if (FD->getLanguageLinkage() != CLanguageLinkage)
      return false;
    return appendType(Enc, FD->getType(), CGM, TSC);
  }

  if (const VarDecl *VD = dyn_cast<VarDecl>(D)) {
    if (VD->getLanguageLinkage() != CLanguageLinkage)
      return false;
    QualType QT = VD->getType().getCanonicalType();
    if (const ArrayType *AT = QT->getAsArrayTypeUnsafe()) {
      // Global ArrayTypes are given a size of '*' if the size is unknown.
      // The Qualifiers should be attached to the type rather than the array.
      // Thus we don't call appendQualifier() here.
      return appendArrayType(Enc, QT, AT, CGM, TSC, "*");
    }
    return appendType(Enc, QT, CGM, TSC);
  }
  return false;
}

//===----------------------------------------------------------------------===//
// RISCV ABI Implementation
//===----------------------------------------------------------------------===//

namespace {
class RISCVABIInfo : public DefaultABIInfo {
private:
  // Size of the integer ('x') registers in bits.
  unsigned XLen;
  // Size of the floating point ('f') registers in bits. Note that the target
  // ISA might have a wider FLen than the selected ABI (e.g. an RV32IF target
  // with soft float ABI has FLen==0).
  unsigned FLen;
  static const int NumArgGPRs = 8;
  static const int NumArgFPRs = 8;
  bool detectFPCCEligibleStructHelper(QualType Ty, CharUnits CurOff,
                                      llvm::Type *&Field1Ty,
                                      CharUnits &Field1Off,
                                      llvm::Type *&Field2Ty,
                                      CharUnits &Field2Off) const;

public:
  RISCVABIInfo(CodeGen::CodeGenTypes &CGT, unsigned XLen, unsigned FLen)
      : DefaultABIInfo(CGT), XLen(XLen), FLen(FLen) {}

  // DefaultABIInfo's classifyReturnType and classifyArgumentType are
  // non-virtual, but computeInfo is virtual, so we overload it.
  void computeInfo(CGFunctionInfo &FI) const override;

  ABIArgInfo classifyArgumentType(QualType Ty, bool IsFixed, int &ArgGPRsLeft,
                                  int &ArgFPRsLeft) const;
  ABIArgInfo classifyReturnType(QualType RetTy) const;

  Address EmitVAArg(CodeGenFunction &CGF, Address VAListAddr,
                    QualType Ty) const override;

  ABIArgInfo extendType(QualType Ty) const;

  bool detectFPCCEligibleStruct(QualType Ty, llvm::Type *&Field1Ty,
                                CharUnits &Field1Off, llvm::Type *&Field2Ty,
                                CharUnits &Field2Off, int &NeededArgGPRs,
                                int &NeededArgFPRs) const;
  ABIArgInfo coerceAndExpandFPCCEligibleStruct(llvm::Type *Field1Ty,
                                               CharUnits Field1Off,
                                               llvm::Type *Field2Ty,
                                               CharUnits Field2Off) const;
};
} // end anonymous namespace

void RISCVABIInfo::computeInfo(CGFunctionInfo &FI) const {
  QualType RetTy = FI.getReturnType();
  if (!getCXXABI().classifyReturnType(FI))
    FI.getReturnInfo() = classifyReturnType(RetTy);

  // IsRetIndirect is true if classifyArgumentType indicated the value should
  // be passed indirect, or if the type size is a scalar greater than 2*XLen
  // and not a complex type with elements <= FLen. e.g. fp128 is passed direct
  // in LLVM IR, relying on the backend lowering code to rewrite the argument
  // list and pass indirectly on RV32.
  bool IsRetIndirect = FI.getReturnInfo().getKind() == ABIArgInfo::Indirect;
  if (!IsRetIndirect && RetTy->isScalarType() &&
      getContext().getTypeSize(RetTy) > (2 * XLen)) {
    if (RetTy->isComplexType() && FLen) {
      QualType EltTy = RetTy->getAs<ComplexType>()->getElementType();
      IsRetIndirect = getContext().getTypeSize(EltTy) > FLen;
    } else {
      // This is a normal scalar > 2*XLen, such as fp128 on RV32.
      IsRetIndirect = true;
    }
  }

  // We must track the number of GPRs used in order to conform to the RISC-V
  // ABI, as integer scalars passed in registers should have signext/zeroext
  // when promoted, but are anyext if passed on the stack. As GPR usage is
  // different for variadic arguments, we must also track whether we are
  // examining a vararg or not.
  int ArgGPRsLeft = IsRetIndirect ? NumArgGPRs - 1 : NumArgGPRs;
  int ArgFPRsLeft = FLen ? NumArgFPRs : 0;
  int NumFixedArgs = FI.getNumRequiredArgs();

  int ArgNum = 0;
  for (auto &ArgInfo : FI.arguments()) {
    bool IsFixed = ArgNum < NumFixedArgs;
    ArgInfo.info =
        classifyArgumentType(ArgInfo.type, IsFixed, ArgGPRsLeft, ArgFPRsLeft);
    ArgNum++;
  }
}

// Returns true if the struct is a potential candidate for the floating point
// calling convention. If this function returns true, the caller is
// responsible for checking that if there is only a single field then that
// field is a float.
bool RISCVABIInfo::detectFPCCEligibleStructHelper(QualType Ty, CharUnits CurOff,
                                                  llvm::Type *&Field1Ty,
                                                  CharUnits &Field1Off,
                                                  llvm::Type *&Field2Ty,
                                                  CharUnits &Field2Off) const {
  bool IsInt = Ty->isIntegralOrEnumerationType();
  bool IsFloat = Ty->isRealFloatingType();

  if (IsInt || IsFloat) {
    uint64_t Size = getContext().getTypeSize(Ty);
    if (IsInt && Size > XLen)
      return false;
    // Can't be eligible if larger than the FP registers. Half precision isn't
    // currently supported on RISC-V and the ABI hasn't been confirmed, so
    // default to the integer ABI in that case.
    if (IsFloat && (Size > FLen || Size < 32))
      return false;
    // Can't be eligible if an integer type was already found (int+int pairs
    // are not eligible).
    if (IsInt && Field1Ty && Field1Ty->isIntegerTy())
      return false;
    if (!Field1Ty) {
      Field1Ty = CGT.ConvertType(Ty);
      Field1Off = CurOff;
      return true;
    }
    if (!Field2Ty) {
      Field2Ty = CGT.ConvertType(Ty);
      Field2Off = CurOff;
      return true;
    }
    return false;
  }

  if (auto CTy = Ty->getAs<ComplexType>()) {
    if (Field1Ty)
      return false;
    QualType EltTy = CTy->getElementType();
    if (getContext().getTypeSize(EltTy) > FLen)
      return false;
    Field1Ty = CGT.ConvertType(EltTy);
    Field1Off = CurOff;
    assert(CurOff.isZero() && "Unexpected offset for first field");
    Field2Ty = Field1Ty;
    Field2Off = Field1Off + getContext().getTypeSizeInChars(EltTy);
    return true;
  }

  if (const ConstantArrayType *ATy = getContext().getAsConstantArrayType(Ty)) {
    uint64_t ArraySize = ATy->getSize().getZExtValue();
    QualType EltTy = ATy->getElementType();
    CharUnits EltSize = getContext().getTypeSizeInChars(EltTy);
    for (uint64_t i = 0; i < ArraySize; ++i) {
      bool Ret = detectFPCCEligibleStructHelper(EltTy, CurOff, Field1Ty,
                                                Field1Off, Field2Ty, Field2Off);
      if (!Ret)
        return false;
      CurOff += EltSize;
    }
    return true;
  }

  if (const auto *RTy = Ty->getAs<RecordType>()) {
    // Structures with either a non-trivial destructor or a non-trivial
    // copy constructor are not eligible for the FP calling convention.
    if (getRecordArgABI(Ty, CGT.getCXXABI()))
      return false;
    if (isEmptyRecord(getContext(), Ty, true))
      return true;
    const RecordDecl *RD = RTy->getDecl();
    // Unions aren't eligible unless they're empty (which is caught above).
    if (RD->isUnion())
      return false;
    int ZeroWidthBitFieldCount = 0;
    for (const FieldDecl *FD : RD->fields()) {
      const ASTRecordLayout &Layout = getContext().getASTRecordLayout(RD);
      uint64_t FieldOffInBits = Layout.getFieldOffset(FD->getFieldIndex());
      QualType QTy = FD->getType();
      if (FD->isBitField()) {
        unsigned BitWidth = FD->getBitWidthValue(getContext());
        // Allow a bitfield with a type greater than XLen as long as the
        // bitwidth is XLen or less.
        if (getContext().getTypeSize(QTy) > XLen && BitWidth <= XLen)
          QTy = getContext().getIntTypeForBitwidth(XLen, false);
        if (BitWidth == 0) {
          ZeroWidthBitFieldCount++;
          continue;
        }
      }

      bool Ret = detectFPCCEligibleStructHelper(
          QTy, CurOff + getContext().toCharUnitsFromBits(FieldOffInBits),
          Field1Ty, Field1Off, Field2Ty, Field2Off);
      if (!Ret)
        return false;

      // As a quirk of the ABI, zero-width bitfields aren't ignored for fp+fp
      // or int+fp structs, but are ignored for a struct with an fp field and
      // any number of zero-width bitfields.
      if (Field2Ty && ZeroWidthBitFieldCount > 0)
        return false;
    }
    return Field1Ty != nullptr;
  }

  return false;
}

// Determine if a struct is eligible for passing according to the floating
// point calling convention (i.e., when flattened it contains a single fp
// value, fp+fp, or int+fp of appropriate size). If so, NeededArgFPRs and
// NeededArgGPRs are incremented appropriately.
bool RISCVABIInfo::detectFPCCEligibleStruct(QualType Ty, llvm::Type *&Field1Ty,
                                            CharUnits &Field1Off,
                                            llvm::Type *&Field2Ty,
                                            CharUnits &Field2Off,
                                            int &NeededArgGPRs,
                                            int &NeededArgFPRs) const {
  Field1Ty = nullptr;
  Field2Ty = nullptr;
  NeededArgGPRs = 0;
  NeededArgFPRs = 0;
  bool IsCandidate = detectFPCCEligibleStructHelper(
      Ty, CharUnits::Zero(), Field1Ty, Field1Off, Field2Ty, Field2Off);
  // Not really a candidate if we have a single int but no float.
  if (Field1Ty && !Field2Ty && !Field1Ty->isFloatingPointTy())
    return false;
  if (!IsCandidate)
    return false;
  if (Field1Ty && Field1Ty->isFloatingPointTy())
    NeededArgFPRs++;
  else if (Field1Ty)
    NeededArgGPRs++;
  if (Field2Ty && Field2Ty->isFloatingPointTy())
    NeededArgFPRs++;
  else if (Field2Ty)
    NeededArgGPRs++;
  return IsCandidate;
}

// Call getCoerceAndExpand for the two-element flattened struct described by
// Field1Ty, Field1Off, Field2Ty, Field2Off. This method will create an
// appropriate coerceToType and unpaddedCoerceToType.
ABIArgInfo RISCVABIInfo::coerceAndExpandFPCCEligibleStruct(
    llvm::Type *Field1Ty, CharUnits Field1Off, llvm::Type *Field2Ty,
    CharUnits Field2Off) const {
  SmallVector<llvm::Type *, 3> CoerceElts;
  SmallVector<llvm::Type *, 2> UnpaddedCoerceElts;
  if (!Field1Off.isZero())
    CoerceElts.push_back(llvm::ArrayType::get(
        llvm::Type::getInt8Ty(getVMContext()), Field1Off.getQuantity()));

  CoerceElts.push_back(Field1Ty);
  UnpaddedCoerceElts.push_back(Field1Ty);

  if (!Field2Ty) {
    return ABIArgInfo::getCoerceAndExpand(
        llvm::StructType::get(getVMContext(), CoerceElts, !Field1Off.isZero()),
        UnpaddedCoerceElts[0]);
  }

  CharUnits Field2Align =
      CharUnits::fromQuantity(getDataLayout().getABITypeAlignment(Field2Ty));
  CharUnits Field1Size =
      CharUnits::fromQuantity(getDataLayout().getTypeStoreSize(Field1Ty));
  CharUnits Field2OffNoPadNoPack = Field1Size.alignTo(Field2Align);

  CharUnits Padding = CharUnits::Zero();
  if (Field2Off > Field2OffNoPadNoPack)
    Padding = Field2Off - Field2OffNoPadNoPack;
  else if (Field2Off != Field2Align && Field2Off > Field1Size)
    Padding = Field2Off - Field1Size;

  bool IsPacked = !Field2Off.isMultipleOf(Field2Align);

  if (!Padding.isZero())
    CoerceElts.push_back(llvm::ArrayType::get(
        llvm::Type::getInt8Ty(getVMContext()), Padding.getQuantity()));

  CoerceElts.push_back(Field2Ty);
  UnpaddedCoerceElts.push_back(Field2Ty);

  auto CoerceToType =
      llvm::StructType::get(getVMContext(), CoerceElts, IsPacked);
  auto UnpaddedCoerceToType =
      llvm::StructType::get(getVMContext(), UnpaddedCoerceElts, IsPacked);

  return ABIArgInfo::getCoerceAndExpand(CoerceToType, UnpaddedCoerceToType);
}

ABIArgInfo RISCVABIInfo::classifyArgumentType(QualType Ty, bool IsFixed,
                                              int &ArgGPRsLeft,
                                              int &ArgFPRsLeft) const {
  assert(ArgGPRsLeft <= NumArgGPRs && "Arg GPR tracking underflow");
  Ty = useFirstFieldIfTransparentUnion(Ty);

  // Structures with either a non-trivial destructor or a non-trivial
  // copy constructor are always passed indirectly.
  if (CGCXXABI::RecordArgABI RAA = getRecordArgABI(Ty, getCXXABI())) {
    if (ArgGPRsLeft)
      ArgGPRsLeft -= 1;
    return getNaturalAlignIndirect(Ty, /*ByVal=*/RAA ==
                                           CGCXXABI::RAA_DirectInMemory);
  }

  // Ignore empty structs/unions.
  if (isEmptyRecord(getContext(), Ty, true))
    return ABIArgInfo::getIgnore();

  uint64_t Size = getContext().getTypeSize(Ty);

  // Pass floating point values via FPRs if possible.
  if (IsFixed && Ty->isFloatingType() && FLen >= Size && ArgFPRsLeft) {
    ArgFPRsLeft--;
    return ABIArgInfo::getDirect();
  }

  // Complex types for the hard float ABI must be passed direct rather than
  // using CoerceAndExpand.
  if (IsFixed && Ty->isComplexType() && FLen && ArgFPRsLeft >= 2) {
    QualType EltTy = Ty->castAs<ComplexType>()->getElementType();
    if (getContext().getTypeSize(EltTy) <= FLen) {
      ArgFPRsLeft -= 2;
      return ABIArgInfo::getDirect();
    }
  }

  if (IsFixed && FLen && Ty->isStructureOrClassType()) {
    llvm::Type *Field1Ty = nullptr;
    llvm::Type *Field2Ty = nullptr;
    CharUnits Field1Off = CharUnits::Zero();
    CharUnits Field2Off = CharUnits::Zero();
    int NeededArgGPRs;
    int NeededArgFPRs;
    bool IsCandidate =
        detectFPCCEligibleStruct(Ty, Field1Ty, Field1Off, Field2Ty, Field2Off,
                                 NeededArgGPRs, NeededArgFPRs);
    if (IsCandidate && NeededArgGPRs <= ArgGPRsLeft &&
        NeededArgFPRs <= ArgFPRsLeft) {
      ArgGPRsLeft -= NeededArgGPRs;
      ArgFPRsLeft -= NeededArgFPRs;
      return coerceAndExpandFPCCEligibleStruct(Field1Ty, Field1Off, Field2Ty,
                                               Field2Off);
    }
  }

  uint64_t NeededAlign = getContext().getTypeAlign(Ty);
  bool MustUseStack = false;
  // Determine the number of GPRs needed to pass the current argument
  // according to the ABI. 2*XLen-aligned varargs are passed in "aligned"
  // register pairs, so may consume 3 registers.
  int NeededArgGPRs = 1;
  if (!IsFixed && NeededAlign == 2 * XLen)
    NeededArgGPRs = 2 + (ArgGPRsLeft % 2);
  else if (Size > XLen && Size <= 2 * XLen)
    NeededArgGPRs = 2;

  if (NeededArgGPRs > ArgGPRsLeft) {
    MustUseStack = true;
    NeededArgGPRs = ArgGPRsLeft;
  }

  ArgGPRsLeft -= NeededArgGPRs;

  if (!isAggregateTypeForABI(Ty) && !Ty->isVectorType()) {
    // Treat an enum type as its underlying type.
    if (const EnumType *EnumTy = Ty->getAs<EnumType>())
      Ty = EnumTy->getDecl()->getIntegerType();

    // All integral types are promoted to XLen width, unless passed on the
    // stack.
    if (Size < XLen && Ty->isIntegralOrEnumerationType() && !MustUseStack) {
      return extendType(Ty);
    }

    return ABIArgInfo::getDirect();
  }

  // Aggregates which are <= 2*XLen will be passed in registers if possible,
  // so coerce to integers.
  if (Size <= 2 * XLen) {
    unsigned Alignment = getContext().getTypeAlign(Ty);

    // Use a single XLen int if possible, 2*XLen if 2*XLen alignment is
    // required, and a 2-element XLen array if only XLen alignment is required.
    if (Size <= XLen) {
      return ABIArgInfo::getDirect(
          llvm::IntegerType::get(getVMContext(), XLen));
    } else if (Alignment == 2 * XLen) {
      return ABIArgInfo::getDirect(
          llvm::IntegerType::get(getVMContext(), 2 * XLen));
    } else {
      return ABIArgInfo::getDirect(llvm::ArrayType::get(
          llvm::IntegerType::get(getVMContext(), XLen), 2));
    }
  }
  return getNaturalAlignIndirect(Ty, /*ByVal=*/false);
}

ABIArgInfo RISCVABIInfo::classifyReturnType(QualType RetTy) const {
  if (RetTy->isVoidType())
    return ABIArgInfo::getIgnore();

  int ArgGPRsLeft = 2;
  int ArgFPRsLeft = FLen ? 2 : 0;

  // The rules for return and argument types are the same, so defer to
  // classifyArgumentType.
  return classifyArgumentType(RetTy, /*IsFixed=*/true, ArgGPRsLeft,
                              ArgFPRsLeft);
}

Address RISCVABIInfo::EmitVAArg(CodeGenFunction &CGF, Address VAListAddr,
                                QualType Ty) const {
  CharUnits SlotSize = CharUnits::fromQuantity(XLen / 8);

  // Empty records are ignored for parameter passing purposes.
  if (isEmptyRecord(getContext(), Ty, true)) {
    Address Addr(CGF.Builder.CreateLoad(VAListAddr), SlotSize);
    Addr = CGF.Builder.CreateElementBitCast(Addr, CGF.ConvertTypeForMem(Ty));
    return Addr;
  }

  std::pair<CharUnits, CharUnits> SizeAndAlign =
      getContext().getTypeInfoInChars(Ty);

  // Arguments bigger than 2*Xlen bytes are passed indirectly.
  bool IsIndirect = SizeAndAlign.first > 2 * SlotSize;

  return emitVoidPtrVAArg(CGF, VAListAddr, Ty, IsIndirect, SizeAndAlign,
                          SlotSize, /*AllowHigherAlign=*/true);
}

ABIArgInfo RISCVABIInfo::extendType(QualType Ty) const {
  int TySize = getContext().getTypeSize(Ty);
  // RV64 ABI requires unsigned 32 bit integers to be sign extended.
  if (XLen == 64 && Ty->isUnsignedIntegerOrEnumerationType() && TySize == 32)
    return ABIArgInfo::getSignExtend(Ty);
  return ABIArgInfo::getExtend(Ty);
}

namespace {
class RISCVTargetCodeGenInfo : public TargetCodeGenInfo {
public:
  RISCVTargetCodeGenInfo(CodeGen::CodeGenTypes &CGT, unsigned XLen,
                         unsigned FLen)
      : TargetCodeGenInfo(new RISCVABIInfo(CGT, XLen, FLen)) {}

  void setTargetAttributes(const Decl *D, llvm::GlobalValue *GV,
                           CodeGen::CodeGenModule &CGM) const override {
    const auto *FD = dyn_cast_or_null<FunctionDecl>(D);
    if (!FD) return;

    const auto *Attr = FD->getAttr<RISCVInterruptAttr>();
    if (!Attr)
      return;

    const char *Kind;
    switch (Attr->getInterrupt()) {
    case RISCVInterruptAttr::user: Kind = "user"; break;
    case RISCVInterruptAttr::supervisor: Kind = "supervisor"; break;
    case RISCVInterruptAttr::machine: Kind = "machine"; break;
    }

    auto *Fn = cast<llvm::Function>(GV);

    Fn->addFnAttr("interrupt", Kind);
  }
};
} // namespace

//===----------------------------------------------------------------------===//
// Driver code
//===----------------------------------------------------------------------===//

bool CodeGenModule::supportsCOMDAT() const {
  return (!getLangOpts().CPlusPlusAMP && getTriple().supportsCOMDAT());
}

const TargetCodeGenInfo &CodeGenModule::getTargetCodeGenInfo() {
  if (TheTargetCodeGenInfo)
    return *TheTargetCodeGenInfo;

  // Helper to set the unique_ptr while still keeping the return value.
  auto SetCGInfo = [&](TargetCodeGenInfo *P) -> const TargetCodeGenInfo & {
    this->TheTargetCodeGenInfo.reset(P);
    return *P;
  };

  const llvm::Triple &Triple = getTarget().getTriple();
  switch (Triple.getArch()) {
  default:
    return SetCGInfo(new DefaultTargetCodeGenInfo(Types));

  case llvm::Triple::le32:
    return SetCGInfo(new PNaClTargetCodeGenInfo(Types));
  case llvm::Triple::mips:
  case llvm::Triple::mipsel:
    if (Triple.getOS() == llvm::Triple::NaCl)
      return SetCGInfo(new PNaClTargetCodeGenInfo(Types));
    return SetCGInfo(new MIPSTargetCodeGenInfo(Types, true));

  case llvm::Triple::mips64:
  case llvm::Triple::mips64el:
    return SetCGInfo(new MIPSTargetCodeGenInfo(Types, false));

  case llvm::Triple::avr:
    return SetCGInfo(new AVRTargetCodeGenInfo(Types));

  case llvm::Triple::aarch64:
  case llvm::Triple::aarch64_32:
  case llvm::Triple::aarch64_be: {
    AArch64ABIInfo::ABIKind Kind = AArch64ABIInfo::AAPCS;
    if (getTarget().getABI() == "darwinpcs")
      Kind = AArch64ABIInfo::DarwinPCS;
    else if (Triple.isOSWindows())
      return SetCGInfo(
          new WindowsAArch64TargetCodeGenInfo(Types, AArch64ABIInfo::Win64));

    return SetCGInfo(new AArch64TargetCodeGenInfo(Types, Kind));
  }

  case llvm::Triple::wasm32:
  case llvm::Triple::wasm64: {
    WebAssemblyABIInfo::ABIKind Kind = WebAssemblyABIInfo::MVP;
    if (getTarget().getABI() == "experimental-mv")
      Kind = WebAssemblyABIInfo::ExperimentalMV;
    return SetCGInfo(new WebAssemblyTargetCodeGenInfo(Types, Kind));
  }

  case llvm::Triple::arm:
  case llvm::Triple::armeb:
  case llvm::Triple::thumb:
  case llvm::Triple::thumbeb: {
    if (Triple.getOS() == llvm::Triple::Win32) {
      return SetCGInfo(
          new WindowsARMTargetCodeGenInfo(Types, ARMABIInfo::AAPCS_VFP));
    }

    ARMABIInfo::ABIKind Kind = ARMABIInfo::AAPCS;
    StringRef ABIStr = getTarget().getABI();
    if (ABIStr == "apcs-gnu")
      Kind = ARMABIInfo::APCS;
    else if (ABIStr == "aapcs16")
      Kind = ARMABIInfo::AAPCS16_VFP;
    else if (CodeGenOpts.FloatABI == "hard" ||
             (CodeGenOpts.FloatABI != "soft" &&
              (Triple.getEnvironment() == llvm::Triple::GNUEABIHF ||
               Triple.getEnvironment() == llvm::Triple::MuslEABIHF ||
               Triple.getEnvironment() == llvm::Triple::EABIHF)))
      Kind = ARMABIInfo::AAPCS_VFP;

    return SetCGInfo(new ARMTargetCodeGenInfo(Types, Kind));
  }

  case llvm::Triple::ppc:
    return SetCGInfo(
        new PPC32TargetCodeGenInfo(Types, CodeGenOpts.FloatABI == "soft" ||
                                   getTarget().hasFeature("spe")));
  case llvm::Triple::ppc64:
    if (Triple.isOSBinFormatELF()) {
      PPC64_SVR4_ABIInfo::ABIKind Kind = PPC64_SVR4_ABIInfo::ELFv1;
      if (getTarget().getABI() == "elfv2")
        Kind = PPC64_SVR4_ABIInfo::ELFv2;
      bool HasQPX = getTarget().getABI() == "elfv1-qpx";
      bool IsSoftFloat = CodeGenOpts.FloatABI == "soft";

      return SetCGInfo(new PPC64_SVR4_TargetCodeGenInfo(Types, Kind, HasQPX,
                                                        IsSoftFloat));
    } else
      return SetCGInfo(new PPC64TargetCodeGenInfo(Types));
  case llvm::Triple::ppc64le: {
    assert(Triple.isOSBinFormatELF() && "PPC64 LE non-ELF not supported!");
    PPC64_SVR4_ABIInfo::ABIKind Kind = PPC64_SVR4_ABIInfo::ELFv2;
    if (getTarget().getABI() == "elfv1" || getTarget().getABI() == "elfv1-qpx")
      Kind = PPC64_SVR4_ABIInfo::ELFv1;
    bool HasQPX = getTarget().getABI() == "elfv1-qpx";
    bool IsSoftFloat = CodeGenOpts.FloatABI == "soft";

    return SetCGInfo(new PPC64_SVR4_TargetCodeGenInfo(Types, Kind, HasQPX,
                                                      IsSoftFloat));
  }

  case llvm::Triple::nvptx:
  case llvm::Triple::nvptx64:
    return SetCGInfo(new NVPTXTargetCodeGenInfo(Types));

  case llvm::Triple::msp430:
    return SetCGInfo(new MSP430TargetCodeGenInfo(Types));

  case llvm::Triple::riscv32:
  case llvm::Triple::riscv64: {
    StringRef ABIStr = getTarget().getABI();
    unsigned XLen = getTarget().getPointerWidth(0);
    unsigned ABIFLen = 0;
    if (ABIStr.endswith("f"))
      ABIFLen = 32;
    else if (ABIStr.endswith("d"))
      ABIFLen = 64;
    return SetCGInfo(new RISCVTargetCodeGenInfo(Types, XLen, ABIFLen));
  }

  case llvm::Triple::systemz: {
    bool SoftFloat = CodeGenOpts.FloatABI == "soft";
    bool HasVector = !SoftFloat && getTarget().getABI() == "vector";
    return SetCGInfo(new SystemZTargetCodeGenInfo(Types, HasVector, SoftFloat));
  }

  case llvm::Triple::tce:
  case llvm::Triple::tcele:
    return SetCGInfo(new TCETargetCodeGenInfo(Types));

  case llvm::Triple::x86: {
    bool IsDarwinVectorABI = Triple.isOSDarwin();
    bool RetSmallStructInRegABI =
        X86_32TargetCodeGenInfo::isStructReturnInRegABI(Triple, CodeGenOpts);
    bool IsWin32FloatStructABI = Triple.isOSWindows() && !Triple.isOSCygMing();

    if (Triple.getOS() == llvm::Triple::Win32) {
      return SetCGInfo(new WinX86_32TargetCodeGenInfo(
          Types, IsDarwinVectorABI, RetSmallStructInRegABI,
          IsWin32FloatStructABI, CodeGenOpts.NumRegisterParameters));
    } else {
      return SetCGInfo(new X86_32TargetCodeGenInfo(
          Types, IsDarwinVectorABI, RetSmallStructInRegABI,
          IsWin32FloatStructABI, CodeGenOpts.NumRegisterParameters,
          CodeGenOpts.FloatABI == "soft"));
    }
  }

  case llvm::Triple::x86_64: {
    StringRef ABI = getTarget().getABI();
    X86AVXABILevel AVXLevel =
        (ABI == "avx512"
             ? X86AVXABILevel::AVX512
             : ABI == "avx" ? X86AVXABILevel::AVX : X86AVXABILevel::None);

    switch (Triple.getOS()) {
    case llvm::Triple::Win32:
      return SetCGInfo(new WinX86_64TargetCodeGenInfo(Types, AVXLevel));
    default:
      return SetCGInfo(new X86_64TargetCodeGenInfo(Types, AVXLevel));
    }
  }
  case llvm::Triple::hexagon:
    return SetCGInfo(new HexagonTargetCodeGenInfo(Types));
  case llvm::Triple::lanai:
    return SetCGInfo(new LanaiTargetCodeGenInfo(Types));
  case llvm::Triple::r600:
    return SetCGInfo(new AMDGPUTargetCodeGenInfo(Types));
  case llvm::Triple::amdgcn:
    return SetCGInfo(new AMDGPUTargetCodeGenInfo(Types));
  case llvm::Triple::sparc:
    return SetCGInfo(new SparcV8TargetCodeGenInfo(Types));
  case llvm::Triple::sparcv9:
    return SetCGInfo(new SparcV9TargetCodeGenInfo(Types));
  case llvm::Triple::xcore:
    return SetCGInfo(new XCoreTargetCodeGenInfo(Types));
  case llvm::Triple::arc:
    return SetCGInfo(new ARCTargetCodeGenInfo(Types));
  case llvm::Triple::spir:
  case llvm::Triple::spir64:
    return SetCGInfo(new SPIRTargetCodeGenInfo(Types));
  }
}

/// Create an OpenCL kernel for an enqueued block.
///
/// The kernel has the same function type as the block invoke function. Its
/// name is the name of the block invoke function postfixed with "_kernel".
/// It simply calls the block invoke function then returns.
llvm::Function *
TargetCodeGenInfo::createEnqueuedBlockKernel(CodeGenFunction &CGF,
                                             llvm::Function *Invoke,
                                             llvm::Value *BlockLiteral) const {
  auto *InvokeFT = Invoke->getFunctionType();
  llvm::SmallVector<llvm::Type *, 2> ArgTys;
  for (auto &P : InvokeFT->params())
    ArgTys.push_back(P);
  auto &C = CGF.getLLVMContext();
  std::string Name = Invoke->getName().str() + "_kernel";
  auto *FT = llvm::FunctionType::get(llvm::Type::getVoidTy(C), ArgTys, false);
  auto *F = llvm::Function::Create(FT, llvm::GlobalValue::InternalLinkage, Name,
                                   &CGF.CGM.getModule());
  auto IP = CGF.Builder.saveIP();
  auto *BB = llvm::BasicBlock::Create(C, "entry", F);
  auto &Builder = CGF.Builder;
  Builder.SetInsertPoint(BB);
  llvm::SmallVector<llvm::Value *, 2> Args;
  for (auto &A : F->args())
    Args.push_back(&A);
  Builder.CreateCall(Invoke, Args);
  Builder.CreateRetVoid();
  Builder.restoreIP(IP);
  return F;
}

/// Create an OpenCL kernel for an enqueued block.
///
/// The type of the first argument (the block literal) is the struct type
/// of the block literal instead of a pointer type. The first argument
/// (block literal) is passed directly by value to the kernel. The kernel
/// allocates the same type of struct on stack and stores the block literal
/// to it and passes its pointer to the block invoke function. The kernel
/// has "enqueued-block" function attribute and kernel argument metadata.
llvm::Function *AMDGPUTargetCodeGenInfo::createEnqueuedBlockKernel(
    CodeGenFunction &CGF, llvm::Function *Invoke,
    llvm::Value *BlockLiteral) const {
  auto &Builder = CGF.Builder;
  auto &C = CGF.getLLVMContext();

  auto *BlockTy = BlockLiteral->getType()->getPointerElementType();
  auto *InvokeFT = Invoke->getFunctionType();
  llvm::SmallVector<llvm::Type *, 2> ArgTys;
  llvm::SmallVector<llvm::Metadata *, 8> AddressQuals;
  llvm::SmallVector<llvm::Metadata *, 8> AccessQuals;
  llvm::SmallVector<llvm::Metadata *, 8> ArgTypeNames;
  llvm::SmallVector<llvm::Metadata *, 8> ArgBaseTypeNames;
  llvm::SmallVector<llvm::Metadata *, 8> ArgTypeQuals;
  llvm::SmallVector<llvm::Metadata *, 8> ArgNames;

  ArgTys.push_back(BlockTy);
  ArgTypeNames.push_back(llvm::MDString::get(C, "__block_literal"));
  AddressQuals.push_back(llvm::ConstantAsMetadata::get(Builder.getInt32(0)));
  ArgBaseTypeNames.push_back(llvm::MDString::get(C, "__block_literal"));
  ArgTypeQuals.push_back(llvm::MDString::get(C, ""));
  AccessQuals.push_back(llvm::MDString::get(C, "none"));
  ArgNames.push_back(llvm::MDString::get(C, "block_literal"));
  for (unsigned I = 1, E = InvokeFT->getNumParams(); I < E; ++I) {
    ArgTys.push_back(InvokeFT->getParamType(I));
    ArgTypeNames.push_back(llvm::MDString::get(C, "void*"));
    AddressQuals.push_back(llvm::ConstantAsMetadata::get(Builder.getInt32(3)));
    AccessQuals.push_back(llvm::MDString::get(C, "none"));
    ArgBaseTypeNames.push_back(llvm::MDString::get(C, "void*"));
    ArgTypeQuals.push_back(llvm::MDString::get(C, ""));
    ArgNames.push_back(
        llvm::MDString::get(C, (Twine("local_arg") + Twine(I)).str()));
  }
  std::string Name = Invoke->getName().str() + "_kernel";
  auto *FT = llvm::FunctionType::get(llvm::Type::getVoidTy(C), ArgTys, false);
  auto *F = llvm::Function::Create(FT, llvm::GlobalValue::InternalLinkage, Name,
                                   &CGF.CGM.getModule());
  F->addFnAttr("enqueued-block");
  auto IP = CGF.Builder.saveIP();
  auto *BB = llvm::BasicBlock::Create(C, "entry", F);
  Builder.SetInsertPoint(BB);
  const auto BlockAlign = CGF.CGM.getDataLayout().getPrefTypeAlign(BlockTy);
  auto *BlockPtr = Builder.CreateAlloca(BlockTy, nullptr);
  BlockPtr->setAlignment(BlockAlign);
  Builder.CreateAlignedStore(F->arg_begin(), BlockPtr, BlockAlign);
  auto *Cast = Builder.CreatePointerCast(BlockPtr, InvokeFT->getParamType(0));
  llvm::SmallVector<llvm::Value *, 2> Args;
  Args.push_back(Cast);
  for (auto I = F->arg_begin() + 1, E = F->arg_end(); I != E; ++I)
    Args.push_back(I);
  Builder.CreateCall(Invoke, Args);
  Builder.CreateRetVoid();
  Builder.restoreIP(IP);

  F->setMetadata("kernel_arg_addr_space", llvm::MDNode::get(C, AddressQuals));
  F->setMetadata("kernel_arg_access_qual", llvm::MDNode::get(C, AccessQuals));
  F->setMetadata("kernel_arg_type", llvm::MDNode::get(C, ArgTypeNames));
  F->setMetadata("kernel_arg_base_type",
                 llvm::MDNode::get(C, ArgBaseTypeNames));
  F->setMetadata("kernel_arg_type_qual", llvm::MDNode::get(C, ArgTypeQuals));
  if (CGF.CGM.getCodeGenOpts().EmitOpenCLArgMetadata)
    F->setMetadata("kernel_arg_name", llvm::MDNode::get(C, ArgNames));

  return F;
}<|MERGE_RESOLUTION|>--- conflicted
+++ resolved
@@ -8403,43 +8403,26 @@
                                               llvm::GlobalValue *GV) {
   if (GV->getVisibility() != llvm::GlobalValue::HiddenVisibility)
     return false;
-  if (D->hasAttr<OpenCLKernelAttr>())
-    return true;
   if (isa<FunctionDecl>(D)) {
-    if (D->hasAttr<CUDAGlobalAttr>())
-      return true;
     if (D->hasAttr<AnnotateAttr>() &&
         D->getAttr<AnnotateAttr>()->getAnnotation() == "__HIP_global_function__")
       return true;
   }
-  if (isa<VarDecl>(D)) {
-    if (D->hasAttr<CUDADeviceAttr>() || D->hasAttr<CUDAConstantAttr>())
-      return true;
-    if (D->hasAttr<HIPPinnedShadowAttr>())
-      return true;
-    if (D->hasAttr<AnnotateAttr>() &&
-        D->getAttr<AnnotateAttr>()->getAnnotation() == "__HIP_constant__")
-      return true;
-  }
-
-<<<<<<< HEAD
-  return false;
-}
-
-static bool requiresAMDGPUDefaultVisibility(const Decl *D,
-                                            llvm::GlobalValue *GV) {
-  if (GV->getVisibility() != llvm::GlobalValue::HiddenVisibility)
-    return false;
-
-  return isa<VarDecl>(D) && D->hasAttr<HIPPinnedShadowAttr>();
-=======
+
   return D->hasAttr<OpenCLKernelAttr>() ||
          (isa<FunctionDecl>(D) && D->hasAttr<CUDAGlobalAttr>()) ||
          (isa<VarDecl>(D) &&
           (D->hasAttr<CUDADeviceAttr>() || D->hasAttr<CUDAConstantAttr>() ||
            cast<VarDecl>(D)->getType()->isCUDADeviceBuiltinSurfaceType() ||
            cast<VarDecl>(D)->getType()->isCUDADeviceBuiltinTextureType()));
->>>>>>> 6bad03ad
+
+  if (isa<VarDecl>(D)) {
+    if (D->hasAttr<AnnotateAttr>() &&
+        D->getAttr<AnnotateAttr>()->getAnnotation() == "__HIP_constant__")
+      return true;
+  }
+
+  return false;
 }
 
 namespace {
