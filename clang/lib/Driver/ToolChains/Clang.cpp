//===-- Clang.cpp - Clang+LLVM ToolChain Implementations --------*- C++ -*-===//
//
// Part of the LLVM Project, under the Apache License v2.0 with LLVM Exceptions.
// See https://llvm.org/LICENSE.txt for license information.
// SPDX-License-Identifier: Apache-2.0 WITH LLVM-exception
//
//===----------------------------------------------------------------------===//

#include "Clang.h"
#include "Arch/AArch64.h"
#include "Arch/ARM.h"
#include "Arch/Mips.h"
#include "Arch/PPC.h"
#include "Arch/RISCV.h"
#include "Arch/Sparc.h"
#include "Arch/SystemZ.h"
#include "Arch/X86.h"
#include "AMDGPU.h"
#include "CommonArgs.h"
#include "Hexagon.h"
#include "MSP430.h"
#include "InputInfo.h"
#include "PS4CPU.h"
#include "clang/Basic/CharInfo.h"
#include "clang/Basic/CodeGenOptions.h"
#include "clang/Basic/LangOptions.h"
#include "clang/Basic/ObjCRuntime.h"
#include "clang/Basic/Version.h"
#include "clang/Driver/Distro.h"
#include "clang/Driver/DriverDiagnostic.h"
#include "clang/Driver/Options.h"
#include "clang/Driver/SanitizerArgs.h"
#include "clang/Driver/XRayArgs.h"
#include "llvm/ADT/StringExtras.h"
#include "llvm/Config/llvm-config.h"
#include "llvm/Option/ArgList.h"
#include "llvm/Support/CodeGen.h"
#include "llvm/Support/Compression.h"
#include "llvm/Support/FileSystem.h"
#include "llvm/Support/Path.h"
#include "llvm/Support/Process.h"
#include "llvm/Support/TargetParser.h"
#include "llvm/Support/YAMLParser.h"

#ifdef LLVM_ON_UNIX
#include <unistd.h> // For getuid().
#endif

using namespace clang::driver;
using namespace clang::driver::tools;
using namespace clang;
using namespace llvm::opt;

static void CheckPreprocessingOptions(const Driver &D, const ArgList &Args) {
  if (Arg *A =
          Args.getLastArg(clang::driver::options::OPT_C, options::OPT_CC)) {
    if (!Args.hasArg(options::OPT_E) && !Args.hasArg(options::OPT__SLASH_P) &&
        !Args.hasArg(options::OPT__SLASH_EP) && !D.CCCIsCPP()) {
      D.Diag(clang::diag::err_drv_argument_only_allowed_with)
          << A->getBaseArg().getAsString(Args)
          << (D.IsCLMode() ? "/E, /P or /EP" : "-E");
    }
  }
}

static void CheckCodeGenerationOptions(const Driver &D, const ArgList &Args) {
  // In gcc, only ARM checks this, but it seems reasonable to check universally.
  if (Args.hasArg(options::OPT_static))
    if (const Arg *A =
            Args.getLastArg(options::OPT_dynamic, options::OPT_mdynamic_no_pic))
      D.Diag(diag::err_drv_argument_not_allowed_with) << A->getAsString(Args)
                                                      << "-static";
}

// Add backslashes to escape spaces and other backslashes.
// This is used for the space-separated argument list specified with
// the -dwarf-debug-flags option.
static void EscapeSpacesAndBackslashes(const char *Arg,
                                       SmallVectorImpl<char> &Res) {
  for (; *Arg; ++Arg) {
    switch (*Arg) {
    default:
      break;
    case ' ':
    case '\\':
      Res.push_back('\\');
      break;
    }
    Res.push_back(*Arg);
  }
}

// Quote target names for inclusion in GNU Make dependency files.
// Only the characters '$', '#', ' ', '\t' are quoted.
static void QuoteTarget(StringRef Target, SmallVectorImpl<char> &Res) {
  for (unsigned i = 0, e = Target.size(); i != e; ++i) {
    switch (Target[i]) {
    case ' ':
    case '\t':
      // Escape the preceding backslashes
      for (int j = i - 1; j >= 0 && Target[j] == '\\'; --j)
        Res.push_back('\\');

      // Escape the space/tab
      Res.push_back('\\');
      break;
    case '$':
      Res.push_back('$');
      break;
    case '#':
      Res.push_back('\\');
      break;
    default:
      break;
    }

    Res.push_back(Target[i]);
  }
}

/// Apply \a Work on the current tool chain \a RegularToolChain and any other
/// offloading tool chain that is associated with the current action \a JA.
static void
forAllAssociatedToolChains(Compilation &C, const JobAction &JA,
                           const ToolChain &RegularToolChain,
                           llvm::function_ref<void(const ToolChain &)> Work) {
  // Apply Work on the current/regular tool chain.
  Work(RegularToolChain);

  // Apply Work on all the offloading tool chains associated with the current
  // action.
  if (JA.isHostOffloading(Action::OFK_Cuda))
    Work(*C.getSingleOffloadToolChain<Action::OFK_Cuda>());
  else if (JA.isDeviceOffloading(Action::OFK_Cuda))
    Work(*C.getSingleOffloadToolChain<Action::OFK_Host>());
  else if (JA.isHostOffloading(Action::OFK_HIP))
    Work(*C.getSingleOffloadToolChain<Action::OFK_HIP>());
  else if (JA.isDeviceOffloading(Action::OFK_HIP))
    Work(*C.getSingleOffloadToolChain<Action::OFK_Host>());

  if (JA.isHostOffloading(Action::OFK_OpenMP)) {
    auto TCs = C.getOffloadToolChains<Action::OFK_OpenMP>();
    for (auto II = TCs.first, IE = TCs.second; II != IE; ++II)
      Work(*II->second);
  } else if (JA.isDeviceOffloading(Action::OFK_OpenMP))
    Work(*C.getSingleOffloadToolChain<Action::OFK_Host>());

  if (JA.isHostOffloading(Action::OFK_HCC))
    Work(*C.getSingleOffloadToolChain<Action::OFK_HCC>());
  else if (JA.isDeviceOffloading(Action::OFK_HCC))
    Work(*C.getSingleOffloadToolChain<Action::OFK_Host>());

  //
  // TODO: Add support for other offloading programming models here.
  //
}

/// This is a helper function for validating the optional refinement step
/// parameter in reciprocal argument strings. Return false if there is an error
/// parsing the refinement step. Otherwise, return true and set the Position
/// of the refinement step in the input string.
static bool getRefinementStep(StringRef In, const Driver &D,
                              const Arg &A, size_t &Position) {
  const char RefinementStepToken = ':';
  Position = In.find(RefinementStepToken);
  if (Position != StringRef::npos) {
    StringRef Option = A.getOption().getName();
    StringRef RefStep = In.substr(Position + 1);
    // Allow exactly one numeric character for the additional refinement
    // step parameter. This is reasonable for all currently-supported
    // operations and architectures because we would expect that a larger value
    // of refinement steps would cause the estimate "optimization" to
    // under-perform the native operation. Also, if the estimate does not
    // converge quickly, it probably will not ever converge, so further
    // refinement steps will not produce a better answer.
    if (RefStep.size() != 1) {
      D.Diag(diag::err_drv_invalid_value) << Option << RefStep;
      return false;
    }
    char RefStepChar = RefStep[0];
    if (RefStepChar < '0' || RefStepChar > '9') {
      D.Diag(diag::err_drv_invalid_value) << Option << RefStep;
      return false;
    }
  }
  return true;
}

/// The -mrecip flag requires processing of many optional parameters.
static void ParseMRecip(const Driver &D, const ArgList &Args,
                        ArgStringList &OutStrings) {
  StringRef DisabledPrefixIn = "!";
  StringRef DisabledPrefixOut = "!";
  StringRef EnabledPrefixOut = "";
  StringRef Out = "-mrecip=";

  Arg *A = Args.getLastArg(options::OPT_mrecip, options::OPT_mrecip_EQ);
  if (!A)
    return;

  unsigned NumOptions = A->getNumValues();
  if (NumOptions == 0) {
    // No option is the same as "all".
    OutStrings.push_back(Args.MakeArgString(Out + "all"));
    return;
  }

  // Pass through "all", "none", or "default" with an optional refinement step.
  if (NumOptions == 1) {
    StringRef Val = A->getValue(0);
    size_t RefStepLoc;
    if (!getRefinementStep(Val, D, *A, RefStepLoc))
      return;
    StringRef ValBase = Val.slice(0, RefStepLoc);
    if (ValBase == "all" || ValBase == "none" || ValBase == "default") {
      OutStrings.push_back(Args.MakeArgString(Out + Val));
      return;
    }
  }

  // Each reciprocal type may be enabled or disabled individually.
  // Check each input value for validity, concatenate them all back together,
  // and pass through.

  llvm::StringMap<bool> OptionStrings;
  OptionStrings.insert(std::make_pair("divd", false));
  OptionStrings.insert(std::make_pair("divf", false));
  OptionStrings.insert(std::make_pair("vec-divd", false));
  OptionStrings.insert(std::make_pair("vec-divf", false));
  OptionStrings.insert(std::make_pair("sqrtd", false));
  OptionStrings.insert(std::make_pair("sqrtf", false));
  OptionStrings.insert(std::make_pair("vec-sqrtd", false));
  OptionStrings.insert(std::make_pair("vec-sqrtf", false));

  for (unsigned i = 0; i != NumOptions; ++i) {
    StringRef Val = A->getValue(i);

    bool IsDisabled = Val.startswith(DisabledPrefixIn);
    // Ignore the disablement token for string matching.
    if (IsDisabled)
      Val = Val.substr(1);

    size_t RefStep;
    if (!getRefinementStep(Val, D, *A, RefStep))
      return;

    StringRef ValBase = Val.slice(0, RefStep);
    llvm::StringMap<bool>::iterator OptionIter = OptionStrings.find(ValBase);
    if (OptionIter == OptionStrings.end()) {
      // Try again specifying float suffix.
      OptionIter = OptionStrings.find(ValBase.str() + 'f');
      if (OptionIter == OptionStrings.end()) {
        // The input name did not match any known option string.
        D.Diag(diag::err_drv_unknown_argument) << Val;
        return;
      }
      // The option was specified without a float or double suffix.
      // Make sure that the double entry was not already specified.
      // The float entry will be checked below.
      if (OptionStrings[ValBase.str() + 'd']) {
        D.Diag(diag::err_drv_invalid_value) << A->getOption().getName() << Val;
        return;
      }
    }

    if (OptionIter->second == true) {
      // Duplicate option specified.
      D.Diag(diag::err_drv_invalid_value) << A->getOption().getName() << Val;
      return;
    }

    // Mark the matched option as found. Do not allow duplicate specifiers.
    OptionIter->second = true;

    // If the precision was not specified, also mark the double entry as found.
    if (ValBase.back() != 'f' && ValBase.back() != 'd')
      OptionStrings[ValBase.str() + 'd'] = true;

    // Build the output string.
    StringRef Prefix = IsDisabled ? DisabledPrefixOut : EnabledPrefixOut;
    Out = Args.MakeArgString(Out + Prefix + Val);
    if (i != NumOptions - 1)
      Out = Args.MakeArgString(Out + ",");
  }

  OutStrings.push_back(Args.MakeArgString(Out));
}

/// The -mprefer-vector-width option accepts either a positive integer
/// or the string "none".
static void ParseMPreferVectorWidth(const Driver &D, const ArgList &Args,
                                    ArgStringList &CmdArgs) {
  Arg *A = Args.getLastArg(options::OPT_mprefer_vector_width_EQ);
  if (!A)
    return;

  StringRef Value = A->getValue();
  if (Value == "none") {
    CmdArgs.push_back("-mprefer-vector-width=none");
  } else {
    unsigned Width;
    if (Value.getAsInteger(10, Width)) {
      D.Diag(diag::err_drv_invalid_value) << A->getOption().getName() << Value;
      return;
    }
    CmdArgs.push_back(Args.MakeArgString("-mprefer-vector-width=" + Value));
  }
}

static void getWebAssemblyTargetFeatures(const ArgList &Args,
                                         std::vector<StringRef> &Features) {
  handleTargetFeaturesGroup(Args, Features, options::OPT_m_wasm_Features_Group);
}

static void getTargetFeatures(const ToolChain &TC, const llvm::Triple &Triple,
                              const ArgList &Args, ArgStringList &CmdArgs,
                              bool ForAS) {
  const Driver &D = TC.getDriver();
  std::vector<StringRef> Features;
  switch (Triple.getArch()) {
  default:
    break;
  case llvm::Triple::mips:
  case llvm::Triple::mipsel:
  case llvm::Triple::mips64:
  case llvm::Triple::mips64el:
    mips::getMIPSTargetFeatures(D, Triple, Args, Features);
    break;

  case llvm::Triple::arm:
  case llvm::Triple::armeb:
  case llvm::Triple::thumb:
  case llvm::Triple::thumbeb:
    arm::getARMTargetFeatures(TC, Triple, Args, CmdArgs, Features, ForAS);
    break;

  case llvm::Triple::ppc:
  case llvm::Triple::ppc64:
  case llvm::Triple::ppc64le:
    ppc::getPPCTargetFeatures(D, Triple, Args, Features);
    break;
  case llvm::Triple::riscv32:
  case llvm::Triple::riscv64:
    riscv::getRISCVTargetFeatures(D, Triple, Args, Features);
    break;
  case llvm::Triple::systemz:
    systemz::getSystemZTargetFeatures(Args, Features);
    break;
  case llvm::Triple::aarch64:
  case llvm::Triple::aarch64_be:
    aarch64::getAArch64TargetFeatures(D, Triple, Args, Features);
    break;
  case llvm::Triple::x86:
  case llvm::Triple::x86_64:
    x86::getX86TargetFeatures(D, Triple, Args, Features);
    break;
  case llvm::Triple::hexagon:
    hexagon::getHexagonTargetFeatures(D, Args, Features);
    break;
  case llvm::Triple::wasm32:
  case llvm::Triple::wasm64:
    getWebAssemblyTargetFeatures(Args, Features);
    break;
  case llvm::Triple::sparc:
  case llvm::Triple::sparcel:
  case llvm::Triple::sparcv9:
    sparc::getSparcTargetFeatures(D, Args, Features);
    break;
  case llvm::Triple::r600:
  case llvm::Triple::amdgcn:
    amdgpu::getAMDGPUTargetFeatures(D, Args, Features);
    break;
  case llvm::Triple::msp430:
    msp430::getMSP430TargetFeatures(D, Args, Features);
  }

  // Find the last of each feature.
  llvm::StringMap<unsigned> LastOpt;
  for (unsigned I = 0, N = Features.size(); I < N; ++I) {
    StringRef Name = Features[I];
    assert(Name[0] == '-' || Name[0] == '+');
    LastOpt[Name.drop_front(1)] = I;
  }

  for (unsigned I = 0, N = Features.size(); I < N; ++I) {
    // If this feature was overridden, ignore it.
    StringRef Name = Features[I];
    llvm::StringMap<unsigned>::iterator LastI = LastOpt.find(Name.drop_front(1));
    assert(LastI != LastOpt.end());
    unsigned Last = LastI->second;
    if (Last != I)
      continue;

    CmdArgs.push_back("-target-feature");
    CmdArgs.push_back(Name.data());
  }
}

static bool
shouldUseExceptionTablesForObjCExceptions(const ObjCRuntime &runtime,
                                          const llvm::Triple &Triple) {
  // We use the zero-cost exception tables for Objective-C if the non-fragile
  // ABI is enabled or when compiling for x86_64 and ARM on Snow Leopard and
  // later.
  if (runtime.isNonFragile())
    return true;

  if (!Triple.isMacOSX())
    return false;

  return (!Triple.isMacOSXVersionLT(10, 5) &&
          (Triple.getArch() == llvm::Triple::x86_64 ||
           Triple.getArch() == llvm::Triple::arm));
}

/// Adds exception related arguments to the driver command arguments. There's a
/// master flag, -fexceptions and also language specific flags to enable/disable
/// C++ and Objective-C exceptions. This makes it possible to for example
/// disable C++ exceptions but enable Objective-C exceptions.
static void addExceptionArgs(const ArgList &Args, types::ID InputType,
                             const ToolChain &TC, bool KernelOrKext,
                             const ObjCRuntime &objcRuntime,
                             ArgStringList &CmdArgs) {
  const llvm::Triple &Triple = TC.getTriple();

  if (KernelOrKext) {
    // -mkernel and -fapple-kext imply no exceptions, so claim exception related
    // arguments now to avoid warnings about unused arguments.
    Args.ClaimAllArgs(options::OPT_fexceptions);
    Args.ClaimAllArgs(options::OPT_fno_exceptions);
    Args.ClaimAllArgs(options::OPT_fobjc_exceptions);
    Args.ClaimAllArgs(options::OPT_fno_objc_exceptions);
    Args.ClaimAllArgs(options::OPT_fcxx_exceptions);
    Args.ClaimAllArgs(options::OPT_fno_cxx_exceptions);
    return;
  }

  // See if the user explicitly enabled exceptions.
  bool EH = Args.hasFlag(options::OPT_fexceptions, options::OPT_fno_exceptions,
                         false);

  // Obj-C exceptions are enabled by default, regardless of -fexceptions. This
  // is not necessarily sensible, but follows GCC.
  if (types::isObjC(InputType) &&
      Args.hasFlag(options::OPT_fobjc_exceptions,
                   options::OPT_fno_objc_exceptions, true)) {
    CmdArgs.push_back("-fobjc-exceptions");

    EH |= shouldUseExceptionTablesForObjCExceptions(objcRuntime, Triple);
  }

  if (types::isCXX(InputType)) {
    // Disable C++ EH by default on XCore and PS4.
    bool CXXExceptionsEnabled =
        Triple.getArch() != llvm::Triple::xcore && !Triple.isPS4CPU();
    Arg *ExceptionArg = Args.getLastArg(
        options::OPT_fcxx_exceptions, options::OPT_fno_cxx_exceptions,
        options::OPT_fexceptions, options::OPT_fno_exceptions);
    if (ExceptionArg)
      CXXExceptionsEnabled =
          ExceptionArg->getOption().matches(options::OPT_fcxx_exceptions) ||
          ExceptionArg->getOption().matches(options::OPT_fexceptions);

    if (CXXExceptionsEnabled) {
      CmdArgs.push_back("-fcxx-exceptions");

      EH = true;
    }
  }

  if (EH)
    CmdArgs.push_back("-fexceptions");
}

static bool ShouldDisableAutolink(const ArgList &Args, const ToolChain &TC) {
  bool Default = true;
  if (TC.getTriple().isOSDarwin()) {
    // The native darwin assembler doesn't support the linker_option directives,
    // so we disable them if we think the .s file will be passed to it.
    Default = TC.useIntegratedAs();
  }
  return !Args.hasFlag(options::OPT_fautolink, options::OPT_fno_autolink,
                       Default);
}

static bool ShouldDisableDwarfDirectory(const ArgList &Args,
                                        const ToolChain &TC) {
  bool UseDwarfDirectory =
      Args.hasFlag(options::OPT_fdwarf_directory_asm,
                   options::OPT_fno_dwarf_directory_asm, TC.useIntegratedAs());
  return !UseDwarfDirectory;
}

// Convert an arg of the form "-gN" or "-ggdbN" or one of their aliases
// to the corresponding DebugInfoKind.
static codegenoptions::DebugInfoKind DebugLevelToInfoKind(const Arg &A) {
  assert(A.getOption().matches(options::OPT_gN_Group) &&
         "Not a -g option that specifies a debug-info level");
  if (A.getOption().matches(options::OPT_g0) ||
      A.getOption().matches(options::OPT_ggdb0))
    return codegenoptions::NoDebugInfo;
  if (A.getOption().matches(options::OPT_gline_tables_only) ||
      A.getOption().matches(options::OPT_ggdb1))
    return codegenoptions::DebugLineTablesOnly;
  if (A.getOption().matches(options::OPT_gline_directives_only))
    return codegenoptions::DebugDirectivesOnly;
  return codegenoptions::LimitedDebugInfo;
}

static bool mustUseNonLeafFramePointerForTarget(const llvm::Triple &Triple) {
  switch (Triple.getArch()){
  default:
    return false;
  case llvm::Triple::arm:
  case llvm::Triple::thumb:
    // ARM Darwin targets require a frame pointer to be always present to aid
    // offline debugging via backtraces.
    return Triple.isOSDarwin();
  }
}

static bool useFramePointerForTargetByDefault(const ArgList &Args,
                                              const llvm::Triple &Triple) {
  if (Args.hasArg(options::OPT_pg))
    return true;

  switch (Triple.getArch()) {
  case llvm::Triple::xcore:
  case llvm::Triple::wasm32:
  case llvm::Triple::wasm64:
  case llvm::Triple::msp430:
    // XCore never wants frame pointers, regardless of OS.
    // WebAssembly never wants frame pointers.
    return false;
  case llvm::Triple::ppc:
  case llvm::Triple::ppc64:
  case llvm::Triple::ppc64le:
  case llvm::Triple::riscv32:
  case llvm::Triple::riscv64:
    return !areOptimizationsEnabled(Args);
  default:
    break;
  }

  if (Triple.isOSNetBSD()) {
    return !areOptimizationsEnabled(Args);
  }

  if (Triple.isOSLinux() || Triple.getOS() == llvm::Triple::CloudABI ||
      Triple.isOSHurd()) {
    switch (Triple.getArch()) {
    // Don't use a frame pointer on linux if optimizing for certain targets.
    case llvm::Triple::mips64:
    case llvm::Triple::mips64el:
    case llvm::Triple::mips:
    case llvm::Triple::mipsel:
    case llvm::Triple::systemz:
    case llvm::Triple::x86:
    case llvm::Triple::x86_64:
      return !areOptimizationsEnabled(Args);
    default:
      return true;
    }
  }

  if (Triple.isOSWindows()) {
    switch (Triple.getArch()) {
    case llvm::Triple::x86:
      return !areOptimizationsEnabled(Args);
    case llvm::Triple::x86_64:
      return Triple.isOSBinFormatMachO();
    case llvm::Triple::arm:
    case llvm::Triple::thumb:
      // Windows on ARM builds with FPO disabled to aid fast stack walking
      return true;
    default:
      // All other supported Windows ISAs use xdata unwind information, so frame
      // pointers are not generally useful.
      return false;
    }
  }

  return true;
}

static CodeGenOptions::FramePointerKind
getFramePointerKind(const ArgList &Args, const llvm::Triple &Triple) {
  // We have 4 states:
  //
  //  00) leaf retained, non-leaf retained
  //  01) leaf retained, non-leaf omitted (this is invalid)
  //  10) leaf omitted, non-leaf retained
  //      (what -momit-leaf-frame-pointer was designed for)
  //  11) leaf omitted, non-leaf omitted
  //
  //  "omit" options taking precedence over "no-omit" options is the only way
  //  to make 3 valid states representable
  Arg *A = Args.getLastArg(options::OPT_fomit_frame_pointer,
                           options::OPT_fno_omit_frame_pointer);
  bool OmitFP = A && A->getOption().matches(options::OPT_fomit_frame_pointer);
  bool NoOmitFP =
      A && A->getOption().matches(options::OPT_fno_omit_frame_pointer);
  bool KeepLeaf =
      Args.hasFlag(options::OPT_momit_leaf_frame_pointer,
                   options::OPT_mno_omit_leaf_frame_pointer, Triple.isPS4CPU());
  if (NoOmitFP || mustUseNonLeafFramePointerForTarget(Triple) ||
      (!OmitFP && useFramePointerForTargetByDefault(Args, Triple))) {
    if (KeepLeaf)
      return CodeGenOptions::FramePointerKind::NonLeaf;
    return CodeGenOptions::FramePointerKind::All;
  }
  return CodeGenOptions::FramePointerKind::None;
}

/// Add a CC1 option to specify the debug compilation directory.
static void addDebugCompDirArg(const ArgList &Args, ArgStringList &CmdArgs) {
  if (Arg *A = Args.getLastArg(options::OPT_fdebug_compilation_dir)) {
    CmdArgs.push_back("-fdebug-compilation-dir");
    CmdArgs.push_back(A->getValue());
  } else {
    SmallString<128> cwd;
    if (!llvm::sys::fs::current_path(cwd)) {
      CmdArgs.push_back("-fdebug-compilation-dir");
      CmdArgs.push_back(Args.MakeArgString(cwd));
    }
  }
}

/// Add a CC1 and CC1AS option to specify the debug file path prefix map.
static void addDebugPrefixMapArg(const Driver &D, const ArgList &Args, ArgStringList &CmdArgs) {
  for (const Arg *A : Args.filtered(options::OPT_fdebug_prefix_map_EQ)) {
    StringRef Map = A->getValue();
    if (Map.find('=') == StringRef::npos)
      D.Diag(diag::err_drv_invalid_argument_to_fdebug_prefix_map) << Map;
    else
      CmdArgs.push_back(Args.MakeArgString("-fdebug-prefix-map=" + Map));
    A->claim();
  }
}

/// Vectorize at all optimization levels greater than 1 except for -Oz.
/// For -Oz the loop vectorizer is disabled, while the slp vectorizer is
/// enabled.
static bool shouldEnableVectorizerAtOLevel(const ArgList &Args, bool isSlpVec) {
  if (Arg *A = Args.getLastArg(options::OPT_O_Group)) {
    if (A->getOption().matches(options::OPT_O4) ||
        A->getOption().matches(options::OPT_Ofast))
      return true;

    if (A->getOption().matches(options::OPT_O0))
      return false;

    assert(A->getOption().matches(options::OPT_O) && "Must have a -O flag");

    // Vectorize -Os.
    StringRef S(A->getValue());
    if (S == "s")
      return true;

    // Don't vectorize -Oz, unless it's the slp vectorizer.
    if (S == "z")
      return isSlpVec;

    unsigned OptLevel = 0;
    if (S.getAsInteger(10, OptLevel))
      return false;

    return OptLevel > 1;
  }

  return false;
}

/// Add -x lang to \p CmdArgs for \p Input.
static void addDashXForInput(const ArgList &Args, const InputInfo &Input,
                             ArgStringList &CmdArgs) {
  // When using -verify-pch, we don't want to provide the type
  // 'precompiled-header' if it was inferred from the file extension
  if (Args.hasArg(options::OPT_verify_pch) && Input.getType() == types::TY_PCH)
    return;

  CmdArgs.push_back("-x");
  if (Args.hasArg(options::OPT_rewrite_objc))
    CmdArgs.push_back(types::getTypeName(types::TY_PP_ObjCXX));
  else {
    // Map the driver type to the frontend type. This is mostly an identity
    // mapping, except that the distinction between module interface units
    // and other source files does not exist at the frontend layer.
    const char *ClangType;
    switch (Input.getType()) {
    case types::TY_CXXModule:
      ClangType = "c++";
      break;
    case types::TY_PP_CXXModule:
      ClangType = "c++-cpp-output";
      break;
    default:
      ClangType = types::getTypeName(Input.getType());
      break;
    }
    CmdArgs.push_back(ClangType);
  }
}

static void appendUserToPath(SmallVectorImpl<char> &Result) {
#ifdef LLVM_ON_UNIX
  const char *Username = getenv("LOGNAME");
#else
  const char *Username = getenv("USERNAME");
#endif
  if (Username) {
    // Validate that LoginName can be used in a path, and get its length.
    size_t Len = 0;
    for (const char *P = Username; *P; ++P, ++Len) {
      if (!clang::isAlphanumeric(*P) && *P != '_') {
        Username = nullptr;
        break;
      }
    }

    if (Username && Len > 0) {
      Result.append(Username, Username + Len);
      return;
    }
  }

// Fallback to user id.
#ifdef LLVM_ON_UNIX
  std::string UID = llvm::utostr(getuid());
#else
  // FIXME: Windows seems to have an 'SID' that might work.
  std::string UID = "9999";
#endif
  Result.append(UID.begin(), UID.end());
}

static void addPGOAndCoverageFlags(const ToolChain &TC, Compilation &C,
                                   const Driver &D, const InputInfo &Output,
                                   const ArgList &Args,
                                   ArgStringList &CmdArgs) {

  auto *PGOGenerateArg = Args.getLastArg(options::OPT_fprofile_generate,
                                         options::OPT_fprofile_generate_EQ,
                                         options::OPT_fno_profile_generate);
  if (PGOGenerateArg &&
      PGOGenerateArg->getOption().matches(options::OPT_fno_profile_generate))
    PGOGenerateArg = nullptr;

  auto *CSPGOGenerateArg = Args.getLastArg(options::OPT_fcs_profile_generate,
                                           options::OPT_fcs_profile_generate_EQ,
                                           options::OPT_fno_profile_generate);
  if (CSPGOGenerateArg &&
      CSPGOGenerateArg->getOption().matches(options::OPT_fno_profile_generate))
    CSPGOGenerateArg = nullptr;

  auto *ProfileGenerateArg = Args.getLastArg(
      options::OPT_fprofile_instr_generate,
      options::OPT_fprofile_instr_generate_EQ,
      options::OPT_fno_profile_instr_generate);
  if (ProfileGenerateArg &&
      ProfileGenerateArg->getOption().matches(
          options::OPT_fno_profile_instr_generate))
    ProfileGenerateArg = nullptr;

  if (PGOGenerateArg && ProfileGenerateArg)
    D.Diag(diag::err_drv_argument_not_allowed_with)
        << PGOGenerateArg->getSpelling() << ProfileGenerateArg->getSpelling();

  auto *ProfileUseArg = getLastProfileUseArg(Args);

  if (PGOGenerateArg && ProfileUseArg)
    D.Diag(diag::err_drv_argument_not_allowed_with)
        << ProfileUseArg->getSpelling() << PGOGenerateArg->getSpelling();

  if (ProfileGenerateArg && ProfileUseArg)
    D.Diag(diag::err_drv_argument_not_allowed_with)
        << ProfileGenerateArg->getSpelling() << ProfileUseArg->getSpelling();

  if (CSPGOGenerateArg && PGOGenerateArg)
    D.Diag(diag::err_drv_argument_not_allowed_with)
        << CSPGOGenerateArg->getSpelling() << PGOGenerateArg->getSpelling();

  if (ProfileGenerateArg) {
    if (ProfileGenerateArg->getOption().matches(
            options::OPT_fprofile_instr_generate_EQ))
      CmdArgs.push_back(Args.MakeArgString(Twine("-fprofile-instrument-path=") +
                                           ProfileGenerateArg->getValue()));
    // The default is to use Clang Instrumentation.
    CmdArgs.push_back("-fprofile-instrument=clang");
    if (TC.getTriple().isWindowsMSVCEnvironment()) {
      // Add dependent lib for clang_rt.profile
      CmdArgs.push_back(Args.MakeArgString("--dependent-lib=" +
                                           TC.getCompilerRT(Args, "profile")));
    }
  }

  Arg *PGOGenArg = nullptr;
  if (PGOGenerateArg) {
    assert(!CSPGOGenerateArg);
    PGOGenArg = PGOGenerateArg;
    CmdArgs.push_back("-fprofile-instrument=llvm");
  }
  if (CSPGOGenerateArg) {
    assert(!PGOGenerateArg);
    PGOGenArg = CSPGOGenerateArg;
    CmdArgs.push_back("-fprofile-instrument=csllvm");
  }
  if (PGOGenArg) {
    if (TC.getTriple().isWindowsMSVCEnvironment()) {
      CmdArgs.push_back(Args.MakeArgString("--dependent-lib=" +
                                           TC.getCompilerRT(Args, "profile")));
    }
    if (PGOGenArg->getOption().matches(
            PGOGenerateArg ? options::OPT_fprofile_generate_EQ
                           : options::OPT_fcs_profile_generate_EQ)) {
      SmallString<128> Path(PGOGenArg->getValue());
      llvm::sys::path::append(Path, "default_%m.profraw");
      CmdArgs.push_back(
          Args.MakeArgString(Twine("-fprofile-instrument-path=") + Path));
    }
  }

  if (ProfileUseArg) {
    if (ProfileUseArg->getOption().matches(options::OPT_fprofile_instr_use_EQ))
      CmdArgs.push_back(Args.MakeArgString(
          Twine("-fprofile-instrument-use-path=") + ProfileUseArg->getValue()));
    else if ((ProfileUseArg->getOption().matches(
                  options::OPT_fprofile_use_EQ) ||
              ProfileUseArg->getOption().matches(
                  options::OPT_fprofile_instr_use))) {
      SmallString<128> Path(
          ProfileUseArg->getNumValues() == 0 ? "" : ProfileUseArg->getValue());
      if (Path.empty() || llvm::sys::fs::is_directory(Path))
        llvm::sys::path::append(Path, "default.profdata");
      CmdArgs.push_back(
          Args.MakeArgString(Twine("-fprofile-instrument-use-path=") + Path));
    }
  }

  bool EmitCovNotes = Args.hasArg(options::OPT_ftest_coverage) ||
                      Args.hasArg(options::OPT_coverage);
  bool EmitCovData = Args.hasFlag(options::OPT_fprofile_arcs,
                                  options::OPT_fno_profile_arcs, false) ||
                     Args.hasArg(options::OPT_coverage);
  if (EmitCovNotes)
    CmdArgs.push_back("-femit-coverage-notes");
  if (EmitCovData)
    CmdArgs.push_back("-femit-coverage-data");

  if (Args.hasFlag(options::OPT_fcoverage_mapping,
                   options::OPT_fno_coverage_mapping, false)) {
    if (!ProfileGenerateArg)
      D.Diag(clang::diag::err_drv_argument_only_allowed_with)
          << "-fcoverage-mapping"
          << "-fprofile-instr-generate";

    CmdArgs.push_back("-fcoverage-mapping");
  }

  if (Args.hasArg(options::OPT_fprofile_exclude_files_EQ)) {
    auto *Arg = Args.getLastArg(options::OPT_fprofile_exclude_files_EQ);
    if (!Args.hasArg(options::OPT_coverage))
      D.Diag(clang::diag::err_drv_argument_only_allowed_with)
          << "-fprofile-exclude-files="
          << "--coverage";

    StringRef v = Arg->getValue();
    CmdArgs.push_back(
        Args.MakeArgString(Twine("-fprofile-exclude-files=" + v)));
  }

  if (Args.hasArg(options::OPT_fprofile_filter_files_EQ)) {
    auto *Arg = Args.getLastArg(options::OPT_fprofile_filter_files_EQ);
    if (!Args.hasArg(options::OPT_coverage))
      D.Diag(clang::diag::err_drv_argument_only_allowed_with)
          << "-fprofile-filter-files="
          << "--coverage";

    StringRef v = Arg->getValue();
    CmdArgs.push_back(Args.MakeArgString(Twine("-fprofile-filter-files=" + v)));
  }

  // Leave -fprofile-dir= an unused argument unless .gcda emission is
  // enabled. To be polite, with '-fprofile-arcs -fno-profile-arcs' consider
  // the flag used. There is no -fno-profile-dir, so the user has no
  // targeted way to suppress the warning.
  Arg *FProfileDir = nullptr;
  if (Args.hasArg(options::OPT_fprofile_arcs) ||
      Args.hasArg(options::OPT_coverage))
    FProfileDir = Args.getLastArg(options::OPT_fprofile_dir);

  // Put the .gcno and .gcda files (if needed) next to the object file or
  // bitcode file in the case of LTO.
  // FIXME: There should be a simpler way to find the object file for this
  // input, and this code probably does the wrong thing for commands that
  // compile and link all at once.
  if ((Args.hasArg(options::OPT_c) || Args.hasArg(options::OPT_S)) &&
      (EmitCovNotes || EmitCovData) && Output.isFilename()) {
    SmallString<128> OutputFilename;
    if (Arg *FinalOutput = C.getArgs().getLastArg(options::OPT_o))
      OutputFilename = FinalOutput->getValue();
    else
      OutputFilename = llvm::sys::path::filename(Output.getBaseInput());
    SmallString<128> CoverageFilename = OutputFilename;
    if (llvm::sys::path::is_relative(CoverageFilename)) {
      SmallString<128> Pwd;
      if (!llvm::sys::fs::current_path(Pwd)) {
        llvm::sys::path::append(Pwd, CoverageFilename);
        CoverageFilename.swap(Pwd);
      }
    }
    llvm::sys::path::replace_extension(CoverageFilename, "gcno");

    CmdArgs.push_back("-coverage-notes-file");
    CmdArgs.push_back(Args.MakeArgString(CoverageFilename));

    if (EmitCovData) {
      if (FProfileDir) {
        CoverageFilename = FProfileDir->getValue();
        llvm::sys::path::append(CoverageFilename, OutputFilename);
      }
      llvm::sys::path::replace_extension(CoverageFilename, "gcda");
      CmdArgs.push_back("-coverage-data-file");
      CmdArgs.push_back(Args.MakeArgString(CoverageFilename));
    }
  }
}

/// Check whether the given input tree contains any compilation actions.
static bool ContainsCompileAction(const Action *A) {
  if (isa<CompileJobAction>(A) || isa<BackendJobAction>(A))
    return true;

  for (const auto &AI : A->inputs())
    if (ContainsCompileAction(AI))
      return true;

  return false;
}

/// Check if -relax-all should be passed to the internal assembler.
/// This is done by default when compiling non-assembler source with -O0.
static bool UseRelaxAll(Compilation &C, const ArgList &Args) {
  bool RelaxDefault = true;

  if (Arg *A = Args.getLastArg(options::OPT_O_Group))
    RelaxDefault = A->getOption().matches(options::OPT_O0);

  if (RelaxDefault) {
    RelaxDefault = false;
    for (const auto &Act : C.getActions()) {
      if (ContainsCompileAction(Act)) {
        RelaxDefault = true;
        break;
      }
    }
  }

  return Args.hasFlag(options::OPT_mrelax_all, options::OPT_mno_relax_all,
                      RelaxDefault);
}

// Extract the integer N from a string spelled "-dwarf-N", returning 0
// on mismatch. The StringRef input (rather than an Arg) allows
// for use by the "-Xassembler" option parser.
static unsigned DwarfVersionNum(StringRef ArgValue) {
  return llvm::StringSwitch<unsigned>(ArgValue)
      .Case("-gdwarf-2", 2)
      .Case("-gdwarf-3", 3)
      .Case("-gdwarf-4", 4)
      .Case("-gdwarf-5", 5)
      .Default(0);
}

static void RenderDebugEnablingArgs(const ArgList &Args, ArgStringList &CmdArgs,
                                    codegenoptions::DebugInfoKind DebugInfoKind,
                                    unsigned DwarfVersion,
                                    llvm::DebuggerKind DebuggerTuning) {
  switch (DebugInfoKind) {
  case codegenoptions::DebugDirectivesOnly:
    CmdArgs.push_back("-debug-info-kind=line-directives-only");
    break;
  case codegenoptions::DebugLineTablesOnly:
    CmdArgs.push_back("-debug-info-kind=line-tables-only");
    break;
  case codegenoptions::LimitedDebugInfo:
    CmdArgs.push_back("-debug-info-kind=limited");
    break;
  case codegenoptions::FullDebugInfo:
    CmdArgs.push_back("-debug-info-kind=standalone");
    break;
  default:
    break;
  }
  if (DwarfVersion > 0)
    CmdArgs.push_back(
        Args.MakeArgString("-dwarf-version=" + Twine(DwarfVersion)));
  switch (DebuggerTuning) {
  case llvm::DebuggerKind::GDB:
    CmdArgs.push_back("-debugger-tuning=gdb");
    break;
  case llvm::DebuggerKind::LLDB:
    CmdArgs.push_back("-debugger-tuning=lldb");
    break;
  case llvm::DebuggerKind::SCE:
    CmdArgs.push_back("-debugger-tuning=sce");
    break;
  default:
    break;
  }
}

static bool checkDebugInfoOption(const Arg *A, const ArgList &Args,
                                 const Driver &D, const ToolChain &TC) {
  assert(A && "Expected non-nullptr argument.");
  if (TC.supportsDebugInfoOption(A))
    return true;
  D.Diag(diag::warn_drv_unsupported_debug_info_opt_for_target)
      << A->getAsString(Args) << TC.getTripleString();
  return false;
}

static void RenderDebugInfoCompressionArgs(const ArgList &Args,
                                           ArgStringList &CmdArgs,
                                           const Driver &D,
                                           const ToolChain &TC) {
  const Arg *A = Args.getLastArg(options::OPT_gz, options::OPT_gz_EQ);
  if (!A)
    return;
  if (checkDebugInfoOption(A, Args, D, TC)) {
    if (A->getOption().getID() == options::OPT_gz) {
      if (llvm::zlib::isAvailable())
        CmdArgs.push_back("--compress-debug-sections");
      else
        D.Diag(diag::warn_debug_compression_unavailable);
      return;
    }

    StringRef Value = A->getValue();
    if (Value == "none") {
      CmdArgs.push_back("--compress-debug-sections=none");
    } else if (Value == "zlib" || Value == "zlib-gnu") {
      if (llvm::zlib::isAvailable()) {
        CmdArgs.push_back(
            Args.MakeArgString("--compress-debug-sections=" + Twine(Value)));
      } else {
        D.Diag(diag::warn_debug_compression_unavailable);
      }
    } else {
      D.Diag(diag::err_drv_unsupported_option_argument)
          << A->getOption().getName() << Value;
    }
  }
}

static const char *RelocationModelName(llvm::Reloc::Model Model) {
  switch (Model) {
  case llvm::Reloc::Static:
    return "static";
  case llvm::Reloc::PIC_:
    return "pic";
  case llvm::Reloc::DynamicNoPIC:
    return "dynamic-no-pic";
  case llvm::Reloc::ROPI:
    return "ropi";
  case llvm::Reloc::RWPI:
    return "rwpi";
  case llvm::Reloc::ROPI_RWPI:
    return "ropi-rwpi";
  }
  llvm_unreachable("Unknown Reloc::Model kind");
}

void Clang::AddPreprocessingOptions(Compilation &C, const JobAction &JA,
                                    const Driver &D, const ArgList &Args,
                                    ArgStringList &CmdArgs,
                                    const InputInfo &Output,
                                    const InputInfoList &Inputs) const {
  const bool IsIAMCU = getToolChain().getTriple().isOSIAMCU();

  CheckPreprocessingOptions(D, Args);

  Args.AddLastArg(CmdArgs, options::OPT_C);
  Args.AddLastArg(CmdArgs, options::OPT_CC);

  // Handle dependency file generation.
  Arg *ArgM = Args.getLastArg(options::OPT_MM);
  if (!ArgM)
    ArgM = Args.getLastArg(options::OPT_M);
  Arg *ArgMD = Args.getLastArg(options::OPT_MMD);
  if (!ArgMD)
    ArgMD = Args.getLastArg(options::OPT_MD);

  // -M and -MM imply -w.
  if (ArgM)
    CmdArgs.push_back("-w");
  else
    ArgM = ArgMD;

  if (ArgM) {
    // Determine the output location.
    const char *DepFile;
    if (Arg *MF = Args.getLastArg(options::OPT_MF)) {
      DepFile = MF->getValue();
      C.addFailureResultFile(DepFile, &JA);
    } else if (Output.getType() == types::TY_Dependencies) {
      DepFile = Output.getFilename();
    } else if (!ArgMD) {
      DepFile = "-";
    } else {
      DepFile = getDependencyFileName(Args, Inputs);
      C.addFailureResultFile(DepFile, &JA);
    }
    CmdArgs.push_back("-dependency-file");
    CmdArgs.push_back(DepFile);

    bool HasTarget = false;
    for (const Arg *A : Args.filtered(options::OPT_MT, options::OPT_MQ)) {
      HasTarget = true;
      A->claim();
      if (A->getOption().matches(options::OPT_MT)) {
        A->render(Args, CmdArgs);
      } else {
        CmdArgs.push_back("-MT");
        SmallString<128> Quoted;
        QuoteTarget(A->getValue(), Quoted);
        CmdArgs.push_back(Args.MakeArgString(Quoted));
      }
    }

    // Add a default target if one wasn't specified.
    if (!HasTarget) {
      const char *DepTarget;

      // If user provided -o, that is the dependency target, except
      // when we are only generating a dependency file.
      Arg *OutputOpt = Args.getLastArg(options::OPT_o);
      if (OutputOpt && Output.getType() != types::TY_Dependencies) {
        DepTarget = OutputOpt->getValue();
      } else {
        // Otherwise derive from the base input.
        //
        // FIXME: This should use the computed output file location.
        SmallString<128> P(Inputs[0].getBaseInput());
        llvm::sys::path::replace_extension(P, "o");
        DepTarget = Args.MakeArgString(llvm::sys::path::filename(P));
      }

      CmdArgs.push_back("-MT");
      SmallString<128> Quoted;
      QuoteTarget(DepTarget, Quoted);
      CmdArgs.push_back(Args.MakeArgString(Quoted));
    }

    if (ArgM->getOption().matches(options::OPT_M) ||
        ArgM->getOption().matches(options::OPT_MD))
      CmdArgs.push_back("-sys-header-deps");
    if ((isa<PrecompileJobAction>(JA) &&
         !Args.hasArg(options::OPT_fno_module_file_deps)) ||
        Args.hasArg(options::OPT_fmodule_file_deps))
      CmdArgs.push_back("-module-file-deps");
  }

  if (Args.hasArg(options::OPT_MG)) {
    if (!ArgM || ArgM->getOption().matches(options::OPT_MD) ||
        ArgM->getOption().matches(options::OPT_MMD))
      D.Diag(diag::err_drv_mg_requires_m_or_mm);
    CmdArgs.push_back("-MG");
  }

  Args.AddLastArg(CmdArgs, options::OPT_MP);
  Args.AddLastArg(CmdArgs, options::OPT_MV);

  // Add offload include arguments specific for CUDA.  This must happen before
  // we -I or -include anything else, because we must pick up the CUDA headers
  // from the particular CUDA installation, rather than from e.g.
  // /usr/local/include.
  if (JA.isOffloading(Action::OFK_Cuda))
    getToolChain().AddCudaIncludeArgs(Args, CmdArgs);

  if (Args.hasArg(options::OPT_famp) ||
    Args.getLastArgValue(options::OPT_std_EQ).equals("c++amp"))
    getToolChain().AddHCCIncludeArgs(Args, CmdArgs);

  // If we are offloading to a target via OpenMP we need to include the
  // openmp_wrappers folder which contains alternative system headers.
  if (JA.isDeviceOffloading(Action::OFK_OpenMP) &&
      getToolChain().getTriple().isNVPTX()){
    if (!Args.hasArg(options::OPT_nobuiltininc)) {
      // Add openmp_wrappers/* to our system include path.  This lets us wrap
      // standard library headers.
      SmallString<128> P(D.ResourceDir);
      llvm::sys::path::append(P, "include");
      llvm::sys::path::append(P, "openmp_wrappers");
      CmdArgs.push_back("-internal-isystem");
      CmdArgs.push_back(Args.MakeArgString(P));
    }

    CmdArgs.push_back("-include");
    CmdArgs.push_back("__clang_openmp_math_declares.h");
  }

  // Add -i* options, and automatically translate to
  // -include-pch/-include-pth for transparent PCH support. It's
  // wonky, but we include looking for .gch so we can support seamless
  // replacement into a build system already set up to be generating
  // .gch files.

  if (getToolChain().getDriver().IsCLMode()) {
    const Arg *YcArg = Args.getLastArg(options::OPT__SLASH_Yc);
    const Arg *YuArg = Args.getLastArg(options::OPT__SLASH_Yu);
    if (YcArg && JA.getKind() >= Action::PrecompileJobClass &&
        JA.getKind() <= Action::AssembleJobClass) {
      CmdArgs.push_back(Args.MakeArgString("-building-pch-with-obj"));
    }
    if (YcArg || YuArg) {
      StringRef ThroughHeader = YcArg ? YcArg->getValue() : YuArg->getValue();
      if (!isa<PrecompileJobAction>(JA)) {
        CmdArgs.push_back("-include-pch");
        CmdArgs.push_back(Args.MakeArgString(D.GetClPchPath(
            C, !ThroughHeader.empty()
                   ? ThroughHeader
                   : llvm::sys::path::filename(Inputs[0].getBaseInput()))));
      }

      if (ThroughHeader.empty()) {
        CmdArgs.push_back(Args.MakeArgString(
            Twine("-pch-through-hdrstop-") + (YcArg ? "create" : "use")));
      } else {
        CmdArgs.push_back(
            Args.MakeArgString(Twine("-pch-through-header=") + ThroughHeader));
      }
    }
  }

  bool RenderedImplicitInclude = false;
  for (const Arg *A : Args.filtered(options::OPT_clang_i_Group)) {
    if (A->getOption().matches(options::OPT_include)) {
      // Handling of gcc-style gch precompiled headers.
      bool IsFirstImplicitInclude = !RenderedImplicitInclude;
      RenderedImplicitInclude = true;

      bool FoundPCH = false;
      SmallString<128> P(A->getValue());
      // We want the files to have a name like foo.h.pch. Add a dummy extension
      // so that replace_extension does the right thing.
      P += ".dummy";
      llvm::sys::path::replace_extension(P, "pch");
      if (llvm::sys::fs::exists(P))
        FoundPCH = true;

      if (!FoundPCH) {
        llvm::sys::path::replace_extension(P, "gch");
        if (llvm::sys::fs::exists(P)) {
          FoundPCH = true;
        }
      }

      if (FoundPCH) {
        if (IsFirstImplicitInclude) {
          A->claim();
          CmdArgs.push_back("-include-pch");
          CmdArgs.push_back(Args.MakeArgString(P));
          continue;
        } else {
          // Ignore the PCH if not first on command line and emit warning.
          D.Diag(diag::warn_drv_pch_not_first_include) << P
                                                       << A->getAsString(Args);
        }
      }
    } else if (A->getOption().matches(options::OPT_isystem_after)) {
      // Handling of paths which must come late.  These entries are handled by
      // the toolchain itself after the resource dir is inserted in the right
      // search order.
      // Do not claim the argument so that the use of the argument does not
      // silently go unnoticed on toolchains which do not honour the option.
      continue;
    } else if (A->getOption().matches(options::OPT_stdlibxx_isystem)) {
      // Translated to -internal-isystem by the driver, no need to pass to cc1.
      continue;
    }

    // Not translated, render as usual.
    A->claim();
    A->render(Args, CmdArgs);
  }

  Args.AddAllArgs(CmdArgs,
                  {options::OPT_D, options::OPT_U, options::OPT_I_Group,
                   options::OPT_F, options::OPT_index_header_map});

  // Add -Wp, and -Xpreprocessor if using the preprocessor.

  // FIXME: There is a very unfortunate problem here, some troubled
  // souls abuse -Wp, to pass preprocessor options in gcc syntax. To
  // really support that we would have to parse and then translate
  // those options. :(
  Args.AddAllArgValues(CmdArgs, options::OPT_Wp_COMMA,
                       options::OPT_Xpreprocessor);

  // -I- is a deprecated GCC feature, reject it.
  if (Arg *A = Args.getLastArg(options::OPT_I_))
    D.Diag(diag::err_drv_I_dash_not_supported) << A->getAsString(Args);

  // If we have a --sysroot, and don't have an explicit -isysroot flag, add an
  // -isysroot to the CC1 invocation.
  StringRef sysroot = C.getSysRoot();
  if (sysroot != "") {
    if (!Args.hasArg(options::OPT_isysroot)) {
      CmdArgs.push_back("-isysroot");
      CmdArgs.push_back(C.getArgs().MakeArgString(sysroot));
    }
  }

  // Parse additional include paths from environment variables.
  // FIXME: We should probably sink the logic for handling these from the
  // frontend into the driver. It will allow deleting 4 otherwise unused flags.
  // CPATH - included following the user specified includes (but prior to
  // builtin and standard includes).
  addDirectoryList(Args, CmdArgs, "-I", "CPATH");
  // C_INCLUDE_PATH - system includes enabled when compiling C.
  addDirectoryList(Args, CmdArgs, "-c-isystem", "C_INCLUDE_PATH");
  // CPLUS_INCLUDE_PATH - system includes enabled when compiling C++.
  addDirectoryList(Args, CmdArgs, "-cxx-isystem", "CPLUS_INCLUDE_PATH");
  // OBJC_INCLUDE_PATH - system includes enabled when compiling ObjC.
  addDirectoryList(Args, CmdArgs, "-objc-isystem", "OBJC_INCLUDE_PATH");
  // OBJCPLUS_INCLUDE_PATH - system includes enabled when compiling ObjC++.
  addDirectoryList(Args, CmdArgs, "-objcxx-isystem", "OBJCPLUS_INCLUDE_PATH");

  // While adding the include arguments, we also attempt to retrieve the
  // arguments of related offloading toolchains or arguments that are specific
  // of an offloading programming model.

  // Add C++ include arguments, if needed.
  if (types::isCXX(Inputs[0].getType())) {
    bool HasStdlibxxIsystem = Args.hasArg(options::OPT_stdlibxx_isystem);
    forAllAssociatedToolChains(
        C, JA, getToolChain(),
        [&Args, &CmdArgs, HasStdlibxxIsystem](const ToolChain &TC) {
          HasStdlibxxIsystem ? TC.AddClangCXXStdlibIsystemArgs(Args, CmdArgs)
                             : TC.AddClangCXXStdlibIncludeArgs(Args, CmdArgs);
        });
  }

  // Add system include arguments for all targets but IAMCU.
  if (!IsIAMCU)
    forAllAssociatedToolChains(C, JA, getToolChain(),
                               [&Args, &CmdArgs](const ToolChain &TC) {
                                 TC.AddClangSystemIncludeArgs(Args, CmdArgs);
                               });
  else {
    // For IAMCU add special include arguments.
    getToolChain().AddIAMCUIncludeArgs(Args, CmdArgs);
  }
}

// FIXME: Move to target hook.
static bool isSignedCharDefault(const llvm::Triple &Triple) {
  switch (Triple.getArch()) {
  default:
    return true;

  case llvm::Triple::aarch64:
  case llvm::Triple::aarch64_be:
  case llvm::Triple::arm:
  case llvm::Triple::armeb:
  case llvm::Triple::thumb:
  case llvm::Triple::thumbeb:
    if (Triple.isOSDarwin() || Triple.isOSWindows())
      return true;
    return false;

  case llvm::Triple::ppc:
  case llvm::Triple::ppc64:
    if (Triple.isOSDarwin())
      return true;
    return false;

  case llvm::Triple::hexagon:
  case llvm::Triple::ppc64le:
  case llvm::Triple::riscv32:
  case llvm::Triple::riscv64:
  case llvm::Triple::systemz:
  case llvm::Triple::xcore:
    return false;
  }
}

static bool isNoCommonDefault(const llvm::Triple &Triple) {
  switch (Triple.getArch()) {
  default:
    if (Triple.isOSFuchsia())
      return true;
    return false;

  case llvm::Triple::xcore:
  case llvm::Triple::wasm32:
  case llvm::Triple::wasm64:
    return true;
  }
}

namespace {
void RenderARMABI(const llvm::Triple &Triple, const ArgList &Args,
                  ArgStringList &CmdArgs) {
  // Select the ABI to use.
  // FIXME: Support -meabi.
  // FIXME: Parts of this are duplicated in the backend, unify this somehow.
  const char *ABIName = nullptr;
  if (Arg *A = Args.getLastArg(options::OPT_mabi_EQ)) {
    ABIName = A->getValue();
  } else {
    std::string CPU = getCPUName(Args, Triple, /*FromAs*/ false);
    ABIName = llvm::ARM::computeDefaultTargetABI(Triple, CPU).data();
  }

  CmdArgs.push_back("-target-abi");
  CmdArgs.push_back(ABIName);
}
}

void Clang::AddARMTargetArgs(const llvm::Triple &Triple, const ArgList &Args,
                             ArgStringList &CmdArgs, bool KernelOrKext) const {
  RenderARMABI(Triple, Args, CmdArgs);

  // Determine floating point ABI from the options & target defaults.
  arm::FloatABI ABI = arm::getARMFloatABI(getToolChain(), Args);
  if (ABI == arm::FloatABI::Soft) {
    // Floating point operations and argument passing are soft.
    // FIXME: This changes CPP defines, we need -target-soft-float.
    CmdArgs.push_back("-msoft-float");
    CmdArgs.push_back("-mfloat-abi");
    CmdArgs.push_back("soft");
  } else if (ABI == arm::FloatABI::SoftFP) {
    // Floating point operations are hard, but argument passing is soft.
    CmdArgs.push_back("-mfloat-abi");
    CmdArgs.push_back("soft");
  } else {
    // Floating point operations and argument passing are hard.
    assert(ABI == arm::FloatABI::Hard && "Invalid float abi!");
    CmdArgs.push_back("-mfloat-abi");
    CmdArgs.push_back("hard");
  }

  // Forward the -mglobal-merge option for explicit control over the pass.
  if (Arg *A = Args.getLastArg(options::OPT_mglobal_merge,
                               options::OPT_mno_global_merge)) {
    CmdArgs.push_back("-mllvm");
    if (A->getOption().matches(options::OPT_mno_global_merge))
      CmdArgs.push_back("-arm-global-merge=false");
    else
      CmdArgs.push_back("-arm-global-merge=true");
  }

  if (!Args.hasFlag(options::OPT_mimplicit_float,
                    options::OPT_mno_implicit_float, true))
    CmdArgs.push_back("-no-implicit-float");

  if (Args.getLastArg(options::OPT_mcmse))
    CmdArgs.push_back("-mcmse");
}

void Clang::RenderTargetOptions(const llvm::Triple &EffectiveTriple,
                                const ArgList &Args, bool KernelOrKext,
                                ArgStringList &CmdArgs) const {
  const ToolChain &TC = getToolChain();

  // Add the target features
  getTargetFeatures(TC, EffectiveTriple, Args, CmdArgs, false);

  // Add target specific flags.
  switch (TC.getArch()) {
  default:
    break;

  case llvm::Triple::arm:
  case llvm::Triple::armeb:
  case llvm::Triple::thumb:
  case llvm::Triple::thumbeb:
    // Use the effective triple, which takes into account the deployment target.
    AddARMTargetArgs(EffectiveTriple, Args, CmdArgs, KernelOrKext);
    CmdArgs.push_back("-fallow-half-arguments-and-returns");
    break;

  case llvm::Triple::aarch64:
  case llvm::Triple::aarch64_be:
    AddAArch64TargetArgs(Args, CmdArgs);
    CmdArgs.push_back("-fallow-half-arguments-and-returns");
    break;

  case llvm::Triple::mips:
  case llvm::Triple::mipsel:
  case llvm::Triple::mips64:
  case llvm::Triple::mips64el:
    AddMIPSTargetArgs(Args, CmdArgs);
    break;

  case llvm::Triple::ppc:
  case llvm::Triple::ppc64:
  case llvm::Triple::ppc64le:
    AddPPCTargetArgs(Args, CmdArgs);
    break;

  case llvm::Triple::riscv32:
  case llvm::Triple::riscv64:
    AddRISCVTargetArgs(Args, CmdArgs);
    break;

  case llvm::Triple::sparc:
  case llvm::Triple::sparcel:
  case llvm::Triple::sparcv9:
    AddSparcTargetArgs(Args, CmdArgs);
    break;

  case llvm::Triple::systemz:
    AddSystemZTargetArgs(Args, CmdArgs);
    break;

  case llvm::Triple::x86:
  case llvm::Triple::x86_64:
    AddX86TargetArgs(Args, CmdArgs);
    break;

  case llvm::Triple::lanai:
    AddLanaiTargetArgs(Args, CmdArgs);
    break;

  case llvm::Triple::hexagon:
    AddHexagonTargetArgs(Args, CmdArgs);
    break;

  case llvm::Triple::wasm32:
  case llvm::Triple::wasm64:
    AddWebAssemblyTargetArgs(Args, CmdArgs);
    break;
  }
}

// Parse -mbranch-protection=<protection>[+<protection>]* where
//   <protection> ::= standard | none | [bti,pac-ret[+b-key,+leaf]*]
// Returns a triple of (return address signing Scope, signing key, require
// landing pads)
static std::tuple<StringRef, StringRef, bool>
ParseAArch64BranchProtection(const Driver &D, const ArgList &Args,
                             const Arg *A) {
  StringRef Scope = "none";
  StringRef Key = "a_key";
  bool IndirectBranches = false;

  StringRef Value = A->getValue();
  // This maps onto -mbranch-protection=<scope>+<key>

  if (Value.equals("standard")) {
    Scope = "non-leaf";
    Key = "a_key";
    IndirectBranches = true;

  } else if (!Value.equals("none")) {
    SmallVector<StringRef, 4> BranchProtection;
    StringRef(A->getValue()).split(BranchProtection, '+');

    auto Protection = BranchProtection.begin();
    while (Protection != BranchProtection.end()) {
      if (Protection->equals("bti"))
        IndirectBranches = true;
      else if (Protection->equals("pac-ret")) {
        Scope = "non-leaf";
        while (++Protection != BranchProtection.end()) {
          // Inner loop as "leaf" and "b-key" options must only appear attached
          // to pac-ret.
          if (Protection->equals("leaf"))
            Scope = "all";
          else if (Protection->equals("b-key"))
            Key = "b_key";
          else
            break;
        }
        Protection--;
      } else
        D.Diag(diag::err_invalid_branch_protection)
            << *Protection << A->getAsString(Args);
      Protection++;
    }
  }

  return std::make_tuple(Scope, Key, IndirectBranches);
}

namespace {
void RenderAArch64ABI(const llvm::Triple &Triple, const ArgList &Args,
                      ArgStringList &CmdArgs) {
  const char *ABIName = nullptr;
  if (Arg *A = Args.getLastArg(options::OPT_mabi_EQ))
    ABIName = A->getValue();
  else if (Triple.isOSDarwin())
    ABIName = "darwinpcs";
  else
    ABIName = "aapcs";

  CmdArgs.push_back("-target-abi");
  CmdArgs.push_back(ABIName);
}
}

void Clang::AddAArch64TargetArgs(const ArgList &Args,
                                 ArgStringList &CmdArgs) const {
  const llvm::Triple &Triple = getToolChain().getEffectiveTriple();

  if (!Args.hasFlag(options::OPT_mred_zone, options::OPT_mno_red_zone, true) ||
      Args.hasArg(options::OPT_mkernel) ||
      Args.hasArg(options::OPT_fapple_kext))
    CmdArgs.push_back("-disable-red-zone");

  if (!Args.hasFlag(options::OPT_mimplicit_float,
                    options::OPT_mno_implicit_float, true))
    CmdArgs.push_back("-no-implicit-float");

  RenderAArch64ABI(Triple, Args, CmdArgs);

  if (Arg *A = Args.getLastArg(options::OPT_mfix_cortex_a53_835769,
                               options::OPT_mno_fix_cortex_a53_835769)) {
    CmdArgs.push_back("-mllvm");
    if (A->getOption().matches(options::OPT_mfix_cortex_a53_835769))
      CmdArgs.push_back("-aarch64-fix-cortex-a53-835769=1");
    else
      CmdArgs.push_back("-aarch64-fix-cortex-a53-835769=0");
  } else if (Triple.isAndroid()) {
    // Enabled A53 errata (835769) workaround by default on android
    CmdArgs.push_back("-mllvm");
    CmdArgs.push_back("-aarch64-fix-cortex-a53-835769=1");
  }

  // Forward the -mglobal-merge option for explicit control over the pass.
  if (Arg *A = Args.getLastArg(options::OPT_mglobal_merge,
                               options::OPT_mno_global_merge)) {
    CmdArgs.push_back("-mllvm");
    if (A->getOption().matches(options::OPT_mno_global_merge))
      CmdArgs.push_back("-aarch64-enable-global-merge=false");
    else
      CmdArgs.push_back("-aarch64-enable-global-merge=true");
  }

  // Enable/disable return address signing and indirect branch targets.
  if (Arg *A = Args.getLastArg(options::OPT_msign_return_address_EQ,
                               options::OPT_mbranch_protection_EQ)) {

    const Driver &D = getToolChain().getDriver();

    StringRef Scope, Key;
    bool IndirectBranches;

    if (A->getOption().matches(options::OPT_msign_return_address_EQ)) {
      Scope = A->getValue();
      if (!Scope.equals("none") && !Scope.equals("non-leaf") &&
          !Scope.equals("all"))
        D.Diag(diag::err_invalid_branch_protection)
            << Scope << A->getAsString(Args);
      Key = "a_key";
      IndirectBranches = false;
    } else
      std::tie(Scope, Key, IndirectBranches) =
          ParseAArch64BranchProtection(D, Args, A);

    CmdArgs.push_back(
        Args.MakeArgString(Twine("-msign-return-address=") + Scope));
    CmdArgs.push_back(
        Args.MakeArgString(Twine("-msign-return-address-key=") + Key));
    if (IndirectBranches)
      CmdArgs.push_back("-mbranch-target-enforce");
  }
}

void Clang::AddMIPSTargetArgs(const ArgList &Args,
                              ArgStringList &CmdArgs) const {
  const Driver &D = getToolChain().getDriver();
  StringRef CPUName;
  StringRef ABIName;
  const llvm::Triple &Triple = getToolChain().getTriple();
  mips::getMipsCPUAndABI(Args, Triple, CPUName, ABIName);

  CmdArgs.push_back("-target-abi");
  CmdArgs.push_back(ABIName.data());

  mips::FloatABI ABI = mips::getMipsFloatABI(D, Args, Triple);
  if (ABI == mips::FloatABI::Soft) {
    // Floating point operations and argument passing are soft.
    CmdArgs.push_back("-msoft-float");
    CmdArgs.push_back("-mfloat-abi");
    CmdArgs.push_back("soft");
  } else {
    // Floating point operations and argument passing are hard.
    assert(ABI == mips::FloatABI::Hard && "Invalid float abi!");
    CmdArgs.push_back("-mfloat-abi");
    CmdArgs.push_back("hard");
  }

  if (Arg *A = Args.getLastArg(options::OPT_mldc1_sdc1,
                               options::OPT_mno_ldc1_sdc1)) {
    if (A->getOption().matches(options::OPT_mno_ldc1_sdc1)) {
      CmdArgs.push_back("-mllvm");
      CmdArgs.push_back("-mno-ldc1-sdc1");
    }
  }

  if (Arg *A = Args.getLastArg(options::OPT_mcheck_zero_division,
                               options::OPT_mno_check_zero_division)) {
    if (A->getOption().matches(options::OPT_mno_check_zero_division)) {
      CmdArgs.push_back("-mllvm");
      CmdArgs.push_back("-mno-check-zero-division");
    }
  }

  if (Arg *A = Args.getLastArg(options::OPT_G)) {
    StringRef v = A->getValue();
    CmdArgs.push_back("-mllvm");
    CmdArgs.push_back(Args.MakeArgString("-mips-ssection-threshold=" + v));
    A->claim();
  }

  Arg *GPOpt = Args.getLastArg(options::OPT_mgpopt, options::OPT_mno_gpopt);
  Arg *ABICalls =
      Args.getLastArg(options::OPT_mabicalls, options::OPT_mno_abicalls);

  // -mabicalls is the default for many MIPS environments, even with -fno-pic.
  // -mgpopt is the default for static, -fno-pic environments but these two
  // options conflict. We want to be certain that -mno-abicalls -mgpopt is
  // the only case where -mllvm -mgpopt is passed.
  // NOTE: We need a warning here or in the backend to warn when -mgpopt is
  //       passed explicitly when compiling something with -mabicalls
  //       (implictly) in affect. Currently the warning is in the backend.
  //
  // When the ABI in use is  N64, we also need to determine the PIC mode that
  // is in use, as -fno-pic for N64 implies -mno-abicalls.
  bool NoABICalls =
      ABICalls && ABICalls->getOption().matches(options::OPT_mno_abicalls);

  llvm::Reloc::Model RelocationModel;
  unsigned PICLevel;
  bool IsPIE;
  std::tie(RelocationModel, PICLevel, IsPIE) =
      ParsePICArgs(getToolChain(), Args);

  NoABICalls = NoABICalls ||
               (RelocationModel == llvm::Reloc::Static && ABIName == "n64");

  bool WantGPOpt = GPOpt && GPOpt->getOption().matches(options::OPT_mgpopt);
  // We quietly ignore -mno-gpopt as the backend defaults to -mno-gpopt.
  if (NoABICalls && (!GPOpt || WantGPOpt)) {
    CmdArgs.push_back("-mllvm");
    CmdArgs.push_back("-mgpopt");

    Arg *LocalSData = Args.getLastArg(options::OPT_mlocal_sdata,
                                      options::OPT_mno_local_sdata);
    Arg *ExternSData = Args.getLastArg(options::OPT_mextern_sdata,
                                       options::OPT_mno_extern_sdata);
    Arg *EmbeddedData = Args.getLastArg(options::OPT_membedded_data,
                                        options::OPT_mno_embedded_data);
    if (LocalSData) {
      CmdArgs.push_back("-mllvm");
      if (LocalSData->getOption().matches(options::OPT_mlocal_sdata)) {
        CmdArgs.push_back("-mlocal-sdata=1");
      } else {
        CmdArgs.push_back("-mlocal-sdata=0");
      }
      LocalSData->claim();
    }

    if (ExternSData) {
      CmdArgs.push_back("-mllvm");
      if (ExternSData->getOption().matches(options::OPT_mextern_sdata)) {
        CmdArgs.push_back("-mextern-sdata=1");
      } else {
        CmdArgs.push_back("-mextern-sdata=0");
      }
      ExternSData->claim();
    }

    if (EmbeddedData) {
      CmdArgs.push_back("-mllvm");
      if (EmbeddedData->getOption().matches(options::OPT_membedded_data)) {
        CmdArgs.push_back("-membedded-data=1");
      } else {
        CmdArgs.push_back("-membedded-data=0");
      }
      EmbeddedData->claim();
    }

  } else if ((!ABICalls || (!NoABICalls && ABICalls)) && WantGPOpt)
    D.Diag(diag::warn_drv_unsupported_gpopt) << (ABICalls ? 0 : 1);

  if (GPOpt)
    GPOpt->claim();

  if (Arg *A = Args.getLastArg(options::OPT_mcompact_branches_EQ)) {
    StringRef Val = StringRef(A->getValue());
    if (mips::hasCompactBranches(CPUName)) {
      if (Val == "never" || Val == "always" || Val == "optimal") {
        CmdArgs.push_back("-mllvm");
        CmdArgs.push_back(Args.MakeArgString("-mips-compact-branches=" + Val));
      } else
        D.Diag(diag::err_drv_unsupported_option_argument)
            << A->getOption().getName() << Val;
    } else
      D.Diag(diag::warn_target_unsupported_compact_branches) << CPUName;
  }

  if (Arg *A = Args.getLastArg(options::OPT_mrelax_pic_calls,
                               options::OPT_mno_relax_pic_calls)) {
    if (A->getOption().matches(options::OPT_mno_relax_pic_calls)) {
      CmdArgs.push_back("-mllvm");
      CmdArgs.push_back("-mips-jalr-reloc=0");
    }
  }
}

void Clang::AddPPCTargetArgs(const ArgList &Args,
                             ArgStringList &CmdArgs) const {
  // Select the ABI to use.
  const char *ABIName = nullptr;
  if (getToolChain().getTriple().isOSLinux())
    switch (getToolChain().getArch()) {
    case llvm::Triple::ppc64: {
      // When targeting a processor that supports QPX, or if QPX is
      // specifically enabled, default to using the ABI that supports QPX (so
      // long as it is not specifically disabled).
      bool HasQPX = false;
      if (Arg *A = Args.getLastArg(options::OPT_mcpu_EQ))
        HasQPX = A->getValue() == StringRef("a2q");
      HasQPX = Args.hasFlag(options::OPT_mqpx, options::OPT_mno_qpx, HasQPX);
      if (HasQPX) {
        ABIName = "elfv1-qpx";
        break;
      }

      ABIName = "elfv1";
      break;
    }
    case llvm::Triple::ppc64le:
      ABIName = "elfv2";
      break;
    default:
      break;
    }

  bool IEEELongDouble = false;
  for (const Arg *A : Args.filtered(options::OPT_mabi_EQ)) {
    StringRef V = A->getValue();
    if (V == "ieeelongdouble")
      IEEELongDouble = true;
    else if (V == "ibmlongdouble")
      IEEELongDouble = false;
    else if (V != "altivec")
      // The ppc64 linux abis are all "altivec" abis by default. Accept and ignore
      // the option if given as we don't have backend support for any targets
      // that don't use the altivec abi.
      ABIName = A->getValue();
  }
  if (IEEELongDouble)
    CmdArgs.push_back("-mabi=ieeelongdouble");

  ppc::FloatABI FloatABI =
      ppc::getPPCFloatABI(getToolChain().getDriver(), Args);

  if (FloatABI == ppc::FloatABI::Soft) {
    // Floating point operations and argument passing are soft.
    CmdArgs.push_back("-msoft-float");
    CmdArgs.push_back("-mfloat-abi");
    CmdArgs.push_back("soft");
  } else {
    // Floating point operations and argument passing are hard.
    assert(FloatABI == ppc::FloatABI::Hard && "Invalid float abi!");
    CmdArgs.push_back("-mfloat-abi");
    CmdArgs.push_back("hard");
  }

  if (ABIName) {
    CmdArgs.push_back("-target-abi");
    CmdArgs.push_back(ABIName);
  }
}

void Clang::AddRISCVTargetArgs(const ArgList &Args,
                               ArgStringList &CmdArgs) const {
  const llvm::Triple &Triple = getToolChain().getTriple();
  StringRef ABIName = riscv::getRISCVABI(Args, Triple);

  CmdArgs.push_back("-target-abi");
  CmdArgs.push_back(ABIName.data());
}

void Clang::AddSparcTargetArgs(const ArgList &Args,
                               ArgStringList &CmdArgs) const {
  sparc::FloatABI FloatABI =
      sparc::getSparcFloatABI(getToolChain().getDriver(), Args);

  if (FloatABI == sparc::FloatABI::Soft) {
    // Floating point operations and argument passing are soft.
    CmdArgs.push_back("-msoft-float");
    CmdArgs.push_back("-mfloat-abi");
    CmdArgs.push_back("soft");
  } else {
    // Floating point operations and argument passing are hard.
    assert(FloatABI == sparc::FloatABI::Hard && "Invalid float abi!");
    CmdArgs.push_back("-mfloat-abi");
    CmdArgs.push_back("hard");
  }
}

void Clang::AddSystemZTargetArgs(const ArgList &Args,
                                 ArgStringList &CmdArgs) const {
  if (Args.hasFlag(options::OPT_mbackchain, options::OPT_mno_backchain, false))
    CmdArgs.push_back("-mbackchain");
}

void Clang::AddX86TargetArgs(const ArgList &Args,
                             ArgStringList &CmdArgs) const {
  if (!Args.hasFlag(options::OPT_mred_zone, options::OPT_mno_red_zone, true) ||
      Args.hasArg(options::OPT_mkernel) ||
      Args.hasArg(options::OPT_fapple_kext))
    CmdArgs.push_back("-disable-red-zone");

  if (!Args.hasFlag(options::OPT_mtls_direct_seg_refs,
                    options::OPT_mno_tls_direct_seg_refs, true))
    CmdArgs.push_back("-mno-tls-direct-seg-refs");

  // Default to avoid implicit floating-point for kernel/kext code, but allow
  // that to be overridden with -mno-soft-float.
  bool NoImplicitFloat = (Args.hasArg(options::OPT_mkernel) ||
                          Args.hasArg(options::OPT_fapple_kext));
  if (Arg *A = Args.getLastArg(
          options::OPT_msoft_float, options::OPT_mno_soft_float,
          options::OPT_mimplicit_float, options::OPT_mno_implicit_float)) {
    const Option &O = A->getOption();
    NoImplicitFloat = (O.matches(options::OPT_mno_implicit_float) ||
                       O.matches(options::OPT_msoft_float));
  }
  if (NoImplicitFloat)
    CmdArgs.push_back("-no-implicit-float");

  if (Arg *A = Args.getLastArg(options::OPT_masm_EQ)) {
    StringRef Value = A->getValue();
    if (Value == "intel" || Value == "att") {
      CmdArgs.push_back("-mllvm");
      CmdArgs.push_back(Args.MakeArgString("-x86-asm-syntax=" + Value));
    } else {
      getToolChain().getDriver().Diag(diag::err_drv_unsupported_option_argument)
          << A->getOption().getName() << Value;
    }
  } else if (getToolChain().getDriver().IsCLMode()) {
    CmdArgs.push_back("-mllvm");
    CmdArgs.push_back("-x86-asm-syntax=intel");
  }

  // Set flags to support MCU ABI.
  if (Args.hasFlag(options::OPT_miamcu, options::OPT_mno_iamcu, false)) {
    CmdArgs.push_back("-mfloat-abi");
    CmdArgs.push_back("soft");
    CmdArgs.push_back("-mstack-alignment=4");
  }
}

void Clang::AddHexagonTargetArgs(const ArgList &Args,
                                 ArgStringList &CmdArgs) const {
  CmdArgs.push_back("-mqdsp6-compat");
  CmdArgs.push_back("-Wreturn-type");

  if (auto G = toolchains::HexagonToolChain::getSmallDataThreshold(Args)) {
    CmdArgs.push_back("-mllvm");
    CmdArgs.push_back(Args.MakeArgString("-hexagon-small-data-threshold=" +
                                         Twine(G.getValue())));
  }

  if (!Args.hasArg(options::OPT_fno_short_enums))
    CmdArgs.push_back("-fshort-enums");
  if (Args.getLastArg(options::OPT_mieee_rnd_near)) {
    CmdArgs.push_back("-mllvm");
    CmdArgs.push_back("-enable-hexagon-ieee-rnd-near");
  }
  CmdArgs.push_back("-mllvm");
  CmdArgs.push_back("-machine-sink-split=0");
}

void Clang::AddLanaiTargetArgs(const ArgList &Args,
                               ArgStringList &CmdArgs) const {
  if (Arg *A = Args.getLastArg(options::OPT_mcpu_EQ)) {
    StringRef CPUName = A->getValue();

    CmdArgs.push_back("-target-cpu");
    CmdArgs.push_back(Args.MakeArgString(CPUName));
  }
  if (Arg *A = Args.getLastArg(options::OPT_mregparm_EQ)) {
    StringRef Value = A->getValue();
    // Only support mregparm=4 to support old usage. Report error for all other
    // cases.
    int Mregparm;
    if (Value.getAsInteger(10, Mregparm)) {
      if (Mregparm != 4) {
        getToolChain().getDriver().Diag(
            diag::err_drv_unsupported_option_argument)
            << A->getOption().getName() << Value;
      }
    }
  }
}

void Clang::AddWebAssemblyTargetArgs(const ArgList &Args,
                                     ArgStringList &CmdArgs) const {
  // Default to "hidden" visibility.
  if (!Args.hasArg(options::OPT_fvisibility_EQ,
                   options::OPT_fvisibility_ms_compat)) {
    CmdArgs.push_back("-fvisibility");
    CmdArgs.push_back("hidden");
  }
}

void Clang::DumpCompilationDatabase(Compilation &C, StringRef Filename,
                                    StringRef Target, const InputInfo &Output,
                                    const InputInfo &Input, const ArgList &Args) const {
  // If this is a dry run, do not create the compilation database file.
  if (C.getArgs().hasArg(options::OPT__HASH_HASH_HASH))
    return;

  using llvm::yaml::escape;
  const Driver &D = getToolChain().getDriver();

  if (!CompilationDatabase) {
    std::error_code EC;
    auto File = std::make_unique<llvm::raw_fd_ostream>(Filename, EC,
                                                        llvm::sys::fs::OF_Text);
    if (EC) {
      D.Diag(clang::diag::err_drv_compilationdatabase) << Filename
                                                       << EC.message();
      return;
    }
    CompilationDatabase = std::move(File);
  }
  auto &CDB = *CompilationDatabase;
  SmallString<128> Buf;
  if (llvm::sys::fs::current_path(Buf))
    Buf = ".";
  CDB << "{ \"directory\": \"" << escape(Buf) << "\"";
  CDB << ", \"file\": \"" << escape(Input.getFilename()) << "\"";
  CDB << ", \"output\": \"" << escape(Output.getFilename()) << "\"";
  CDB << ", \"arguments\": [\"" << escape(D.ClangExecutable) << "\"";
  Buf = "-x";
  Buf += types::getTypeName(Input.getType());
  CDB << ", \"" << escape(Buf) << "\"";
  if (!D.SysRoot.empty() && !Args.hasArg(options::OPT__sysroot_EQ)) {
    Buf = "--sysroot=";
    Buf += D.SysRoot;
    CDB << ", \"" << escape(Buf) << "\"";
  }
  CDB << ", \"" << escape(Input.getFilename()) << "\"";
  for (auto &A: Args) {
    auto &O = A->getOption();
    // Skip language selection, which is positional.
    if (O.getID() == options::OPT_x)
      continue;
    // Skip writing dependency output and the compilation database itself.
    if (O.getGroup().isValid() && O.getGroup().getID() == options::OPT_M_Group)
      continue;
    if (O.getID() == options::OPT_gen_cdb_fragment_path)
      continue;
    // Skip inputs.
    if (O.getKind() == Option::InputClass)
      continue;
    // All other arguments are quoted and appended.
    ArgStringList ASL;
    A->render(Args, ASL);
    for (auto &it: ASL)
      CDB << ", \"" << escape(it) << "\"";
  }
  Buf = "--target=";
  Buf += Target;
  CDB << ", \"" << escape(Buf) << "\"]},\n";
}

void Clang::DumpCompilationDatabaseFragmentToDir(
    StringRef Dir, Compilation &C, StringRef Target, const InputInfo &Output,
    const InputInfo &Input, const llvm::opt::ArgList &Args) const {
  // If this is a dry run, do not create the compilation database file.
  if (C.getArgs().hasArg(options::OPT__HASH_HASH_HASH))
    return;

  if (CompilationDatabase)
    DumpCompilationDatabase(C, "", Target, Output, Input, Args);

  SmallString<256> Path = Dir;
  const auto &Driver = C.getDriver();
  Driver.getVFS().makeAbsolute(Path);
  auto Err = llvm::sys::fs::create_directory(Path, /*IgnoreExisting=*/true);
  if (Err) {
    Driver.Diag(diag::err_drv_compilationdatabase) << Dir << Err.message();
    return;
  }

  llvm::sys::path::append(
      Path,
      Twine(llvm::sys::path::filename(Input.getFilename())) + ".%%%%.json");
  int FD;
  SmallString<256> TempPath;
  Err = llvm::sys::fs::createUniqueFile(Path, FD, TempPath);
  if (Err) {
    Driver.Diag(diag::err_drv_compilationdatabase) << Path << Err.message();
    return;
  }
  CompilationDatabase =
      std::make_unique<llvm::raw_fd_ostream>(FD, /*shouldClose=*/true);
  DumpCompilationDatabase(C, "", Target, Output, Input, Args);
}

static void CollectArgsForIntegratedAssembler(Compilation &C,
                                              const ArgList &Args,
                                              ArgStringList &CmdArgs,
                                              const Driver &D) {
  if (UseRelaxAll(C, Args))
    CmdArgs.push_back("-mrelax-all");

  // Only default to -mincremental-linker-compatible if we think we are
  // targeting the MSVC linker.
  bool DefaultIncrementalLinkerCompatible =
      C.getDefaultToolChain().getTriple().isWindowsMSVCEnvironment();
  if (Args.hasFlag(options::OPT_mincremental_linker_compatible,
                   options::OPT_mno_incremental_linker_compatible,
                   DefaultIncrementalLinkerCompatible))
    CmdArgs.push_back("-mincremental-linker-compatible");

  switch (C.getDefaultToolChain().getArch()) {
  case llvm::Triple::arm:
  case llvm::Triple::armeb:
  case llvm::Triple::thumb:
  case llvm::Triple::thumbeb:
    if (Arg *A = Args.getLastArg(options::OPT_mimplicit_it_EQ)) {
      StringRef Value = A->getValue();
      if (Value == "always" || Value == "never" || Value == "arm" ||
          Value == "thumb") {
        CmdArgs.push_back("-mllvm");
        CmdArgs.push_back(Args.MakeArgString("-arm-implicit-it=" + Value));
      } else {
        D.Diag(diag::err_drv_unsupported_option_argument)
            << A->getOption().getName() << Value;
      }
    }
    break;
  default:
    break;
  }

  // If you add more args here, also add them to the block below that
  // starts with "// If CollectArgsForIntegratedAssembler() isn't called below".

  // When passing -I arguments to the assembler we sometimes need to
  // unconditionally take the next argument.  For example, when parsing
  // '-Wa,-I -Wa,foo' we need to accept the -Wa,foo arg after seeing the
  // -Wa,-I arg and when parsing '-Wa,-I,foo' we need to accept the 'foo'
  // arg after parsing the '-I' arg.
  bool TakeNextArg = false;

  bool UseRelaxRelocations = C.getDefaultToolChain().useRelaxRelocations();
  bool UseNoExecStack = C.getDefaultToolChain().isNoExecStackDefault();
  const char *MipsTargetFeature = nullptr;
  for (const Arg *A :
       Args.filtered(options::OPT_Wa_COMMA, options::OPT_Xassembler)) {
    A->claim();

    for (StringRef Value : A->getValues()) {
      if (TakeNextArg) {
        CmdArgs.push_back(Value.data());
        TakeNextArg = false;
        continue;
      }

      if (C.getDefaultToolChain().getTriple().isOSBinFormatCOFF() &&
          Value == "-mbig-obj")
        continue; // LLVM handles bigobj automatically

      switch (C.getDefaultToolChain().getArch()) {
      default:
        break;
      case llvm::Triple::thumb:
      case llvm::Triple::thumbeb:
      case llvm::Triple::arm:
      case llvm::Triple::armeb:
        if (Value == "-mthumb")
          // -mthumb has already been processed in ComputeLLVMTriple()
          // recognize but skip over here.
          continue;
        break;
      case llvm::Triple::mips:
      case llvm::Triple::mipsel:
      case llvm::Triple::mips64:
      case llvm::Triple::mips64el:
        if (Value == "--trap") {
          CmdArgs.push_back("-target-feature");
          CmdArgs.push_back("+use-tcc-in-div");
          continue;
        }
        if (Value == "--break") {
          CmdArgs.push_back("-target-feature");
          CmdArgs.push_back("-use-tcc-in-div");
          continue;
        }
        if (Value.startswith("-msoft-float")) {
          CmdArgs.push_back("-target-feature");
          CmdArgs.push_back("+soft-float");
          continue;
        }
        if (Value.startswith("-mhard-float")) {
          CmdArgs.push_back("-target-feature");
          CmdArgs.push_back("-soft-float");
          continue;
        }

        MipsTargetFeature = llvm::StringSwitch<const char *>(Value)
                                .Case("-mips1", "+mips1")
                                .Case("-mips2", "+mips2")
                                .Case("-mips3", "+mips3")
                                .Case("-mips4", "+mips4")
                                .Case("-mips5", "+mips5")
                                .Case("-mips32", "+mips32")
                                .Case("-mips32r2", "+mips32r2")
                                .Case("-mips32r3", "+mips32r3")
                                .Case("-mips32r5", "+mips32r5")
                                .Case("-mips32r6", "+mips32r6")
                                .Case("-mips64", "+mips64")
                                .Case("-mips64r2", "+mips64r2")
                                .Case("-mips64r3", "+mips64r3")
                                .Case("-mips64r5", "+mips64r5")
                                .Case("-mips64r6", "+mips64r6")
                                .Default(nullptr);
        if (MipsTargetFeature)
          continue;
      }

      if (Value == "-force_cpusubtype_ALL") {
        // Do nothing, this is the default and we don't support anything else.
      } else if (Value == "-L") {
        CmdArgs.push_back("-msave-temp-labels");
      } else if (Value == "--fatal-warnings") {
        CmdArgs.push_back("-massembler-fatal-warnings");
      } else if (Value == "--no-warn") {
        CmdArgs.push_back("-massembler-no-warn");
      } else if (Value == "--noexecstack") {
        UseNoExecStack = true;
      } else if (Value.startswith("-compress-debug-sections") ||
                 Value.startswith("--compress-debug-sections") ||
                 Value == "-nocompress-debug-sections" ||
                 Value == "--nocompress-debug-sections") {
        CmdArgs.push_back(Value.data());
      } else if (Value == "-mrelax-relocations=yes" ||
                 Value == "--mrelax-relocations=yes") {
        UseRelaxRelocations = true;
      } else if (Value == "-mrelax-relocations=no" ||
                 Value == "--mrelax-relocations=no") {
        UseRelaxRelocations = false;
      } else if (Value.startswith("-I")) {
        CmdArgs.push_back(Value.data());
        // We need to consume the next argument if the current arg is a plain
        // -I. The next arg will be the include directory.
        if (Value == "-I")
          TakeNextArg = true;
      } else if (Value.startswith("-gdwarf-")) {
        // "-gdwarf-N" options are not cc1as options.
        unsigned DwarfVersion = DwarfVersionNum(Value);
        if (DwarfVersion == 0) { // Send it onward, and let cc1as complain.
          CmdArgs.push_back(Value.data());
        } else {
          RenderDebugEnablingArgs(Args, CmdArgs,
                                  codegenoptions::LimitedDebugInfo,
                                  DwarfVersion, llvm::DebuggerKind::Default);
        }
      } else if (Value.startswith("-mcpu") || Value.startswith("-mfpu") ||
                 Value.startswith("-mhwdiv") || Value.startswith("-march")) {
        // Do nothing, we'll validate it later.
      } else if (Value == "-defsym") {
          if (A->getNumValues() != 2) {
            D.Diag(diag::err_drv_defsym_invalid_format) << Value;
            break;
          }
          const char *S = A->getValue(1);
          auto Pair = StringRef(S).split('=');
          auto Sym = Pair.first;
          auto SVal = Pair.second;

          if (Sym.empty() || SVal.empty()) {
            D.Diag(diag::err_drv_defsym_invalid_format) << S;
            break;
          }
          int64_t IVal;
          if (SVal.getAsInteger(0, IVal)) {
            D.Diag(diag::err_drv_defsym_invalid_symval) << SVal;
            break;
          }
          CmdArgs.push_back(Value.data());
          TakeNextArg = true;
      } else if (Value == "-fdebug-compilation-dir") {
        CmdArgs.push_back("-fdebug-compilation-dir");
        TakeNextArg = true;
      } else {
        D.Diag(diag::err_drv_unsupported_option_argument)
            << A->getOption().getName() << Value;
      }
    }
  }
  if (UseRelaxRelocations)
    CmdArgs.push_back("--mrelax-relocations");
  if (UseNoExecStack)
    CmdArgs.push_back("-mnoexecstack");
  if (MipsTargetFeature != nullptr) {
    CmdArgs.push_back("-target-feature");
    CmdArgs.push_back(MipsTargetFeature);
  }

  // forward -fembed-bitcode to assmebler
  if (C.getDriver().embedBitcodeEnabled() ||
      C.getDriver().embedBitcodeMarkerOnly())
    Args.AddLastArg(CmdArgs, options::OPT_fembed_bitcode_EQ);
}

static void RenderFloatingPointOptions(const ToolChain &TC, const Driver &D,
                                       bool OFastEnabled, const ArgList &Args,
                                       ArgStringList &CmdArgs) {
  // Handle various floating point optimization flags, mapping them to the
  // appropriate LLVM code generation flags. This is complicated by several
  // "umbrella" flags, so we do this by stepping through the flags incrementally
  // adjusting what we think is enabled/disabled, then at the end setting the
  // LLVM flags based on the final state.
  bool HonorINFs = true;
  bool HonorNaNs = true;
  // -fmath-errno is the default on some platforms, e.g. BSD-derived OSes.
  bool MathErrno = TC.IsMathErrnoDefault();
  bool AssociativeMath = false;
  bool ReciprocalMath = false;
  bool SignedZeros = true;
  bool TrappingMath = true;
  StringRef DenormalFPMath = "";
  StringRef FPContract = "";

  if (const Arg *A = Args.getLastArg(options::OPT_flimited_precision_EQ)) {
    CmdArgs.push_back("-mlimit-float-precision");
    CmdArgs.push_back(A->getValue());
  }

  for (const Arg *A : Args) {
    switch (A->getOption().getID()) {
    // If this isn't an FP option skip the claim below
    default: continue;

    // Options controlling individual features
    case options::OPT_fhonor_infinities:    HonorINFs = true;         break;
    case options::OPT_fno_honor_infinities: HonorINFs = false;        break;
    case options::OPT_fhonor_nans:          HonorNaNs = true;         break;
    case options::OPT_fno_honor_nans:       HonorNaNs = false;        break;
    case options::OPT_fmath_errno:          MathErrno = true;         break;
    case options::OPT_fno_math_errno:       MathErrno = false;        break;
    case options::OPT_fassociative_math:    AssociativeMath = true;   break;
    case options::OPT_fno_associative_math: AssociativeMath = false;  break;
    case options::OPT_freciprocal_math:     ReciprocalMath = true;    break;
    case options::OPT_fno_reciprocal_math:  ReciprocalMath = false;   break;
    case options::OPT_fsigned_zeros:        SignedZeros = true;       break;
    case options::OPT_fno_signed_zeros:     SignedZeros = false;      break;
    case options::OPT_ftrapping_math:       TrappingMath = true;      break;
    case options::OPT_fno_trapping_math:    TrappingMath = false;     break;

    case options::OPT_fdenormal_fp_math_EQ:
      DenormalFPMath = A->getValue();
      break;

    // Validate and pass through -fp-contract option.
    case options::OPT_ffp_contract: {
      StringRef Val = A->getValue();
      if (Val == "fast" || Val == "on" || Val == "off")
        FPContract = Val;
      else
        D.Diag(diag::err_drv_unsupported_option_argument)
            << A->getOption().getName() << Val;
      break;
    }

    case options::OPT_ffinite_math_only:
      HonorINFs = false;
      HonorNaNs = false;
      break;
    case options::OPT_fno_finite_math_only:
      HonorINFs = true;
      HonorNaNs = true;
      break;

    case options::OPT_funsafe_math_optimizations:
      AssociativeMath = true;
      ReciprocalMath = true;
      SignedZeros = false;
      TrappingMath = false;
      break;
    case options::OPT_fno_unsafe_math_optimizations:
      AssociativeMath = false;
      ReciprocalMath = false;
      SignedZeros = true;
      TrappingMath = true;
      // -fno_unsafe_math_optimizations restores default denormal handling
      DenormalFPMath = "";
      break;

    case options::OPT_Ofast:
      // If -Ofast is the optimization level, then -ffast-math should be enabled
      if (!OFastEnabled)
        continue;
      LLVM_FALLTHROUGH;
    case options::OPT_ffast_math:
      HonorINFs = false;
      HonorNaNs = false;
      MathErrno = false;
      AssociativeMath = true;
      ReciprocalMath = true;
      SignedZeros = false;
      TrappingMath = false;
      // If fast-math is set then set the fp-contract mode to fast.
      FPContract = "fast";
      break;
    case options::OPT_fno_fast_math:
      HonorINFs = true;
      HonorNaNs = true;
      // Turning on -ffast-math (with either flag) removes the need for
      // MathErrno. However, turning *off* -ffast-math merely restores the
      // toolchain default (which may be false).
      MathErrno = TC.IsMathErrnoDefault();
      AssociativeMath = false;
      ReciprocalMath = false;
      SignedZeros = true;
      TrappingMath = true;
      // -fno_fast_math restores default denormal and fpcontract handling
      DenormalFPMath = "";
      FPContract = "";
      break;
    }

    // If we handled this option claim it
    A->claim();
  }

  if (!HonorINFs)
    CmdArgs.push_back("-menable-no-infs");

  if (!HonorNaNs)
    CmdArgs.push_back("-menable-no-nans");

  if (MathErrno)
    CmdArgs.push_back("-fmath-errno");

  if (!MathErrno && AssociativeMath && ReciprocalMath && !SignedZeros &&
      !TrappingMath)
    CmdArgs.push_back("-menable-unsafe-fp-math");

  if (!SignedZeros)
    CmdArgs.push_back("-fno-signed-zeros");

  if (AssociativeMath && !SignedZeros && !TrappingMath)
    CmdArgs.push_back("-mreassociate");

  if (ReciprocalMath)
    CmdArgs.push_back("-freciprocal-math");

  if (!TrappingMath)
    CmdArgs.push_back("-fno-trapping-math");

  if (!DenormalFPMath.empty())
    CmdArgs.push_back(
        Args.MakeArgString("-fdenormal-fp-math=" + DenormalFPMath));

  if (!FPContract.empty())
    CmdArgs.push_back(Args.MakeArgString("-ffp-contract=" + FPContract));

  ParseMRecip(D, Args, CmdArgs);

  // -ffast-math enables the __FAST_MATH__ preprocessor macro, but check for the
  // individual features enabled by -ffast-math instead of the option itself as
  // that's consistent with gcc's behaviour.
  if (!HonorINFs && !HonorNaNs && !MathErrno && AssociativeMath &&
      ReciprocalMath && !SignedZeros && !TrappingMath)
    CmdArgs.push_back("-ffast-math");

  // Handle __FINITE_MATH_ONLY__ similarly.
  if (!HonorINFs && !HonorNaNs)
    CmdArgs.push_back("-ffinite-math-only");

  if (const Arg *A = Args.getLastArg(options::OPT_mfpmath_EQ)) {
    CmdArgs.push_back("-mfpmath");
    CmdArgs.push_back(A->getValue());
  }

  // Disable a codegen optimization for floating-point casts.
  if (Args.hasFlag(options::OPT_fno_strict_float_cast_overflow,
                   options::OPT_fstrict_float_cast_overflow, false))
    CmdArgs.push_back("-fno-strict-float-cast-overflow");
}

static void RenderAnalyzerOptions(const ArgList &Args, ArgStringList &CmdArgs,
                                  const llvm::Triple &Triple,
                                  const InputInfo &Input) {
  // Enable region store model by default.
  CmdArgs.push_back("-analyzer-store=region");

  // Treat blocks as analysis entry points.
  CmdArgs.push_back("-analyzer-opt-analyze-nested-blocks");

  // Add default argument set.
  if (!Args.hasArg(options::OPT__analyzer_no_default_checks)) {
    CmdArgs.push_back("-analyzer-checker=core");
    CmdArgs.push_back("-analyzer-checker=apiModeling");

    if (!Triple.isWindowsMSVCEnvironment()) {
      CmdArgs.push_back("-analyzer-checker=unix");
    } else {
      // Enable "unix" checkers that also work on Windows.
      CmdArgs.push_back("-analyzer-checker=unix.API");
      CmdArgs.push_back("-analyzer-checker=unix.Malloc");
      CmdArgs.push_back("-analyzer-checker=unix.MallocSizeof");
      CmdArgs.push_back("-analyzer-checker=unix.MismatchedDeallocator");
      CmdArgs.push_back("-analyzer-checker=unix.cstring.BadSizeArg");
      CmdArgs.push_back("-analyzer-checker=unix.cstring.NullArg");
    }

    // Disable some unix checkers for PS4.
    if (Triple.isPS4CPU()) {
      CmdArgs.push_back("-analyzer-disable-checker=unix.API");
      CmdArgs.push_back("-analyzer-disable-checker=unix.Vfork");
    }

    if (Triple.isOSDarwin())
      CmdArgs.push_back("-analyzer-checker=osx");

    CmdArgs.push_back("-analyzer-checker=deadcode");

    if (types::isCXX(Input.getType()))
      CmdArgs.push_back("-analyzer-checker=cplusplus");

    if (!Triple.isPS4CPU()) {
      CmdArgs.push_back("-analyzer-checker=security.insecureAPI.UncheckedReturn");
      CmdArgs.push_back("-analyzer-checker=security.insecureAPI.getpw");
      CmdArgs.push_back("-analyzer-checker=security.insecureAPI.gets");
      CmdArgs.push_back("-analyzer-checker=security.insecureAPI.mktemp");
      CmdArgs.push_back("-analyzer-checker=security.insecureAPI.mkstemp");
      CmdArgs.push_back("-analyzer-checker=security.insecureAPI.vfork");
    }

    // Default nullability checks.
    CmdArgs.push_back("-analyzer-checker=nullability.NullPassedToNonnull");
    CmdArgs.push_back("-analyzer-checker=nullability.NullReturnedFromNonnull");
  }

  // Set the output format. The default is plist, for (lame) historical reasons.
  CmdArgs.push_back("-analyzer-output");
  if (Arg *A = Args.getLastArg(options::OPT__analyzer_output))
    CmdArgs.push_back(A->getValue());
  else
    CmdArgs.push_back("plist");

  // Disable the presentation of standard compiler warnings when using
  // --analyze.  We only want to show static analyzer diagnostics or frontend
  // errors.
  CmdArgs.push_back("-w");

  // Add -Xanalyzer arguments when running as analyzer.
  Args.AddAllArgValues(CmdArgs, options::OPT_Xanalyzer);
}

static void RenderSSPOptions(const ToolChain &TC, const ArgList &Args,
                             ArgStringList &CmdArgs, bool KernelOrKext) {
  const llvm::Triple &EffectiveTriple = TC.getEffectiveTriple();

  // NVPTX doesn't support stack protectors; from the compiler's perspective, it
  // doesn't even have a stack!
  if (EffectiveTriple.isNVPTX())
    return;

  // -stack-protector=0 is default.
  unsigned StackProtectorLevel = 0;
  unsigned DefaultStackProtectorLevel =
      TC.GetDefaultStackProtectorLevel(KernelOrKext);

  if (Arg *A = Args.getLastArg(options::OPT_fno_stack_protector,
                               options::OPT_fstack_protector_all,
                               options::OPT_fstack_protector_strong,
                               options::OPT_fstack_protector)) {
    if (A->getOption().matches(options::OPT_fstack_protector))
      StackProtectorLevel =
          std::max<unsigned>(LangOptions::SSPOn, DefaultStackProtectorLevel);
    else if (A->getOption().matches(options::OPT_fstack_protector_strong))
      StackProtectorLevel = LangOptions::SSPStrong;
    else if (A->getOption().matches(options::OPT_fstack_protector_all))
      StackProtectorLevel = LangOptions::SSPReq;
  } else {
    StackProtectorLevel = DefaultStackProtectorLevel;
  }

  if (StackProtectorLevel) {
    CmdArgs.push_back("-stack-protector");
    CmdArgs.push_back(Args.MakeArgString(Twine(StackProtectorLevel)));
  }

  // --param ssp-buffer-size=
  for (const Arg *A : Args.filtered(options::OPT__param)) {
    StringRef Str(A->getValue());
    if (Str.startswith("ssp-buffer-size=")) {
      if (StackProtectorLevel) {
        CmdArgs.push_back("-stack-protector-buffer-size");
        // FIXME: Verify the argument is a valid integer.
        CmdArgs.push_back(Args.MakeArgString(Str.drop_front(16)));
      }
      A->claim();
    }
  }
}

static void RenderTrivialAutoVarInitOptions(const Driver &D,
                                            const ToolChain &TC,
                                            const ArgList &Args,
                                            ArgStringList &CmdArgs) {
  auto DefaultTrivialAutoVarInit = TC.GetDefaultTrivialAutoVarInit();
  StringRef TrivialAutoVarInit = "";

  for (const Arg *A : Args) {
    switch (A->getOption().getID()) {
    default:
      continue;
    case options::OPT_ftrivial_auto_var_init: {
      A->claim();
      StringRef Val = A->getValue();
      if (Val == "uninitialized" || Val == "zero" || Val == "pattern")
        TrivialAutoVarInit = Val;
      else
        D.Diag(diag::err_drv_unsupported_option_argument)
            << A->getOption().getName() << Val;
      break;
    }
    }
  }

  if (TrivialAutoVarInit.empty())
    switch (DefaultTrivialAutoVarInit) {
    case LangOptions::TrivialAutoVarInitKind::Uninitialized:
      break;
    case LangOptions::TrivialAutoVarInitKind::Pattern:
      TrivialAutoVarInit = "pattern";
      break;
    case LangOptions::TrivialAutoVarInitKind::Zero:
      TrivialAutoVarInit = "zero";
      break;
    }

  if (!TrivialAutoVarInit.empty()) {
    if (TrivialAutoVarInit == "zero" && !Args.hasArg(options::OPT_enable_trivial_var_init_zero))
      D.Diag(diag::err_drv_trivial_auto_var_init_zero_disabled);
    CmdArgs.push_back(
        Args.MakeArgString("-ftrivial-auto-var-init=" + TrivialAutoVarInit));
  }
}

static void RenderOpenCLOptions(const ArgList &Args, ArgStringList &CmdArgs) {
  const unsigned ForwardedArguments[] = {
      options::OPT_cl_opt_disable,
      options::OPT_cl_strict_aliasing,
      options::OPT_cl_single_precision_constant,
      options::OPT_cl_finite_math_only,
      options::OPT_cl_kernel_arg_info,
      options::OPT_cl_unsafe_math_optimizations,
      options::OPT_cl_fast_relaxed_math,
      options::OPT_cl_mad_enable,
      options::OPT_cl_no_signed_zeros,
      options::OPT_cl_denorms_are_zero,
      options::OPT_cl_fp32_correctly_rounded_divide_sqrt,
      options::OPT_cl_uniform_work_group_size
  };

  if (Arg *A = Args.getLastArg(options::OPT_cl_std_EQ)) {
    std::string CLStdStr = std::string("-cl-std=") + A->getValue();
    CmdArgs.push_back(Args.MakeArgString(CLStdStr));
  }

  for (const auto &Arg : ForwardedArguments)
    if (const auto *A = Args.getLastArg(Arg))
      CmdArgs.push_back(Args.MakeArgString(A->getOption().getPrefixedName()));
}

static void RenderARCMigrateToolOptions(const Driver &D, const ArgList &Args,
                                        ArgStringList &CmdArgs) {
  bool ARCMTEnabled = false;
  if (!Args.hasArg(options::OPT_fno_objc_arc, options::OPT_fobjc_arc)) {
    if (const Arg *A = Args.getLastArg(options::OPT_ccc_arcmt_check,
                                       options::OPT_ccc_arcmt_modify,
                                       options::OPT_ccc_arcmt_migrate)) {
      ARCMTEnabled = true;
      switch (A->getOption().getID()) {
      default: llvm_unreachable("missed a case");
      case options::OPT_ccc_arcmt_check:
        CmdArgs.push_back("-arcmt-check");
        break;
      case options::OPT_ccc_arcmt_modify:
        CmdArgs.push_back("-arcmt-modify");
        break;
      case options::OPT_ccc_arcmt_migrate:
        CmdArgs.push_back("-arcmt-migrate");
        CmdArgs.push_back("-mt-migrate-directory");
        CmdArgs.push_back(A->getValue());

        Args.AddLastArg(CmdArgs, options::OPT_arcmt_migrate_report_output);
        Args.AddLastArg(CmdArgs, options::OPT_arcmt_migrate_emit_arc_errors);
        break;
      }
    }
  } else {
    Args.ClaimAllArgs(options::OPT_ccc_arcmt_check);
    Args.ClaimAllArgs(options::OPT_ccc_arcmt_modify);
    Args.ClaimAllArgs(options::OPT_ccc_arcmt_migrate);
  }

  if (const Arg *A = Args.getLastArg(options::OPT_ccc_objcmt_migrate)) {
    if (ARCMTEnabled)
      D.Diag(diag::err_drv_argument_not_allowed_with)
          << A->getAsString(Args) << "-ccc-arcmt-migrate";

    CmdArgs.push_back("-mt-migrate-directory");
    CmdArgs.push_back(A->getValue());

    if (!Args.hasArg(options::OPT_objcmt_migrate_literals,
                     options::OPT_objcmt_migrate_subscripting,
                     options::OPT_objcmt_migrate_property)) {
      // None specified, means enable them all.
      CmdArgs.push_back("-objcmt-migrate-literals");
      CmdArgs.push_back("-objcmt-migrate-subscripting");
      CmdArgs.push_back("-objcmt-migrate-property");
    } else {
      Args.AddLastArg(CmdArgs, options::OPT_objcmt_migrate_literals);
      Args.AddLastArg(CmdArgs, options::OPT_objcmt_migrate_subscripting);
      Args.AddLastArg(CmdArgs, options::OPT_objcmt_migrate_property);
    }
  } else {
    Args.AddLastArg(CmdArgs, options::OPT_objcmt_migrate_literals);
    Args.AddLastArg(CmdArgs, options::OPT_objcmt_migrate_subscripting);
    Args.AddLastArg(CmdArgs, options::OPT_objcmt_migrate_property);
    Args.AddLastArg(CmdArgs, options::OPT_objcmt_migrate_all);
    Args.AddLastArg(CmdArgs, options::OPT_objcmt_migrate_readonly_property);
    Args.AddLastArg(CmdArgs, options::OPT_objcmt_migrate_readwrite_property);
    Args.AddLastArg(CmdArgs, options::OPT_objcmt_migrate_property_dot_syntax);
    Args.AddLastArg(CmdArgs, options::OPT_objcmt_migrate_annotation);
    Args.AddLastArg(CmdArgs, options::OPT_objcmt_migrate_instancetype);
    Args.AddLastArg(CmdArgs, options::OPT_objcmt_migrate_nsmacros);
    Args.AddLastArg(CmdArgs, options::OPT_objcmt_migrate_protocol_conformance);
    Args.AddLastArg(CmdArgs, options::OPT_objcmt_atomic_property);
    Args.AddLastArg(CmdArgs, options::OPT_objcmt_returns_innerpointer_property);
    Args.AddLastArg(CmdArgs, options::OPT_objcmt_ns_nonatomic_iosonly);
    Args.AddLastArg(CmdArgs, options::OPT_objcmt_migrate_designated_init);
    Args.AddLastArg(CmdArgs, options::OPT_objcmt_whitelist_dir_path);
  }
}

static void RenderBuiltinOptions(const ToolChain &TC, const llvm::Triple &T,
                                 const ArgList &Args, ArgStringList &CmdArgs) {
  // -fbuiltin is default unless -mkernel is used.
  bool UseBuiltins =
      Args.hasFlag(options::OPT_fbuiltin, options::OPT_fno_builtin,
                   !Args.hasArg(options::OPT_mkernel));
  if (!UseBuiltins)
    CmdArgs.push_back("-fno-builtin");

  // -ffreestanding implies -fno-builtin.
  if (Args.hasArg(options::OPT_ffreestanding))
    UseBuiltins = false;

  // Process the -fno-builtin-* options.
  for (const auto &Arg : Args) {
    const Option &O = Arg->getOption();
    if (!O.matches(options::OPT_fno_builtin_))
      continue;

    Arg->claim();

    // If -fno-builtin is specified, then there's no need to pass the option to
    // the frontend.
    if (!UseBuiltins)
      continue;

    StringRef FuncName = Arg->getValue();
    CmdArgs.push_back(Args.MakeArgString("-fno-builtin-" + FuncName));
  }

  // le32-specific flags:
  //  -fno-math-builtin: clang should not convert math builtins to intrinsics
  //                     by default.
  if (TC.getArch() == llvm::Triple::le32)
    CmdArgs.push_back("-fno-math-builtin");
}

void Driver::getDefaultModuleCachePath(SmallVectorImpl<char> &Result) {
  llvm::sys::path::system_temp_directory(/*erasedOnReboot=*/false, Result);
  llvm::sys::path::append(Result, "org.llvm.clang.");
  appendUserToPath(Result);
  llvm::sys::path::append(Result, "ModuleCache");
}

static void RenderModulesOptions(Compilation &C, const Driver &D,
                                 const ArgList &Args, const InputInfo &Input,
                                 const InputInfo &Output,
                                 ArgStringList &CmdArgs, bool &HaveModules) {
  // -fmodules enables the use of precompiled modules (off by default).
  // Users can pass -fno-cxx-modules to turn off modules support for
  // C++/Objective-C++ programs.
  bool HaveClangModules = false;
  if (Args.hasFlag(options::OPT_fmodules, options::OPT_fno_modules, false)) {
    bool AllowedInCXX = Args.hasFlag(options::OPT_fcxx_modules,
                                     options::OPT_fno_cxx_modules, true);
    if (AllowedInCXX || !types::isCXX(Input.getType())) {
      CmdArgs.push_back("-fmodules");
      HaveClangModules = true;
    }
  }

  HaveModules |= HaveClangModules;
  if (Args.hasArg(options::OPT_fmodules_ts)) {
    CmdArgs.push_back("-fmodules-ts");
    HaveModules = true;
  }

  // -fmodule-maps enables implicit reading of module map files. By default,
  // this is enabled if we are using Clang's flavor of precompiled modules.
  if (Args.hasFlag(options::OPT_fimplicit_module_maps,
                   options::OPT_fno_implicit_module_maps, HaveClangModules))
    CmdArgs.push_back("-fimplicit-module-maps");

  // -fmodules-decluse checks that modules used are declared so (off by default)
  if (Args.hasFlag(options::OPT_fmodules_decluse,
                   options::OPT_fno_modules_decluse, false))
    CmdArgs.push_back("-fmodules-decluse");

  // -fmodules-strict-decluse is like -fmodule-decluse, but also checks that
  // all #included headers are part of modules.
  if (Args.hasFlag(options::OPT_fmodules_strict_decluse,
                   options::OPT_fno_modules_strict_decluse, false))
    CmdArgs.push_back("-fmodules-strict-decluse");

  // -fno-implicit-modules turns off implicitly compiling modules on demand.
  bool ImplicitModules = false;
  if (!Args.hasFlag(options::OPT_fimplicit_modules,
                    options::OPT_fno_implicit_modules, HaveClangModules)) {
    if (HaveModules)
      CmdArgs.push_back("-fno-implicit-modules");
  } else if (HaveModules) {
    ImplicitModules = true;
    // -fmodule-cache-path specifies where our implicitly-built module files
    // should be written.
    SmallString<128> Path;
    if (Arg *A = Args.getLastArg(options::OPT_fmodules_cache_path))
      Path = A->getValue();

    if (C.isForDiagnostics()) {
      // When generating crash reports, we want to emit the modules along with
      // the reproduction sources, so we ignore any provided module path.
      Path = Output.getFilename();
      llvm::sys::path::replace_extension(Path, ".cache");
      llvm::sys::path::append(Path, "modules");
    } else if (Path.empty()) {
      // No module path was provided: use the default.
      Driver::getDefaultModuleCachePath(Path);
    }

    const char Arg[] = "-fmodules-cache-path=";
    Path.insert(Path.begin(), Arg, Arg + strlen(Arg));
    CmdArgs.push_back(Args.MakeArgString(Path));
  }

  if (HaveModules) {
    // -fprebuilt-module-path specifies where to load the prebuilt module files.
    for (const Arg *A : Args.filtered(options::OPT_fprebuilt_module_path)) {
      CmdArgs.push_back(Args.MakeArgString(
          std::string("-fprebuilt-module-path=") + A->getValue()));
      A->claim();
    }
  }

  // -fmodule-name specifies the module that is currently being built (or
  // used for header checking by -fmodule-maps).
  Args.AddLastArg(CmdArgs, options::OPT_fmodule_name_EQ);

  // -fmodule-map-file can be used to specify files containing module
  // definitions.
  Args.AddAllArgs(CmdArgs, options::OPT_fmodule_map_file);

  // -fbuiltin-module-map can be used to load the clang
  // builtin headers modulemap file.
  if (Args.hasArg(options::OPT_fbuiltin_module_map)) {
    SmallString<128> BuiltinModuleMap(D.ResourceDir);
    llvm::sys::path::append(BuiltinModuleMap, "include");
    llvm::sys::path::append(BuiltinModuleMap, "module.modulemap");
    if (llvm::sys::fs::exists(BuiltinModuleMap))
      CmdArgs.push_back(
          Args.MakeArgString("-fmodule-map-file=" + BuiltinModuleMap));
  }

  // The -fmodule-file=<name>=<file> form specifies the mapping of module
  // names to precompiled module files (the module is loaded only if used).
  // The -fmodule-file=<file> form can be used to unconditionally load
  // precompiled module files (whether used or not).
  if (HaveModules)
    Args.AddAllArgs(CmdArgs, options::OPT_fmodule_file);
  else
    Args.ClaimAllArgs(options::OPT_fmodule_file);

  // When building modules and generating crashdumps, we need to dump a module
  // dependency VFS alongside the output.
  if (HaveClangModules && C.isForDiagnostics()) {
    SmallString<128> VFSDir(Output.getFilename());
    llvm::sys::path::replace_extension(VFSDir, ".cache");
    // Add the cache directory as a temp so the crash diagnostics pick it up.
    C.addTempFile(Args.MakeArgString(VFSDir));

    llvm::sys::path::append(VFSDir, "vfs");
    CmdArgs.push_back("-module-dependency-dir");
    CmdArgs.push_back(Args.MakeArgString(VFSDir));
  }

  if (HaveClangModules)
    Args.AddLastArg(CmdArgs, options::OPT_fmodules_user_build_path);

  // Pass through all -fmodules-ignore-macro arguments.
  Args.AddAllArgs(CmdArgs, options::OPT_fmodules_ignore_macro);
  Args.AddLastArg(CmdArgs, options::OPT_fmodules_prune_interval);
  Args.AddLastArg(CmdArgs, options::OPT_fmodules_prune_after);

  Args.AddLastArg(CmdArgs, options::OPT_fbuild_session_timestamp);

  if (Arg *A = Args.getLastArg(options::OPT_fbuild_session_file)) {
    if (Args.hasArg(options::OPT_fbuild_session_timestamp))
      D.Diag(diag::err_drv_argument_not_allowed_with)
          << A->getAsString(Args) << "-fbuild-session-timestamp";

    llvm::sys::fs::file_status Status;
    if (llvm::sys::fs::status(A->getValue(), Status))
      D.Diag(diag::err_drv_no_such_file) << A->getValue();
    CmdArgs.push_back(
        Args.MakeArgString("-fbuild-session-timestamp=" +
                           Twine((uint64_t)Status.getLastModificationTime()
                                     .time_since_epoch()
                                     .count())));
  }

  if (Args.getLastArg(options::OPT_fmodules_validate_once_per_build_session)) {
    if (!Args.getLastArg(options::OPT_fbuild_session_timestamp,
                         options::OPT_fbuild_session_file))
      D.Diag(diag::err_drv_modules_validate_once_requires_timestamp);

    Args.AddLastArg(CmdArgs,
                    options::OPT_fmodules_validate_once_per_build_session);
  }

  if (Args.hasFlag(options::OPT_fmodules_validate_system_headers,
                   options::OPT_fno_modules_validate_system_headers,
                   ImplicitModules))
    CmdArgs.push_back("-fmodules-validate-system-headers");

  Args.AddLastArg(CmdArgs, options::OPT_fmodules_disable_diagnostic_validation);
}

static void RenderCharacterOptions(const ArgList &Args, const llvm::Triple &T,
                                   ArgStringList &CmdArgs) {
  // -fsigned-char is default.
  if (const Arg *A = Args.getLastArg(options::OPT_fsigned_char,
                                     options::OPT_fno_signed_char,
                                     options::OPT_funsigned_char,
                                     options::OPT_fno_unsigned_char)) {
    if (A->getOption().matches(options::OPT_funsigned_char) ||
        A->getOption().matches(options::OPT_fno_signed_char)) {
      CmdArgs.push_back("-fno-signed-char");
    }
  } else if (!isSignedCharDefault(T)) {
    CmdArgs.push_back("-fno-signed-char");
  }

  // The default depends on the language standard.
  Args.AddLastArg(CmdArgs, options::OPT_fchar8__t, options::OPT_fno_char8__t);

  if (const Arg *A = Args.getLastArg(options::OPT_fshort_wchar,
                                     options::OPT_fno_short_wchar)) {
    if (A->getOption().matches(options::OPT_fshort_wchar)) {
      CmdArgs.push_back("-fwchar-type=short");
      CmdArgs.push_back("-fno-signed-wchar");
    } else {
      bool IsARM = T.isARM() || T.isThumb() || T.isAArch64();
      CmdArgs.push_back("-fwchar-type=int");
      if (IsARM && !(T.isOSWindows() || T.isOSNetBSD() ||
                     T.isOSOpenBSD()))
        CmdArgs.push_back("-fno-signed-wchar");
      else
        CmdArgs.push_back("-fsigned-wchar");
    }
  }
}

static void RenderObjCOptions(const ToolChain &TC, const Driver &D,
                              const llvm::Triple &T, const ArgList &Args,
                              ObjCRuntime &Runtime, bool InferCovariantReturns,
                              const InputInfo &Input, ArgStringList &CmdArgs) {
  const llvm::Triple::ArchType Arch = TC.getArch();

  // -fobjc-dispatch-method is only relevant with the nonfragile-abi, and legacy
  // is the default. Except for deployment target of 10.5, next runtime is
  // always legacy dispatch and -fno-objc-legacy-dispatch gets ignored silently.
  if (Runtime.isNonFragile()) {
    if (!Args.hasFlag(options::OPT_fobjc_legacy_dispatch,
                      options::OPT_fno_objc_legacy_dispatch,
                      Runtime.isLegacyDispatchDefaultForArch(Arch))) {
      if (TC.UseObjCMixedDispatch())
        CmdArgs.push_back("-fobjc-dispatch-method=mixed");
      else
        CmdArgs.push_back("-fobjc-dispatch-method=non-legacy");
    }
  }

  // When ObjectiveC legacy runtime is in effect on MacOSX, turn on the option
  // to do Array/Dictionary subscripting by default.
  if (Arch == llvm::Triple::x86 && T.isMacOSX() &&
      Runtime.getKind() == ObjCRuntime::FragileMacOSX && Runtime.isNeXTFamily())
    CmdArgs.push_back("-fobjc-subscripting-legacy-runtime");

  // Allow -fno-objc-arr to trump -fobjc-arr/-fobjc-arc.
  // NOTE: This logic is duplicated in ToolChains.cpp.
  if (isObjCAutoRefCount(Args)) {
    TC.CheckObjCARC();

    CmdArgs.push_back("-fobjc-arc");

    // FIXME: It seems like this entire block, and several around it should be
    // wrapped in isObjC, but for now we just use it here as this is where it
    // was being used previously.
    if (types::isCXX(Input.getType()) && types::isObjC(Input.getType())) {
      if (TC.GetCXXStdlibType(Args) == ToolChain::CST_Libcxx)
        CmdArgs.push_back("-fobjc-arc-cxxlib=libc++");
      else
        CmdArgs.push_back("-fobjc-arc-cxxlib=libstdc++");
    }

    // Allow the user to enable full exceptions code emission.
    // We default off for Objective-C, on for Objective-C++.
    if (Args.hasFlag(options::OPT_fobjc_arc_exceptions,
                     options::OPT_fno_objc_arc_exceptions,
                     /*Default=*/types::isCXX(Input.getType())))
      CmdArgs.push_back("-fobjc-arc-exceptions");
  }

  // Silence warning for full exception code emission options when explicitly
  // set to use no ARC.
  if (Args.hasArg(options::OPT_fno_objc_arc)) {
    Args.ClaimAllArgs(options::OPT_fobjc_arc_exceptions);
    Args.ClaimAllArgs(options::OPT_fno_objc_arc_exceptions);
  }

  // Allow the user to control whether messages can be converted to runtime
  // functions.
  if (types::isObjC(Input.getType())) {
    auto *Arg = Args.getLastArg(
        options::OPT_fobjc_convert_messages_to_runtime_calls,
        options::OPT_fno_objc_convert_messages_to_runtime_calls);
    if (Arg &&
        Arg->getOption().matches(
            options::OPT_fno_objc_convert_messages_to_runtime_calls))
      CmdArgs.push_back("-fno-objc-convert-messages-to-runtime-calls");
  }

  // -fobjc-infer-related-result-type is the default, except in the Objective-C
  // rewriter.
  if (InferCovariantReturns)
    CmdArgs.push_back("-fno-objc-infer-related-result-type");

  // Pass down -fobjc-weak or -fno-objc-weak if present.
  if (types::isObjC(Input.getType())) {
    auto WeakArg =
        Args.getLastArg(options::OPT_fobjc_weak, options::OPT_fno_objc_weak);
    if (!WeakArg) {
      // nothing to do
    } else if (!Runtime.allowsWeak()) {
      if (WeakArg->getOption().matches(options::OPT_fobjc_weak))
        D.Diag(diag::err_objc_weak_unsupported);
    } else {
      WeakArg->render(Args, CmdArgs);
    }
  }
}

static void RenderDiagnosticsOptions(const Driver &D, const ArgList &Args,
                                     ArgStringList &CmdArgs) {
  bool CaretDefault = true;
  bool ColumnDefault = true;

  if (const Arg *A = Args.getLastArg(options::OPT__SLASH_diagnostics_classic,
                                     options::OPT__SLASH_diagnostics_column,
                                     options::OPT__SLASH_diagnostics_caret)) {
    switch (A->getOption().getID()) {
    case options::OPT__SLASH_diagnostics_caret:
      CaretDefault = true;
      ColumnDefault = true;
      break;
    case options::OPT__SLASH_diagnostics_column:
      CaretDefault = false;
      ColumnDefault = true;
      break;
    case options::OPT__SLASH_diagnostics_classic:
      CaretDefault = false;
      ColumnDefault = false;
      break;
    }
  }

  // -fcaret-diagnostics is default.
  if (!Args.hasFlag(options::OPT_fcaret_diagnostics,
                    options::OPT_fno_caret_diagnostics, CaretDefault))
    CmdArgs.push_back("-fno-caret-diagnostics");

  // -fdiagnostics-fixit-info is default, only pass non-default.
  if (!Args.hasFlag(options::OPT_fdiagnostics_fixit_info,
                    options::OPT_fno_diagnostics_fixit_info))
    CmdArgs.push_back("-fno-diagnostics-fixit-info");

  // Enable -fdiagnostics-show-option by default.
  if (Args.hasFlag(options::OPT_fdiagnostics_show_option,
                   options::OPT_fno_diagnostics_show_option))
    CmdArgs.push_back("-fdiagnostics-show-option");

  if (const Arg *A =
          Args.getLastArg(options::OPT_fdiagnostics_show_category_EQ)) {
    CmdArgs.push_back("-fdiagnostics-show-category");
    CmdArgs.push_back(A->getValue());
  }

  if (Args.hasFlag(options::OPT_fdiagnostics_show_hotness,
                   options::OPT_fno_diagnostics_show_hotness, false))
    CmdArgs.push_back("-fdiagnostics-show-hotness");

  if (const Arg *A =
          Args.getLastArg(options::OPT_fdiagnostics_hotness_threshold_EQ)) {
    std::string Opt =
        std::string("-fdiagnostics-hotness-threshold=") + A->getValue();
    CmdArgs.push_back(Args.MakeArgString(Opt));
  }

  if (const Arg *A = Args.getLastArg(options::OPT_fdiagnostics_format_EQ)) {
    CmdArgs.push_back("-fdiagnostics-format");
    CmdArgs.push_back(A->getValue());
  }

  if (const Arg *A = Args.getLastArg(
          options::OPT_fdiagnostics_show_note_include_stack,
          options::OPT_fno_diagnostics_show_note_include_stack)) {
    const Option &O = A->getOption();
    if (O.matches(options::OPT_fdiagnostics_show_note_include_stack))
      CmdArgs.push_back("-fdiagnostics-show-note-include-stack");
    else
      CmdArgs.push_back("-fno-diagnostics-show-note-include-stack");
  }

  // Color diagnostics are parsed by the driver directly from argv and later
  // re-parsed to construct this job; claim any possible color diagnostic here
  // to avoid warn_drv_unused_argument and diagnose bad
  // OPT_fdiagnostics_color_EQ values.
  for (const Arg *A : Args) {
    const Option &O = A->getOption();
    if (!O.matches(options::OPT_fcolor_diagnostics) &&
        !O.matches(options::OPT_fdiagnostics_color) &&
        !O.matches(options::OPT_fno_color_diagnostics) &&
        !O.matches(options::OPT_fno_diagnostics_color) &&
        !O.matches(options::OPT_fdiagnostics_color_EQ))
      continue;

    if (O.matches(options::OPT_fdiagnostics_color_EQ)) {
      StringRef Value(A->getValue());
      if (Value != "always" && Value != "never" && Value != "auto")
        D.Diag(diag::err_drv_clang_unsupported)
            << ("-fdiagnostics-color=" + Value).str();
    }
    A->claim();
  }

  if (D.getDiags().getDiagnosticOptions().ShowColors)
    CmdArgs.push_back("-fcolor-diagnostics");

  if (Args.hasArg(options::OPT_fansi_escape_codes))
    CmdArgs.push_back("-fansi-escape-codes");

  if (!Args.hasFlag(options::OPT_fshow_source_location,
                    options::OPT_fno_show_source_location))
    CmdArgs.push_back("-fno-show-source-location");

  if (Args.hasArg(options::OPT_fdiagnostics_absolute_paths))
    CmdArgs.push_back("-fdiagnostics-absolute-paths");

  if (!Args.hasFlag(options::OPT_fshow_column, options::OPT_fno_show_column,
                    ColumnDefault))
    CmdArgs.push_back("-fno-show-column");

  if (!Args.hasFlag(options::OPT_fspell_checking,
                    options::OPT_fno_spell_checking))
    CmdArgs.push_back("-fno-spell-checking");
}

enum class DwarfFissionKind { None, Split, Single };

static DwarfFissionKind getDebugFissionKind(const Driver &D,
                                            const ArgList &Args, Arg *&Arg) {
  Arg =
      Args.getLastArg(options::OPT_gsplit_dwarf, options::OPT_gsplit_dwarf_EQ);
  if (!Arg)
    return DwarfFissionKind::None;

  if (Arg->getOption().matches(options::OPT_gsplit_dwarf))
    return DwarfFissionKind::Split;

  StringRef Value = Arg->getValue();
  if (Value == "split")
    return DwarfFissionKind::Split;
  if (Value == "single")
    return DwarfFissionKind::Single;

  D.Diag(diag::err_drv_unsupported_option_argument)
      << Arg->getOption().getName() << Arg->getValue();
  return DwarfFissionKind::None;
}

static void RenderDebugOptions(const ToolChain &TC, const Driver &D,
                               const llvm::Triple &T, const ArgList &Args,
                               bool EmitCodeView, bool IsWindowsMSVC,
                               bool IsHCCKernelPath, ArgStringList &CmdArgs,
                               codegenoptions::DebugInfoKind &DebugInfoKind,
                               DwarfFissionKind &DwarfFission) {
  if (Args.hasFlag(options::OPT_fdebug_info_for_profiling,
                   options::OPT_fno_debug_info_for_profiling, false) &&
      checkDebugInfoOption(
          Args.getLastArg(options::OPT_fdebug_info_for_profiling), Args, D, TC))
    CmdArgs.push_back("-fdebug-info-for-profiling");

  // The 'g' groups options involve a somewhat intricate sequence of decisions
  // about what to pass from the driver to the frontend, but by the time they
  // reach cc1 they've been factored into three well-defined orthogonal choices:
  //  * what level of debug info to generate
  //  * what dwarf version to write
  //  * what debugger tuning to use
  // This avoids having to monkey around further in cc1 other than to disable
  // codeview if not running in a Windows environment. Perhaps even that
  // decision should be made in the driver as well though.
  unsigned DWARFVersion = 0;
  llvm::DebuggerKind DebuggerTuning = TC.getDefaultDebuggerTuning();

  bool SplitDWARFInlining =
      Args.hasFlag(options::OPT_fsplit_dwarf_inlining,
                   options::OPT_fno_split_dwarf_inlining, true);

  Args.ClaimAllArgs(options::OPT_g_Group);

  Arg* SplitDWARFArg;
  DwarfFission = getDebugFissionKind(D, Args, SplitDWARFArg);

  if (DwarfFission != DwarfFissionKind::None &&
      !checkDebugInfoOption(SplitDWARFArg, Args, D, TC)) {
    DwarfFission = DwarfFissionKind::None;
    SplitDWARFInlining = false;
  }

  if (const Arg *A =
          Args.getLastArg(options::OPT_g_Group, options::OPT_gsplit_dwarf,
                          options::OPT_gsplit_dwarf_EQ)) {
    DebugInfoKind = codegenoptions::LimitedDebugInfo;

    // If the last option explicitly specified a debug-info level, use it.
    if (checkDebugInfoOption(A, Args, D, TC) &&
        A->getOption().matches(options::OPT_gN_Group)) {
      DebugInfoKind = DebugLevelToInfoKind(*A);
      // For -g0 or -gline-tables-only, drop -gsplit-dwarf. This gets a bit more
      // complicated if you've disabled inline info in the skeleton CUs
      // (SplitDWARFInlining) - then there's value in composing split-dwarf and
      // line-tables-only, so let those compose naturally in that case.
      if (DebugInfoKind == codegenoptions::NoDebugInfo ||
          DebugInfoKind == codegenoptions::DebugDirectivesOnly ||
          (DebugInfoKind == codegenoptions::DebugLineTablesOnly &&
           SplitDWARFInlining))
        DwarfFission = DwarfFissionKind::None;
    }
  }

  // If a debugger tuning argument appeared, remember it.
  if (const Arg *A =
          Args.getLastArg(options::OPT_gTune_Group, options::OPT_ggdbN_Group)) {
    if (checkDebugInfoOption(A, Args, D, TC)) {
      if (A->getOption().matches(options::OPT_glldb))
        DebuggerTuning = llvm::DebuggerKind::LLDB;
      else if (A->getOption().matches(options::OPT_gsce))
        DebuggerTuning = llvm::DebuggerKind::SCE;
      else
        DebuggerTuning = llvm::DebuggerKind::GDB;
    }
  }

  // If a -gdwarf argument appeared, remember it.
  if (const Arg *A =
          Args.getLastArg(options::OPT_gdwarf_2, options::OPT_gdwarf_3,
                          options::OPT_gdwarf_4, options::OPT_gdwarf_5))
    if (checkDebugInfoOption(A, Args, D, TC))
      DWARFVersion = DwarfVersionNum(A->getSpelling());

  if (const Arg *A = Args.getLastArg(options::OPT_gcodeview)) {
    if (checkDebugInfoOption(A, Args, D, TC))
      EmitCodeView = true;
  }

  // If the user asked for debug info but did not explicitly specify -gcodeview
  // or -gdwarf, ask the toolchain for the default format.
  if (!EmitCodeView && DWARFVersion == 0 &&
      DebugInfoKind != codegenoptions::NoDebugInfo) {
    switch (TC.getDefaultDebugFormat()) {
    case codegenoptions::DIF_CodeView:
      EmitCodeView = true;
      break;
    case codegenoptions::DIF_DWARF:
      DWARFVersion = TC.GetDefaultDwarfVersion();
      break;
    }
  }

  // -gline-directives-only supported only for the DWARF debug info.
  if (DWARFVersion == 0 && DebugInfoKind == codegenoptions::DebugDirectivesOnly)
    DebugInfoKind = codegenoptions::NoDebugInfo;

  // We ignore flag -gstrict-dwarf for now.
  // And we handle flag -grecord-gcc-switches later with DWARFDebugFlags.
  Args.ClaimAllArgs(options::OPT_g_flags_Group);

  // Column info is included by default for everything except SCE and
  // CodeView. Clang doesn't track end columns, just starting columns, which,
  // in theory, is fine for CodeView (and PDB).  In practice, however, the
  // Microsoft debuggers don't handle missing end columns well, so it's better
  // not to include any column info.
  if (const Arg *A = Args.getLastArg(options::OPT_gcolumn_info))
    (void)checkDebugInfoOption(A, Args, D, TC);
  if (Args.hasFlag(options::OPT_gcolumn_info, options::OPT_gno_column_info,
                   /*Default=*/!EmitCodeView &&
                       DebuggerTuning != llvm::DebuggerKind::SCE))
    CmdArgs.push_back("-dwarf-column-info");

  // FIXME: Move backend command line options to the module.
  // If -gline-tables-only or -gline-directives-only is the last option it wins.
  if (const Arg *A = Args.getLastArg(options::OPT_gmodules))
    if (checkDebugInfoOption(A, Args, D, TC)) {
      if (DebugInfoKind != codegenoptions::DebugLineTablesOnly &&
          DebugInfoKind != codegenoptions::DebugDirectivesOnly) {
        DebugInfoKind = codegenoptions::LimitedDebugInfo;
        CmdArgs.push_back("-dwarf-ext-refs");
        CmdArgs.push_back("-fmodule-format=obj");
      }
    }

  if (T.isOSBinFormatELF() && !SplitDWARFInlining)
    CmdArgs.push_back("-fno-split-dwarf-inlining");

  // After we've dealt with all combinations of things that could
  // make DebugInfoKind be other than None or DebugLineTablesOnly,
  // figure out if we need to "upgrade" it to standalone debug info.
  // We parse these two '-f' options whether or not they will be used,
  // to claim them even if you wrote "-fstandalone-debug -gline-tables-only"
  bool NeedFullDebug = Args.hasFlag(
      options::OPT_fstandalone_debug, options::OPT_fno_standalone_debug,
      DebuggerTuning == llvm::DebuggerKind::LLDB ||
          TC.GetDefaultStandaloneDebug());
  if (const Arg *A = Args.getLastArg(options::OPT_fstandalone_debug))
    (void)checkDebugInfoOption(A, Args, D, TC);
  if (DebugInfoKind == codegenoptions::LimitedDebugInfo && NeedFullDebug)
    DebugInfoKind = codegenoptions::FullDebugInfo;

  if (Args.hasFlag(options::OPT_gembed_source, options::OPT_gno_embed_source,
                   false)) {
    // Source embedding is a vendor extension to DWARF v5. By now we have
    // checked if a DWARF version was stated explicitly, and have otherwise
    // fallen back to the target default, so if this is still not at least 5
    // we emit an error.
    const Arg *A = Args.getLastArg(options::OPT_gembed_source);
    if (DWARFVersion < 5)
      D.Diag(diag::err_drv_argument_only_allowed_with)
          << A->getAsString(Args) << "-gdwarf-5";
    else if (checkDebugInfoOption(A, Args, D, TC))
      CmdArgs.push_back("-gembed-source");
  }

  if (EmitCodeView) {
    CmdArgs.push_back("-gcodeview");

    // Emit codeview type hashes if requested.
    if (Args.hasFlag(options::OPT_gcodeview_ghash,
                     options::OPT_gno_codeview_ghash, false)) {
      CmdArgs.push_back("-gcodeview-ghash");
    }
  }

  // Adjust the debug info kind for the given toolchain.
  TC.adjustDebugInfoKind(DebugInfoKind, Args);

  RenderDebugEnablingArgs(Args, CmdArgs, DebugInfoKind, DWARFVersion,
                          DebuggerTuning);

  // -fdebug-macro turns on macro debug info generation.
  if (Args.hasFlag(options::OPT_fdebug_macro, options::OPT_fno_debug_macro,
                   false))
    if (checkDebugInfoOption(Args.getLastArg(options::OPT_fdebug_macro), Args,
                             D, TC))
      CmdArgs.push_back("-debug-info-macro");

  // -ggnu-pubnames turns on gnu style pubnames in the backend.
  const auto *PubnamesArg =
      Args.getLastArg(options::OPT_ggnu_pubnames, options::OPT_gno_gnu_pubnames,
                      options::OPT_gpubnames, options::OPT_gno_pubnames);
  if (DwarfFission != DwarfFissionKind::None ||
      (PubnamesArg && checkDebugInfoOption(PubnamesArg, Args, D, TC)))
    if (!PubnamesArg ||
        (!PubnamesArg->getOption().matches(options::OPT_gno_gnu_pubnames) &&
         !PubnamesArg->getOption().matches(options::OPT_gno_pubnames)))
      CmdArgs.push_back(PubnamesArg && PubnamesArg->getOption().matches(
                                           options::OPT_gpubnames)
                            ? "-gpubnames"
                            : "-ggnu-pubnames");

  if (Args.hasFlag(options::OPT_fdebug_ranges_base_address,
                   options::OPT_fno_debug_ranges_base_address, false)) {
    CmdArgs.push_back("-fdebug-ranges-base-address");
  }

  // -gdwarf-aranges turns on the emission of the aranges section in the
  // backend.
  // Always enabled for SCE tuning.
  bool NeedAranges = DebuggerTuning == llvm::DebuggerKind::SCE;
  if (const Arg *A = Args.getLastArg(options::OPT_gdwarf_aranges))
    NeedAranges = checkDebugInfoOption(A, Args, D, TC) || NeedAranges;
  if (NeedAranges) {
    CmdArgs.push_back("-mllvm");
    CmdArgs.push_back("-generate-arange-section");
  }

  if (Args.hasFlag(options::OPT_fdebug_types_section,
                   options::OPT_fno_debug_types_section, false)) {
    if (!T.isOSBinFormatELF()) {
      D.Diag(diag::err_drv_unsupported_opt_for_target)
          << Args.getLastArg(options::OPT_fdebug_types_section)
                 ->getAsString(Args)
          << T.getTriple();
    } else if (checkDebugInfoOption(
                   Args.getLastArg(options::OPT_fdebug_types_section), Args, D,
                   TC)) {
      CmdArgs.push_back("-mllvm");
      CmdArgs.push_back("-generate-type-units");
    }
  }

  // Decide how to render forward declarations of template instantiations.
  // SCE wants full descriptions, others just get them in the name.
  if (DebuggerTuning == llvm::DebuggerKind::SCE)
    CmdArgs.push_back("-debug-forward-template-params");

  // Do we need to explicitly import anonymous namespaces into the parent
  // scope?
  if (DebuggerTuning == llvm::DebuggerKind::SCE)
    CmdArgs.push_back("-dwarf-explicit-import");

  RenderDebugInfoCompressionArgs(Args, CmdArgs, D, TC);
}

void Clang::ConstructJob(Compilation &C, const JobAction &JA,
                         const InputInfo &Output, const InputInfoList &Inputs,
                         const ArgList &Args, const char *LinkingOutput) const {
  const auto &TC = getToolChain();
  const llvm::Triple &RawTriple = TC.getTriple();
  const llvm::Triple &Triple = TC.getEffectiveTriple();
  const std::string &TripleStr = Triple.getTriple();

  bool KernelOrKext =
      Args.hasArg(options::OPT_mkernel, options::OPT_fapple_kext);
  const Driver &D = TC.getDriver();
  ArgStringList CmdArgs;

  // Check number of inputs for sanity. We need at least one input.
  assert(Inputs.size() >= 1 && "Must have at least one input.");
  // CUDA/HIP compilation may have multiple inputs (source file + results of
  // device-side compilations). OpenMP device jobs also take the host IR as a
  // second input. Module precompilation accepts a list of header files to
  // include as part of the module. All other jobs are expected to have exactly
  // one input.
  bool IsCuda = JA.isOffloading(Action::OFK_Cuda);
  bool IsHIP = JA.isOffloading(Action::OFK_HIP);
  bool IsOpenMPDevice = JA.isDeviceOffloading(Action::OFK_OpenMP);
  bool IsHeaderModulePrecompile = isa<HeaderModulePrecompileJobAction>(JA);

  // A header module compilation doesn't have a main input file, so invent a
  // fake one as a placeholder.
  const char *ModuleName = [&]{
    auto *ModuleNameArg = Args.getLastArg(options::OPT_fmodule_name_EQ);
    return ModuleNameArg ? ModuleNameArg->getValue() : "";
  }();
  InputInfo HeaderModuleInput(Inputs[0].getType(), ModuleName, ModuleName);

  const InputInfo &Input =
      IsHeaderModulePrecompile ? HeaderModuleInput : Inputs[0];

  InputInfoList ModuleHeaderInputs;
  const InputInfo *CudaDeviceInput = nullptr;
  const InputInfo *OpenMPDeviceInput = nullptr;
  for (const InputInfo &I : Inputs) {
    if (&I == &Input) {
      // This is the primary input.
    } else if (IsHeaderModulePrecompile &&
               types::getPrecompiledType(I.getType()) == types::TY_PCH) {
      types::ID Expected = HeaderModuleInput.getType();
      if (I.getType() != Expected) {
        D.Diag(diag::err_drv_module_header_wrong_kind)
            << I.getFilename() << types::getTypeName(I.getType())
            << types::getTypeName(Expected);
      }
      ModuleHeaderInputs.push_back(I);
    } else if ((IsCuda || IsHIP) && !CudaDeviceInput) {
      CudaDeviceInput = &I;
    } else if (IsOpenMPDevice && !OpenMPDeviceInput) {
      OpenMPDeviceInput = &I;
    } else {
      llvm_unreachable("unexpectedly given multiple inputs");
    }
  }

  const llvm::Triple *AuxTriple = IsCuda ? TC.getAuxTriple() : nullptr;
  bool IsWindowsMSVC = RawTriple.isWindowsMSVCEnvironment();
  bool IsIAMCU = RawTriple.isOSIAMCU();

  // Adjust IsWindowsXYZ for CUDA/HIP compilations.  Even when compiling in
  // device mode (i.e., getToolchain().getTriple() is NVPTX/AMDGCN, not
  // Windows), we need to pass Windows-specific flags to cc1.
  if (IsCuda || IsHIP)
    IsWindowsMSVC |= AuxTriple && AuxTriple->isWindowsMSVCEnvironment();

  // C++ is not supported for IAMCU.
  if (IsIAMCU && types::isCXX(Input.getType()))
    D.Diag(diag::err_drv_clang_unsupported) << "C++ for IAMCU";

  // Invoke ourselves in -cc1 mode.
  //
  // FIXME: Implement custom jobs for internal actions.
  CmdArgs.push_back("-cc1");

  // add HCC macros, based on compiler modes
  if (Args.hasArg(options::OPT_hc_mode)) {
    CmdArgs.push_back("-D__KALMAR_HC__=1");
    CmdArgs.push_back("-D__HCC_HC__=1");
  } else if (Args.hasArg(options::OPT_famp) ||
    Args.getLastArgValue(options::OPT_std_EQ).equals("c++amp")) {
    CmdArgs.push_back("-D__KALMAR_AMP__=1");
    CmdArgs.push_back("-D__HCC_AMP__=1");
  }

  // C++ AMP-specific
  if (JA.ContainsActions(Action::BackendJobClass, types::TY_PP_CXX_AMP) ||
      JA.ContainsActions(Action::PreprocessJobClass, types::TY_HC_KERNEL) ||
      JA.ContainsActions(Action::PreprocessJobClass, types::TY_CXX_AMP)) {
    // path to compile kernel codes on GPU
    CmdArgs.push_back("-famp-is-device");
    CmdArgs.push_back("-fno-builtin");
    CmdArgs.push_back("-fno-common");
    if (!Args.hasArg(options::OPT_O_Group)) CmdArgs.push_back("-O2");
  } else if (JA.ContainsActions(Action::BackendJobClass, types::TY_PP_CXX_AMP_CPU) ||
             JA.ContainsActions(Action::PreprocessJobClass, types::TY_CXX_AMP_CPU)) {
    // path to compile kernel codes on CPU
    CmdArgs.push_back("-famp-is-device");
    CmdArgs.push_back("-famp-cpu");
  }

  // Add the "effective" target triple.
  CmdArgs.push_back("-triple");
  CmdArgs.push_back(Args.MakeArgString(TripleStr));

  if (const Arg *MJ = Args.getLastArg(options::OPT_MJ)) {
    DumpCompilationDatabase(C, MJ->getValue(), TripleStr, Output, Input, Args);
    Args.ClaimAllArgs(options::OPT_MJ);
  } else if (const Arg *GenCDBFragment =
                 Args.getLastArg(options::OPT_gen_cdb_fragment_path)) {
    DumpCompilationDatabaseFragmentToDir(GenCDBFragment->getValue(), C,
                                         TripleStr, Output, Input, Args);
    Args.ClaimAllArgs(options::OPT_gen_cdb_fragment_path);
  }

  if (IsCuda || IsHIP) {
    // We have to pass the triple of the host if compiling for a CUDA/HIP device
    // and vice-versa.
    std::string NormalizedTriple;
    if (JA.isDeviceOffloading(Action::OFK_Cuda) ||
        JA.isDeviceOffloading(Action::OFK_HIP))
      NormalizedTriple = C.getSingleOffloadToolChain<Action::OFK_Host>()
                             ->getTriple()
                             .normalize();
    else {
      // Host-side compilation.
      NormalizedTriple =
          (IsCuda ? C.getSingleOffloadToolChain<Action::OFK_Cuda>()
                  : C.getSingleOffloadToolChain<Action::OFK_HIP>())
              ->getTriple()
              .normalize();
      if (IsCuda) {
        // We need to figure out which CUDA version we're compiling for, as that
        // determines how we load and launch GPU kernels.
        auto *CTC = static_cast<const toolchains::CudaToolChain *>(
            C.getSingleOffloadToolChain<Action::OFK_Cuda>());
        assert(CTC && "Expected valid CUDA Toolchain.");
        if (CTC && CTC->CudaInstallation.version() != CudaVersion::UNKNOWN)
          CmdArgs.push_back(Args.MakeArgString(
              Twine("-target-sdk-version=") +
              CudaVersionToString(CTC->CudaInstallation.version())));
      }
    }
    CmdArgs.push_back("-aux-triple");
    CmdArgs.push_back(Args.MakeArgString(NormalizedTriple));
  }

  // Make sure host triple is specified for HCC kernel compilation path
  bool IsHCCKernelPath = JA.ContainsActions(Action::BackendJobClass, types::TY_PP_CXX_AMP) ||
                         JA.ContainsActions(Action::BackendJobClass, types::TY_PP_CXX_AMP_CPU);
  if (IsHCCKernelPath) {
    // We have to pass the triple of the host if compiling for a HCC device
    std::string NormalizedTriple;
    NormalizedTriple = C.getSingleOffloadToolChain<Action::OFK_Host>()
                         ->getTriple()
                         .normalize();

    CmdArgs.push_back("-aux-triple");
    CmdArgs.push_back(Args.MakeArgString(NormalizedTriple));
  }

  if (IsOpenMPDevice) {
    // We have to pass the triple of the host if compiling for an OpenMP device.
    std::string NormalizedTriple =
        C.getSingleOffloadToolChain<Action::OFK_Host>()
            ->getTriple()
            .normalize();
    CmdArgs.push_back("-aux-triple");
    CmdArgs.push_back(Args.MakeArgString(NormalizedTriple));
  }

  if (Triple.isOSWindows() && (Triple.getArch() == llvm::Triple::arm ||
                               Triple.getArch() == llvm::Triple::thumb)) {
    unsigned Offset = Triple.getArch() == llvm::Triple::arm ? 4 : 6;
    unsigned Version;
    Triple.getArchName().substr(Offset).getAsInteger(10, Version);
    if (Version < 7)
      D.Diag(diag::err_target_unsupported_arch) << Triple.getArchName()
                                                << TripleStr;
  }

  // Push all default warning arguments that are specific to
  // the given target.  These come before user provided warning options
  // are provided.
  TC.addClangWarningOptions(CmdArgs);

  // Select the appropriate action.
  RewriteKind rewriteKind = RK_None;

  // If CollectArgsForIntegratedAssembler() isn't called below, claim the args
  // it claims when not running an assembler. Otherwise, clang would emit
  // "argument unused" warnings for assembler flags when e.g. adding "-E" to
  // flags while debugging something. That'd be somewhat inconvenient, and it's
  // also inconsistent with most other flags -- we don't warn on
  // -ffunction-sections not being used in -E mode either for example, even
  // though it's not really used either.
  if (!isa<AssembleJobAction>(JA)) {
    // The args claimed here should match the args used in
    // CollectArgsForIntegratedAssembler().
    if (TC.useIntegratedAs()) {
      Args.ClaimAllArgs(options::OPT_mrelax_all);
      Args.ClaimAllArgs(options::OPT_mno_relax_all);
      Args.ClaimAllArgs(options::OPT_mincremental_linker_compatible);
      Args.ClaimAllArgs(options::OPT_mno_incremental_linker_compatible);
      switch (C.getDefaultToolChain().getArch()) {
      case llvm::Triple::arm:
      case llvm::Triple::armeb:
      case llvm::Triple::thumb:
      case llvm::Triple::thumbeb:
        Args.ClaimAllArgs(options::OPT_mimplicit_it_EQ);
        break;
      default:
        break;
      }
    }
    Args.ClaimAllArgs(options::OPT_Wa_COMMA);
    Args.ClaimAllArgs(options::OPT_Xassembler);
  }

  if (isa<AnalyzeJobAction>(JA)) {
    assert(JA.getType() == types::TY_Plist && "Invalid output type.");
    CmdArgs.push_back("-analyze");
  } else if (isa<MigrateJobAction>(JA)) {
    CmdArgs.push_back("-migrate");
  } else if (isa<PreprocessJobAction>(JA)) {
    if (Output.getType() == types::TY_Dependencies)
      CmdArgs.push_back("-Eonly");
    else {
      CmdArgs.push_back("-E");
      if (Args.hasArg(options::OPT_rewrite_objc) &&
          !Args.hasArg(options::OPT_g_Group))
        CmdArgs.push_back("-P");
    }
  } else if (isa<AssembleJobAction>(JA)) {
    CmdArgs.push_back("-emit-obj");

    CollectArgsForIntegratedAssembler(C, Args, CmdArgs, D);

    // Also ignore explicit -force_cpusubtype_ALL option.
    (void)Args.hasArg(options::OPT_force__cpusubtype__ALL);
  } else if (isa<PrecompileJobAction>(JA)) {
    if (JA.getType() == types::TY_Nothing)
      CmdArgs.push_back("-fsyntax-only");
    else if (JA.getType() == types::TY_ModuleFile)
      CmdArgs.push_back(IsHeaderModulePrecompile
                            ? "-emit-header-module"
                            : "-emit-module-interface");
    else
      CmdArgs.push_back("-emit-pch");
  } else if (isa<VerifyPCHJobAction>(JA)) {
    CmdArgs.push_back("-verify-pch");
  } else {
    assert((isa<CompileJobAction>(JA) || isa<BackendJobAction>(JA)) &&
           "Invalid action for clang tool.");
    if (JA.getType() == types::TY_Nothing) {
      CmdArgs.push_back("-fsyntax-only");
    } else if (JA.getType() == types::TY_LLVM_IR ||
               JA.getType() == types::TY_LTO_IR) {
      CmdArgs.push_back("-emit-llvm");
    } else if (JA.getType() == types::TY_LLVM_BC ||
               JA.getType() == types::TY_LTO_BC) {
      CmdArgs.push_back("-emit-llvm-bc");
    } else if (JA.getType() == types::TY_IFS ||
               JA.getType() == types::TY_IFS_CPP) {
      StringRef ArgStr =
          Args.hasArg(options::OPT_interface_stub_version_EQ)
              ? Args.getLastArgValue(options::OPT_interface_stub_version_EQ)
              : "experimental-ifs-v1";
      CmdArgs.push_back("-emit-interface-stubs");
      CmdArgs.push_back(
          Args.MakeArgString(Twine("-interface-stub-version=") + ArgStr.str()));
    } else if (JA.getType() == types::TY_PP_Asm) {
      CmdArgs.push_back("-S");
    } else if (JA.getType() == types::TY_AST) {
      CmdArgs.push_back("-emit-pch");
    } else if (JA.getType() == types::TY_ModuleFile) {
      CmdArgs.push_back("-module-file-info");
    } else if (JA.getType() == types::TY_RewrittenObjC) {
      CmdArgs.push_back("-rewrite-objc");
      rewriteKind = RK_NonFragile;
    } else if (JA.getType() == types::TY_RewrittenLegacyObjC) {
      CmdArgs.push_back("-rewrite-objc");
      rewriteKind = RK_Fragile;
    } else {
      assert(JA.getType() == types::TY_PP_Asm && "Unexpected output type!");
    }

    // Preserve use-list order by default when emitting bitcode, so that
    // loading the bitcode up in 'opt' or 'llc' and running passes gives the
    // same result as running passes here.  For LTO, we don't need to preserve
    // the use-list order, since serialization to bitcode is part of the flow.
    if (JA.getType() == types::TY_LLVM_BC)
      CmdArgs.push_back("-emit-llvm-uselists");

    // Device-side jobs do not support LTO.
    bool isDeviceOffloadAction = !(JA.isDeviceOffloading(Action::OFK_None) ||
                                   JA.isDeviceOffloading(Action::OFK_Host));

    if (D.isUsingLTO() && !isDeviceOffloadAction) {
      Args.AddLastArg(CmdArgs, options::OPT_flto, options::OPT_flto_EQ);

      // The Darwin and PS4 linkers currently use the legacy LTO API, which
      // does not support LTO unit features (CFI, whole program vtable opt)
      // under ThinLTO.
      if (!(RawTriple.isOSDarwin() || RawTriple.isPS4()) ||
          D.getLTOMode() == LTOK_Full)
        CmdArgs.push_back("-flto-unit");
    }
  }

  if (const Arg *A = Args.getLastArg(options::OPT_fthinlto_index_EQ)) {
    if (!types::isLLVMIR(Input.getType()))
      D.Diag(diag::err_drv_arg_requires_bitcode_input) << A->getAsString(Args);
    Args.AddLastArg(CmdArgs, options::OPT_fthinlto_index_EQ);
  }

  if (Args.getLastArg(options::OPT_save_temps_EQ))
    Args.AddLastArg(CmdArgs, options::OPT_save_temps_EQ);

  // Embed-bitcode option.
  // Only white-listed flags below are allowed to be embedded.
  if (C.getDriver().embedBitcodeInObject() && !C.getDriver().isUsingLTO() &&
      (isa<BackendJobAction>(JA) || isa<AssembleJobAction>(JA))) {
    // Add flags implied by -fembed-bitcode.
    Args.AddLastArg(CmdArgs, options::OPT_fembed_bitcode_EQ);
    // Disable all llvm IR level optimizations.
    CmdArgs.push_back("-disable-llvm-passes");

    // Render target options such as -fuse-init-array on modern ELF platforms.
    TC.addClangTargetOptions(Args, CmdArgs, JA.getOffloadingDeviceKind());

    // reject options that shouldn't be supported in bitcode
    // also reject kernel/kext
    static const constexpr unsigned kBitcodeOptionBlacklist[] = {
        options::OPT_mkernel,
        options::OPT_fapple_kext,
        options::OPT_ffunction_sections,
        options::OPT_fno_function_sections,
        options::OPT_fdata_sections,
        options::OPT_fno_data_sections,
        options::OPT_funique_section_names,
        options::OPT_fno_unique_section_names,
        options::OPT_mrestrict_it,
        options::OPT_mno_restrict_it,
        options::OPT_mstackrealign,
        options::OPT_mno_stackrealign,
        options::OPT_mstack_alignment,
        options::OPT_mcmodel_EQ,
        options::OPT_mlong_calls,
        options::OPT_mno_long_calls,
        options::OPT_ggnu_pubnames,
        options::OPT_gdwarf_aranges,
        options::OPT_fdebug_types_section,
        options::OPT_fno_debug_types_section,
        options::OPT_fdwarf_directory_asm,
        options::OPT_fno_dwarf_directory_asm,
        options::OPT_mrelax_all,
        options::OPT_mno_relax_all,
        options::OPT_ftrap_function_EQ,
        options::OPT_ffixed_r9,
        options::OPT_mfix_cortex_a53_835769,
        options::OPT_mno_fix_cortex_a53_835769,
        options::OPT_ffixed_x18,
        options::OPT_mglobal_merge,
        options::OPT_mno_global_merge,
        options::OPT_mred_zone,
        options::OPT_mno_red_zone,
        options::OPT_Wa_COMMA,
        options::OPT_Xassembler,
        options::OPT_mllvm,
    };
    for (const auto &A : Args)
      if (llvm::find(kBitcodeOptionBlacklist, A->getOption().getID()) !=
          std::end(kBitcodeOptionBlacklist))
        D.Diag(diag::err_drv_unsupported_embed_bitcode) << A->getSpelling();

    // Render the CodeGen options that need to be passed.
    if (!Args.hasFlag(options::OPT_foptimize_sibling_calls,
                      options::OPT_fno_optimize_sibling_calls))
      CmdArgs.push_back("-mdisable-tail-calls");

    RenderFloatingPointOptions(TC, D, isOptimizationLevelFast(Args), Args,
                               CmdArgs);

    // Render ABI arguments
    switch (TC.getArch()) {
    default: break;
    case llvm::Triple::arm:
    case llvm::Triple::armeb:
    case llvm::Triple::thumbeb:
      RenderARMABI(Triple, Args, CmdArgs);
      break;
    case llvm::Triple::aarch64:
    case llvm::Triple::aarch64_be:
      RenderAArch64ABI(Triple, Args, CmdArgs);
      break;
    }

    // Optimization level for CodeGen.
    if (const Arg *A = Args.getLastArg(options::OPT_O_Group)) {
      if (A->getOption().matches(options::OPT_O4)) {
        CmdArgs.push_back("-O3");
        D.Diag(diag::warn_O4_is_O3);
      } else {
        A->render(Args, CmdArgs);
      }
    }

    // Input/Output file.
    if (Output.getType() == types::TY_Dependencies) {
      // Handled with other dependency code.
    } else if (Output.isFilename()) {
      CmdArgs.push_back("-o");
      CmdArgs.push_back(Output.getFilename());
    } else {
      assert(Output.isNothing() && "Input output.");
    }

    for (const auto &II : Inputs) {
      addDashXForInput(Args, II, CmdArgs);
      if (II.isFilename())
        CmdArgs.push_back(II.getFilename());
      else
        II.getInputArg().renderAsInput(Args, CmdArgs);
    }

    C.addCommand(std::make_unique<Command>(JA, *this, D.getClangProgramPath(),
                                            CmdArgs, Inputs));
    return;
  }

  if (C.getDriver().embedBitcodeMarkerOnly() && !C.getDriver().isUsingLTO())
    CmdArgs.push_back("-fembed-bitcode=marker");

  // We normally speed up the clang process a bit by skipping destructors at
  // exit, but when we're generating diagnostics we can rely on some of the
  // cleanup.
  if (!C.isForDiagnostics())
    CmdArgs.push_back("-disable-free");

#ifdef NDEBUG
  const bool IsAssertBuild = false;
#else
  const bool IsAssertBuild = true;
#endif

  // Disable the verification pass in -asserts builds.
  if (!IsAssertBuild)
    CmdArgs.push_back("-disable-llvm-verifier");

  // Discard value names in assert builds unless otherwise specified.
  if (Args.hasFlag(options::OPT_fdiscard_value_names,
                   options::OPT_fno_discard_value_names, !IsAssertBuild))
      
    if (!Args.hasArg(options::OPT_hc_mode))
       CmdArgs.push_back("-discard-value-names");

  // Set the main file name, so that debug info works even with
  // -save-temps.
  CmdArgs.push_back("-main-file-name");
  CmdArgs.push_back(getBaseInputName(Args, Input));

  // Some flags which affect the language (via preprocessor
  // defines).
  if (Args.hasArg(options::OPT_static))
    CmdArgs.push_back("-static-define");

  if (Args.hasArg(options::OPT_municode))
    CmdArgs.push_back("-DUNICODE");

  if (isa<AnalyzeJobAction>(JA))
    RenderAnalyzerOptions(Args, CmdArgs, Triple, Input);

  // Enable compatilibily mode to avoid analyzer-config related errors.
  // Since we can't access frontend flags through hasArg, let's manually iterate
  // through them.
  bool FoundAnalyzerConfig = false;
  for (auto Arg : Args.filtered(options::OPT_Xclang))
    if (StringRef(Arg->getValue()) == "-analyzer-config") {
      FoundAnalyzerConfig = true;
      break;
    }
  if (!FoundAnalyzerConfig)
    for (auto Arg : Args.filtered(options::OPT_Xanalyzer))
      if (StringRef(Arg->getValue()) == "-analyzer-config") {
        FoundAnalyzerConfig = true;
        break;
      }
  if (FoundAnalyzerConfig)
    CmdArgs.push_back("-analyzer-config-compatibility-mode=true");

  CheckCodeGenerationOptions(D, Args);

  unsigned FunctionAlignment = ParseFunctionAlignment(TC, Args);
  assert(FunctionAlignment <= 31 && "function alignment will be truncated!");
  if (FunctionAlignment) {
    CmdArgs.push_back("-function-alignment");
    CmdArgs.push_back(Args.MakeArgString(std::to_string(FunctionAlignment)));
  }

  llvm::Reloc::Model RelocationModel;
  unsigned PICLevel;
  bool IsPIE;
  std::tie(RelocationModel, PICLevel, IsPIE) = ParsePICArgs(TC, Args);

  const char *RMName = RelocationModelName(RelocationModel);

  if ((RelocationModel == llvm::Reloc::ROPI ||
       RelocationModel == llvm::Reloc::ROPI_RWPI) &&
      types::isCXX(Input.getType()) &&
      !Args.hasArg(options::OPT_fallow_unsupported))
    D.Diag(diag::err_drv_ropi_incompatible_with_cxx);

  if (RMName) {
    CmdArgs.push_back("-mrelocation-model");
    CmdArgs.push_back(RMName);
  }
  if (PICLevel > 0) {
    CmdArgs.push_back("-pic-level");
    CmdArgs.push_back(PICLevel == 1 ? "1" : "2");
    if (IsPIE)
      CmdArgs.push_back("-pic-is-pie");
  }

  if (RelocationModel == llvm::Reloc::ROPI ||
      RelocationModel == llvm::Reloc::ROPI_RWPI)
    CmdArgs.push_back("-fropi");
  if (RelocationModel == llvm::Reloc::RWPI ||
      RelocationModel == llvm::Reloc::ROPI_RWPI)
    CmdArgs.push_back("-frwpi");

  if (Arg *A = Args.getLastArg(options::OPT_meabi)) {
    CmdArgs.push_back("-meabi");
    CmdArgs.push_back(A->getValue());
  }

  CmdArgs.push_back("-mthread-model");
  if (Arg *A = Args.getLastArg(options::OPT_mthread_model)) {
    if (!TC.isThreadModelSupported(A->getValue()))
      D.Diag(diag::err_drv_invalid_thread_model_for_target)
          << A->getValue() << A->getAsString(Args);
    CmdArgs.push_back(A->getValue());
  }
  else
    CmdArgs.push_back(Args.MakeArgString(TC.getThreadModel()));

  Args.AddLastArg(CmdArgs, options::OPT_fveclib);

  if (Args.hasFlag(options::OPT_fmerge_all_constants,
                   options::OPT_fno_merge_all_constants, false))
    CmdArgs.push_back("-fmerge-all-constants");

  if (Args.hasFlag(options::OPT_fno_delete_null_pointer_checks,
                   options::OPT_fdelete_null_pointer_checks, false))
    CmdArgs.push_back("-fno-delete-null-pointer-checks");

  // LLVM Code Generator Options.

  if (Args.hasArg(options::OPT_frewrite_map_file) ||
      Args.hasArg(options::OPT_frewrite_map_file_EQ)) {
    for (const Arg *A : Args.filtered(options::OPT_frewrite_map_file,
                                      options::OPT_frewrite_map_file_EQ)) {
      StringRef Map = A->getValue();
      if (!llvm::sys::fs::exists(Map)) {
        D.Diag(diag::err_drv_no_such_file) << Map;
      } else {
        CmdArgs.push_back("-frewrite-map-file");
        CmdArgs.push_back(A->getValue());
        A->claim();
      }
    }
  }

  if (Arg *A = Args.getLastArg(options::OPT_Wframe_larger_than_EQ)) {
    StringRef v = A->getValue();
    CmdArgs.push_back("-mllvm");
    CmdArgs.push_back(Args.MakeArgString("-warn-stack-size=" + v));
    A->claim();
  }

  if (!Args.hasFlag(options::OPT_fjump_tables, options::OPT_fno_jump_tables,
                    true))
    CmdArgs.push_back("-fno-jump-tables");

  if (Args.hasFlag(options::OPT_fprofile_sample_accurate,
                   options::OPT_fno_profile_sample_accurate, false))
    CmdArgs.push_back("-fprofile-sample-accurate");

  if (!Args.hasFlag(options::OPT_fpreserve_as_comments,
                    options::OPT_fno_preserve_as_comments, true))
    CmdArgs.push_back("-fno-preserve-as-comments");

  if (Arg *A = Args.getLastArg(options::OPT_mregparm_EQ)) {
    CmdArgs.push_back("-mregparm");
    CmdArgs.push_back(A->getValue());
  }

  if (Arg *A = Args.getLastArg(options::OPT_fpcc_struct_return,
                               options::OPT_freg_struct_return)) {
    if (TC.getArch() != llvm::Triple::x86) {
      D.Diag(diag::err_drv_unsupported_opt_for_target)
          << A->getSpelling() << RawTriple.str();
    } else if (A->getOption().matches(options::OPT_fpcc_struct_return)) {
      CmdArgs.push_back("-fpcc-struct-return");
    } else {
      assert(A->getOption().matches(options::OPT_freg_struct_return));
      CmdArgs.push_back("-freg-struct-return");
    }
  }

  if (Args.hasFlag(options::OPT_mrtd, options::OPT_mno_rtd, false))
    CmdArgs.push_back("-fdefault-calling-conv=stdcall");

  CodeGenOptions::FramePointerKind FPKeepKind =
                  getFramePointerKind(Args, RawTriple);
  const char *FPKeepKindStr = nullptr;
  switch (FPKeepKind) {
  case CodeGenOptions::FramePointerKind::None:
    FPKeepKindStr = "-mframe-pointer=none";
    break;
  case CodeGenOptions::FramePointerKind::NonLeaf:
    FPKeepKindStr = "-mframe-pointer=non-leaf";
    break;
  case CodeGenOptions::FramePointerKind::All:
    FPKeepKindStr = "-mframe-pointer=all";
    break;
  }
  assert(FPKeepKindStr && "unknown FramePointerKind");
  CmdArgs.push_back(FPKeepKindStr);

  if (!Args.hasFlag(options::OPT_fzero_initialized_in_bss,
                    options::OPT_fno_zero_initialized_in_bss))
    CmdArgs.push_back("-mno-zero-initialized-in-bss");

  bool OFastEnabled = isOptimizationLevelFast(Args);
  // If -Ofast is the optimization level, then -fstrict-aliasing should be
  // enabled.  This alias option is being used to simplify the hasFlag logic.
  OptSpecifier StrictAliasingAliasOption =
      OFastEnabled ? options::OPT_Ofast : options::OPT_fstrict_aliasing;
  // We turn strict aliasing off by default if we're in CL mode, since MSVC
  // doesn't do any TBAA.
  bool TBAAOnByDefault = !D.IsCLMode();
  if (!Args.hasFlag(options::OPT_fstrict_aliasing, StrictAliasingAliasOption,
                    options::OPT_fno_strict_aliasing, TBAAOnByDefault))
    CmdArgs.push_back("-relaxed-aliasing");
  if (!Args.hasFlag(options::OPT_fstruct_path_tbaa,
                    options::OPT_fno_struct_path_tbaa))
    CmdArgs.push_back("-no-struct-path-tbaa");
  if (Args.hasFlag(options::OPT_fstrict_enums, options::OPT_fno_strict_enums,
                   false))
    CmdArgs.push_back("-fstrict-enums");
  if (!Args.hasFlag(options::OPT_fstrict_return, options::OPT_fno_strict_return,
                    true))
    CmdArgs.push_back("-fno-strict-return");
  if (Args.hasFlag(options::OPT_fallow_editor_placeholders,
                   options::OPT_fno_allow_editor_placeholders, false))
    CmdArgs.push_back("-fallow-editor-placeholders");
  if (Args.hasFlag(options::OPT_fstrict_vtable_pointers,
                   options::OPT_fno_strict_vtable_pointers,
                   false))
    CmdArgs.push_back("-fstrict-vtable-pointers");
  if (Args.hasFlag(options::OPT_fforce_emit_vtables,
                   options::OPT_fno_force_emit_vtables,
                   false))
    CmdArgs.push_back("-fforce-emit-vtables");
  if (!Args.hasFlag(options::OPT_foptimize_sibling_calls,
                    options::OPT_fno_optimize_sibling_calls))
    CmdArgs.push_back("-mdisable-tail-calls");
  if (Args.hasFlag(options::OPT_fno_escaping_block_tail_calls,
                   options::OPT_fescaping_block_tail_calls, false))
    CmdArgs.push_back("-fno-escaping-block-tail-calls");

  Args.AddLastArg(CmdArgs, options::OPT_ffine_grained_bitfield_accesses,
                  options::OPT_fno_fine_grained_bitfield_accesses);

  // Handle segmented stacks.
  if (Args.hasArg(options::OPT_fsplit_stack))
    CmdArgs.push_back("-split-stacks");

  RenderFloatingPointOptions(TC, D, OFastEnabled, Args, CmdArgs);

  if (Arg *A = Args.getLastArg(options::OPT_LongDouble_Group)) {
    if (TC.getArch() == llvm::Triple::x86 ||
        TC.getArch() == llvm::Triple::x86_64)
      A->render(Args, CmdArgs);
    else if ((TC.getArch() == llvm::Triple::ppc || TC.getTriple().isPPC64()) &&
             (A->getOption().getID() != options::OPT_mlong_double_80))
      A->render(Args, CmdArgs);
    else
      D.Diag(diag::err_drv_unsupported_opt_for_target)
          << A->getAsString(Args) << TripleStr;
  }

  // Decide whether to use verbose asm. Verbose assembly is the default on
  // toolchains which have the integrated assembler on by default.
  bool IsIntegratedAssemblerDefault = TC.IsIntegratedAssemblerDefault();
  if (Args.hasFlag(options::OPT_fverbose_asm, options::OPT_fno_verbose_asm,
                   IsIntegratedAssemblerDefault))
    CmdArgs.push_back("-masm-verbose");

  if (!TC.useIntegratedAs())
    CmdArgs.push_back("-no-integrated-as");

  if (Args.hasArg(options::OPT_fdebug_pass_structure)) {
    CmdArgs.push_back("-mdebug-pass");
    CmdArgs.push_back("Structure");
  }
  if (Args.hasArg(options::OPT_fdebug_pass_arguments)) {
    CmdArgs.push_back("-mdebug-pass");
    CmdArgs.push_back("Arguments");
  }

  // Enable -mconstructor-aliases except on darwin, where we have to work around
  // a linker bug (see <rdar://problem/7651567>), and CUDA device code, where
  // aliases aren't supported.
  if (!RawTriple.isOSDarwin() && !RawTriple.isNVPTX())
    CmdArgs.push_back("-mconstructor-aliases");

  // Darwin's kernel doesn't support guard variables; just die if we
  // try to use them.
  if (KernelOrKext && RawTriple.isOSDarwin())
    CmdArgs.push_back("-fforbid-guard-variables");

  if (Args.hasFlag(options::OPT_mms_bitfields, options::OPT_mno_ms_bitfields,
                   false)) {
    CmdArgs.push_back("-mms-bitfields");
  }

  if (Args.hasFlag(options::OPT_mpie_copy_relocations,
                   options::OPT_mno_pie_copy_relocations,
                   false)) {
    CmdArgs.push_back("-mpie-copy-relocations");
  }

  if (Args.hasFlag(options::OPT_fno_plt, options::OPT_fplt, false)) {
    CmdArgs.push_back("-fno-plt");
  }

  // -fhosted is default.
  // TODO: Audit uses of KernelOrKext and see where it'd be more appropriate to
  // use Freestanding.
  bool Freestanding =
      Args.hasFlag(options::OPT_ffreestanding, options::OPT_fhosted, false) ||
      KernelOrKext;
  if (Freestanding)
    CmdArgs.push_back("-ffreestanding");

  // This is a coarse approximation of what llvm-gcc actually does, both
  // -fasynchronous-unwind-tables and -fnon-call-exceptions interact in more
  // complicated ways.
  bool AsynchronousUnwindTables =
      Args.hasFlag(options::OPT_fasynchronous_unwind_tables,
                   options::OPT_fno_asynchronous_unwind_tables,
                   (TC.IsUnwindTablesDefault(Args) ||
                    TC.getSanitizerArgs().needsUnwindTables()) &&
                       !Freestanding);
  if (Args.hasFlag(options::OPT_funwind_tables, options::OPT_fno_unwind_tables,
                   AsynchronousUnwindTables))
    CmdArgs.push_back("-munwind-tables");

  TC.addClangTargetOptions(Args, CmdArgs, JA.getOffloadingDeviceKind());

  // FIXME: Handle -mtune=.
  (void)Args.hasArg(options::OPT_mtune_EQ);

  if (Arg *A = Args.getLastArg(options::OPT_mcmodel_EQ)) {
    CmdArgs.push_back("-mcode-model");
    CmdArgs.push_back(A->getValue());
  }

  // Add the target cpu
  std::string CPU = getCPUName(Args, Triple, /*FromAs*/ false);
  if (!CPU.empty()) {
    CmdArgs.push_back("-target-cpu");
    CmdArgs.push_back(Args.MakeArgString(CPU));
  }

  RenderTargetOptions(Triple, Args, KernelOrKext, CmdArgs);

  // These two are potentially updated by AddClangCLArgs.
  codegenoptions::DebugInfoKind DebugInfoKind = codegenoptions::NoDebugInfo;
  bool EmitCodeView = false;

  // Add clang-cl arguments.
  types::ID InputType = Input.getType();
  if (D.IsCLMode())
    AddClangCLArgs(Args, InputType, CmdArgs, &DebugInfoKind, &EmitCodeView);

  DwarfFissionKind DwarfFission;
  RenderDebugOptions(TC, D, RawTriple, Args, EmitCodeView, IsWindowsMSVC, IsHCCKernelPath,
                     CmdArgs, DebugInfoKind, DwarfFission);

  // Add the split debug info name to the command lines here so we
  // can propagate it to the backend.
  bool SplitDWARF = (DwarfFission != DwarfFissionKind::None) &&
                    TC.getTriple().isOSBinFormatELF() &&
                    (isa<AssembleJobAction>(JA) || isa<CompileJobAction>(JA) ||
                     isa<BackendJobAction>(JA));
  if (SplitDWARF) {
    const char *SplitDWARFOut = SplitDebugName(Args, Input, Output);
    CmdArgs.push_back("-split-dwarf-file");
    CmdArgs.push_back(SplitDWARFOut);
    if (DwarfFission == DwarfFissionKind::Split) {
      CmdArgs.push_back("-split-dwarf-output");
      CmdArgs.push_back(SplitDWARFOut);
    }
  }

  // Pass the linker version in use.
  if (Arg *A = Args.getLastArg(options::OPT_mlinker_version_EQ)) {
    CmdArgs.push_back("-target-linker-version");
    CmdArgs.push_back(A->getValue());
  }

  // Explicitly error on some things we know we don't support and can't just
  // ignore.
  if (!Args.hasArg(options::OPT_fallow_unsupported)) {
    Arg *Unsupported;
    if (types::isCXX(InputType) && RawTriple.isOSDarwin() &&
        TC.getArch() == llvm::Triple::x86) {
      if ((Unsupported = Args.getLastArg(options::OPT_fapple_kext)) ||
          (Unsupported = Args.getLastArg(options::OPT_mkernel)))
        D.Diag(diag::err_drv_clang_unsupported_opt_cxx_darwin_i386)
            << Unsupported->getOption().getName();
    }
    // The faltivec option has been superseded by the maltivec option.
    if ((Unsupported = Args.getLastArg(options::OPT_faltivec)))
      D.Diag(diag::err_drv_clang_unsupported_opt_faltivec)
          << Unsupported->getOption().getName()
          << "please use -maltivec and include altivec.h explicitly";
    if ((Unsupported = Args.getLastArg(options::OPT_fno_altivec)))
      D.Diag(diag::err_drv_clang_unsupported_opt_faltivec)
          << Unsupported->getOption().getName() << "please use -mno-altivec";
  }

  Args.AddAllArgs(CmdArgs, options::OPT_v);
  Args.AddLastArg(CmdArgs, options::OPT_H);
  if (D.CCPrintHeaders && !D.CCGenDiagnostics) {
    CmdArgs.push_back("-header-include-file");
    CmdArgs.push_back(D.CCPrintHeadersFilename ? D.CCPrintHeadersFilename
                                               : "-");
  }
  Args.AddLastArg(CmdArgs, options::OPT_P);
  Args.AddLastArg(CmdArgs, options::OPT_print_ivar_layout);

  if (D.CCLogDiagnostics && !D.CCGenDiagnostics) {
    CmdArgs.push_back("-diagnostic-log-file");
    CmdArgs.push_back(D.CCLogDiagnosticsFilename ? D.CCLogDiagnosticsFilename
                                                 : "-");
  }

  bool UseSeparateSections = isUseSeparateSections(Triple);

  if (Args.hasFlag(options::OPT_ffunction_sections,
                   options::OPT_fno_function_sections, UseSeparateSections)) {
    CmdArgs.push_back("-ffunction-sections");
  }

  if (Args.hasFlag(options::OPT_fdata_sections, options::OPT_fno_data_sections,
                   UseSeparateSections)) {
    CmdArgs.push_back("-fdata-sections");
  }

  if (!Args.hasFlag(options::OPT_funique_section_names,
                    options::OPT_fno_unique_section_names, true))
    CmdArgs.push_back("-fno-unique-section-names");

  Args.AddLastArg(CmdArgs, options::OPT_finstrument_functions,
                  options::OPT_finstrument_functions_after_inlining,
                  options::OPT_finstrument_function_entry_bare);

  // NVPTX doesn't support PGO or coverage. There's no runtime support for
  // sampling, overhead of call arc collection is way too high and there's no
  // way to collect the output.
  if (!Triple.isNVPTX())
    addPGOAndCoverageFlags(TC, C, D, Output, Args, CmdArgs);

  Args.AddLastArg(CmdArgs, options::OPT_fclang_abi_compat_EQ);

  // Add runtime flag for PS4 when PGO, coverage, or sanitizers are enabled.
  if (RawTriple.isPS4CPU() &&
      !Args.hasArg(options::OPT_nostdlib, options::OPT_nodefaultlibs)) {
    PS4cpu::addProfileRTArgs(TC, Args, CmdArgs);
    PS4cpu::addSanitizerArgs(TC, CmdArgs);
  }

  // Pass options for controlling the default header search paths.
  if (Args.hasArg(options::OPT_nostdinc)) {
    CmdArgs.push_back("-nostdsysteminc");
    CmdArgs.push_back("-nobuiltininc");
  } else {
    if (Args.hasArg(options::OPT_nostdlibinc))
      CmdArgs.push_back("-nostdsysteminc");
    Args.AddLastArg(CmdArgs, options::OPT_nostdincxx);
    Args.AddLastArg(CmdArgs, options::OPT_nobuiltininc);
  }

  // Pass the path to compiler resource files.
  CmdArgs.push_back("-resource-dir");
  CmdArgs.push_back(D.ResourceDir.c_str());

  Args.AddLastArg(CmdArgs, options::OPT_working_directory);

  RenderARCMigrateToolOptions(D, Args, CmdArgs);

  // Add preprocessing options like -I, -D, etc. if we are using the
  // preprocessor.
  //
  // FIXME: Support -fpreprocessed
  if (types::getPreprocessedType(InputType) != types::TY_INVALID)
    AddPreprocessingOptions(C, JA, D, Args, CmdArgs, Output, Inputs);

  // Don't warn about "clang -c -DPIC -fPIC test.i" because libtool.m4 assumes
  // that "The compiler can only warn and ignore the option if not recognized".
  // When building with ccache, it will pass -D options to clang even on
  // preprocessed inputs and configure concludes that -fPIC is not supported.
  Args.ClaimAllArgs(options::OPT_D);

  // Manually translate -O4 to -O3; let clang reject others.
  if (Arg *A = Args.getLastArg(options::OPT_O_Group)) {
    if (A->getOption().matches(options::OPT_O4)) {
      CmdArgs.push_back("-O3");
      D.Diag(diag::warn_O4_is_O3);
    } else {
      A->render(Args, CmdArgs);
    }
  }

  // Warn about ignored options to clang.
  for (const Arg *A :
       Args.filtered(options::OPT_clang_ignored_gcc_optimization_f_Group)) {
    D.Diag(diag::warn_ignored_gcc_optimization) << A->getAsString(Args);
    A->claim();
  }

  for (const Arg *A :
       Args.filtered(options::OPT_clang_ignored_legacy_options_Group)) {
    D.Diag(diag::warn_ignored_clang_option) << A->getAsString(Args);
    A->claim();
  }

  claimNoWarnArgs(Args);

  Args.AddAllArgs(CmdArgs, options::OPT_R_Group);

  Args.AddAllArgs(CmdArgs, options::OPT_W_Group);
  if (Args.hasFlag(options::OPT_pedantic, options::OPT_no_pedantic, false))
    CmdArgs.push_back("-pedantic");
  Args.AddLastArg(CmdArgs, options::OPT_pedantic_errors);
  Args.AddLastArg(CmdArgs, options::OPT_w);

  // Fixed point flags
  if (Args.hasFlag(options::OPT_ffixed_point, options::OPT_fno_fixed_point,
                   /*Default=*/false))
    Args.AddLastArg(CmdArgs, options::OPT_ffixed_point);

  // Handle -{std, ansi, trigraphs} -- take the last of -{std, ansi}
  // (-ansi is equivalent to -std=c89 or -std=c++98).
  //
  // If a std is supplied, only add -trigraphs if it follows the
  // option.
  bool ImplyVCPPCXXVer = false;
  const Arg *Std = Args.getLastArg(options::OPT_std_EQ, options::OPT_ansi);
  if (Std) {
    if (Std->getOption().matches(options::OPT_ansi))
      if (types::isCXX(InputType))
        CmdArgs.push_back("-std=c++98");
      else
        CmdArgs.push_back("-std=c89");
    else
      Std->render(Args, CmdArgs);

    // If -f(no-)trigraphs appears after the language standard flag, honor it.
    if (Arg *A = Args.getLastArg(options::OPT_std_EQ, options::OPT_ansi,
                                 options::OPT_ftrigraphs,
                                 options::OPT_fno_trigraphs))
      if (A != Std)
        A->render(Args, CmdArgs);
  } else {
    // Honor -std-default.
    //
    // FIXME: Clang doesn't correctly handle -std= when the input language
    // doesn't match. For the time being just ignore this for C++ inputs;
    // eventually we want to do all the standard defaulting here instead of
    // splitting it between the driver and clang -cc1.
    if (!types::isCXX(InputType))
      Args.AddAllArgsTranslated(CmdArgs, options::OPT_std_default_EQ, "-std=",
                                /*Joined=*/true);
    else if (IsWindowsMSVC)
      ImplyVCPPCXXVer = true;

    Args.AddLastArg(CmdArgs, options::OPT_ftrigraphs,
                    options::OPT_fno_trigraphs);
  }

  // GCC's behavior for -Wwrite-strings is a bit strange:
  //  * In C, this "warning flag" changes the types of string literals from
  //    'char[N]' to 'const char[N]', and thus triggers an unrelated warning
  //    for the discarded qualifier.
  //  * In C++, this is just a normal warning flag.
  //
  // Implementing this warning correctly in C is hard, so we follow GCC's
  // behavior for now. FIXME: Directly diagnose uses of a string literal as
  // a non-const char* in C, rather than using this crude hack.
  if (!types::isCXX(InputType)) {
    // FIXME: This should behave just like a warning flag, and thus should also
    // respect -Weverything, -Wno-everything, -Werror=write-strings, and so on.
    Arg *WriteStrings =
        Args.getLastArg(options::OPT_Wwrite_strings,
                        options::OPT_Wno_write_strings, options::OPT_w);
    if (WriteStrings &&
        WriteStrings->getOption().matches(options::OPT_Wwrite_strings))
      CmdArgs.push_back("-fconst-strings");
  }

  // GCC provides a macro definition '__DEPRECATED' when -Wdeprecated is active
  // during C++ compilation, which it is by default. GCC keeps this define even
  // in the presence of '-w', match this behavior bug-for-bug.
  if (types::isCXX(InputType) &&
      Args.hasFlag(options::OPT_Wdeprecated, options::OPT_Wno_deprecated,
                   true)) {
    CmdArgs.push_back("-fdeprecated-macro");
  }

  // Translate GCC's misnamer '-fasm' arguments to '-fgnu-keywords'.
  if (Arg *Asm = Args.getLastArg(options::OPT_fasm, options::OPT_fno_asm)) {
    if (Asm->getOption().matches(options::OPT_fasm))
      CmdArgs.push_back("-fgnu-keywords");
    else
      CmdArgs.push_back("-fno-gnu-keywords");
  }

  if (ShouldDisableDwarfDirectory(Args, TC))
    CmdArgs.push_back("-fno-dwarf-directory-asm");

  if (ShouldDisableAutolink(Args, TC))
    CmdArgs.push_back("-fno-autolink");

  // Add in -fdebug-compilation-dir if necessary.
  addDebugCompDirArg(Args, CmdArgs);

  addDebugPrefixMapArg(D, Args, CmdArgs);

  if (Arg *A = Args.getLastArg(options::OPT_ftemplate_depth_,
                               options::OPT_ftemplate_depth_EQ)) {
    CmdArgs.push_back("-ftemplate-depth");
    CmdArgs.push_back(A->getValue());
  }

  if (Arg *A = Args.getLastArg(options::OPT_foperator_arrow_depth_EQ)) {
    CmdArgs.push_back("-foperator-arrow-depth");
    CmdArgs.push_back(A->getValue());
  }

  if (Arg *A = Args.getLastArg(options::OPT_fconstexpr_depth_EQ)) {
    CmdArgs.push_back("-fconstexpr-depth");
    CmdArgs.push_back(A->getValue());
  }

  if (Arg *A = Args.getLastArg(options::OPT_fconstexpr_steps_EQ)) {
    CmdArgs.push_back("-fconstexpr-steps");
    CmdArgs.push_back(A->getValue());
  }

  if (Args.hasArg(options::OPT_fexperimental_new_constant_interpreter))
    CmdArgs.push_back("-fexperimental-new-constant-interpreter");

  if (Args.hasArg(options::OPT_fforce_experimental_new_constant_interpreter))
    CmdArgs.push_back("-fforce-experimental-new-constant-interpreter");

  if (Arg *A = Args.getLastArg(options::OPT_fbracket_depth_EQ)) {
    CmdArgs.push_back("-fbracket-depth");
    CmdArgs.push_back(A->getValue());
  }

  if (Arg *A = Args.getLastArg(options::OPT_Wlarge_by_value_copy_EQ,
                               options::OPT_Wlarge_by_value_copy_def)) {
    if (A->getNumValues()) {
      StringRef bytes = A->getValue();
      CmdArgs.push_back(Args.MakeArgString("-Wlarge-by-value-copy=" + bytes));
    } else
      CmdArgs.push_back("-Wlarge-by-value-copy=64"); // default value
  }

  if (Args.hasArg(options::OPT_relocatable_pch))
    CmdArgs.push_back("-relocatable-pch");

  if (const Arg *A = Args.getLastArg(options::OPT_fcf_runtime_abi_EQ)) {
    static const char *kCFABIs[] = {
      "standalone", "objc", "swift", "swift-5.0", "swift-4.2", "swift-4.1",
    };

    if (find(kCFABIs, StringRef(A->getValue())) == std::end(kCFABIs))
      D.Diag(diag::err_drv_invalid_cf_runtime_abi) << A->getValue();
    else
      A->render(Args, CmdArgs);
  }

  if (Arg *A = Args.getLastArg(options::OPT_fconstant_string_class_EQ)) {
    CmdArgs.push_back("-fconstant-string-class");
    CmdArgs.push_back(A->getValue());
  }

  if (Arg *A = Args.getLastArg(options::OPT_ftabstop_EQ)) {
    CmdArgs.push_back("-ftabstop");
    CmdArgs.push_back(A->getValue());
  }

  if (Args.hasFlag(options::OPT_fstack_size_section,
                   options::OPT_fno_stack_size_section, RawTriple.isPS4()))
    CmdArgs.push_back("-fstack-size-section");

  CmdArgs.push_back("-ferror-limit");
  if (Arg *A = Args.getLastArg(options::OPT_ferror_limit_EQ))
    CmdArgs.push_back(A->getValue());
  else
    CmdArgs.push_back("19");

  if (Arg *A = Args.getLastArg(options::OPT_fmacro_backtrace_limit_EQ)) {
    CmdArgs.push_back("-fmacro-backtrace-limit");
    CmdArgs.push_back(A->getValue());
  }

  if (Arg *A = Args.getLastArg(options::OPT_ftemplate_backtrace_limit_EQ)) {
    CmdArgs.push_back("-ftemplate-backtrace-limit");
    CmdArgs.push_back(A->getValue());
  }

  if (Arg *A = Args.getLastArg(options::OPT_fconstexpr_backtrace_limit_EQ)) {
    CmdArgs.push_back("-fconstexpr-backtrace-limit");
    CmdArgs.push_back(A->getValue());
  }

  if (Arg *A = Args.getLastArg(options::OPT_fspell_checking_limit_EQ)) {
    CmdArgs.push_back("-fspell-checking-limit");
    CmdArgs.push_back(A->getValue());
  }

  // Pass -fmessage-length=.
  CmdArgs.push_back("-fmessage-length");
  if (Arg *A = Args.getLastArg(options::OPT_fmessage_length_EQ)) {
    CmdArgs.push_back(A->getValue());
  } else {
    // If -fmessage-length=N was not specified, determine whether this is a
    // terminal and, if so, implicitly define -fmessage-length appropriately.
    unsigned N = llvm::sys::Process::StandardErrColumns();
    CmdArgs.push_back(Args.MakeArgString(Twine(N)));
  }

  // -fvisibility= and -fvisibility-ms-compat are of a piece.
  if (const Arg *A = Args.getLastArg(options::OPT_fvisibility_EQ,
                                     options::OPT_fvisibility_ms_compat)) {
    if (A->getOption().matches(options::OPT_fvisibility_EQ)) {
      CmdArgs.push_back("-fvisibility");
      CmdArgs.push_back(A->getValue());
    } else {
      assert(A->getOption().matches(options::OPT_fvisibility_ms_compat));
      CmdArgs.push_back("-fvisibility");
      CmdArgs.push_back("hidden");
      CmdArgs.push_back("-ftype-visibility");
      CmdArgs.push_back("default");
    }
  }

  Args.AddLastArg(CmdArgs, options::OPT_fvisibility_inlines_hidden);
  Args.AddLastArg(CmdArgs, options::OPT_fvisibility_global_new_delete_hidden);

  Args.AddLastArg(CmdArgs, options::OPT_ftlsmodel_EQ);

  // Forward -f (flag) options which we can pass directly.
  Args.AddLastArg(CmdArgs, options::OPT_femit_all_decls);
  Args.AddLastArg(CmdArgs, options::OPT_fheinous_gnu_extensions);
  Args.AddLastArg(CmdArgs, options::OPT_fdigraphs, options::OPT_fno_digraphs);
  Args.AddLastArg(CmdArgs, options::OPT_fno_operator_names);
  Args.AddLastArg(CmdArgs, options::OPT_femulated_tls,
                  options::OPT_fno_emulated_tls);
  Args.AddLastArg(CmdArgs, options::OPT_fkeep_static_consts);

  // AltiVec-like language extensions aren't relevant for assembling.
  if (!isa<PreprocessJobAction>(JA) || Output.getType() != types::TY_PP_Asm)
    Args.AddLastArg(CmdArgs, options::OPT_fzvector);

  Args.AddLastArg(CmdArgs, options::OPT_fdiagnostics_show_template_tree);
  Args.AddLastArg(CmdArgs, options::OPT_fno_elide_type);

  // Forward flags for OpenMP. We don't do this if the current action is an
  // device offloading action other than OpenMP.
  if (Args.hasFlag(options::OPT_fopenmp, options::OPT_fopenmp_EQ,
                   options::OPT_fno_openmp, false) &&
      (JA.isDeviceOffloading(Action::OFK_None) ||
       JA.isDeviceOffloading(Action::OFK_OpenMP))) {
    switch (D.getOpenMPRuntime(Args)) {
    case Driver::OMPRT_OMP:
    case Driver::OMPRT_IOMP5:
      // Clang can generate useful OpenMP code for these two runtime libraries.
      CmdArgs.push_back("-fopenmp");

      // If no option regarding the use of TLS in OpenMP codegeneration is
      // given, decide a default based on the target. Otherwise rely on the
      // options and pass the right information to the frontend.
      if (!Args.hasFlag(options::OPT_fopenmp_use_tls,
                        options::OPT_fnoopenmp_use_tls, /*Default=*/true))
        CmdArgs.push_back("-fnoopenmp-use-tls");
      Args.AddLastArg(CmdArgs, options::OPT_fopenmp_simd,
                      options::OPT_fno_openmp_simd);
      Args.AddAllArgs(CmdArgs, options::OPT_fopenmp_version_EQ);
      Args.AddAllArgs(CmdArgs, options::OPT_fopenmp_cuda_number_of_sm_EQ);
      Args.AddAllArgs(CmdArgs, options::OPT_fopenmp_cuda_blocks_per_sm_EQ);
      Args.AddAllArgs(CmdArgs,
                      options::OPT_fopenmp_cuda_teams_reduction_recs_num_EQ);
      if (Args.hasFlag(options::OPT_fopenmp_optimistic_collapse,
                       options::OPT_fno_openmp_optimistic_collapse,
                       /*Default=*/false))
        CmdArgs.push_back("-fopenmp-optimistic-collapse");

      // When in OpenMP offloading mode with NVPTX target, forward
      // cuda-mode flag
      if (Args.hasFlag(options::OPT_fopenmp_cuda_mode,
                       options::OPT_fno_openmp_cuda_mode, /*Default=*/false))
        CmdArgs.push_back("-fopenmp-cuda-mode");

      // When in OpenMP offloading mode with NVPTX target, check if full runtime
      // is required.
      if (Args.hasFlag(options::OPT_fopenmp_cuda_force_full_runtime,
                       options::OPT_fno_openmp_cuda_force_full_runtime,
                       /*Default=*/false))
        CmdArgs.push_back("-fopenmp-cuda-force-full-runtime");
      break;
    default:
      // By default, if Clang doesn't know how to generate useful OpenMP code
      // for a specific runtime library, we just don't pass the '-fopenmp' flag
      // down to the actual compilation.
      // FIXME: It would be better to have a mode which *only* omits IR
      // generation based on the OpenMP support so that we get consistent
      // semantic analysis, etc.
      break;
    }
  } else {
    Args.AddLastArg(CmdArgs, options::OPT_fopenmp_simd,
                    options::OPT_fno_openmp_simd);
    Args.AddAllArgs(CmdArgs, options::OPT_fopenmp_version_EQ);
  }

  const SanitizerArgs &Sanitize = TC.getSanitizerArgs();
  Sanitize.addArgs(TC, Args, CmdArgs, InputType);

  const XRayArgs &XRay = TC.getXRayArgs();
  XRay.addArgs(TC, Args, CmdArgs, InputType);

  if (TC.SupportsProfiling())
    Args.AddLastArg(CmdArgs, options::OPT_pg);

  if (TC.SupportsProfiling())
    Args.AddLastArg(CmdArgs, options::OPT_mfentry);

  if (Args.getLastArg(options::OPT_fapple_kext) ||
      (Args.hasArg(options::OPT_mkernel) && types::isCXX(InputType)))
    CmdArgs.push_back("-fapple-kext");

  Args.AddLastArg(CmdArgs, options::OPT_flax_vector_conversions_EQ);
  Args.AddLastArg(CmdArgs, options::OPT_fobjc_sender_dependent_dispatch);
  Args.AddLastArg(CmdArgs, options::OPT_fdiagnostics_print_source_range_info);
  Args.AddLastArg(CmdArgs, options::OPT_fdiagnostics_parseable_fixits);
  Args.AddLastArg(CmdArgs, options::OPT_ftime_report);
  Args.AddLastArg(CmdArgs, options::OPT_ftime_trace);
  Args.AddLastArg(CmdArgs, options::OPT_ftime_trace_granularity_EQ);
  Args.AddLastArg(CmdArgs, options::OPT_ftrapv);
  Args.AddLastArg(CmdArgs, options::OPT_malign_double);

  if (Arg *A = Args.getLastArg(options::OPT_ftrapv_handler_EQ)) {
    CmdArgs.push_back("-ftrapv-handler");
    CmdArgs.push_back(A->getValue());
  }

  Args.AddLastArg(CmdArgs, options::OPT_ftrap_function_EQ);

  // -fno-strict-overflow implies -fwrapv if it isn't disabled, but
  // -fstrict-overflow won't turn off an explicitly enabled -fwrapv.
  if (Arg *A = Args.getLastArg(options::OPT_fwrapv, options::OPT_fno_wrapv)) {
    if (A->getOption().matches(options::OPT_fwrapv))
      CmdArgs.push_back("-fwrapv");
  } else if (Arg *A = Args.getLastArg(options::OPT_fstrict_overflow,
                                      options::OPT_fno_strict_overflow)) {
    if (A->getOption().matches(options::OPT_fno_strict_overflow))
      CmdArgs.push_back("-fwrapv");
  }

  if (Arg *A = Args.getLastArg(options::OPT_freroll_loops,
                               options::OPT_fno_reroll_loops))
    if (A->getOption().matches(options::OPT_freroll_loops))
      CmdArgs.push_back("-freroll-loops");

  Args.AddLastArg(CmdArgs, options::OPT_fwritable_strings);
  Args.AddLastArg(CmdArgs, options::OPT_funroll_loops,
                  options::OPT_fno_unroll_loops);

  Args.AddLastArg(CmdArgs, options::OPT_pthread);

  if (Args.hasFlag(options::OPT_mspeculative_load_hardening, options::OPT_mno_speculative_load_hardening,
                   false))
    CmdArgs.push_back(Args.MakeArgString("-mspeculative-load-hardening"));

  RenderSSPOptions(TC, Args, CmdArgs, KernelOrKext);
  RenderTrivialAutoVarInitOptions(D, TC, Args, CmdArgs);

  // Translate -mstackrealign
  if (Args.hasFlag(options::OPT_mstackrealign, options::OPT_mno_stackrealign,
                   false))
    CmdArgs.push_back(Args.MakeArgString("-mstackrealign"));

  if (Args.hasArg(options::OPT_mstack_alignment)) {
    StringRef alignment = Args.getLastArgValue(options::OPT_mstack_alignment);
    CmdArgs.push_back(Args.MakeArgString("-mstack-alignment=" + alignment));
  }

  if (Args.hasArg(options::OPT_mstack_probe_size)) {
    StringRef Size = Args.getLastArgValue(options::OPT_mstack_probe_size);

    if (!Size.empty())
      CmdArgs.push_back(Args.MakeArgString("-mstack-probe-size=" + Size));
    else
      CmdArgs.push_back("-mstack-probe-size=0");
  }

  if (!Args.hasFlag(options::OPT_mstack_arg_probe,
                    options::OPT_mno_stack_arg_probe, true))
    CmdArgs.push_back(Args.MakeArgString("-mno-stack-arg-probe"));

  if (Arg *A = Args.getLastArg(options::OPT_mrestrict_it,
                               options::OPT_mno_restrict_it)) {
    if (A->getOption().matches(options::OPT_mrestrict_it)) {
      CmdArgs.push_back("-mllvm");
      CmdArgs.push_back("-arm-restrict-it");
    } else {
      CmdArgs.push_back("-mllvm");
      CmdArgs.push_back("-arm-no-restrict-it");
    }
  } else if (Triple.isOSWindows() &&
             (Triple.getArch() == llvm::Triple::arm ||
              Triple.getArch() == llvm::Triple::thumb)) {
    // Windows on ARM expects restricted IT blocks
    CmdArgs.push_back("-mllvm");
    CmdArgs.push_back("-arm-restrict-it");
  }

  // Forward -cl options to -cc1
  RenderOpenCLOptions(Args, CmdArgs);

  if (Args.hasFlag(options::OPT_fhip_new_launch_api,
                   options::OPT_fno_hip_new_launch_api, false))
    CmdArgs.push_back("-fhip-new-launch-api");

  if (Arg *A = Args.getLastArg(options::OPT_fcf_protection_EQ)) {
    CmdArgs.push_back(
        Args.MakeArgString(Twine("-fcf-protection=") + A->getValue()));
  }

  // Forward -f options with positive and negative forms; we translate
  // these by hand.
  if (Arg *A = getLastProfileSampleUseArg(Args)) {
    auto *PGOArg = Args.getLastArg(
        options::OPT_fprofile_generate, options::OPT_fprofile_generate_EQ,
        options::OPT_fcs_profile_generate, options::OPT_fcs_profile_generate_EQ,
        options::OPT_fprofile_use, options::OPT_fprofile_use_EQ);
    if (PGOArg)
      D.Diag(diag::err_drv_argument_not_allowed_with)
          << "SampleUse with PGO options";

    StringRef fname = A->getValue();
    if (!llvm::sys::fs::exists(fname))
      D.Diag(diag::err_drv_no_such_file) << fname;
    else
      A->render(Args, CmdArgs);
  }
  Args.AddLastArg(CmdArgs, options::OPT_fprofile_remapping_file_EQ);

  RenderBuiltinOptions(TC, RawTriple, Args, CmdArgs);

  if (!Args.hasFlag(options::OPT_fassume_sane_operator_new,
                    options::OPT_fno_assume_sane_operator_new))
    CmdArgs.push_back("-fno-assume-sane-operator-new");

  // -fblocks=0 is default.
  if (Args.hasFlag(options::OPT_fblocks, options::OPT_fno_blocks,
                   TC.IsBlocksDefault()) ||
      (Args.hasArg(options::OPT_fgnu_runtime) &&
       Args.hasArg(options::OPT_fobjc_nonfragile_abi) &&
       !Args.hasArg(options::OPT_fno_blocks))) {
    CmdArgs.push_back("-fblocks");

    if (!Args.hasArg(options::OPT_fgnu_runtime) && !TC.hasBlocksRuntime())
      CmdArgs.push_back("-fblocks-runtime-optional");
  }

  // -fencode-extended-block-signature=1 is default.
  if (TC.IsEncodeExtendedBlockSignatureDefault())
    CmdArgs.push_back("-fencode-extended-block-signature");

  if (Args.hasFlag(options::OPT_fcoroutines_ts, options::OPT_fno_coroutines_ts,
                   false) &&
      types::isCXX(InputType)) {
    CmdArgs.push_back("-fcoroutines-ts");
  }

  Args.AddLastArg(CmdArgs, options::OPT_fdouble_square_bracket_attributes,
                  options::OPT_fno_double_square_bracket_attributes);

  // -faccess-control is default.
  if (Args.hasFlag(options::OPT_fno_access_control,
                   options::OPT_faccess_control, false))
    CmdArgs.push_back("-fno-access-control");

  // -felide-constructors is the default.
  if (Args.hasFlag(options::OPT_fno_elide_constructors,
                   options::OPT_felide_constructors, false))
    CmdArgs.push_back("-fno-elide-constructors");

  ToolChain::RTTIMode RTTIMode = TC.getRTTIMode();

  if (KernelOrKext || (types::isCXX(InputType) &&
                       (RTTIMode == ToolChain::RM_Disabled)))
    CmdArgs.push_back("-fno-rtti");

  // -fshort-enums=0 is default for all architectures except Hexagon.
  if (Args.hasFlag(options::OPT_fshort_enums, options::OPT_fno_short_enums,
                   TC.getArch() == llvm::Triple::hexagon))
    CmdArgs.push_back("-fshort-enums");

  RenderCharacterOptions(Args, AuxTriple ? *AuxTriple : RawTriple, CmdArgs);

  // -fuse-cxa-atexit is default.
  if (!Args.hasFlag(
          options::OPT_fuse_cxa_atexit, options::OPT_fno_use_cxa_atexit,
          !RawTriple.isOSWindows() &&
              TC.getArch() != llvm::Triple::xcore &&
              ((RawTriple.getVendor() != llvm::Triple::MipsTechnologies) ||
               RawTriple.hasEnvironment())) ||
      KernelOrKext)
    CmdArgs.push_back("-fno-use-cxa-atexit");

  if (Args.hasFlag(options::OPT_fregister_global_dtors_with_atexit,
                   options::OPT_fno_register_global_dtors_with_atexit,
                   RawTriple.isOSDarwin() && !KernelOrKext))
    CmdArgs.push_back("-fregister-global-dtors-with-atexit");

  // -fms-extensions=0 is default.
  if (Args.hasFlag(options::OPT_fms_extensions, options::OPT_fno_ms_extensions,
                   IsWindowsMSVC))
    CmdArgs.push_back("-fms-extensions");

  // -fno-use-line-directives is default.
  if (Args.hasFlag(options::OPT_fuse_line_directives,
                   options::OPT_fno_use_line_directives, false))
    CmdArgs.push_back("-fuse-line-directives");

  // -fms-compatibility=0 is default.
  bool IsMSVCCompat = Args.hasFlag(
      options::OPT_fms_compatibility, options::OPT_fno_ms_compatibility,
      (IsWindowsMSVC && Args.hasFlag(options::OPT_fms_extensions,
                                     options::OPT_fno_ms_extensions, true)));
  if (IsMSVCCompat)
    CmdArgs.push_back("-fms-compatibility");

  // Handle -fgcc-version, if present.
  VersionTuple GNUCVer;
  if (Arg *A = Args.getLastArg(options::OPT_fgnuc_version_EQ)) {
    // Check that the version has 1 to 3 components and the minor and patch
    // versions fit in two decimal digits.
    StringRef Val = A->getValue();
    Val = Val.empty() ? "0" : Val; // Treat "" as 0 or disable.
    bool Invalid = GNUCVer.tryParse(Val);
    unsigned Minor = GNUCVer.getMinor().getValueOr(0);
    unsigned Patch = GNUCVer.getSubminor().getValueOr(0);
    if (Invalid || GNUCVer.getBuild() || Minor >= 100 || Patch >= 100) {
      D.Diag(diag::err_drv_invalid_value)
          << A->getAsString(Args) << A->getValue();
    }
  } else if (!IsMSVCCompat) {
    // Imitate GCC 4.2.1 by default if -fms-compatibility is not in effect.
    GNUCVer = VersionTuple(4, 2, 1);
  }
  if (!GNUCVer.empty()) {
    CmdArgs.push_back(
        Args.MakeArgString("-fgnuc-version=" + GNUCVer.getAsString()));
  }

  VersionTuple MSVT = TC.computeMSVCVersion(&D, Args);
  if (!MSVT.empty())
    CmdArgs.push_back(
        Args.MakeArgString("-fms-compatibility-version=" + MSVT.getAsString()));

  bool IsMSVC2015Compatible = MSVT.getMajor() >= 19;
  if (ImplyVCPPCXXVer) {
    StringRef LanguageStandard;
    if (const Arg *StdArg = Args.getLastArg(options::OPT__SLASH_std)) {
      Std = StdArg;
      LanguageStandard = llvm::StringSwitch<StringRef>(StdArg->getValue())
                             .Case("c++14", "-std=c++14")
                             .Case("c++17", "-std=c++17")
                             .Case("c++latest", "-std=c++2a")
                             .Default("");
      if (LanguageStandard.empty())
        D.Diag(clang::diag::warn_drv_unused_argument)
            << StdArg->getAsString(Args);
    }

    if (LanguageStandard.empty()) {
      if (IsMSVC2015Compatible)
        LanguageStandard = "-std=c++14";
      else
        LanguageStandard = "-std=c++11";
    }

    CmdArgs.push_back(LanguageStandard.data());
  }

  // -fno-borland-extensions is default.
  if (Args.hasFlag(options::OPT_fborland_extensions,
                   options::OPT_fno_borland_extensions, false))
    CmdArgs.push_back("-fborland-extensions");

  // -fno-declspec is default, except for PS4.
  if (Args.hasFlag(options::OPT_fdeclspec, options::OPT_fno_declspec,
                   RawTriple.isPS4()))
    CmdArgs.push_back("-fdeclspec");
  else if (Args.hasArg(options::OPT_fno_declspec))
    CmdArgs.push_back("-fno-declspec"); // Explicitly disabling __declspec.

  // -fthreadsafe-static is default, except for MSVC compatibility versions less
  // than 19.
  if (!Args.hasFlag(options::OPT_fthreadsafe_statics,
                    options::OPT_fno_threadsafe_statics,
                    !IsWindowsMSVC || IsMSVC2015Compatible))
    CmdArgs.push_back("-fno-threadsafe-statics");

  // -fno-delayed-template-parsing is default, except when targeting MSVC.
  // Many old Windows SDK versions require this to parse.
  // FIXME: MSVC introduced /Zc:twoPhase- to disable this behavior in their
  // compiler. We should be able to disable this by default at some point.
  if (Args.hasFlag(options::OPT_fdelayed_template_parsing,
                   options::OPT_fno_delayed_template_parsing, IsWindowsMSVC))
    CmdArgs.push_back("-fdelayed-template-parsing");

  // -fgnu-keywords default varies depending on language; only pass if
  // specified.
  Args.AddLastArg(CmdArgs, options::OPT_fgnu_keywords,
                  options::OPT_fno_gnu_keywords);

  if (Args.hasFlag(options::OPT_fgnu89_inline, options::OPT_fno_gnu89_inline,
                   false))
    CmdArgs.push_back("-fgnu89-inline");

  if (Args.hasArg(options::OPT_fno_inline))
    CmdArgs.push_back("-fno-inline");

  Args.AddLastArg(CmdArgs, options::OPT_finline_functions,
                  options::OPT_finline_hint_functions,
                  options::OPT_fno_inline_functions);

  // FIXME: Find a better way to determine whether the language has modules
  // support by default, or just assume that all languages do.
  bool HaveModules =
      Std && (Std->containsValue("c++2a") || Std->containsValue("c++latest"));
  RenderModulesOptions(C, D, Args, Input, Output, CmdArgs, HaveModules);

  Args.AddLastArg(CmdArgs, options::OPT_fexperimental_new_pass_manager,
                  options::OPT_fno_experimental_new_pass_manager);

  ObjCRuntime Runtime = AddObjCRuntimeArgs(Args, CmdArgs, rewriteKind);
  RenderObjCOptions(TC, D, RawTriple, Args, Runtime, rewriteKind != RK_None,
                    Input, CmdArgs);

  if (Args.hasFlag(options::OPT_fapplication_extension,
                   options::OPT_fno_application_extension, false))
    CmdArgs.push_back("-fapplication-extension");

  // Handle GCC-style exception args.
  if (!C.getDriver().IsCLMode())
    addExceptionArgs(Args, InputType, TC, KernelOrKext, Runtime, CmdArgs);

  // Handle exception personalities
  Arg *A = Args.getLastArg(
      options::OPT_fsjlj_exceptions, options::OPT_fseh_exceptions,
      options::OPT_fdwarf_exceptions, options::OPT_fwasm_exceptions);
  if (A) {
    const Option &Opt = A->getOption();
    if (Opt.matches(options::OPT_fsjlj_exceptions))
      CmdArgs.push_back("-fsjlj-exceptions");
    if (Opt.matches(options::OPT_fseh_exceptions))
      CmdArgs.push_back("-fseh-exceptions");
    if (Opt.matches(options::OPT_fdwarf_exceptions))
      CmdArgs.push_back("-fdwarf-exceptions");
    if (Opt.matches(options::OPT_fwasm_exceptions))
      CmdArgs.push_back("-fwasm-exceptions");
  } else {
    switch (TC.GetExceptionModel(Args)) {
    default:
      break;
    case llvm::ExceptionHandling::DwarfCFI:
      CmdArgs.push_back("-fdwarf-exceptions");
      break;
    case llvm::ExceptionHandling::SjLj:
      CmdArgs.push_back("-fsjlj-exceptions");
      break;
    case llvm::ExceptionHandling::WinEH:
      CmdArgs.push_back("-fseh-exceptions");
      break;
    }
  }

  // C++ "sane" operator new.
  if (!Args.hasFlag(options::OPT_fassume_sane_operator_new,
                    options::OPT_fno_assume_sane_operator_new))
    CmdArgs.push_back("-fno-assume-sane-operator-new");

  // -frelaxed-template-template-args is off by default, as it is a severe
  // breaking change until a corresponding change to template partial ordering
  // is provided.
  if (Args.hasFlag(options::OPT_frelaxed_template_template_args,
                   options::OPT_fno_relaxed_template_template_args, false))
    CmdArgs.push_back("-frelaxed-template-template-args");

  // -fsized-deallocation is off by default, as it is an ABI-breaking change for
  // most platforms.
  if (Args.hasFlag(options::OPT_fsized_deallocation,
                   options::OPT_fno_sized_deallocation, false))
    CmdArgs.push_back("-fsized-deallocation");

  // -faligned-allocation is on by default in C++17 onwards and otherwise off
  // by default.
  if (Arg *A = Args.getLastArg(options::OPT_faligned_allocation,
                               options::OPT_fno_aligned_allocation,
                               options::OPT_faligned_new_EQ)) {
    if (A->getOption().matches(options::OPT_fno_aligned_allocation))
      CmdArgs.push_back("-fno-aligned-allocation");
    else
      CmdArgs.push_back("-faligned-allocation");
  }

  // The default new alignment can be specified using a dedicated option or via
  // a GCC-compatible option that also turns on aligned allocation.
  if (Arg *A = Args.getLastArg(options::OPT_fnew_alignment_EQ,
                               options::OPT_faligned_new_EQ))
    CmdArgs.push_back(
        Args.MakeArgString(Twine("-fnew-alignment=") + A->getValue()));

  // -fconstant-cfstrings is default, and may be subject to argument translation
  // on Darwin.
  if (!Args.hasFlag(options::OPT_fconstant_cfstrings,
                    options::OPT_fno_constant_cfstrings) ||
      !Args.hasFlag(options::OPT_mconstant_cfstrings,
                    options::OPT_mno_constant_cfstrings))
    CmdArgs.push_back("-fno-constant-cfstrings");

  // -fno-pascal-strings is default, only pass non-default.
  if (Args.hasFlag(options::OPT_fpascal_strings,
                   options::OPT_fno_pascal_strings, false))
    CmdArgs.push_back("-fpascal-strings");

  // Honor -fpack-struct= and -fpack-struct, if given. Note that
  // -fno-pack-struct doesn't apply to -fpack-struct=.
  if (Arg *A = Args.getLastArg(options::OPT_fpack_struct_EQ)) {
    std::string PackStructStr = "-fpack-struct=";
    PackStructStr += A->getValue();
    CmdArgs.push_back(Args.MakeArgString(PackStructStr));
  } else if (Args.hasFlag(options::OPT_fpack_struct,
                          options::OPT_fno_pack_struct, false)) {
    CmdArgs.push_back("-fpack-struct=1");
  }

  // Handle -fmax-type-align=N and -fno-type-align
  bool SkipMaxTypeAlign = Args.hasArg(options::OPT_fno_max_type_align);
  if (Arg *A = Args.getLastArg(options::OPT_fmax_type_align_EQ)) {
    if (!SkipMaxTypeAlign) {
      std::string MaxTypeAlignStr = "-fmax-type-align=";
      MaxTypeAlignStr += A->getValue();
      CmdArgs.push_back(Args.MakeArgString(MaxTypeAlignStr));
    }
  } else if (RawTriple.isOSDarwin()) {
    if (!SkipMaxTypeAlign) {
      std::string MaxTypeAlignStr = "-fmax-type-align=16";
      CmdArgs.push_back(Args.MakeArgString(MaxTypeAlignStr));
    }
  }

  if (!Args.hasFlag(options::OPT_Qy, options::OPT_Qn, true))
    CmdArgs.push_back("-Qn");

  // -fcommon is the default unless compiling kernel code or the target says so
  bool NoCommonDefault = KernelOrKext || isNoCommonDefault(RawTriple);
  if (!Args.hasFlag(options::OPT_fcommon, options::OPT_fno_common,
                    !NoCommonDefault))
    CmdArgs.push_back("-fno-common");

  // -fsigned-bitfields is default, and clang doesn't yet support
  // -funsigned-bitfields.
  if (!Args.hasFlag(options::OPT_fsigned_bitfields,
                    options::OPT_funsigned_bitfields))
    D.Diag(diag::warn_drv_clang_unsupported)
        << Args.getLastArg(options::OPT_funsigned_bitfields)->getAsString(Args);

  // -fsigned-bitfields is default, and clang doesn't support -fno-for-scope.
  if (!Args.hasFlag(options::OPT_ffor_scope, options::OPT_fno_for_scope))
    D.Diag(diag::err_drv_clang_unsupported)
        << Args.getLastArg(options::OPT_fno_for_scope)->getAsString(Args);

  // -finput_charset=UTF-8 is default. Reject others
  if (Arg *inputCharset = Args.getLastArg(options::OPT_finput_charset_EQ)) {
    StringRef value = inputCharset->getValue();
    if (!value.equals_lower("utf-8"))
      D.Diag(diag::err_drv_invalid_value) << inputCharset->getAsString(Args)
                                          << value;
  }

  // -fexec_charset=UTF-8 is default. Reject others
  if (Arg *execCharset = Args.getLastArg(options::OPT_fexec_charset_EQ)) {
    StringRef value = execCharset->getValue();
    if (!value.equals_lower("utf-8"))
      D.Diag(diag::err_drv_invalid_value) << execCharset->getAsString(Args)
                                          << value;
  }

  RenderDiagnosticsOptions(D, Args, CmdArgs);

  // -fno-asm-blocks is default.
  if (Args.hasFlag(options::OPT_fasm_blocks, options::OPT_fno_asm_blocks,
                   false))
    CmdArgs.push_back("-fasm-blocks");

  // -fgnu-inline-asm is default.
  if (!Args.hasFlag(options::OPT_fgnu_inline_asm,
                    options::OPT_fno_gnu_inline_asm, true))
    CmdArgs.push_back("-fno-gnu-inline-asm");

  // Enable vectorization per default according to the optimization level
  // selected. For optimization levels that want vectorization we use the alias
  // option to simplify the hasFlag logic.
  bool EnableVec = shouldEnableVectorizerAtOLevel(Args, false);
  OptSpecifier VectorizeAliasOption =
      EnableVec ? options::OPT_O_Group : options::OPT_fvectorize;
  if (Args.hasFlag(options::OPT_fvectorize, VectorizeAliasOption,
                   options::OPT_fno_vectorize, EnableVec))
    CmdArgs.push_back("-vectorize-loops");

  // -fslp-vectorize is enabled based on the optimization level selected.
  bool EnableSLPVec = shouldEnableVectorizerAtOLevel(Args, true);
  OptSpecifier SLPVectAliasOption =
      EnableSLPVec ? options::OPT_O_Group : options::OPT_fslp_vectorize;
  if (Args.hasFlag(options::OPT_fslp_vectorize, SLPVectAliasOption,
                   options::OPT_fno_slp_vectorize, EnableSLPVec))
    CmdArgs.push_back("-vectorize-slp");

  ParseMPreferVectorWidth(D, Args, CmdArgs);

  Args.AddLastArg(CmdArgs, options::OPT_fshow_overloads_EQ);
  Args.AddLastArg(CmdArgs,
                  options::OPT_fsanitize_undefined_strip_path_components_EQ);

  // -fdollars-in-identifiers default varies depending on platform and
  // language; only pass if specified.
  if (Arg *A = Args.getLastArg(options::OPT_fdollars_in_identifiers,
                               options::OPT_fno_dollars_in_identifiers)) {
    if (A->getOption().matches(options::OPT_fdollars_in_identifiers))
      CmdArgs.push_back("-fdollars-in-identifiers");
    else
      CmdArgs.push_back("-fno-dollars-in-identifiers");
  }

  // -funit-at-a-time is default, and we don't support -fno-unit-at-a-time for
  // practical purposes.
  if (Arg *A = Args.getLastArg(options::OPT_funit_at_a_time,
                               options::OPT_fno_unit_at_a_time)) {
    if (A->getOption().matches(options::OPT_fno_unit_at_a_time))
      D.Diag(diag::warn_drv_clang_unsupported) << A->getAsString(Args);
  }

  if (Args.hasFlag(options::OPT_fapple_pragma_pack,
                   options::OPT_fno_apple_pragma_pack, false))
    CmdArgs.push_back("-fapple-pragma-pack");

  // Remarks can be enabled with any of the `-f.*optimization-record.*` flags.
  if (Args.hasFlag(options::OPT_fsave_optimization_record,
                   options::OPT_foptimization_record_file_EQ,
                   options::OPT_fno_save_optimization_record, false) ||
      Args.hasFlag(options::OPT_fsave_optimization_record_EQ,
                   options::OPT_fno_save_optimization_record, false) ||
      Args.hasFlag(options::OPT_foptimization_record_passes_EQ,
                   options::OPT_fno_save_optimization_record, false)) {
    CmdArgs.push_back("-opt-record-file");

    const Arg *A = Args.getLastArg(options::OPT_foptimization_record_file_EQ);
    if (A) {
      CmdArgs.push_back(A->getValue());
    } else {
      SmallString<128> F;

      if (Args.hasArg(options::OPT_c) || Args.hasArg(options::OPT_S)) {
        if (Arg *FinalOutput = Args.getLastArg(options::OPT_o))
          F = FinalOutput->getValue();
      }

      if (F.empty()) {
        // Use the input filename.
        F = llvm::sys::path::stem(Input.getBaseInput());

        // If we're compiling for an offload architecture (i.e. a CUDA device),
        // we need to make the file name for the device compilation different
        // from the host compilation.
        if (!JA.isDeviceOffloading(Action::OFK_None) &&
            !JA.isDeviceOffloading(Action::OFK_Host)) {
          llvm::sys::path::replace_extension(F, "");
          F += Action::GetOffloadingFileNamePrefix(JA.getOffloadingDeviceKind(),
                                                   Triple.normalize());
          F += "-";
          F += JA.getOffloadingArch();
        }
      }

      std::string Extension = "opt.";
      if (const Arg *A =
              Args.getLastArg(options::OPT_fsave_optimization_record_EQ))
        Extension += A->getValue();
      else
        Extension += "yaml";

      llvm::sys::path::replace_extension(F, Extension);
      CmdArgs.push_back(Args.MakeArgString(F));
    }

    if (const Arg *A =
            Args.getLastArg(options::OPT_foptimization_record_passes_EQ)) {
      CmdArgs.push_back("-opt-record-passes");
      CmdArgs.push_back(A->getValue());
    }

    if (const Arg *A =
            Args.getLastArg(options::OPT_fsave_optimization_record_EQ)) {
      CmdArgs.push_back("-opt-record-format");
      CmdArgs.push_back(A->getValue());
    }
  }

  bool RewriteImports = Args.hasFlag(options::OPT_frewrite_imports,
                                     options::OPT_fno_rewrite_imports, false);
  if (RewriteImports)
    CmdArgs.push_back("-frewrite-imports");

  // Enable rewrite includes if the user's asked for it or if we're generating
  // diagnostics.
  // TODO: Once -module-dependency-dir works with -frewrite-includes it'd be
  // nice to enable this when doing a crashdump for modules as well.
  if (Args.hasFlag(options::OPT_frewrite_includes,
                   options::OPT_fno_rewrite_includes, false) ||
      (C.isForDiagnostics() && !HaveModules))
    CmdArgs.push_back("-frewrite-includes");

  // Only allow -traditional or -traditional-cpp outside in preprocessing modes.
  if (Arg *A = Args.getLastArg(options::OPT_traditional,
                               options::OPT_traditional_cpp)) {
    if (isa<PreprocessJobAction>(JA))
      CmdArgs.push_back("-traditional-cpp");
    else
      D.Diag(diag::err_drv_clang_unsupported) << A->getAsString(Args);
  }

  Args.AddLastArg(CmdArgs, options::OPT_dM);
  Args.AddLastArg(CmdArgs, options::OPT_dD);

  // Handle serialized diagnostics.
  if (Arg *A = Args.getLastArg(options::OPT__serialize_diags)) {
    CmdArgs.push_back("-serialize-diagnostic-file");
    CmdArgs.push_back(Args.MakeArgString(A->getValue()));
  }

  if (Args.hasArg(options::OPT_fretain_comments_from_system_headers))
    CmdArgs.push_back("-fretain-comments-from-system-headers");

  // Forward -fcomment-block-commands to -cc1.
  Args.AddAllArgs(CmdArgs, options::OPT_fcomment_block_commands);
  // Forward -fparse-all-comments to -cc1.
  Args.AddAllArgs(CmdArgs, options::OPT_fparse_all_comments);

  // Turn -fplugin=name.so into -load name.so
  for (const Arg *A : Args.filtered(options::OPT_fplugin_EQ)) {
    CmdArgs.push_back("-load");
    CmdArgs.push_back(A->getValue());
    A->claim();
  }

  // Forward -fpass-plugin=name.so to -cc1.
  for (const Arg *A : Args.filtered(options::OPT_fpass_plugin_EQ)) {
    CmdArgs.push_back(
        Args.MakeArgString(Twine("-fpass-plugin=") + A->getValue()));
    A->claim();
  }

  // Setup statistics file output.
  SmallString<128> StatsFile = getStatsFileName(Args, Output, Input, D);
  if (!StatsFile.empty())
    CmdArgs.push_back(Args.MakeArgString(Twine("-stats-file=") + StatsFile));

  // Forward -Xclang arguments to -cc1, and -mllvm arguments to the LLVM option
  // parser.
  // -finclude-default-header flag is for preprocessor,
  // do not pass it to other cc1 commands when save-temps is enabled
  if (C.getDriver().isSaveTempsEnabled() &&
      !isa<PreprocessJobAction>(JA)) {
    for (auto Arg : Args.filtered(options::OPT_Xclang)) {
      Arg->claim();
      if (StringRef(Arg->getValue()) != "-finclude-default-header")
        CmdArgs.push_back(Arg->getValue());
    }
  }
  else {
    Args.AddAllArgValues(CmdArgs, options::OPT_Xclang);
  }
  for (const Arg *A : Args.filtered(options::OPT_mllvm)) {
    A->claim();

    // We translate this by hand to the -cc1 argument, since nightly test uses
    // it and developers have been trained to spell it with -mllvm. Both
    // spellings are now deprecated and should be removed.
    if (StringRef(A->getValue(0)) == "-disable-llvm-optzns") {
      CmdArgs.push_back("-disable-llvm-optzns");
    } else {
      A->render(Args, CmdArgs);
    }
  }

  // With -save-temps, we want to save the unoptimized bitcode output from the
  // CompileJobAction, use -disable-llvm-passes to get pristine IR generated
  // by the frontend.
  // When -fembed-bitcode is enabled, optimized bitcode is emitted because it
  // has slightly different breakdown between stages.
  // FIXME: -fembed-bitcode -save-temps will save optimized bitcode instead of
  // pristine IR generated by the frontend. Ideally, a new compile action should
  // be added so both IR can be captured.
  if (C.getDriver().isSaveTempsEnabled() &&
      !(C.getDriver().embedBitcodeInObject() && !C.getDriver().isUsingLTO()) &&
      isa<CompileJobAction>(JA))
    CmdArgs.push_back("-disable-llvm-passes");

  Args.AddAllArgs(CmdArgs, options::OPT_undef);

  const char *Exec = D.getClangProgramPath();

  // Optionally embed the -cc1 level arguments into the debug info or a
  // section, for build analysis.
  // Also record command line arguments into the debug info if
  // -grecord-gcc-switches options is set on.
  // By default, -gno-record-gcc-switches is set on and no recording.
  auto GRecordSwitches =
      Args.hasFlag(options::OPT_grecord_command_line,
                   options::OPT_gno_record_command_line, false);
  auto FRecordSwitches =
      Args.hasFlag(options::OPT_frecord_command_line,
                   options::OPT_fno_record_command_line, false);
  if (FRecordSwitches && !Triple.isOSBinFormatELF())
    D.Diag(diag::err_drv_unsupported_opt_for_target)
        << Args.getLastArg(options::OPT_frecord_command_line)->getAsString(Args)
        << TripleStr;
  if (TC.UseDwarfDebugFlags() || GRecordSwitches || FRecordSwitches) {
    ArgStringList OriginalArgs;
    for (const auto &Arg : Args)
      Arg->render(Args, OriginalArgs);

    SmallString<256> Flags;
    Flags += Exec;
    for (const char *OriginalArg : OriginalArgs) {
      SmallString<128> EscapedArg;
      EscapeSpacesAndBackslashes(OriginalArg, EscapedArg);
      Flags += " ";
      Flags += EscapedArg;
    }
    auto FlagsArgString = Args.MakeArgString(Flags);
    if (TC.UseDwarfDebugFlags() || GRecordSwitches) {
      CmdArgs.push_back("-dwarf-debug-flags");
      CmdArgs.push_back(FlagsArgString);
    }
    if (FRecordSwitches) {
      CmdArgs.push_back("-record-command-line");
      CmdArgs.push_back(FlagsArgString);
    }
  }

  // Host-side cuda compilation receives all device-side outputs in a single
  // fatbin as Inputs[1]. Include the binary with -fcuda-include-gpubinary.
  if ((IsCuda || IsHIP) && CudaDeviceInput) {
      CmdArgs.push_back("-fcuda-include-gpubinary");
      CmdArgs.push_back(CudaDeviceInput->getFilename());
      if (Args.hasFlag(options::OPT_fgpu_rdc, options::OPT_fno_gpu_rdc, false))
        CmdArgs.push_back("-fgpu-rdc");
  }

  if (IsCuda) {
    if (Args.hasFlag(options::OPT_fcuda_short_ptr,
                     options::OPT_fno_cuda_short_ptr, false))
      CmdArgs.push_back("-fcuda-short-ptr");
  }

<<<<<<< HEAD
  if (Args.hasArg(options::OPT_hc_mode) ||
    Args.hasArg(options::OPT_famp) ||
    Args.getLastArgValue(options::OPT_std_EQ).equals("c++amp")) {

    // Generate *relocatable* code by default for HCC
    // In reality, HCC doesn't support relocatible code at the moment.
    // What it really cares about is -fno-gpu-rdc, which instructs
    // HCC to generate non-relocatable code.  This is a hint for HCC
    // to enable early finalization because kernels don't contain calls 
    // to functions defined in another module.
    if (Args.hasFlag(options::OPT_fgpu_rdc, options::OPT_fno_gpu_rdc, true))
      CmdArgs.push_back("-fgpu-rdc");
  }

=======
>>>>>>> 6ca354ba
  if (IsHIP) {
    CmdArgs.push_back("-fcuda-allow-variadic-functions");
    CmdArgs.push_back("-fcuda-force-lambda-odr");
  }

  // OpenMP offloading device jobs take the argument -fopenmp-host-ir-file-path
  // to specify the result of the compile phase on the host, so the meaningful
  // device declarations can be identified. Also, -fopenmp-is-device is passed
  // along to tell the frontend that it is generating code for a device, so that
  // only the relevant declarations are emitted.
  if (IsOpenMPDevice) {
    CmdArgs.push_back("-fopenmp-is-device");
    if (OpenMPDeviceInput) {
      CmdArgs.push_back("-fopenmp-host-ir-file-path");
      CmdArgs.push_back(Args.MakeArgString(OpenMPDeviceInput->getFilename()));
    }
  }

  // For all the host OpenMP offloading compile jobs we need to pass the targets
  // information using -fopenmp-targets= option.
  if (JA.isHostOffloading(Action::OFK_OpenMP)) {
    SmallString<128> TargetInfo("-fopenmp-targets=");

    Arg *Tgts = Args.getLastArg(options::OPT_fopenmp_targets_EQ);
    assert(Tgts && Tgts->getNumValues() &&
           "OpenMP offloading has to have targets specified.");
    for (unsigned i = 0; i < Tgts->getNumValues(); ++i) {
      if (i)
        TargetInfo += ',';
      // We need to get the string from the triple because it may be not exactly
      // the same as the one we get directly from the arguments.
      llvm::Triple T(Tgts->getValue(i));
      TargetInfo += T.getTriple();
    }
    CmdArgs.push_back(Args.MakeArgString(TargetInfo.str()));
  }

  bool VirtualFunctionElimination =
      Args.hasFlag(options::OPT_fvirtual_function_elimination,
                   options::OPT_fno_virtual_function_elimination, false);
  if (VirtualFunctionElimination) {
    // VFE requires full LTO (currently, this might be relaxed to allow ThinLTO
    // in the future).
    if (D.getLTOMode() != LTOK_Full)
      D.Diag(diag::err_drv_argument_only_allowed_with)
          << "-fvirtual-function-elimination"
          << "-flto=full";

    CmdArgs.push_back("-fvirtual-function-elimination");
  }

  // VFE requires whole-program-vtables, and enables it by default.
  bool WholeProgramVTables = Args.hasFlag(
      options::OPT_fwhole_program_vtables,
      options::OPT_fno_whole_program_vtables, VirtualFunctionElimination);
  if (VirtualFunctionElimination && !WholeProgramVTables) {
    D.Diag(diag::err_drv_argument_not_allowed_with)
        << "-fno-whole-program-vtables"
        << "-fvirtual-function-elimination";
  }

  if (WholeProgramVTables) {
    if (!D.isUsingLTO())
      D.Diag(diag::err_drv_argument_only_allowed_with)
          << "-fwhole-program-vtables"
          << "-flto";
    CmdArgs.push_back("-fwhole-program-vtables");
  }

  // C++ AMP-specific
  if (JA.ContainsActions(Action::BackendJobClass, types::TY_PP_CXX_AMP) ||
      JA.ContainsActions(Action::BackendJobClass, types::TY_PP_CXX_AMP_CPU) ||
      JA.ContainsActions(Action::BackendJobClass, types::TY_PP_HC_HOST)) {
    CmdArgs.push_back("-emit-llvm-bc");
  }

  bool DefaultsSplitLTOUnit = WholeProgramVTables || Sanitize.needsLTO();
  bool SplitLTOUnit =
      Args.hasFlag(options::OPT_fsplit_lto_unit,
                   options::OPT_fno_split_lto_unit, DefaultsSplitLTOUnit);
  if (Sanitize.needsLTO() && !SplitLTOUnit)
    D.Diag(diag::err_drv_argument_not_allowed_with) << "-fno-split-lto-unit"
                                                    << "-fsanitize=cfi";
  if (SplitLTOUnit)
    CmdArgs.push_back("-fsplit-lto-unit");

  if (Arg *A = Args.getLastArg(options::OPT_fexperimental_isel,
                               options::OPT_fno_experimental_isel)) {
    CmdArgs.push_back("-mllvm");
    if (A->getOption().matches(options::OPT_fexperimental_isel)) {
      CmdArgs.push_back("-global-isel=1");

      // GISel is on by default on AArch64 -O0, so don't bother adding
      // the fallback remarks for it. Other combinations will add a warning of
      // some kind.
      bool IsArchSupported = Triple.getArch() == llvm::Triple::aarch64;
      bool IsOptLevelSupported = false;

      Arg *A = Args.getLastArg(options::OPT_O_Group);
      if (Triple.getArch() == llvm::Triple::aarch64) {
        if (!A || A->getOption().matches(options::OPT_O0))
          IsOptLevelSupported = true;
      }
      if (!IsArchSupported || !IsOptLevelSupported) {
        CmdArgs.push_back("-mllvm");
        CmdArgs.push_back("-global-isel-abort=2");

        if (!IsArchSupported)
          D.Diag(diag::warn_drv_experimental_isel_incomplete) << Triple.getArchName();
        else
          D.Diag(diag::warn_drv_experimental_isel_incomplete_opt);
      }
    } else {
      CmdArgs.push_back("-global-isel=0");
    }
  }

  if (Args.hasArg(options::OPT_forder_file_instrumentation)) {
     CmdArgs.push_back("-forder-file-instrumentation");
     // Enable order file instrumentation when ThinLTO is not on. When ThinLTO is
     // on, we need to pass these flags as linker flags and that will be handled
     // outside of the compiler.
     if (!D.isUsingLTO()) {
       CmdArgs.push_back("-mllvm");
       CmdArgs.push_back("-enable-order-file-instrumentation");
     }
  }

  if (Arg *A = Args.getLastArg(options::OPT_fforce_enable_int128,
                               options::OPT_fno_force_enable_int128)) {
    if (A->getOption().matches(options::OPT_fforce_enable_int128))
      CmdArgs.push_back("-fforce-enable-int128");
  }

  if (Args.hasFlag(options::OPT_fcomplete_member_pointers,
                   options::OPT_fno_complete_member_pointers, false))
    CmdArgs.push_back("-fcomplete-member-pointers");

  if (!Args.hasFlag(options::OPT_fcxx_static_destructors,
                    options::OPT_fno_cxx_static_destructors, true))
    CmdArgs.push_back("-fno-c++-static-destructors");

  if (Arg *A = Args.getLastArg(options::OPT_moutline,
                               options::OPT_mno_outline)) {
    if (A->getOption().matches(options::OPT_moutline)) {
      // We only support -moutline in AArch64 right now. If we're not compiling
      // for AArch64, emit a warning and ignore the flag. Otherwise, add the
      // proper mllvm flags.
      if (Triple.getArch() != llvm::Triple::aarch64) {
        D.Diag(diag::warn_drv_moutline_unsupported_opt) << Triple.getArchName();
      } else {
          CmdArgs.push_back("-mllvm");
          CmdArgs.push_back("-enable-machine-outliner");
      }
    } else {
      // Disable all outlining behaviour.
      CmdArgs.push_back("-mllvm");
      CmdArgs.push_back("-enable-machine-outliner=never");
    }
  }

  if (Args.hasFlag(options::OPT_faddrsig, options::OPT_fno_addrsig,
                   (TC.getTriple().isOSBinFormatELF() ||
                    TC.getTriple().isOSBinFormatCOFF()) &&
                      !TC.getTriple().isPS4() &&
                      !TC.getTriple().isOSNetBSD() &&
                      !Distro(D.getVFS()).IsGentoo() &&
                      !TC.getTriple().isAndroid() &&
                       TC.useIntegratedAs()))
    CmdArgs.push_back("-faddrsig");

  if (Arg *A = Args.getLastArg(options::OPT_fsymbol_partition_EQ)) {
    std::string Str = A->getAsString(Args);
    if (!TC.getTriple().isOSBinFormatELF())
      D.Diag(diag::err_drv_unsupported_opt_for_target)
          << Str << TC.getTripleString();
    CmdArgs.push_back(Args.MakeArgString(Str));
  }

  // Add the "-o out -x type src.c" flags last. This is done primarily to make
  // the -cc1 command easier to edit when reproducing compiler crashes.
  if (Output.getType() == types::TY_Dependencies) {
    // Handled with other dependency code.
  } else if (Output.isFilename() &&
             (JA.ContainsActions(Action::PreprocessJobClass, types::TY_HC_KERNEL) ||
              JA.ContainsActions(Action::PreprocessJobClass, types::TY_CXX_AMP) ||
              JA.ContainsActions(Action::PreprocessJobClass, types::TY_CXX_AMP_CPU))) {
    CmdArgs.push_back("-o");
    SmallString<128> KernelPreprocessFile(Output.getFilename());
    if (JA.ContainsActions(Action::PreprocessJobClass, types::TY_CXX_AMP_CPU)) {
      llvm::sys::path::replace_extension(KernelPreprocessFile, ".amp_cpu.i");
    } else {
      llvm::sys::path::replace_extension(KernelPreprocessFile, ".gpu.i");
    }
  } else if (Output.isFilename()) {
    CmdArgs.push_back("-o");
    CmdArgs.push_back(Output.getFilename());
  } else {
    assert(Output.isNothing() && "Invalid output.");
  }

  addDashXForInput(Args, Input, CmdArgs);

  ArrayRef<InputInfo> FrontendInputs = Input;
  if (IsHeaderModulePrecompile)
    FrontendInputs = ModuleHeaderInputs;
  else if (Input.isNothing())
    FrontendInputs = {};

  for (const InputInfo &Input : FrontendInputs) {
    if (Input.isFilename())
      CmdArgs.push_back(Input.getFilename());
    else
      Input.getInputArg().renderAsInput(Args, CmdArgs);
  }

  // Finally add the compile command to the compilation.
  if (Args.hasArg(options::OPT__SLASH_fallback) &&
      Output.getType() == types::TY_Object &&
      (InputType == types::TY_C || InputType == types::TY_CXX)) {
    auto CLCommand =
        getCLFallback()->GetCommand(C, JA, Output, Inputs, Args, LinkingOutput);
    C.addCommand(std::make_unique<FallbackCommand>(
        JA, *this, Exec, CmdArgs, Inputs, std::move(CLCommand)));
  } else if (Args.hasArg(options::OPT__SLASH_fallback) &&
             isa<PrecompileJobAction>(JA)) {
    // In /fallback builds, run the main compilation even if the pch generation
    // fails, so that the main compilation's fallback to cl.exe runs.
    C.addCommand(std::make_unique<ForceSuccessCommand>(JA, *this, Exec,
                                                        CmdArgs, Inputs));
  } else {
    C.addCommand(std::make_unique<Command>(JA, *this, Exec, CmdArgs, Inputs));
  }

  // Make the compile command echo its inputs for /showFilenames.
  if (Output.getType() == types::TY_Object &&
      Args.hasFlag(options::OPT__SLASH_showFilenames,
                   options::OPT__SLASH_showFilenames_, false)) {
    C.getJobs().getJobs().back()->setPrintInputFilenames(true);
  }

  if (Arg *A = Args.getLastArg(options::OPT_pg))
    if (FPKeepKind == CodeGenOptions::FramePointerKind::None)
      D.Diag(diag::err_drv_argument_not_allowed_with) << "-fomit-frame-pointer"
                                                      << A->getAsString(Args);

  // Claim some arguments which clang supports automatically.

  // -fpch-preprocess is used with gcc to add a special marker in the output to
  // include the PCH file.
  Args.ClaimAllArgs(options::OPT_fpch_preprocess);

  // Claim some arguments which clang doesn't support, but we don't
  // care to warn the user about.
  Args.ClaimAllArgs(options::OPT_clang_ignored_f_Group);
  Args.ClaimAllArgs(options::OPT_clang_ignored_m_Group);

  // Disable warnings for clang -E -emit-llvm foo.c
  Args.ClaimAllArgs(options::OPT_emit_llvm);
}

Clang::Clang(const ToolChain &TC)
    // CAUTION! The first constructor argument ("clang") is not arbitrary,
    // as it is for other tools. Some operations on a Tool actually test
    // whether that tool is Clang based on the Tool's Name as a string.
    : Tool("clang", "clang frontend", TC, RF_Full) {}

Clang::~Clang() {}

/// Add options related to the Objective-C runtime/ABI.
///
/// Returns true if the runtime is non-fragile.
ObjCRuntime Clang::AddObjCRuntimeArgs(const ArgList &args,
                                      ArgStringList &cmdArgs,
                                      RewriteKind rewriteKind) const {
  // Look for the controlling runtime option.
  Arg *runtimeArg =
      args.getLastArg(options::OPT_fnext_runtime, options::OPT_fgnu_runtime,
                      options::OPT_fobjc_runtime_EQ);

  // Just forward -fobjc-runtime= to the frontend.  This supercedes
  // options about fragility.
  if (runtimeArg &&
      runtimeArg->getOption().matches(options::OPT_fobjc_runtime_EQ)) {
    ObjCRuntime runtime;
    StringRef value = runtimeArg->getValue();
    if (runtime.tryParse(value)) {
      getToolChain().getDriver().Diag(diag::err_drv_unknown_objc_runtime)
          << value;
    }
    if ((runtime.getKind() == ObjCRuntime::GNUstep) &&
        (runtime.getVersion() >= VersionTuple(2, 0)))
      if (!getToolChain().getTriple().isOSBinFormatELF() &&
          !getToolChain().getTriple().isOSBinFormatCOFF()) {
        getToolChain().getDriver().Diag(
            diag::err_drv_gnustep_objc_runtime_incompatible_binary)
          << runtime.getVersion().getMajor();
      }

    runtimeArg->render(args, cmdArgs);
    return runtime;
  }

  // Otherwise, we'll need the ABI "version".  Version numbers are
  // slightly confusing for historical reasons:
  //   1 - Traditional "fragile" ABI
  //   2 - Non-fragile ABI, version 1
  //   3 - Non-fragile ABI, version 2
  unsigned objcABIVersion = 1;
  // If -fobjc-abi-version= is present, use that to set the version.
  if (Arg *abiArg = args.getLastArg(options::OPT_fobjc_abi_version_EQ)) {
    StringRef value = abiArg->getValue();
    if (value == "1")
      objcABIVersion = 1;
    else if (value == "2")
      objcABIVersion = 2;
    else if (value == "3")
      objcABIVersion = 3;
    else
      getToolChain().getDriver().Diag(diag::err_drv_clang_unsupported) << value;
  } else {
    // Otherwise, determine if we are using the non-fragile ABI.
    bool nonFragileABIIsDefault =
        (rewriteKind == RK_NonFragile ||
         (rewriteKind == RK_None &&
          getToolChain().IsObjCNonFragileABIDefault()));
    if (args.hasFlag(options::OPT_fobjc_nonfragile_abi,
                     options::OPT_fno_objc_nonfragile_abi,
                     nonFragileABIIsDefault)) {
// Determine the non-fragile ABI version to use.
#ifdef DISABLE_DEFAULT_NONFRAGILEABI_TWO
      unsigned nonFragileABIVersion = 1;
#else
      unsigned nonFragileABIVersion = 2;
#endif

      if (Arg *abiArg =
              args.getLastArg(options::OPT_fobjc_nonfragile_abi_version_EQ)) {
        StringRef value = abiArg->getValue();
        if (value == "1")
          nonFragileABIVersion = 1;
        else if (value == "2")
          nonFragileABIVersion = 2;
        else
          getToolChain().getDriver().Diag(diag::err_drv_clang_unsupported)
              << value;
      }

      objcABIVersion = 1 + nonFragileABIVersion;
    } else {
      objcABIVersion = 1;
    }
  }

  // We don't actually care about the ABI version other than whether
  // it's non-fragile.
  bool isNonFragile = objcABIVersion != 1;

  // If we have no runtime argument, ask the toolchain for its default runtime.
  // However, the rewriter only really supports the Mac runtime, so assume that.
  ObjCRuntime runtime;
  if (!runtimeArg) {
    switch (rewriteKind) {
    case RK_None:
      runtime = getToolChain().getDefaultObjCRuntime(isNonFragile);
      break;
    case RK_Fragile:
      runtime = ObjCRuntime(ObjCRuntime::FragileMacOSX, VersionTuple());
      break;
    case RK_NonFragile:
      runtime = ObjCRuntime(ObjCRuntime::MacOSX, VersionTuple());
      break;
    }

    // -fnext-runtime
  } else if (runtimeArg->getOption().matches(options::OPT_fnext_runtime)) {
    // On Darwin, make this use the default behavior for the toolchain.
    if (getToolChain().getTriple().isOSDarwin()) {
      runtime = getToolChain().getDefaultObjCRuntime(isNonFragile);

      // Otherwise, build for a generic macosx port.
    } else {
      runtime = ObjCRuntime(ObjCRuntime::MacOSX, VersionTuple());
    }

    // -fgnu-runtime
  } else {
    assert(runtimeArg->getOption().matches(options::OPT_fgnu_runtime));
    // Legacy behaviour is to target the gnustep runtime if we are in
    // non-fragile mode or the GCC runtime in fragile mode.
    if (isNonFragile)
      runtime = ObjCRuntime(ObjCRuntime::GNUstep, VersionTuple(2, 0));
    else
      runtime = ObjCRuntime(ObjCRuntime::GCC, VersionTuple());
  }

  cmdArgs.push_back(
      args.MakeArgString("-fobjc-runtime=" + runtime.getAsString()));
  return runtime;
}

static bool maybeConsumeDash(const std::string &EH, size_t &I) {
  bool HaveDash = (I + 1 < EH.size() && EH[I + 1] == '-');
  I += HaveDash;
  return !HaveDash;
}

namespace {
struct EHFlags {
  bool Synch = false;
  bool Asynch = false;
  bool NoUnwindC = false;
};
} // end anonymous namespace

/// /EH controls whether to run destructor cleanups when exceptions are
/// thrown.  There are three modifiers:
/// - s: Cleanup after "synchronous" exceptions, aka C++ exceptions.
/// - a: Cleanup after "asynchronous" exceptions, aka structured exceptions.
///      The 'a' modifier is unimplemented and fundamentally hard in LLVM IR.
/// - c: Assume that extern "C" functions are implicitly nounwind.
/// The default is /EHs-c-, meaning cleanups are disabled.
static EHFlags parseClangCLEHFlags(const Driver &D, const ArgList &Args) {
  EHFlags EH;

  std::vector<std::string> EHArgs =
      Args.getAllArgValues(options::OPT__SLASH_EH);
  for (auto EHVal : EHArgs) {
    for (size_t I = 0, E = EHVal.size(); I != E; ++I) {
      switch (EHVal[I]) {
      case 'a':
        EH.Asynch = maybeConsumeDash(EHVal, I);
        if (EH.Asynch)
          EH.Synch = false;
        continue;
      case 'c':
        EH.NoUnwindC = maybeConsumeDash(EHVal, I);
        continue;
      case 's':
        EH.Synch = maybeConsumeDash(EHVal, I);
        if (EH.Synch)
          EH.Asynch = false;
        continue;
      default:
        break;
      }
      D.Diag(clang::diag::err_drv_invalid_value) << "/EH" << EHVal;
      break;
    }
  }
  // The /GX, /GX- flags are only processed if there are not /EH flags.
  // The default is that /GX is not specified.
  if (EHArgs.empty() &&
      Args.hasFlag(options::OPT__SLASH_GX, options::OPT__SLASH_GX_,
                   /*Default=*/false)) {
    EH.Synch = true;
    EH.NoUnwindC = true;
  }

  return EH;
}

void Clang::AddClangCLArgs(const ArgList &Args, types::ID InputType,
                           ArgStringList &CmdArgs,
                           codegenoptions::DebugInfoKind *DebugInfoKind,
                           bool *EmitCodeView) const {
  unsigned RTOptionID = options::OPT__SLASH_MT;

  if (Args.hasArg(options::OPT__SLASH_LDd))
    // The /LDd option implies /MTd. The dependent lib part can be overridden,
    // but defining _DEBUG is sticky.
    RTOptionID = options::OPT__SLASH_MTd;

  if (Arg *A = Args.getLastArg(options::OPT__SLASH_M_Group))
    RTOptionID = A->getOption().getID();

  StringRef FlagForCRT;
  switch (RTOptionID) {
  case options::OPT__SLASH_MD:
    if (Args.hasArg(options::OPT__SLASH_LDd))
      CmdArgs.push_back("-D_DEBUG");
    CmdArgs.push_back("-D_MT");
    CmdArgs.push_back("-D_DLL");
    FlagForCRT = "--dependent-lib=msvcrt";
    break;
  case options::OPT__SLASH_MDd:
    CmdArgs.push_back("-D_DEBUG");
    CmdArgs.push_back("-D_MT");
    CmdArgs.push_back("-D_DLL");
    FlagForCRT = "--dependent-lib=msvcrtd";
    break;
  case options::OPT__SLASH_MT:
    if (Args.hasArg(options::OPT__SLASH_LDd))
      CmdArgs.push_back("-D_DEBUG");
    CmdArgs.push_back("-D_MT");
    CmdArgs.push_back("-flto-visibility-public-std");
    FlagForCRT = "--dependent-lib=libcmt";
    break;
  case options::OPT__SLASH_MTd:
    CmdArgs.push_back("-D_DEBUG");
    CmdArgs.push_back("-D_MT");
    CmdArgs.push_back("-flto-visibility-public-std");
    FlagForCRT = "--dependent-lib=libcmtd";
    break;
  default:
    llvm_unreachable("Unexpected option ID.");
  }

  if (Args.hasArg(options::OPT__SLASH_Zl)) {
    CmdArgs.push_back("-D_VC_NODEFAULTLIB");
  } else {
    CmdArgs.push_back(FlagForCRT.data());

    // This provides POSIX compatibility (maps 'open' to '_open'), which most
    // users want.  The /Za flag to cl.exe turns this off, but it's not
    // implemented in clang.
    CmdArgs.push_back("--dependent-lib=oldnames");
  }

  Args.AddLastArg(CmdArgs, options::OPT_show_includes);

  // This controls whether or not we emit RTTI data for polymorphic types.
  if (Args.hasFlag(options::OPT__SLASH_GR_, options::OPT__SLASH_GR,
                   /*Default=*/false))
    CmdArgs.push_back("-fno-rtti-data");

  // This controls whether or not we emit stack-protector instrumentation.
  // In MSVC, Buffer Security Check (/GS) is on by default.
  if (Args.hasFlag(options::OPT__SLASH_GS, options::OPT__SLASH_GS_,
                   /*Default=*/true)) {
    CmdArgs.push_back("-stack-protector");
    CmdArgs.push_back(Args.MakeArgString(Twine(LangOptions::SSPStrong)));
  }

  // Emit CodeView if -Z7, -Zd, or -gline-tables-only are present.
  if (Arg *DebugInfoArg =
          Args.getLastArg(options::OPT__SLASH_Z7, options::OPT__SLASH_Zd,
                          options::OPT_gline_tables_only)) {
    *EmitCodeView = true;
    if (DebugInfoArg->getOption().matches(options::OPT__SLASH_Z7))
      *DebugInfoKind = codegenoptions::LimitedDebugInfo;
    else
      *DebugInfoKind = codegenoptions::DebugLineTablesOnly;
  } else {
    *EmitCodeView = false;
  }

  const Driver &D = getToolChain().getDriver();
  EHFlags EH = parseClangCLEHFlags(D, Args);
  if (EH.Synch || EH.Asynch) {
    if (types::isCXX(InputType))
      CmdArgs.push_back("-fcxx-exceptions");
    CmdArgs.push_back("-fexceptions");
  }
  if (types::isCXX(InputType) && EH.Synch && EH.NoUnwindC)
    CmdArgs.push_back("-fexternc-nounwind");

  // /EP should expand to -E -P.
  if (Args.hasArg(options::OPT__SLASH_EP)) {
    CmdArgs.push_back("-E");
    CmdArgs.push_back("-P");
  }

  unsigned VolatileOptionID;
  if (getToolChain().getArch() == llvm::Triple::x86_64 ||
      getToolChain().getArch() == llvm::Triple::x86)
    VolatileOptionID = options::OPT__SLASH_volatile_ms;
  else
    VolatileOptionID = options::OPT__SLASH_volatile_iso;

  if (Arg *A = Args.getLastArg(options::OPT__SLASH_volatile_Group))
    VolatileOptionID = A->getOption().getID();

  if (VolatileOptionID == options::OPT__SLASH_volatile_ms)
    CmdArgs.push_back("-fms-volatile");

 if (Args.hasFlag(options::OPT__SLASH_Zc_dllexportInlines_,
                  options::OPT__SLASH_Zc_dllexportInlines,
                  false)) {
   if (Args.hasArg(options::OPT__SLASH_fallback)) {
     D.Diag(clang::diag::err_drv_dllexport_inlines_and_fallback);
   } else {
    CmdArgs.push_back("-fno-dllexport-inlines");
   }
 }

  Arg *MostGeneralArg = Args.getLastArg(options::OPT__SLASH_vmg);
  Arg *BestCaseArg = Args.getLastArg(options::OPT__SLASH_vmb);
  if (MostGeneralArg && BestCaseArg)
    D.Diag(clang::diag::err_drv_argument_not_allowed_with)
        << MostGeneralArg->getAsString(Args) << BestCaseArg->getAsString(Args);

  if (MostGeneralArg) {
    Arg *SingleArg = Args.getLastArg(options::OPT__SLASH_vms);
    Arg *MultipleArg = Args.getLastArg(options::OPT__SLASH_vmm);
    Arg *VirtualArg = Args.getLastArg(options::OPT__SLASH_vmv);

    Arg *FirstConflict = SingleArg ? SingleArg : MultipleArg;
    Arg *SecondConflict = VirtualArg ? VirtualArg : MultipleArg;
    if (FirstConflict && SecondConflict && FirstConflict != SecondConflict)
      D.Diag(clang::diag::err_drv_argument_not_allowed_with)
          << FirstConflict->getAsString(Args)
          << SecondConflict->getAsString(Args);

    if (SingleArg)
      CmdArgs.push_back("-fms-memptr-rep=single");
    else if (MultipleArg)
      CmdArgs.push_back("-fms-memptr-rep=multiple");
    else
      CmdArgs.push_back("-fms-memptr-rep=virtual");
  }

  // Parse the default calling convention options.
  if (Arg *CCArg =
          Args.getLastArg(options::OPT__SLASH_Gd, options::OPT__SLASH_Gr,
                          options::OPT__SLASH_Gz, options::OPT__SLASH_Gv,
                          options::OPT__SLASH_Gregcall)) {
    unsigned DCCOptId = CCArg->getOption().getID();
    const char *DCCFlag = nullptr;
    bool ArchSupported = true;
    llvm::Triple::ArchType Arch = getToolChain().getArch();
    switch (DCCOptId) {
    case options::OPT__SLASH_Gd:
      DCCFlag = "-fdefault-calling-conv=cdecl";
      break;
    case options::OPT__SLASH_Gr:
      ArchSupported = Arch == llvm::Triple::x86;
      DCCFlag = "-fdefault-calling-conv=fastcall";
      break;
    case options::OPT__SLASH_Gz:
      ArchSupported = Arch == llvm::Triple::x86;
      DCCFlag = "-fdefault-calling-conv=stdcall";
      break;
    case options::OPT__SLASH_Gv:
      ArchSupported = Arch == llvm::Triple::x86 || Arch == llvm::Triple::x86_64;
      DCCFlag = "-fdefault-calling-conv=vectorcall";
      break;
    case options::OPT__SLASH_Gregcall:
      ArchSupported = Arch == llvm::Triple::x86 || Arch == llvm::Triple::x86_64;
      DCCFlag = "-fdefault-calling-conv=regcall";
      break;
    }

    // MSVC doesn't warn if /Gr or /Gz is used on x64, so we don't either.
    if (ArchSupported && DCCFlag)
      CmdArgs.push_back(DCCFlag);
  }

  Args.AddLastArg(CmdArgs, options::OPT_vtordisp_mode_EQ);

  if (!Args.hasArg(options::OPT_fdiagnostics_format_EQ)) {
    CmdArgs.push_back("-fdiagnostics-format");
    if (Args.hasArg(options::OPT__SLASH_fallback))
      CmdArgs.push_back("msvc-fallback");
    else
      CmdArgs.push_back("msvc");
  }

  if (Arg *A = Args.getLastArg(options::OPT__SLASH_guard)) {
    SmallVector<StringRef, 1> SplitArgs;
    StringRef(A->getValue()).split(SplitArgs, ",");
    bool Instrument = false;
    bool NoChecks = false;
    for (StringRef Arg : SplitArgs) {
      if (Arg.equals_lower("cf"))
        Instrument = true;
      else if (Arg.equals_lower("cf-"))
        Instrument = false;
      else if (Arg.equals_lower("nochecks"))
        NoChecks = true;
      else if (Arg.equals_lower("nochecks-"))
        NoChecks = false;
      else
        D.Diag(diag::err_drv_invalid_value) << A->getSpelling() << Arg;
    }
    // Currently there's no support emitting CFG instrumentation; the flag only
    // emits the table of address-taken functions.
    if (Instrument || NoChecks)
      CmdArgs.push_back("-cfguard");
  }
}

visualstudio::Compiler *Clang::getCLFallback() const {
  if (!CLFallback)
    CLFallback.reset(new visualstudio::Compiler(getToolChain()));
  return CLFallback.get();
}


const char *Clang::getBaseInputName(const ArgList &Args,
                                    const InputInfo &Input) {
  return Args.MakeArgString(llvm::sys::path::filename(Input.getBaseInput()));
}

const char *Clang::getBaseInputStem(const ArgList &Args,
                                    const InputInfoList &Inputs) {
  const char *Str = getBaseInputName(Args, Inputs[0]);

  if (const char *End = strrchr(Str, '.'))
    return Args.MakeArgString(std::string(Str, End));

  return Str;
}

const char *Clang::getDependencyFileName(const ArgList &Args,
                                         const InputInfoList &Inputs) {
  // FIXME: Think about this more.

  if (Arg *OutputOpt = Args.getLastArg(options::OPT_o)) {
    SmallString<128> OutputFilename(OutputOpt->getValue());
    llvm::sys::path::replace_extension(OutputFilename, llvm::Twine('d'));
    return Args.MakeArgString(OutputFilename);
  }

  return Args.MakeArgString(Twine(getBaseInputStem(Args, Inputs)) + ".d");
}

// Begin ClangAs

void ClangAs::AddMIPSTargetArgs(const ArgList &Args,
                                ArgStringList &CmdArgs) const {
  StringRef CPUName;
  StringRef ABIName;
  const llvm::Triple &Triple = getToolChain().getTriple();
  mips::getMipsCPUAndABI(Args, Triple, CPUName, ABIName);

  CmdArgs.push_back("-target-abi");
  CmdArgs.push_back(ABIName.data());
}

void ClangAs::AddX86TargetArgs(const ArgList &Args,
                               ArgStringList &CmdArgs) const {
  if (Arg *A = Args.getLastArg(options::OPT_masm_EQ)) {
    StringRef Value = A->getValue();
    if (Value == "intel" || Value == "att") {
      CmdArgs.push_back("-mllvm");
      CmdArgs.push_back(Args.MakeArgString("-x86-asm-syntax=" + Value));
    } else {
      getToolChain().getDriver().Diag(diag::err_drv_unsupported_option_argument)
          << A->getOption().getName() << Value;
    }
  }
}

void ClangAs::AddRISCVTargetArgs(const ArgList &Args,
                               ArgStringList &CmdArgs) const {
  const llvm::Triple &Triple = getToolChain().getTriple();
  StringRef ABIName = riscv::getRISCVABI(Args, Triple);

  CmdArgs.push_back("-target-abi");
  CmdArgs.push_back(ABIName.data());
}

void ClangAs::ConstructJob(Compilation &C, const JobAction &JA,
                           const InputInfo &Output, const InputInfoList &Inputs,
                           const ArgList &Args,
                           const char *LinkingOutput) const {
  ArgStringList CmdArgs;

  assert(Inputs.size() == 1 && "Unexpected number of inputs.");
  const InputInfo &Input = Inputs[0];

  const llvm::Triple &Triple = getToolChain().getEffectiveTriple();
  const std::string &TripleStr = Triple.getTriple();
  const auto &D = getToolChain().getDriver();

  // Don't warn about "clang -w -c foo.s"
  Args.ClaimAllArgs(options::OPT_w);
  // and "clang -emit-llvm -c foo.s"
  Args.ClaimAllArgs(options::OPT_emit_llvm);

  claimNoWarnArgs(Args);

  // Invoke ourselves in -cc1as mode.
  //
  // FIXME: Implement custom jobs for internal actions.
  CmdArgs.push_back("-cc1as");

  // Add the "effective" target triple.
  CmdArgs.push_back("-triple");
  CmdArgs.push_back(Args.MakeArgString(TripleStr));

  // Set the output mode, we currently only expect to be used as a real
  // assembler.
  CmdArgs.push_back("-filetype");
  CmdArgs.push_back("obj");

  // Set the main file name, so that debug info works even with
  // -save-temps or preprocessed assembly.
  CmdArgs.push_back("-main-file-name");
  CmdArgs.push_back(Clang::getBaseInputName(Args, Input));

  // Add the target cpu
  std::string CPU = getCPUName(Args, Triple, /*FromAs*/ true);
  if (!CPU.empty()) {
    CmdArgs.push_back("-target-cpu");
    CmdArgs.push_back(Args.MakeArgString(CPU));
  }

  // Add the target features
  getTargetFeatures(getToolChain(), Triple, Args, CmdArgs, true);

  // Ignore explicit -force_cpusubtype_ALL option.
  (void)Args.hasArg(options::OPT_force__cpusubtype__ALL);

  // Pass along any -I options so we get proper .include search paths.
  Args.AddAllArgs(CmdArgs, options::OPT_I_Group);

  // Determine the original source input.
  const Action *SourceAction = &JA;
  while (SourceAction->getKind() != Action::InputClass) {
    assert(!SourceAction->getInputs().empty() && "unexpected root action!");
    SourceAction = SourceAction->getInputs()[0];
  }

  // Forward -g and handle debug info related flags, assuming we are dealing
  // with an actual assembly file.
  bool WantDebug = false;
  unsigned DwarfVersion = 0;
  Args.ClaimAllArgs(options::OPT_g_Group);
  if (Arg *A = Args.getLastArg(options::OPT_g_Group)) {
    WantDebug = !A->getOption().matches(options::OPT_g0) &&
                !A->getOption().matches(options::OPT_ggdb0);
    if (WantDebug)
      DwarfVersion = DwarfVersionNum(A->getSpelling());
  }
  if (DwarfVersion == 0)
    DwarfVersion = getToolChain().GetDefaultDwarfVersion();

  codegenoptions::DebugInfoKind DebugInfoKind = codegenoptions::NoDebugInfo;

  if (SourceAction->getType() == types::TY_Asm ||
      SourceAction->getType() == types::TY_PP_Asm) {
    // You might think that it would be ok to set DebugInfoKind outside of
    // the guard for source type, however there is a test which asserts
    // that some assembler invocation receives no -debug-info-kind,
    // and it's not clear whether that test is just overly restrictive.
    DebugInfoKind = (WantDebug ? codegenoptions::LimitedDebugInfo
                               : codegenoptions::NoDebugInfo);
    // Add the -fdebug-compilation-dir flag if needed.
    addDebugCompDirArg(Args, CmdArgs);

    addDebugPrefixMapArg(getToolChain().getDriver(), Args, CmdArgs);

    // Set the AT_producer to the clang version when using the integrated
    // assembler on assembly source files.
    CmdArgs.push_back("-dwarf-debug-producer");
    CmdArgs.push_back(Args.MakeArgString(getClangFullVersion()));

    // And pass along -I options
    Args.AddAllArgs(CmdArgs, options::OPT_I);
  }
  RenderDebugEnablingArgs(Args, CmdArgs, DebugInfoKind, DwarfVersion,
                          llvm::DebuggerKind::Default);
  RenderDebugInfoCompressionArgs(Args, CmdArgs, D, getToolChain());


  // Handle -fPIC et al -- the relocation-model affects the assembler
  // for some targets.
  llvm::Reloc::Model RelocationModel;
  unsigned PICLevel;
  bool IsPIE;
  std::tie(RelocationModel, PICLevel, IsPIE) =
      ParsePICArgs(getToolChain(), Args);

  const char *RMName = RelocationModelName(RelocationModel);
  if (RMName) {
    CmdArgs.push_back("-mrelocation-model");
    CmdArgs.push_back(RMName);
  }

  // Optionally embed the -cc1as level arguments into the debug info, for build
  // analysis.
  if (getToolChain().UseDwarfDebugFlags()) {
    ArgStringList OriginalArgs;
    for (const auto &Arg : Args)
      Arg->render(Args, OriginalArgs);

    SmallString<256> Flags;
    const char *Exec = getToolChain().getDriver().getClangProgramPath();
    Flags += Exec;
    for (const char *OriginalArg : OriginalArgs) {
      SmallString<128> EscapedArg;
      EscapeSpacesAndBackslashes(OriginalArg, EscapedArg);
      Flags += " ";
      Flags += EscapedArg;
    }
    CmdArgs.push_back("-dwarf-debug-flags");
    CmdArgs.push_back(Args.MakeArgString(Flags));
  }

  // FIXME: Add -static support, once we have it.

  // Add target specific flags.
  switch (getToolChain().getArch()) {
  default:
    break;

  case llvm::Triple::mips:
  case llvm::Triple::mipsel:
  case llvm::Triple::mips64:
  case llvm::Triple::mips64el:
    AddMIPSTargetArgs(Args, CmdArgs);
    break;

  case llvm::Triple::x86:
  case llvm::Triple::x86_64:
    AddX86TargetArgs(Args, CmdArgs);
    break;

  case llvm::Triple::arm:
  case llvm::Triple::armeb:
  case llvm::Triple::thumb:
  case llvm::Triple::thumbeb:
    // This isn't in AddARMTargetArgs because we want to do this for assembly
    // only, not C/C++.
    if (Args.hasFlag(options::OPT_mdefault_build_attributes,
                     options::OPT_mno_default_build_attributes, true)) {
        CmdArgs.push_back("-mllvm");
        CmdArgs.push_back("-arm-add-build-attributes");
    }
    break;

  case llvm::Triple::riscv32:
  case llvm::Triple::riscv64:
    AddRISCVTargetArgs(Args, CmdArgs);
    break;
  }

  // Consume all the warning flags. Usually this would be handled more
  // gracefully by -cc1 (warning about unknown warning flags, etc) but -cc1as
  // doesn't handle that so rather than warning about unused flags that are
  // actually used, we'll lie by omission instead.
  // FIXME: Stop lying and consume only the appropriate driver flags
  Args.ClaimAllArgs(options::OPT_W_Group);

  CollectArgsForIntegratedAssembler(C, Args, CmdArgs,
                                    getToolChain().getDriver());

  Args.AddAllArgs(CmdArgs, options::OPT_mllvm);

  assert(Output.isFilename() && "Unexpected lipo output.");
  CmdArgs.push_back("-o");
  CmdArgs.push_back(Output.getFilename());

  const llvm::Triple &T = getToolChain().getTriple();
  Arg *A;
  if (getDebugFissionKind(D, Args, A) == DwarfFissionKind::Split &&
      T.isOSBinFormatELF()) {
    CmdArgs.push_back("-split-dwarf-output");
    CmdArgs.push_back(SplitDebugName(Args, Input, Output));
  }

  assert(Input.isFilename() && "Invalid input.");
  CmdArgs.push_back(Input.getFilename());

  const char *Exec = getToolChain().getDriver().getClangProgramPath();
  C.addCommand(std::make_unique<Command>(JA, *this, Exec, CmdArgs, Inputs));
}

// Begin OffloadBundler

void OffloadBundler::ConstructJob(Compilation &C, const JobAction &JA,
                                  const InputInfo &Output,
                                  const InputInfoList &Inputs,
                                  const llvm::opt::ArgList &TCArgs,
                                  const char *LinkingOutput) const {
  // The version with only one output is expected to refer to a bundling job.
  assert(isa<OffloadBundlingJobAction>(JA) && "Expecting bundling job!");

  // The bundling command looks like this:
  // clang-offload-bundler -type=bc
  //   -targets=host-triple,openmp-triple1,openmp-triple2
  //   -outputs=input_file
  //   -inputs=unbundle_file_host,unbundle_file_tgt1,unbundle_file_tgt2"

  ArgStringList CmdArgs;

  // Get the type.
  CmdArgs.push_back(TCArgs.MakeArgString(
      Twine("-type=") + types::getTypeTempSuffix(Output.getType())));

  assert(JA.getInputs().size() == Inputs.size() &&
         "Not have inputs for all dependence actions??");

  // Get the targets.
  SmallString<128> Triples;
  Triples += "-targets=";
  for (unsigned I = 0; I < Inputs.size(); ++I) {
    if (I)
      Triples += ',';

    // Find ToolChain for this input.
    Action::OffloadKind CurKind = Action::OFK_Host;
    const ToolChain *CurTC = &getToolChain();
    const Action *CurDep = JA.getInputs()[I];

    if (const auto *OA = dyn_cast<OffloadAction>(CurDep)) {
      CurTC = nullptr;
      OA->doOnEachDependence([&](Action *A, const ToolChain *TC, const char *) {
        assert(CurTC == nullptr && "Expected one dependence!");
        CurKind = A->getOffloadingDeviceKind();
        CurTC = TC;
      });
    }
    Triples += Action::GetOffloadKindName(CurKind);
    Triples += '-';
    Triples += CurTC->getTriple().normalize();
    if (CurKind == Action::OFK_HIP && CurDep->getOffloadingArch()) {
      Triples += '-';
      Triples += CurDep->getOffloadingArch();
    }
  }
  CmdArgs.push_back(TCArgs.MakeArgString(Triples));

  // Get bundled file command.
  CmdArgs.push_back(
      TCArgs.MakeArgString(Twine("-outputs=") + Output.getFilename()));

  // Get unbundled files command.
  SmallString<128> UB;
  UB += "-inputs=";
  for (unsigned I = 0; I < Inputs.size(); ++I) {
    if (I)
      UB += ',';

    // Find ToolChain for this input.
    const ToolChain *CurTC = &getToolChain();
    if (const auto *OA = dyn_cast<OffloadAction>(JA.getInputs()[I])) {
      CurTC = nullptr;
      OA->doOnEachDependence([&](Action *, const ToolChain *TC, const char *) {
        assert(CurTC == nullptr && "Expected one dependence!");
        CurTC = TC;
      });
    }
    UB += CurTC->getInputFilename(Inputs[I]);
  }
  CmdArgs.push_back(TCArgs.MakeArgString(UB));

  // All the inputs are encoded as commands.
  C.addCommand(std::make_unique<Command>(
      JA, *this,
      TCArgs.MakeArgString(getToolChain().GetProgramPath(getShortName())),
      CmdArgs, None));
}

void OffloadBundler::ConstructJobMultipleOutputs(
    Compilation &C, const JobAction &JA, const InputInfoList &Outputs,
    const InputInfoList &Inputs, const llvm::opt::ArgList &TCArgs,
    const char *LinkingOutput) const {
  // The version with multiple outputs is expected to refer to a unbundling job.
  auto &UA = cast<OffloadUnbundlingJobAction>(JA);

  // The unbundling command looks like this:
  // clang-offload-bundler -type=bc
  //   -targets=host-triple,openmp-triple1,openmp-triple2
  //   -inputs=input_file
  //   -outputs=unbundle_file_host,unbundle_file_tgt1,unbundle_file_tgt2"
  //   -unbundle

  ArgStringList CmdArgs;

  assert(Inputs.size() == 1 && "Expecting to unbundle a single file!");
  InputInfo Input = Inputs.front();

  // Get the type.
  CmdArgs.push_back(TCArgs.MakeArgString(
      Twine("-type=") + types::getTypeTempSuffix(Input.getType())));

  // Get the targets.
  SmallString<128> Triples;
  Triples += "-targets=";
  auto DepInfo = UA.getDependentActionsInfo();
  for (unsigned I = 0; I < DepInfo.size(); ++I) {
    if (I)
      Triples += ',';

    auto &Dep = DepInfo[I];
    Triples += Action::GetOffloadKindName(Dep.DependentOffloadKind);
    Triples += '-';
    Triples += Dep.DependentToolChain->getTriple().normalize();
    if (Dep.DependentOffloadKind == Action::OFK_HIP &&
        !Dep.DependentBoundArch.empty()) {
      Triples += '-';
      Triples += Dep.DependentBoundArch;
    }
  }

  CmdArgs.push_back(TCArgs.MakeArgString(Triples));

  // Get bundled file command.
  CmdArgs.push_back(
      TCArgs.MakeArgString(Twine("-inputs=") + Input.getFilename()));

  // Get unbundled files command.
  SmallString<128> UB;
  UB += "-outputs=";
  for (unsigned I = 0; I < Outputs.size(); ++I) {
    if (I)
      UB += ',';
    UB += DepInfo[I].DependentToolChain->getInputFilename(Outputs[I]);
  }
  CmdArgs.push_back(TCArgs.MakeArgString(UB));
  CmdArgs.push_back("-unbundle");

  // All the inputs are encoded as commands.
  C.addCommand(std::make_unique<Command>(
      JA, *this,
      TCArgs.MakeArgString(getToolChain().GetProgramPath(getShortName())),
      CmdArgs, None));
}

void OffloadWrapper::ConstructJob(Compilation &C, const JobAction &JA,
                                  const InputInfo &Output,
                                  const InputInfoList &Inputs,
                                  const ArgList &Args,
                                  const char *LinkingOutput) const {
  ArgStringList CmdArgs;

  const llvm::Triple &Triple = getToolChain().getEffectiveTriple();

  // Add the "effective" target triple.
  CmdArgs.push_back("-target");
  CmdArgs.push_back(Args.MakeArgString(Triple.getTriple()));

  assert(JA.getInputs().size() == Inputs.size() &&
         "Not have inputs for all dependence actions??");

  // Add offload targets. It is a comma-separated list of offload target
  // triples.
  SmallString<128> Targets;
  Targets += "-offload-targets=";
  for (unsigned I = 0; I < Inputs.size(); ++I) {
    if (I)
      Targets += ',';

    // Get input's Offload Kind and ToolChain.
    const auto *OA = cast<OffloadAction>(JA.getInputs()[I]);
    assert(OA->hasSingleDeviceDependence(/*DoNotConsiderHostActions=*/true) &&
           "Expected one device dependence!");
    const ToolChain *DeviceTC = nullptr;
    OA->doOnEachDependence([&DeviceTC](Action *, const ToolChain *TC,
                                       const char *) { DeviceTC = TC; });

    // And add it to the offload targets.
    Targets += DeviceTC->getTriple().normalize();
  }
  CmdArgs.push_back(Args.MakeArgString(Targets));

  // Add the output file name.
  assert(Output.isFilename() && "Invalid output.");
  CmdArgs.push_back("-o");
  CmdArgs.push_back(Output.getFilename());

  // Add inputs.
  for (const InputInfo &I : Inputs) {
    assert(I.isFilename() && "Invalid input.");
    CmdArgs.push_back(I.getFilename());
  }

  C.addCommand(std::make_unique<Command>(
    JA, *this,
    Args.MakeArgString(getToolChain().GetProgramPath(getShortName())),
    CmdArgs, Inputs));
}<|MERGE_RESOLUTION|>--- conflicted
+++ resolved
@@ -5470,7 +5470,6 @@
       CmdArgs.push_back("-fcuda-short-ptr");
   }
 
-<<<<<<< HEAD
   if (Args.hasArg(options::OPT_hc_mode) ||
     Args.hasArg(options::OPT_famp) ||
     Args.getLastArgValue(options::OPT_std_EQ).equals("c++amp")) {
@@ -5485,8 +5484,6 @@
       CmdArgs.push_back("-fgpu-rdc");
   }
 
-=======
->>>>>>> 6ca354ba
   if (IsHIP) {
     CmdArgs.push_back("-fcuda-allow-variadic-functions");
     CmdArgs.push_back("-fcuda-force-lambda-odr");
