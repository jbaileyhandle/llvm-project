//===---- parallel.cu - GPU OpenMP parallel implementation ------- CUDA -*-===//
//
// Part of the LLVM Project, under the Apache License v2.0 with LLVM Exceptions.
// See https://llvm.org/LICENSE.txt for license information.
// SPDX-License-Identifier: Apache-2.0 WITH LLVM-exception
//
//===----------------------------------------------------------------------===//
//
// Parallel implementation in the GPU. Here is the pattern:
//
//    while (not finished) {
//
//    if (master) {
//      sequential code, decide which par loop to do, or if finished
//     __kmpc_kernel_prepare_parallel() // exec by master only
//    }
//    syncthreads // A
//    __kmpc_kernel_parallel() // exec by all
//    if (this thread is included in the parallel) {
//      switch () for all parallel loops
//      __kmpc_kernel_end_parallel() // exec only by threads in parallel
//    }
//
//
//    The reason we don't exec end_parallel for the threads not included
//    in the parallel loop is that for each barrier in the parallel
//    region, these non-included threads will cycle through the
//    syncthread A. Thus they must preserve their current threadId that
//    is larger than thread in team.
//
//    To make a long story short...
//
//===----------------------------------------------------------------------===//
#pragma omp declare target

#include "common/omptarget.h"
#include "target_impl.h"
#ifdef OMPD_SUPPORT
  #include "common/ompd-specific.h"
#endif /*OMPD_SUPPORT*/

////////////////////////////////////////////////////////////////////////////////
// support for parallel that goes parallel (1 static level only)
////////////////////////////////////////////////////////////////////////////////

INLINE static uint16_t determineNumberOfThreads(uint16_t NumThreadsClause,
                                                uint16_t NThreadsICV,
                                                uint16_t ThreadLimit) {
  uint16_t ThreadsRequested = NThreadsICV;
  if (NumThreadsClause != 0) {
    ThreadsRequested = NumThreadsClause;
  }

  uint16_t ThreadsAvailable = GetNumberOfWorkersInTeam();
  if (ThreadLimit != 0 && ThreadLimit < ThreadsAvailable) {
    ThreadsAvailable = ThreadLimit;
  }

  uint16_t NumThreads = ThreadsAvailable;
  if (ThreadsRequested != 0 && ThreadsRequested < NumThreads) {
    NumThreads = ThreadsRequested;
  }

#if defined(__CUDA_ARCH__) && __CUDA_ARCH__ >= 700
  // On Volta and newer architectures we require that all lanes in
  // a warp participate in the parallel region.  Round down to a
  // multiple of WARPSIZE since it is legal to do so in OpenMP.
  if (NumThreads < WARPSIZE) {
    NumThreads = 1;
  } else {
    NumThreads = (NumThreads & ~((uint16_t)WARPSIZE - 1));
  }
#endif

  return NumThreads;
}

// This routine is always called by the team master..
EXTERN void __kmpc_kernel_prepare_parallel(void *WorkFn) {
  PRINT0(LD_IO, "call to __kmpc_kernel_prepare_parallel\n");

  omptarget_nvptx_workFn = WorkFn;

  // This routine is only called by the team master.  The team master is
  // the first thread of the last warp.  It always has the logical thread
  // id of 0 (since it is a shadow for the first worker thread).
  const int threadId = 0;
  omptarget_nvptx_TaskDescr *currTaskDescr =
      omptarget_nvptx_threadPrivateContext->GetTopLevelTaskDescr(threadId);
  ASSERT0(LT_FUSSY, currTaskDescr, "expected a top task descr");
  ASSERT0(LT_FUSSY, !currTaskDescr->InParallelRegion(),
          "cannot be called in a parallel region.");
  if (currTaskDescr->InParallelRegion()) {
    PRINT0(LD_PAR, "already in parallel: go seq\n");
    return;
  }

  uint16_t &NumThreadsClause =
      omptarget_nvptx_threadPrivateContext->NumThreadsForNextParallel(threadId);

  uint16_t NumThreads =
      determineNumberOfThreads(NumThreadsClause, nThreads, threadLimit);

  if (NumThreadsClause != 0) {
    // Reset request to avoid propagating to successive #parallel
    NumThreadsClause = 0;
  }

  ASSERT(LT_FUSSY, NumThreads > 0, "bad thread request of %d threads",
         (int)NumThreads);
  ASSERT0(LT_FUSSY, GetThreadIdInBlock() == GetMasterThreadID(),
          "only team master can create parallel");

#ifdef OMPD_SUPPORT
  // Set ompd info for first level parallel region (this info is stored in the
  // master threads task info, so it can easily be accessed
  ompd_nvptx_parallel_info_t &nextPar = currTaskDescr->ompd_ThreadInfo()
                                                     ->enclosed_parallel;
  nextPar.level = 1;
  nextPar.parallel_tasks =
      omptarget_nvptx_threadPrivateContext->Level1TaskDescr(0);
  // Move the previous thread into undefined state (will be reset in __kmpc_kernel_end_parallel)
  // TODO (mr) find a better place to do this
  ompd_set_device_thread_state(omp_state_undefined);
  ompd_bp_parallel_begin();
#endif /*OMPD_SUPPORT*/

  // Set number of threads on work descriptor.
  omptarget_nvptx_WorkDescr &workDescr = getMyWorkDescriptor();
  workDescr.WorkTaskDescr()->CopyToWorkDescr(currTaskDescr);
  threadsInTeam = NumThreads;
}

// All workers call this function.  Deactivate those not needed.
// Fn - the outlined work function to execute.
// returns True if this thread is active, else False.
//
// Only the worker threads call this routine.
EXTERN bool __kmpc_kernel_parallel(void **WorkFn) {
  PRINT0(LD_IO | LD_PAR, "call to __kmpc_kernel_parallel\n");

  // Work function and arguments for L1 parallel region.
  *WorkFn = omptarget_nvptx_workFn;

  // If this is the termination signal from the master, quit early.
  if (!*WorkFn) {
    PRINT0(LD_IO | LD_PAR, "call to __kmpc_kernel_parallel finished\n");
    return false;
  }

  // Only the worker threads call this routine and the master warp
  // never arrives here.  Therefore, use the nvptx thread id.
  int threadId = GetThreadIdInBlock();
  omptarget_nvptx_WorkDescr &workDescr = getMyWorkDescriptor();
  // Set to true for workers participating in the parallel region.
  bool isActive = false;
  // Initialize state for active threads.
  if (threadId < threadsInTeam) {
    // init work descriptor from workdesccr
    omptarget_nvptx_TaskDescr *newTaskDescr =
        omptarget_nvptx_threadPrivateContext->Level1TaskDescr(threadId);
    ASSERT0(LT_FUSSY, newTaskDescr, "expected a task descr");
    newTaskDescr->CopyFromWorkDescr(workDescr.WorkTaskDescr());
    // install new top descriptor
    omptarget_nvptx_threadPrivateContext->SetTopLevelTaskDescr(threadId,
                                                               newTaskDescr);
    // init private from int value
    PRINT(LD_PAR,
          "thread will execute parallel region with id %d in a team of "
          "%d threads\n",
          (int)newTaskDescr->ThreadId(), (int)nThreads);

    isActive = true;
    // Reconverge the threads at the end of the parallel region to correctly
    // handle parallel levels.
    // In Cuda9+ in non-SPMD mode we have either 1 worker thread or the whole
    // warp. If only 1 thread is active, not need to reconverge the threads.
    // If we have the whole warp, reconverge all the threads in the warp before
    // actually trying to change the parallel level. Otherwise, parallel level
    // can be changed incorrectly because of threads divergence.
    bool IsActiveParallelRegion = threadsInTeam != 1;
    IncParallelLevel(IsActiveParallelRegion,
                     IsActiveParallelRegion ? __kmpc_impl_all_lanes : 1u);
#ifdef OMPD_SUPPORT
    ompd_init_thread_parallel();
    ompd_bp_thread_begin();
#endif /*OMPD_SUPPORT*/
  }

  return isActive;
}

EXTERN void __kmpc_kernel_end_parallel() {
  // pop stack
  PRINT0(LD_IO | LD_PAR, "call to __kmpc_kernel_end_parallel\n");
  ASSERT0(LT_FUSSY, isRuntimeInitialized(), "Expected initialized runtime.");

  // Only the worker threads call this routine and the master warp
  // never arrives here.  Therefore, use the nvptx thread id.
  int threadId = GetThreadIdInBlock();
  omptarget_nvptx_TaskDescr *currTaskDescr = getMyTopTaskDescriptor(threadId);
  omptarget_nvptx_threadPrivateContext->SetTopLevelTaskDescr(
      threadId, currTaskDescr->GetPrevTaskDescr());

  // Reconverge the threads at the end of the parallel region to correctly
  // handle parallel levels.
  // In Cuda9+ in non-SPMD mode we have either 1 worker thread or the whole
  // warp. If only 1 thread is active, not need to reconverge the threads.
  // If we have the whole warp, reconverge all the threads in the warp before
  // actually trying to change the parallel level. Otherwise, parallel level can
  // be changed incorrectly because of threads divergence.
<<<<<<< HEAD
    bool IsActiveParallelRegion = threadsInTeam != 1;
    DecParallelLevel(IsActiveParallelRegion,
                     IsActiveParallelRegion ? __kmpc_impl_all_lanes : 1u);
#ifdef OMPD_SUPPORT
  ompd_reset_device_thread_state();
  ompd_bp_thread_end();
  if (threadId == 0) {
    ompd_bp_parallel_end();
  }
#endif /*OMPD_SUPPORT*/
=======
  bool IsActiveParallelRegion = threadsInTeam != 1;
  DecParallelLevel(IsActiveParallelRegion,
                   IsActiveParallelRegion ? __kmpc_impl_all_lanes : 1u);
>>>>>>> 04c66edd
}

////////////////////////////////////////////////////////////////////////////////
// support for parallel that goes sequential
////////////////////////////////////////////////////////////////////////////////

EXTERN void __kmpc_serialized_parallel(kmp_Ident *loc, uint32_t global_tid) {
  PRINT0(LD_IO, "call to __kmpc_serialized_parallel\n");

  IncParallelLevel(/*ActiveParallel=*/false, __kmpc_impl_activemask());

  if (checkRuntimeUninitialized(loc)) {
    ASSERT0(LT_FUSSY, checkSPMDMode(loc),
            "Expected SPMD mode with uninitialized runtime.");
    return;
  }

  // assume this is only called for nested parallel
  int threadId = GetLogicalThreadIdInBlock(checkSPMDMode(loc));

  // unlike actual parallel, threads in the same team do not share
  // the workTaskDescr in this case and num threads is fixed to 1

  // get current task
  omptarget_nvptx_TaskDescr *currTaskDescr = getMyTopTaskDescriptor(threadId);
  currTaskDescr->SaveLoopData();
  int ParLev = currTaskDescr->ParLev();
  // allocate new task descriptor and copy value from current one, set prev to
  // it

  omptarget_nvptx_TaskDescr *newTaskDescr =
      (omptarget_nvptx_TaskDescr *)SafeMalloc(sizeof(omptarget_nvptx_TaskDescr),
                                              "new seq parallel task");
  newTaskDescr->CopyParent(currTaskDescr);

  // tweak values for serialized parallel case:
  // - each thread becomes ID 0 in its serialized parallel, and
  // - there is only one thread per team
  newTaskDescr->ThreadId() = 0;
  newTaskDescr->ParLev() = ParLev + 1;

#ifdef OMPD_SUPPORT
  // Set ompd parallel info for the next parallel region in the previous task
  // descriptor
  ompd_nvptx_parallel_info_t &newPar =
      currTaskDescr->ompd_ThreadInfo()->enclosed_parallel;
  newPar.level = currTaskDescr->GetPrevTaskDescr()
                              ->ompd_ThreadInfo()
                              ->enclosed_parallel
                              .level + 1;
  newPar.parallel_tasks = newTaskDescr;
#endif

  // set new task descriptor as top
  omptarget_nvptx_threadPrivateContext->SetTopLevelTaskDescr(threadId,
                                                             newTaskDescr);
#ifdef OMPD_SUPPORT
  ompd_init_thread_parallel(); // we are still in a prallel region
  // every thread is a parallel region.. hooray
  ompd_bp_parallel_begin();
#endif /*OMPD_SUPPORT*/
}

EXTERN void __kmpc_end_serialized_parallel(kmp_Ident *loc,
                                           uint32_t global_tid) {
  PRINT0(LD_IO, "call to __kmpc_end_serialized_parallel\n");

  DecParallelLevel(/*ActiveParallel=*/false, __kmpc_impl_activemask());

  if (checkRuntimeUninitialized(loc)) {
    ASSERT0(LT_FUSSY, checkSPMDMode(loc),
            "Expected SPMD mode with uninitialized runtime.");
    return;
  }

  // pop stack
  int threadId = GetLogicalThreadIdInBlock(checkSPMDMode(loc));
  omptarget_nvptx_TaskDescr *currTaskDescr = getMyTopTaskDescriptor(threadId);
  // set new top
  omptarget_nvptx_threadPrivateContext->SetTopLevelTaskDescr(
      threadId, currTaskDescr->GetPrevTaskDescr());
#ifdef OMPD_SUPPORT
  ompd_bp_parallel_end();
#endif
  // free
  SafeFree(currTaskDescr, "new seq parallel task");
  currTaskDescr = getMyTopTaskDescriptor(threadId);
  currTaskDescr->RestoreLoopData();
}

EXTERN uint16_t __kmpc_parallel_level(kmp_Ident *loc, uint32_t global_tid) {
  PRINT0(LD_IO, "call to __kmpc_parallel_level\n");

  return parallelLevel[GetWarpId()] & (OMP_ACTIVE_PARALLEL_LEVEL - 1);
}

// This kmpc call returns the thread id across all teams. It's value is
// cached by the compiler and used when calling the runtime. On nvptx
// it's cheap to recalculate this value so we never use the result
// of this call.
EXTERN int32_t __kmpc_global_thread_num(kmp_Ident *loc) {
  int tid = GetLogicalThreadIdInBlock(checkSPMDMode(loc));
  return GetOmpThreadId(tid, checkSPMDMode(loc));
}

////////////////////////////////////////////////////////////////////////////////
// push params
////////////////////////////////////////////////////////////////////////////////

EXTERN void __kmpc_push_num_threads(kmp_Ident *loc, int32_t tid,
                                    int32_t num_threads) {
  PRINT(LD_IO, "call kmpc_push_num_threads %d\n", num_threads);
  ASSERT0(LT_FUSSY, checkRuntimeInitialized(loc),
          "Runtime must be initialized.");
  tid = GetLogicalThreadIdInBlock(checkSPMDMode(loc));
  omptarget_nvptx_threadPrivateContext->NumThreadsForNextParallel(tid) =
      num_threads;
}

// Do nothing. The host guarantees we started the requested number of
// teams and we only need inspection of gridDim.

EXTERN void __kmpc_push_num_teams(kmp_Ident *loc, int32_t tid,
                                  int32_t num_teams, int32_t thread_limit) {
  PRINT(LD_IO, "call kmpc_push_num_teams %d\n", (int)num_teams);
  ASSERT0(LT_FUSSY, 0, "should never have anything with new teams on device");
}

EXTERN void __kmpc_push_proc_bind(kmp_Ident *loc, uint32_t tid, int proc_bind) {
  PRINT(LD_IO, "call kmpc_push_proc_bind %d\n", (int)proc_bind);
}

#pragma omp end declare target<|MERGE_RESOLUTION|>--- conflicted
+++ resolved
@@ -209,10 +209,9 @@
   // If we have the whole warp, reconverge all the threads in the warp before
   // actually trying to change the parallel level. Otherwise, parallel level can
   // be changed incorrectly because of threads divergence.
-<<<<<<< HEAD
-    bool IsActiveParallelRegion = threadsInTeam != 1;
-    DecParallelLevel(IsActiveParallelRegion,
-                     IsActiveParallelRegion ? __kmpc_impl_all_lanes : 1u);
+  bool IsActiveParallelRegion = threadsInTeam != 1;
+  DecParallelLevel(IsActiveParallelRegion,
+                   IsActiveParallelRegion ? __kmpc_impl_all_lanes : 1u);
 #ifdef OMPD_SUPPORT
   ompd_reset_device_thread_state();
   ompd_bp_thread_end();
@@ -220,11 +219,6 @@
     ompd_bp_parallel_end();
   }
 #endif /*OMPD_SUPPORT*/
-=======
-  bool IsActiveParallelRegion = threadsInTeam != 1;
-  DecParallelLevel(IsActiveParallelRegion,
-                   IsActiveParallelRegion ? __kmpc_impl_all_lanes : 1u);
->>>>>>> 04c66edd
 }
 
 ////////////////////////////////////////////////////////////////////////////////
