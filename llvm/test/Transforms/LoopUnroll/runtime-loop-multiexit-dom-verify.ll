--- conflicted
+++ resolved
@@ -249,8 +249,9 @@
 ; CHECK-LABEL: @test4(
 ; CHECK-NEXT:  preheader:
 ; CHECK-NEXT:    [[C1:%.*]] = zext i32 undef to i64
-; CHECK-NEXT:    [[UMAX:%.*]] = call i64 @llvm.umax.i64(i64 [[C1]], i64 1)
-; CHECK-NEXT:    [[TMP0:%.*]] = add nsw i64 [[UMAX]], -1
+; CHECK-NEXT:    [[TMP0:%.*]] = icmp ugt i64 [[C1]], 1
+; CHECK-NEXT:    [[UMAX:%.*]] = select i1 [[TMP0]], i64 [[C1]], i64 1
+; CHECK-NEXT:    [[TMP1:%.*]] = add nsw i64 [[UMAX]], -1
 ; CHECK-NEXT:    [[XTRAITER:%.*]] = and i64 [[UMAX]], 3
 ; CHECK-NEXT:    [[LCMP_MOD:%.*]] = icmp ne i64 [[XTRAITER]], 0
 ; CHECK-NEXT:    br i1 [[LCMP_MOD]], label [[HEADER_PROL_PREHEADER:%.*]], label [[HEADER_PROL_LOOPEXIT:%.*]]
@@ -276,8 +277,8 @@
 ; CHECK-NEXT:    br label [[HEADER_PROL_LOOPEXIT]]
 ; CHECK:       header.prol.loopexit:
 ; CHECK-NEXT:    [[INDVARS_IV_UNR:%.*]] = phi i64 [ 0, [[PREHEADER:%.*]] ], [ [[INDVARS_IV_UNR_PH]], [[HEADER_PROL_LOOPEXIT_UNR_LCSSA]] ]
-; CHECK-NEXT:    [[TMP1:%.*]] = icmp ult i64 [[TMP0]], 3
-; CHECK-NEXT:    br i1 [[TMP1]], label [[LATCHEXIT:%.*]], label [[PREHEADER_NEW:%.*]]
+; CHECK-NEXT:    [[TMP2:%.*]] = icmp ult i64 [[TMP1]], 3
+; CHECK-NEXT:    br i1 [[TMP2]], label [[LATCHEXIT:%.*]], label [[PREHEADER_NEW:%.*]]
 ; CHECK:       preheader.new:
 ; CHECK-NEXT:    br label [[HEADER:%.*]]
 ; CHECK:       header:
@@ -606,47 +607,18 @@
 ; Blocks reachable from exits (not_zero44) have the IDom as the block within the loop (Header).
 ; Update the IDom to the preheader.
 define void @test6(i1 %c) {
-<<<<<<< HEAD
-; CHECK-LABEL: test6
-; CHECK-LABEL: header.prol.preheader:
-; CHECK-NEXT:    br label %header.prol
-
-; CHECK-LABEL: header.prol:
-; CHECK-NEXT:    %indvars.iv.prol = phi i64 [ undef, %header.prol.preheader ], [ %indvars.iv.next.prol, %latch.prol ]
-; CHECK-NEXT:    %prol.iter = phi i64 [ 1, %header.prol.preheader ], [ %prol.iter.sub, %latch.prol ]
-
-; CHECK-NEXT:    br i1 %c, label %latch.prol, label %otherexit.loopexit1
-
-; CHECK-LABEL: header.prol.loopexit.unr-lcssa:
-; CHECK-NEXT:    %indvars.iv.unr.ph = phi i64 [ %indvars.iv.next.prol, %latch.prol ]
-; CHECK-NEXT:    br label %header.prol.loopexit
-
-; CHECK-LABEL: header.prol.loopexit:
-; CHECK-NEXT:    %indvars.iv.unr = phi i64 [ undef, %entry ], [ %indvars.iv.unr.ph, %header.prol.loopexit.unr-lcssa ]
-; CHECK-NEXT:    br i1 true, label %latchexit, label %entry.new
-
-; CHECK-LABEL: entry.new:
-; CHECK-NEXT:    br label %header
-=======
 ; CHECK-LABEL: @test6(
 ; CHECK-NEXT:  entry:
-; CHECK-NEXT:    [[SMAX:%.*]] = call i64 @llvm.smax.i64(i64 undef, i64 616)
-; CHECK-NEXT:    [[TMP0:%.*]] = add i64 [[SMAX]], -1
-; CHECK-NEXT:    [[TMP1:%.*]] = sub i64 [[TMP0]], undef
-; CHECK-NEXT:    [[TMP2:%.*]] = lshr i64 [[TMP1]], 1
-; CHECK-NEXT:    [[TMP3:%.*]] = add nuw i64 [[TMP2]], 1
-; CHECK-NEXT:    [[XTRAITER:%.*]] = and i64 [[TMP3]], 3
-; CHECK-NEXT:    [[LCMP_MOD:%.*]] = icmp ne i64 [[XTRAITER]], 0
-; CHECK-NEXT:    br i1 [[LCMP_MOD]], label [[HEADER_PROL_PREHEADER:%.*]], label [[HEADER_PROL_LOOPEXIT:%.*]]
+; CHECK-NEXT:    br i1 true, label [[HEADER_PROL_PREHEADER:%.*]], label [[HEADER_PROL_LOOPEXIT:%.*]]
 ; CHECK:       header.prol.preheader:
 ; CHECK-NEXT:    br label [[HEADER_PROL:%.*]]
 ; CHECK:       header.prol:
 ; CHECK-NEXT:    [[INDVARS_IV_PROL:%.*]] = phi i64 [ undef, [[HEADER_PROL_PREHEADER]] ], [ [[INDVARS_IV_NEXT_PROL:%.*]], [[LATCH_PROL:%.*]] ]
-; CHECK-NEXT:    [[PROL_ITER:%.*]] = phi i64 [ [[XTRAITER]], [[HEADER_PROL_PREHEADER]] ], [ [[PROL_ITER_SUB:%.*]], [[LATCH_PROL]] ]
+; CHECK-NEXT:    [[PROL_ITER:%.*]] = phi i64 [ 1, [[HEADER_PROL_PREHEADER]] ], [ [[PROL_ITER_SUB:%.*]], [[LATCH_PROL]] ]
 ; CHECK-NEXT:    br i1 [[C:%.*]], label [[LATCH_PROL]], label [[OTHEREXIT_LOOPEXIT1:%.*]]
 ; CHECK:       latch.prol:
 ; CHECK-NEXT:    [[INDVARS_IV_NEXT_PROL]] = add nsw i64 [[INDVARS_IV_PROL]], 2
-; CHECK-NEXT:    [[TMP4:%.*]] = icmp slt i64 [[INDVARS_IV_NEXT_PROL]], 616
+; CHECK-NEXT:    [[TMP0:%.*]] = icmp slt i64 [[INDVARS_IV_NEXT_PROL]], 616
 ; CHECK-NEXT:    [[PROL_ITER_SUB]] = sub i64 [[PROL_ITER]], 1
 ; CHECK-NEXT:    [[PROL_ITER_CMP:%.*]] = icmp ne i64 [[PROL_ITER_SUB]], 0
 ; CHECK-NEXT:    br i1 [[PROL_ITER_CMP]], label [[HEADER_PROL]], label [[HEADER_PROL_LOOPEXIT_UNR_LCSSA:%.*]], !llvm.loop [[LOOP9:![0-9]+]]
@@ -655,8 +627,7 @@
 ; CHECK-NEXT:    br label [[HEADER_PROL_LOOPEXIT]]
 ; CHECK:       header.prol.loopexit:
 ; CHECK-NEXT:    [[INDVARS_IV_UNR:%.*]] = phi i64 [ undef, [[ENTRY:%.*]] ], [ [[INDVARS_IV_UNR_PH]], [[HEADER_PROL_LOOPEXIT_UNR_LCSSA]] ]
-; CHECK-NEXT:    [[TMP5:%.*]] = icmp ult i64 [[TMP2]], 3
-; CHECK-NEXT:    br i1 [[TMP5]], label [[LATCHEXIT:%.*]], label [[ENTRY_NEW:%.*]]
+; CHECK-NEXT:    br i1 true, label [[LATCHEXIT:%.*]], label [[ENTRY_NEW:%.*]]
 ; CHECK:       entry.new:
 ; CHECK-NEXT:    br label [[HEADER:%.*]]
 ; CHECK:       header:
@@ -689,10 +660,8 @@
 ; CHECK-NEXT:    br i1 [[C]], label [[LATCH_3]], label [[OTHEREXIT_LOOPEXIT]]
 ; CHECK:       latch.3:
 ; CHECK-NEXT:    [[INDVARS_IV_NEXT_3]] = add nsw i64 [[INDVARS_IV_NEXT_2]], 2
-; CHECK-NEXT:    [[TMP6:%.*]] = icmp slt i64 [[INDVARS_IV_NEXT_3]], 616
-; CHECK-NEXT:    br i1 [[TMP6]], label [[HEADER]], label [[LATCHEXIT_UNR_LCSSA:%.*]], !llvm.loop [[LOOP10:![0-9]+]]
+; CHECK-NEXT:    br i1 true, label [[HEADER]], label [[LATCHEXIT_UNR_LCSSA:%.*]], !llvm.loop [[LOOP10:![0-9]+]]
 ;
->>>>>>> 72314466
 entry:
   br label %header
 
