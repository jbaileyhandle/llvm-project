; Validate ThinLTO postlink pipeline when we have Sample PGO
;
; RUN: opt -disable-verify -verify-cfg-preserved=0 -debug-pass-manager \
; RUN:     -pgo-kind=pgo-sample-use-pipeline -profile-file='%S/Inputs/new-pm-thinlto-samplepgo-defaults.prof' \
; RUN:     -passes='thinlto<O1>' -S %s 2>&1 \
; RUN:     | FileCheck %s --check-prefixes=CHECK-O,CHECK-O1,%llvmcheckext
; RUN: opt -disable-verify -verify-cfg-preserved=0 -debug-pass-manager \
; RUN:     -pgo-kind=pgo-sample-use-pipeline -profile-file='%S/Inputs/new-pm-thinlto-samplepgo-defaults.prof' \
; RUN:     -passes='thinlto<O2>' -S  %s 2>&1 \
; RUN:     | FileCheck %s --check-prefixes=CHECK-O,CHECK-O2,CHECK-O23SZ,%llvmcheckext
; RUN: opt -disable-verify -verify-cfg-preserved=0 -debug-pass-manager -passes-ep-pipeline-start='no-op-module' \
; RUN:     -pgo-kind=pgo-sample-use-pipeline -profile-file='%S/Inputs/new-pm-thinlto-samplepgo-defaults.prof' \
; RUN:     -passes='thinlto<O3>' -S  %s 2>&1 \
; RUN:     | FileCheck %s --check-prefixes=CHECK-O,CHECK-O3,CHECK-O23SZ,%llvmcheckext
; RUN: opt -disable-verify -verify-cfg-preserved=0 -debug-pass-manager \
; RUN:     -pgo-kind=pgo-sample-use-pipeline -profile-file='%S/Inputs/new-pm-thinlto-samplepgo-defaults.prof' \
; RUN:     -passes='thinlto<Os>' -S %s 2>&1 \
; RUN:     | FileCheck %s --check-prefixes=CHECK-O,CHECK-Os,CHECK-O23SZ,%llvmcheckext
; RUN: opt -disable-verify -verify-cfg-preserved=0 -debug-pass-manager \
; RUN:     -pgo-kind=pgo-sample-use-pipeline -profile-file='%S/Inputs/new-pm-thinlto-samplepgo-defaults.prof' \
; RUN:     -passes='thinlto<Oz>' -S %s 2>&1 \
; RUN:     | FileCheck %s --check-prefixes=CHECK-O,CHECK-Oz,CHECK-O23SZ,%llvmcheckext
; RUN: opt -disable-verify -verify-cfg-preserved=0 -debug-pass-manager -new-pm-debug-info-for-profiling \
; RUN:     -pgo-kind=pgo-sample-use-pipeline -profile-file='%S/Inputs/new-pm-thinlto-samplepgo-defaults.prof' \
; RUN:     -passes='thinlto<O2>' -S  %s 2>&1 \
; RUN:     | FileCheck %s --check-prefixes=CHECK-O,CHECK-O2,CHECK-O23SZ,%llvmcheckext

; Suppress FileCheck --allow-unused-prefixes=false diagnostics.
; CHECK-NOEXT: {{^}}

; CHECK-O: Running pass: Annotation2Metadata
; CHECK-O-NEXT: Running pass: ForceFunctionAttrsPass
; CHECK-EP-PIPELINE-START-NEXT: Running pass: NoOpModulePass
; CHECK-O-NEXT: Running pass: InferFunctionAttrsPass
; CHECK-O-NEXT: Running analysis: InnerAnalysisManagerProxy
; CHECK-O-NEXT: Running analysis: TargetLibraryAnalysis
; CHECK-O-NEXT: Running pass: LowerExpectIntrinsicPass
; CHECK-O-NEXT: Running pass: SimplifyCFGPass
; CHECK-O-NEXT: Running analysis: TargetIRAnalysis
; CHECK-O-NEXT: Running analysis: AssumptionAnalysis
; CHECK-O-NEXT: Running pass: SROA
; CHECK-O-NEXT: Running analysis: DominatorTreeAnalysis
; CHECK-O-NEXT: Running pass: EarlyCSEPass
; CHECK-O-NEXT: Running analysis: TargetLibraryAnalysis
; CHECK-O3-NEXT: Running pass: CallSiteSplittingPass
; CHECK-O-NEXT: Running pass: InstCombinePass on foo
; CHECK-O-NEXT: Running analysis: OptimizationRemarkEmitterAnalysis on foo
; CHECK-O-NEXT: Running analysis: AAManager on foo
; CHECK-O-NEXT: Running analysis: BasicAA
; CHECK-O-NEXT: Running analysis: ScopedNoAliasAA
; CHECK-O-NEXT: Running analysis: TypeBasedAA
; CHECK-O-NEXT: Running analysis: OuterAnalysisManagerProxy
; CHECK-O-NEXT: Running pass: SampleProfileLoaderPass
; CHECK-O-NEXT: Running analysis: ProfileSummaryAnalysis
; CHECK-O-NEXT: Running analysis: CallGraphAnalysis
; CHECK-O-NEXT: Running pass: RequireAnalysisPass<{{.*}}ProfileSummaryAnalysis
; CHECK-O-NEXT: Running pass: PGOIndirectCallPromotion
; CHECK-O2-NEXT: Running pass: OpenMPOptPass
; CHECK-O3-NEXT: Running pass: OpenMPOptPass
; CHECK-O-NEXT: Running pass: LowerTypeTestsPass
; CHECK-O-NEXT: Running pass: IPSCCPPass
; CHECK-O-NEXT: Running pass: CalledValuePropagationPass
; CHECK-O-NEXT: Running pass: GlobalOptPass
; CHECK-O-NEXT: Running pass: PromotePass
; CHECK-O-NEXT: Running pass: DeadArgumentEliminationPass
; CHECK-O-NEXT: Running pass: InstCombinePass
; CHECK-O-NEXT: Running analysis: BlockFrequencyAnalysis on foo
; These next two can appear in any order since they are accessed as parameters
; on the same call to BlockFrequencyInfo::calculate.
; CHECK-O-DAG: Running analysis: LoopAnalysis on foo
; CHECK-O-DAG: Running analysis: BranchProbabilityAnalysis on foo
; CHECK-O-NEXT: Running analysis: PostDominatorTreeAnalysis on foo
; CHECK-O-NEXT: Running pass: SimplifyCFGPass on foo

; CHECK-O-NEXT: Running pass: ModuleInlinerWrapperPass
; CHECK-O-NEXT: Running analysis: InlineAdvisorAnalysis
; CHECK-O-NEXT: Running pass: RequireAnalysisPass<{{.*}}GlobalsAA
; CHECK-O-NEXT: Running analysis: GlobalsAA
; CHECK-O-NEXT: Running pass: InvalidateAnalysisPass<{{.*}}AAManager
; CHECK-O-NEXT: Invalidating analysis: AAManager
; CHECK-O-NEXT: Running pass: RequireAnalysisPass<{{.*}}ProfileSummaryAnalysis
; CHECK-O-NEXT: Running analysis: InnerAnalysisManagerProxy
; CHECK-O-NEXT: Running analysis: LazyCallGraphAnalysis
; CHECK-O-NEXT: Running analysis: FunctionAnalysisManagerCGSCCProxy
; CHECK-O-NEXT: Running analysis: OuterAnalysisManagerProxy
; CHECK-O-NEXT: Running pass: DevirtSCCRepeatedPass
; CHECK-O-NEXT: Running pass: InlinerPass
; CHECK-O-NEXT: Running pass: InlinerPass
; CHECK-O-NEXT: Running pass: PostOrderFunctionAttrsPass
; CHECK-O-NEXT: Running analysis: AAManager
; CHECK-O3-NEXT: Running pass: ArgumentPromotionPass
; CHECK-O2-NEXT: Running pass: OpenMPOptCGSCCPass
; CHECK-O3-NEXT: Running pass: OpenMPOptCGSCCPass
; CHECK-O-NEXT: Running pass: SROA
; CHECK-O-NEXT: Running pass: EarlyCSEPass
; CHECK-O-NEXT: Running analysis: MemorySSAAnalysis
; CHECK-O23SZ-NEXT: Running pass: SpeculativeExecutionPass
; CHECK-O23SZ-NEXT: Running pass: JumpThreadingPass
; CHECK-O23SZ-NEXT: Running analysis: LazyValueAnalysis
; CHECK-O23SZ-NEXT: Running pass: CorrelatedValuePropagationPass
; CHECK-O23SZ-NEXT: Invalidating analysis: LazyValueAnalysis
; CHECK-O-NEXT: Running pass: SimplifyCFGPass
; CHECK-O3-NEXT: Running pass: AggressiveInstCombinePass
; CHECK-O-NEXT: Running pass: InstCombinePass
; CHECK-O1-NEXT: Running pass: LibCallsShrinkWrapPass
; CHECK-O2-NEXT: Running pass: LibCallsShrinkWrapPass
; CHECK-O3-NEXT: Running pass: LibCallsShrinkWrapPass
; CHECK-O23SZ-NEXT: Running pass: TailCallElimPass
; CHECK-O-NEXT: Running pass: SimplifyCFGPass
; CHECK-O-NEXT: Running pass: ReassociatePass
; CHECK-O-NEXT: Running pass: RequireAnalysisPass<{{.*}}OptimizationRemarkEmitterAnalysis
; CHECK-O-NEXT: Running pass: LoopSimplifyPass
; CHECK-O-NEXT: Running pass: LCSSAPass
; CHECK-O-NEXT: Running analysis: ScalarEvolutionAnalysis
; CHECK-O-NEXT: Running analysis: InnerAnalysisManagerProxy
; CHECK-O-NEXT: Running pass: LoopInstSimplifyPass
; CHECK-O-NEXT: Running pass: LoopSimplifyCFGPass
; CHECK-O-NEXT: Running pass: LICM
; CHECK-O-NEXT: Running pass: LoopRotatePass
; CHECK-O-NEXT: Running pass: LICM
; CHECK-O-NEXT: Running pass: SimpleLoopUnswitchPass
; CHECK-O-NEXT: Running pass: SimplifyCFGPass
; CHECK-O-NEXT: Running pass: InstCombinePass
; CHECK-O-NEXT: Running pass: LoopSimplifyPass
; CHECK-O-NEXT: Running pass: LCSSAPass
; CHECK-O-NEXT: Running pass: LoopIdiomRecognizePass
; CHECK-O-NEXT: Running pass: IndVarSimplifyPass
; CHECK-O-NEXT: Running pass: LoopDeletionPass
; CHECK-O-NEXT: Running pass: LoopFullUnrollPass
; CHECK-O-NEXT: Running pass: SROA on foo
; CHECK-Os-NEXT: Running pass: MergedLoadStoreMotionPass
; CHECK-Os-NEXT: Running pass: GVN
; CHECK-Os-NEXT: Running analysis: MemoryDependenceAnalysis
; CHECK-Os-NEXT: Running analysis: PhiValuesAnalysis
; CHECK-Oz-NEXT: Running pass: MergedLoadStoreMotionPass
; CHECK-Oz-NEXT: Running pass: GVN
; CHECK-Oz-NEXT: Running analysis: MemoryDependenceAnalysis
; CHECK-Oz-NEXT: Running analysis: PhiValuesAnalysis
; CHECK-O2-NEXT: Running pass: MergedLoadStoreMotionPass
; CHECK-O2-NEXT: Running pass: GVN
; CHECK-O2-NEXT: Running analysis: MemoryDependenceAnalysis
; CHECK-O2-NEXT: Running analysis: PhiValuesAnalysis
; CHECK-O3-NEXT: Running pass: MergedLoadStoreMotionPass
; CHECK-O3-NEXT: Running pass: GVN
; CHECK-O3-NEXT: Running analysis: MemoryDependenceAnalysis
; CHECK-O3-NEXT: Running analysis: PhiValuesAnalysis
; CHECK-O1-NEXT: Running pass: MemCpyOptPass
; CHECK-O-NEXT: Running pass: SCCPPass
; CHECK-O-NEXT: Running pass: BDCEPass
; CHECK-O-NEXT: Running analysis: DemandedBitsAnalysis
; CHECK-O-NEXT: Running pass: InstCombinePass
; CHECK-O23SZ-NEXT: Running pass: JumpThreadingPass
; CHECK-O23SZ-NEXT: Running analysis: LazyValueAnalysis
; CHECK-O23SZ-NEXT: Running pass: CorrelatedValuePropagationPass
; CHECK-O23SZ-NEXT: Invalidating analysis: LazyValueAnalysis
; CHECK-O-NEXT: Running pass: ADCEPass
; CHECK-O23SZ-NEXT: Running pass: MemCpyOptPass
; CHECK-O23SZ-NEXT: Running pass: DSEPass
; CHECK-O23SZ-NEXT: Running pass: LoopSimplifyPass
; CHECK-O23SZ-NEXT: Running pass: LCSSAPass
; CHECK-O23SZ-NEXT: Running pass: LICMPass
; CHECK-O-NEXT: Running pass: SimplifyCFGPass
; CHECK-O-NEXT: Running pass: InstCombinePass
; CHECK-O3-NEXT: Running pass: ControlHeightReductionPass on foo
; CHECK-O3-NEXT: Running analysis: RegionInfoAnalysis on foo
; CHECK-O3-NEXT: Running analysis: DominanceFrontierAnalysis on foo
; CHECK-O-NEXT: Running pass: GlobalOptPass
; CHECK-O-NEXT: Running pass: GlobalDCEPass
; CHECK-O-NEXT: Running pass: EliminateAvailableExternallyPass
; CHECK-O-NEXT: Running pass: ReversePostOrderFunctionAttrsPass
; CHECK-O-NEXT: Running pass: RequireAnalysisPass<{{.*}}GlobalsAA
; CHECK-O-NEXT: Running pass: Float2IntPass
; CHECK-O-NEXT: Running pass: LowerConstantIntrinsicsPass
; CHECK-EXT: Running pass: {{.*}}::Bye
; CHECK-O-NEXT: Running pass: LoopSimplifyPass
; CHECK-O-NEXT: Running pass: LCSSAPass
; CHECK-O-NEXT: Running pass: LoopRotatePass
; CHECK-O-NEXT: Running pass: LoopDistributePass
; CHECK-O-NEXT: Running pass: InjectTLIMappings
; CHECK-O-NEXT: Running pass: LoopVectorizePass
; CHECK-O-NEXT: Running pass: LoopLoadEliminationPass
; CHECK-O-NEXT: Running analysis: LoopAccessAnalysis
; CHECK-O-NEXT: Running pass: InstCombinePass
; CHECK-O-NEXT: Running pass: SimplifyCFGPass
; CHECK-O2-NEXT: Running pass: SLPVectorizerPass
; CHECK-O3-NEXT: Running pass: SLPVectorizerPass
; CHECK-Os-NEXT: Running pass: SLPVectorizerPass
; CHECK-O-NEXT: Running pass: VectorCombinePass
; CHECK-O-NEXT: Running pass: InstCombinePass
; CHECK-O-NEXT: Running pass: LoopUnrollPass
; CHECK-O-NEXT: Running pass: WarnMissedTransformationsPass
; CHECK-O-NEXT: Running pass: InstCombinePass
; CHECK-O-NEXT: Running pass: RequireAnalysisPass<{{.*}}OptimizationRemarkEmitterAnalysis
; CHECK-O-NEXT: Running pass: LoopSimplifyPass
; CHECK-O-NEXT: Running pass: LCSSAPass
; CHECK-O-NEXT: Running pass: LICMPass
; CHECK-O-NEXT: Running pass: AlignmentFromAssumptionsPass
; CHECK-O-NEXT: Running pass: LoopSinkPass
; CHECK-O-NEXT: Running pass: InstSimplifyPass
; CHECK-O-NEXT: Running pass: DivRemPairsPass
; CHECK-O-NEXT: Running pass: SimplifyCFGPass
<<<<<<< HEAD
; CHECK-O-NEXT: Finished {{.*}}Function pass manager run.
=======
>>>>>>> 234bcc90
; CHECK-O-NEXT: Running pass: CGProfilePass
; CHECK-O-NEXT: Running pass: GlobalDCEPass
; CHECK-O-NEXT: Running pass: ConstantMergePass
; CHECK-O-NEXT: Running pass: RelLookupTableConverterPass
; CHECK-O-NEXT: Running analysis: TargetIRAnalysis
; CHECK-O-NEXT: Running pass: AnnotationRemarksPass on foo
; CHECK-O-NEXT: Running pass: PrintModulePass

; Make sure we get the IR back out without changes when we print the module.
; CHECK-O-LABEL: define void @foo(i32 %n) local_unnamed_addr
; CHECK-O-NEXT: entry:
; CHECK-O-NEXT:   br label %loop
; CHECK-O:      loop:
; CHECK-O-NEXT:   %iv = phi i32 [ 0, %entry ], [ %iv.next, %loop ]
; CHECK-O-NEXT:   %iv.next = add i32 %iv, 1
; CHECK-O-NEXT:   tail call void @bar()
; CHECK-O-NEXT:   %cmp = icmp eq i32 %iv, %n
; CHECK-O-NEXT:   br i1 %cmp, label %exit, label %loop
; CHECK-O:      exit:
; CHECK-O-NEXT:   ret void
; CHECK-O-NEXT: }
;
; Ignore a bunch of intervening metadata containing profile data.
;

declare void @bar() local_unnamed_addr

define void @foo(i32 %n) local_unnamed_addr {
entry:
  br label %loop
loop:
  %iv = phi i32 [ 0, %entry ], [ %iv.next, %loop ]
  %iv.next = add i32 %iv, 1
  tail call void @bar()
  %cmp = icmp eq i32 %iv, %n
  br i1 %cmp, label %exit, label %loop
exit:
  ret void
}<|MERGE_RESOLUTION|>--- conflicted
+++ resolved
@@ -199,10 +199,6 @@
 ; CHECK-O-NEXT: Running pass: InstSimplifyPass
 ; CHECK-O-NEXT: Running pass: DivRemPairsPass
 ; CHECK-O-NEXT: Running pass: SimplifyCFGPass
-<<<<<<< HEAD
-; CHECK-O-NEXT: Finished {{.*}}Function pass manager run.
-=======
->>>>>>> 234bcc90
 ; CHECK-O-NEXT: Running pass: CGProfilePass
 ; CHECK-O-NEXT: Running pass: GlobalDCEPass
 ; CHECK-O-NEXT: Running pass: ConstantMergePass
