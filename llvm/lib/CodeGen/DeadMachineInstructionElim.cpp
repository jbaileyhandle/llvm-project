//===- DeadMachineInstructionElim.cpp - Remove dead machine instructions --===//
//
// Part of the LLVM Project, under the Apache License v2.0 with LLVM Exceptions.
// See https://llvm.org/LICENSE.txt for license information.
// SPDX-License-Identifier: Apache-2.0 WITH LLVM-exception
//
//===----------------------------------------------------------------------===//
//
// This is an extremely simple MachineInstr-level dead-code-elimination pass.
//
//===----------------------------------------------------------------------===//

#include "llvm/ADT/Statistic.h"
#include "llvm/CodeGen/MachineFunctionPass.h"
#include "llvm/CodeGen/MachineRegisterInfo.h"
#include "llvm/CodeGen/Passes.h"
#include "llvm/CodeGen/TargetSubtargetInfo.h"
#include "llvm/InitializePasses.h"
#include "llvm/Pass.h"
#include "llvm/Support/Debug.h"
#include "llvm/Support/raw_ostream.h"

using namespace llvm;

#define DEBUG_TYPE "dead-mi-elimination"

STATISTIC(NumDeletes,          "Number of dead instructions deleted");

namespace {
  class DeadMachineInstructionElim : public MachineFunctionPass {
    bool runOnMachineFunction(MachineFunction &MF) override;

    const TargetRegisterInfo *TRI;
    const MachineRegisterInfo *MRI;
    const TargetInstrInfo *TII;
    BitVector LivePhysRegs;

  public:
    static char ID; // Pass identification, replacement for typeid
    DeadMachineInstructionElim() : MachineFunctionPass(ID) {
     initializeDeadMachineInstructionElimPass(*PassRegistry::getPassRegistry());
    }

    void getAnalysisUsage(AnalysisUsage &AU) const override {
      AU.setPreservesCFG();
      MachineFunctionPass::getAnalysisUsage(AU);
    }

  private:
    bool isDead(const MachineInstr *MI) const;
  };
}
char DeadMachineInstructionElim::ID = 0;
char &llvm::DeadMachineInstructionElimID = DeadMachineInstructionElim::ID;

INITIALIZE_PASS(DeadMachineInstructionElim, DEBUG_TYPE,
                "Remove dead machine instructions", false, false)

bool DeadMachineInstructionElim::isDead(const MachineInstr *MI) const {
  // Technically speaking inline asm without side effects and no defs can still
  // be deleted. But there is so much bad inline asm code out there, we should
  // let them be.
  if (MI->isInlineAsm())
    return false;

  // Don't delete frame allocation labels.
  if (MI->getOpcode() == TargetOpcode::LOCAL_ESCAPE)
    return false;

  // Don't delete instructions with side effects.
  bool SawStore = false;
  if (!MI->isSafeToMove(nullptr, SawStore) && !MI->isPHI())
    return false;

  // Examine each operand.
  for (unsigned i = 0, e = MI->getNumOperands(); i != e; ++i) {
    const MachineOperand &MO = MI->getOperand(i);
    if (MO.isReg() && MO.isDef()) {
      Register Reg = MO.getReg();
      if (Register::isPhysicalRegister(Reg)) {
        // Don't delete live physreg defs, or any reserved register defs.
        if (LivePhysRegs.test(Reg) || MRI->isReserved(Reg))
          return false;
      } else {
<<<<<<< HEAD
        // *** WORKAROUND:
        // Skip handling subregs as this pass assumes the function still in SSA
        // form. Definition on subreg only happens after DeSSA. A better
        // solution is to insert this pass before DeSSA or Phi-elimination,
        // says after dead-lane detection. But, it breaks many test cases due
        // to register assignment and needs much effort to improve them.
        //
        // BTW, the case triggering issue is as follows:
        //
        //    a: X:sub1 := ..
        //    b: Y      := use(.., X, ..)
        //    c: X:sub0 := ..
        //       .. no use of neither X nor Y ..
        //
        // This pass won't remove instruction `c` as `X` still has use @ `b`.
        // But, 'b' will be removed later. Once `b` is removed, `a` will be
        // removed after that. As a result, the subreg def in `c` has no `X`
        // full definition dominating it and triggers the failure of machine IR
        // verification.
        //
        if (MO.getSubReg())
          return false;
=======
        if (MO.isDead()) {
#ifndef NDEBUG
          // Sanity check on uses of this dead register. All of them should be
          // 'undef'.
          for (auto &U : MRI->use_nodbg_operands(Reg))
            assert(U.isUndef() && "'Undef' use on a 'dead' register is found!");
#endif
          continue;
        }
>>>>>>> 5ca24d09
        for (const MachineInstr &Use : MRI->use_nodbg_instructions(Reg)) {
          if (&Use != MI)
            // This def has a non-debug use. Don't delete the instruction!
            return false;
        }
      }
    }
  }

  // If there are no defs with uses, the instruction is dead.
  return true;
}

bool DeadMachineInstructionElim::runOnMachineFunction(MachineFunction &MF) {
  if (skipFunction(MF.getFunction()))
    return false;

  bool AnyChanges = false;
  MRI = &MF.getRegInfo();
  TRI = MF.getSubtarget().getRegisterInfo();
  TII = MF.getSubtarget().getInstrInfo();

  // Loop over all instructions in all blocks, from bottom to top, so that it's
  // more likely that chains of dependent but ultimately dead instructions will
  // be cleaned up.
  for (MachineBasicBlock &MBB : make_range(MF.rbegin(), MF.rend())) {
    // Start out assuming that reserved registers are live out of this block.
    LivePhysRegs = MRI->getReservedRegs();

    // Add live-ins from successors to LivePhysRegs. Normally, physregs are not
    // live across blocks, but some targets (x86) can have flags live out of a
    // block.
    for (MachineBasicBlock::succ_iterator S = MBB.succ_begin(),
           E = MBB.succ_end(); S != E; S++)
      for (const auto &LI : (*S)->liveins())
        LivePhysRegs.set(LI.PhysReg);

    // Now scan the instructions and delete dead ones, tracking physreg
    // liveness as we go.
    for (MachineBasicBlock::reverse_iterator MII = MBB.rbegin(),
         MIE = MBB.rend(); MII != MIE; ) {
      MachineInstr *MI = &*MII++;

      // If the instruction is dead, delete it!
      if (isDead(MI)) {
        LLVM_DEBUG(dbgs() << "DeadMachineInstructionElim: DELETING: " << *MI);
        // It is possible that some DBG_VALUE instructions refer to this
        // instruction.  They get marked as undef and will be deleted
        // in the live debug variable analysis.
        MI->eraseFromParentAndMarkDBGValuesForRemoval();
        AnyChanges = true;
        ++NumDeletes;
        continue;
      }

      // Record the physreg defs.
      for (unsigned i = 0, e = MI->getNumOperands(); i != e; ++i) {
        const MachineOperand &MO = MI->getOperand(i);
        if (MO.isReg() && MO.isDef()) {
          Register Reg = MO.getReg();
          if (Register::isPhysicalRegister(Reg)) {
            // Check the subreg set, not the alias set, because a def
            // of a super-register may still be partially live after
            // this def.
            for (MCSubRegIterator SR(Reg, TRI,/*IncludeSelf=*/true);
                 SR.isValid(); ++SR)
              LivePhysRegs.reset(*SR);
          }
        } else if (MO.isRegMask()) {
          // Register mask of preserved registers. All clobbers are dead.
          LivePhysRegs.clearBitsNotInMask(MO.getRegMask());
        }
      }
      // Record the physreg uses, after the defs, in case a physreg is
      // both defined and used in the same instruction.
      for (unsigned i = 0, e = MI->getNumOperands(); i != e; ++i) {
        const MachineOperand &MO = MI->getOperand(i);
        if (MO.isReg() && MO.isUse()) {
          Register Reg = MO.getReg();
          if (Register::isPhysicalRegister(Reg)) {
            for (MCRegAliasIterator AI(Reg, TRI, true); AI.isValid(); ++AI)
              LivePhysRegs.set(*AI);
          }
        }
      }
    }
  }

  LivePhysRegs.clear();
  return AnyChanges;
}<|MERGE_RESOLUTION|>--- conflicted
+++ resolved
@@ -82,30 +82,6 @@
         if (LivePhysRegs.test(Reg) || MRI->isReserved(Reg))
           return false;
       } else {
-<<<<<<< HEAD
-        // *** WORKAROUND:
-        // Skip handling subregs as this pass assumes the function still in SSA
-        // form. Definition on subreg only happens after DeSSA. A better
-        // solution is to insert this pass before DeSSA or Phi-elimination,
-        // says after dead-lane detection. But, it breaks many test cases due
-        // to register assignment and needs much effort to improve them.
-        //
-        // BTW, the case triggering issue is as follows:
-        //
-        //    a: X:sub1 := ..
-        //    b: Y      := use(.., X, ..)
-        //    c: X:sub0 := ..
-        //       .. no use of neither X nor Y ..
-        //
-        // This pass won't remove instruction `c` as `X` still has use @ `b`.
-        // But, 'b' will be removed later. Once `b` is removed, `a` will be
-        // removed after that. As a result, the subreg def in `c` has no `X`
-        // full definition dominating it and triggers the failure of machine IR
-        // verification.
-        //
-        if (MO.getSubReg())
-          return false;
-=======
         if (MO.isDead()) {
 #ifndef NDEBUG
           // Sanity check on uses of this dead register. All of them should be
@@ -115,7 +91,6 @@
 #endif
           continue;
         }
->>>>>>> 5ca24d09
         for (const MachineInstr &Use : MRI->use_nodbg_instructions(Reg)) {
           if (&Use != MI)
             // This def has a non-debug use. Don't delete the instruction!
