--- conflicted
+++ resolved
@@ -24,25 +24,11 @@
 body:             |
   ; CHECK-LABEL: name: scavenge_register_position
   ; CHECK: bb.0:
-<<<<<<< HEAD
-  ; CHECK:   successors: %bb.1(0x80000000)
-  ; CHECK:   liveins: $sgpr0_sgpr1_sgpr2_sgpr3, $sgpr4
-  ; CHECK:   frame-setup CFI_INSTRUCTION escape 0x0f, 0x03, 0x30, 0x36, 0xe1
-  ; CHECK:   frame-setup CFI_INSTRUCTION undefined $pc_reg
-  ; CHECK:   $sgpr0 = S_ADD_U32 $sgpr0, $sgpr4, implicit-def $scc, implicit-def $sgpr0_sgpr1_sgpr2_sgpr3
-  ; CHECK:   $sgpr1 = S_ADDC_U32 $sgpr1, 0, implicit-def $scc, implicit $scc, implicit-def $sgpr0_sgpr1_sgpr2_sgpr3
-  ; CHECK:   $sgpr5 = S_MOV_B32 524288
-  ; CHECK:   $vgpr0 = BUFFER_LOAD_DWORD_OFFSET $sgpr0_sgpr1_sgpr2_sgpr3, killed $sgpr5, 0, 0, 0, 0, implicit $exec :: (load (s32) from %stack.0, align 8192, addrspace 5)
-  ; CHECK:   S_BRANCH %bb.1
-  ; CHECK: bb.1:
-  ; CHECK:   liveins: $sgpr0_sgpr1_sgpr2_sgpr3
-  ; CHECK:   $sgpr4 = S_MOV_B32 524288
-  ; CHECK:   $vgpr0 = BUFFER_LOAD_DWORD_OFFSET $sgpr0_sgpr1_sgpr2_sgpr3, killed $sgpr4, 0, 0, 0, 0, implicit $exec :: (load (s32) from %stack.0, align 8192, addrspace 5)
-  ; CHECK:   S_ENDPGM 0, implicit $vgpr0
-=======
   ; CHECK-NEXT:   successors: %bb.1(0x80000000)
   ; CHECK-NEXT:   liveins: $sgpr0_sgpr1_sgpr2_sgpr3, $sgpr4
   ; CHECK-NEXT: {{  $}}
+  ; CHECK-NEXT:   frame-setup CFI_INSTRUCTION escape 0x0f, 0x03, 0x30, 0x36, 0xe1
+  ; CHECK-NEXT:   frame-setup CFI_INSTRUCTION undefined $pc_reg
   ; CHECK-NEXT:   $sgpr0 = S_ADD_U32 $sgpr0, $sgpr4, implicit-def $scc, implicit-def $sgpr0_sgpr1_sgpr2_sgpr3
   ; CHECK-NEXT:   $sgpr1 = S_ADDC_U32 $sgpr1, 0, implicit-def dead $scc, implicit $scc, implicit-def $sgpr0_sgpr1_sgpr2_sgpr3
   ; CHECK-NEXT:   $sgpr5 = S_MOV_B32 524288
@@ -55,7 +41,6 @@
   ; CHECK-NEXT:   $sgpr4 = S_MOV_B32 524288
   ; CHECK-NEXT:   $vgpr0 = BUFFER_LOAD_DWORD_OFFSET $sgpr0_sgpr1_sgpr2_sgpr3, killed $sgpr4, 0, 0, 0, 0, implicit $exec :: (load (s32) from %stack.0, align 8192, addrspace 5)
   ; CHECK-NEXT:   S_ENDPGM 0, implicit $vgpr0
->>>>>>> 7b679085
   bb.0:
     $vgpr0 = SI_SPILL_V32_RESTORE %stack.0, $sgpr32, 0, implicit $exec :: (load (s32) from %stack.0, addrspace 5)
     S_BRANCH %bb.1
