; RUN: llc < %s -mcpu=generic -mtriple=x86_64-linux-gnu -relocation-model=pic \
; RUN:   | FileCheck -check-prefix=X64 --check-prefix=PIC %s
; RUN: llc < %s -mcpu=generic -mtriple=x86_64-linux-gnu \
; RUN:   | FileCheck -check-prefix=X64 --check-prefix=STATIC %s

define i32 @fp_weakfunc() {
; X64: weakfunc@GOTPCREL(%rip)
<<<<<<< HEAD
  ret i32 select (i1 icmp ne (i32 ()* @weakfunc, i32 ()* null), i32 1, i32 0)
=======
  %s = select i1 icmp ne (ptr @weakfunc, ptr null), i32 1, i32 0
  ret i32 %s
>>>>>>> a72165e5
}
declare extern_weak i32 @weakfunc() nonlazybind

define void @memset_call(i8* nocapture %a, i8 %c, i32 %n) {
; X64: callq *memset@GOTPCREL(%rip)
  call void @llvm.memset.p0i8.i32(i8* %a, i8 %c, i32 %n, i1 false)
  ret void
}

define void @memcpy_call(i8* nocapture %a, i8* nocapture readonly %b, i64 %n) {
; X64: callq *memcpy@GOTPCREL(%rip)
  call void @llvm.memcpy.p0i8.p0i8.i64(i8* %a, i8* %b, i64 %n, i32 1, i1 false)
  ret void
}

define i32 @main() {
; X64:    callq *foo@GOTPCREL(%rip)
; PIC:    callq bar@PLT
; STATIC: callq bar@PLT
; X64:    callq baz

  %retval = alloca i32, align 4
  store i32 0, i32* %retval, align 4
  %call1 = call i32 @foo()
  %call2 = call i32 @bar()
  %call3 = call i32 @baz()
  ret i32 0
}

declare i32 @foo() nonlazybind
declare i32 @bar()
declare hidden i32 @baz() nonlazybind
declare void @llvm.memcpy.p0i8.p0i8.i64(i8* nocapture writeonly, i8* nocapture readonly, i64, i32, i1)
declare void @llvm.memset.p0i8.i32(i8* nocapture, i8, i32, i1)

!llvm.module.flags = !{!1}
!1 = !{i32 7, !"RtLibUseGOT", i32 1}<|MERGE_RESOLUTION|>--- conflicted
+++ resolved
@@ -5,24 +5,20 @@
 
 define i32 @fp_weakfunc() {
 ; X64: weakfunc@GOTPCREL(%rip)
-<<<<<<< HEAD
-  ret i32 select (i1 icmp ne (i32 ()* @weakfunc, i32 ()* null), i32 1, i32 0)
-=======
   %s = select i1 icmp ne (ptr @weakfunc, ptr null), i32 1, i32 0
   ret i32 %s
->>>>>>> a72165e5
 }
 declare extern_weak i32 @weakfunc() nonlazybind
 
-define void @memset_call(i8* nocapture %a, i8 %c, i32 %n) {
+define void @memset_call(ptr nocapture %a, i8 %c, i32 %n) {
 ; X64: callq *memset@GOTPCREL(%rip)
-  call void @llvm.memset.p0i8.i32(i8* %a, i8 %c, i32 %n, i1 false)
+  call void @llvm.memset.p0.i32(ptr %a, i8 %c, i32 %n, i1 false)
   ret void
 }
 
-define void @memcpy_call(i8* nocapture %a, i8* nocapture readonly %b, i64 %n) {
+define void @memcpy_call(ptr nocapture %a, ptr nocapture readonly %b, i64 %n) {
 ; X64: callq *memcpy@GOTPCREL(%rip)
-  call void @llvm.memcpy.p0i8.p0i8.i64(i8* %a, i8* %b, i64 %n, i32 1, i1 false)
+  call void @llvm.memcpy.p0.p0.i64(ptr %a, ptr %b, i64 %n, i32 1, i1 false)
   ret void
 }
 
@@ -33,7 +29,7 @@
 ; X64:    callq baz
 
   %retval = alloca i32, align 4
-  store i32 0, i32* %retval, align 4
+  store i32 0, ptr %retval, align 4
   %call1 = call i32 @foo()
   %call2 = call i32 @bar()
   %call3 = call i32 @baz()
@@ -43,8 +39,8 @@
 declare i32 @foo() nonlazybind
 declare i32 @bar()
 declare hidden i32 @baz() nonlazybind
-declare void @llvm.memcpy.p0i8.p0i8.i64(i8* nocapture writeonly, i8* nocapture readonly, i64, i32, i1)
-declare void @llvm.memset.p0i8.i32(i8* nocapture, i8, i32, i1)
+declare void @llvm.memcpy.p0.p0.i64(ptr nocapture writeonly, ptr nocapture readonly, i64, i32, i1)
+declare void @llvm.memset.p0.i32(ptr nocapture, i8, i32, i1)
 
 !llvm.module.flags = !{!1}
 !1 = !{i32 7, !"RtLibUseGOT", i32 1}