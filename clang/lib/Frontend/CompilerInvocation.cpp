//===--- CompilerInvocation.cpp -------------------------------------------===//
//
//                     The LLVM Compiler Infrastructure
//
// This file is distributed under the University of Illinois Open Source
// License. See LICENSE.TXT for details.
//
//===----------------------------------------------------------------------===//

#include "clang/Frontend/CompilerInvocation.h"
#include "TestModuleFileExtension.h"
#include "clang/Basic/Builtins.h"
#include "clang/Basic/FileManager.h"
#include "clang/Basic/Version.h"
#include "clang/Config/config.h"
#include "clang/Driver/DriverDiagnostic.h"
#include "clang/Driver/Options.h"
#include "clang/Driver/Util.h"
#include "clang/Frontend/FrontendDiagnostic.h"
#include "clang/Frontend/LangStandard.h"
#include "clang/Frontend/Utils.h"
#include "clang/Lex/HeaderSearchOptions.h"
#include "clang/Lex/PreprocessorOptions.h"
#include "clang/Serialization/ASTReader.h"
#include "clang/Serialization/ModuleFileExtension.h"
#include "llvm/ADT/Hashing.h"
#include "llvm/ADT/STLExtras.h"
#include "llvm/ADT/SmallVector.h"
#include "llvm/ADT/StringExtras.h"
#include "llvm/ADT/StringSwitch.h"
#include "llvm/ADT/Triple.h"
#include "llvm/Linker/Linker.h"
#include "llvm/Option/Arg.h"
#include "llvm/Option/ArgList.h"
#include "llvm/Option/OptTable.h"
#include "llvm/Option/Option.h"
#include "llvm/ProfileData/InstrProfReader.h"
#include "llvm/Support/CodeGen.h"
#include "llvm/Support/ErrorHandling.h"
#include "llvm/Support/FileSystem.h"
#include "llvm/Support/Host.h"
#include "llvm/Support/Path.h"
#include "llvm/Support/Process.h"
#include "llvm/Target/TargetOptions.h"
#include "llvm/Support/ScopedPrinter.h"
#include <atomic>
#include <memory>
#include <sys/stat.h>
#include <system_error>
using namespace clang;

//===----------------------------------------------------------------------===//
// Initialization.
//===----------------------------------------------------------------------===//

CompilerInvocationBase::CompilerInvocationBase()
  : LangOpts(new LangOptions()), TargetOpts(new TargetOptions()),
    DiagnosticOpts(new DiagnosticOptions()),
    HeaderSearchOpts(new HeaderSearchOptions()),
    PreprocessorOpts(new PreprocessorOptions()) {}

CompilerInvocationBase::CompilerInvocationBase(const CompilerInvocationBase &X)
    : LangOpts(new LangOptions(*X.getLangOpts())),
      TargetOpts(new TargetOptions(X.getTargetOpts())),
      DiagnosticOpts(new DiagnosticOptions(X.getDiagnosticOpts())),
      HeaderSearchOpts(new HeaderSearchOptions(X.getHeaderSearchOpts())),
      PreprocessorOpts(new PreprocessorOptions(X.getPreprocessorOpts())) {}

CompilerInvocationBase::~CompilerInvocationBase() {}

//===----------------------------------------------------------------------===//
// Deserialization (from args)
//===----------------------------------------------------------------------===//

using namespace clang::driver;
using namespace clang::driver::options;
using namespace llvm::opt;

//

static unsigned getOptimizationLevel(ArgList &Args, InputKind IK,
                                     DiagnosticsEngine &Diags) {
  unsigned DefaultOpt = 0;
  if (IK.getLanguage() == InputKind::OpenCL && !Args.hasArg(OPT_cl_opt_disable))
    DefaultOpt = 2;

  if (Arg *A = Args.getLastArg(options::OPT_O_Group)) {
    if (A->getOption().matches(options::OPT_O0))
      return 0;

    if (A->getOption().matches(options::OPT_Ofast))
      return 3;

    assert (A->getOption().matches(options::OPT_O));

    StringRef S(A->getValue());
    if (S == "s" || S == "z" || S.empty())
      return 2;

    if (S == "g")
      return 1;

    return getLastArgIntValue(Args, OPT_O, DefaultOpt, Diags);
  }

  return DefaultOpt;
}

static unsigned getOptimizationLevelSize(ArgList &Args) {
  if (Arg *A = Args.getLastArg(options::OPT_O_Group)) {
    if (A->getOption().matches(options::OPT_O)) {
      switch (A->getValue()[0]) {
      default:
        return 0;
      case 's':
        return 1;
      case 'z':
        return 2;
      }
    }
  }
  return 0;
}

static void addDiagnosticArgs(ArgList &Args, OptSpecifier Group,
                              OptSpecifier GroupWithValue,
                              std::vector<std::string> &Diagnostics) {
  for (Arg *A : Args.filtered(Group)) {
    if (A->getOption().getKind() == Option::FlagClass) {
      // The argument is a pure flag (such as OPT_Wall or OPT_Wdeprecated). Add
      // its name (minus the "W" or "R" at the beginning) to the warning list.
      Diagnostics.push_back(A->getOption().getName().drop_front(1));
    } else if (A->getOption().matches(GroupWithValue)) {
      // This is -Wfoo= or -Rfoo=, where foo is the name of the diagnostic group.
      Diagnostics.push_back(A->getOption().getName().drop_front(1).rtrim("=-"));
    } else {
      // Otherwise, add its value (for OPT_W_Joined and similar).
      for (const char *Arg : A->getValues())
        Diagnostics.emplace_back(Arg);
    }
  }
}

static void getAllNoBuiltinFuncValues(ArgList &Args,
                                      std::vector<std::string> &Funcs) {
  SmallVector<const char *, 8> Values;
  for (const auto &Arg : Args) {
    const Option &O = Arg->getOption();
    if (O.matches(options::OPT_fno_builtin_)) {
      const char *FuncName = Arg->getValue();
      if (Builtin::Context::isBuiltinFunc(FuncName))
        Values.push_back(FuncName);
    }
  }
  Funcs.insert(Funcs.end(), Values.begin(), Values.end());
}

static bool ParseAnalyzerArgs(AnalyzerOptions &Opts, ArgList &Args,
                              DiagnosticsEngine &Diags) {
  using namespace options;
  bool Success = true;
  if (Arg *A = Args.getLastArg(OPT_analyzer_store)) {
    StringRef Name = A->getValue();
    AnalysisStores Value = llvm::StringSwitch<AnalysisStores>(Name)
#define ANALYSIS_STORE(NAME, CMDFLAG, DESC, CREATFN) \
      .Case(CMDFLAG, NAME##Model)
#include "clang/StaticAnalyzer/Core/Analyses.def"
      .Default(NumStores);
    if (Value == NumStores) {
      Diags.Report(diag::err_drv_invalid_value)
        << A->getAsString(Args) << Name;
      Success = false;
    } else {
      Opts.AnalysisStoreOpt = Value;
    }
  }

  if (Arg *A = Args.getLastArg(OPT_analyzer_constraints)) {
    StringRef Name = A->getValue();
    AnalysisConstraints Value = llvm::StringSwitch<AnalysisConstraints>(Name)
#define ANALYSIS_CONSTRAINTS(NAME, CMDFLAG, DESC, CREATFN) \
      .Case(CMDFLAG, NAME##Model)
#include "clang/StaticAnalyzer/Core/Analyses.def"
      .Default(NumConstraints);
    if (Value == NumConstraints) {
      Diags.Report(diag::err_drv_invalid_value)
        << A->getAsString(Args) << Name;
      Success = false;
    } else {
      Opts.AnalysisConstraintsOpt = Value;
    }
  }

  if (Arg *A = Args.getLastArg(OPT_analyzer_output)) {
    StringRef Name = A->getValue();
    AnalysisDiagClients Value = llvm::StringSwitch<AnalysisDiagClients>(Name)
#define ANALYSIS_DIAGNOSTICS(NAME, CMDFLAG, DESC, CREATFN) \
      .Case(CMDFLAG, PD_##NAME)
#include "clang/StaticAnalyzer/Core/Analyses.def"
      .Default(NUM_ANALYSIS_DIAG_CLIENTS);
    if (Value == NUM_ANALYSIS_DIAG_CLIENTS) {
      Diags.Report(diag::err_drv_invalid_value)
        << A->getAsString(Args) << Name;
      Success = false;
    } else {
      Opts.AnalysisDiagOpt = Value;
    }
  }

  if (Arg *A = Args.getLastArg(OPT_analyzer_purge)) {
    StringRef Name = A->getValue();
    AnalysisPurgeMode Value = llvm::StringSwitch<AnalysisPurgeMode>(Name)
#define ANALYSIS_PURGE(NAME, CMDFLAG, DESC) \
      .Case(CMDFLAG, NAME)
#include "clang/StaticAnalyzer/Core/Analyses.def"
      .Default(NumPurgeModes);
    if (Value == NumPurgeModes) {
      Diags.Report(diag::err_drv_invalid_value)
        << A->getAsString(Args) << Name;
      Success = false;
    } else {
      Opts.AnalysisPurgeOpt = Value;
    }
  }

  if (Arg *A = Args.getLastArg(OPT_analyzer_inlining_mode)) {
    StringRef Name = A->getValue();
    AnalysisInliningMode Value = llvm::StringSwitch<AnalysisInliningMode>(Name)
#define ANALYSIS_INLINING_MODE(NAME, CMDFLAG, DESC) \
      .Case(CMDFLAG, NAME)
#include "clang/StaticAnalyzer/Core/Analyses.def"
      .Default(NumInliningModes);
    if (Value == NumInliningModes) {
      Diags.Report(diag::err_drv_invalid_value)
        << A->getAsString(Args) << Name;
      Success = false;
    } else {
      Opts.InliningMode = Value;
    }
  }

  Opts.ShowCheckerHelp = Args.hasArg(OPT_analyzer_checker_help);
  Opts.ShowEnabledCheckerList = Args.hasArg(OPT_analyzer_list_enabled_checkers);
  Opts.DisableAllChecks = Args.hasArg(OPT_analyzer_disable_all_checks);

  Opts.visualizeExplodedGraphWithGraphViz =
    Args.hasArg(OPT_analyzer_viz_egraph_graphviz);
  Opts.visualizeExplodedGraphWithUbiGraph =
    Args.hasArg(OPT_analyzer_viz_egraph_ubigraph);
  Opts.NoRetryExhausted = Args.hasArg(OPT_analyzer_disable_retry_exhausted);
  Opts.AnalyzeAll = Args.hasArg(OPT_analyzer_opt_analyze_headers);
  Opts.AnalyzerDisplayProgress = Args.hasArg(OPT_analyzer_display_progress);
  Opts.AnalyzeNestedBlocks =
    Args.hasArg(OPT_analyzer_opt_analyze_nested_blocks);
  Opts.eagerlyAssumeBinOpBifurcation = Args.hasArg(OPT_analyzer_eagerly_assume);
  Opts.AnalyzeSpecificFunction = Args.getLastArgValue(OPT_analyze_function);
  Opts.UnoptimizedCFG = Args.hasArg(OPT_analysis_UnoptimizedCFG);
  Opts.TrimGraph = Args.hasArg(OPT_trim_egraph);
  Opts.maxBlockVisitOnPath =
      getLastArgIntValue(Args, OPT_analyzer_max_loop, 4, Diags);
  Opts.PrintStats = Args.hasArg(OPT_analyzer_stats);
  Opts.InlineMaxStackDepth =
      getLastArgIntValue(Args, OPT_analyzer_inline_max_stack_depth,
                         Opts.InlineMaxStackDepth, Diags);

  Opts.CheckersControlList.clear();
  for (const Arg *A :
       Args.filtered(OPT_analyzer_checker, OPT_analyzer_disable_checker)) {
    A->claim();
    bool enable = (A->getOption().getID() == OPT_analyzer_checker);
    // We can have a list of comma separated checker names, e.g:
    // '-analyzer-checker=cocoa,unix'
    StringRef checkerList = A->getValue();
    SmallVector<StringRef, 4> checkers;
    checkerList.split(checkers, ",");
    for (StringRef checker : checkers)
      Opts.CheckersControlList.emplace_back(checker, enable);
  }

  // Go through the analyzer configuration options.
  for (const Arg *A : Args.filtered(OPT_analyzer_config)) {
    A->claim();
    // We can have a list of comma separated config names, e.g:
    // '-analyzer-config key1=val1,key2=val2'
    StringRef configList = A->getValue();
    SmallVector<StringRef, 4> configVals;
    configList.split(configVals, ",");
    for (unsigned i = 0, e = configVals.size(); i != e; ++i) {
      StringRef key, val;
      std::tie(key, val) = configVals[i].split("=");
      if (val.empty()) {
        Diags.Report(SourceLocation(),
                     diag::err_analyzer_config_no_value) << configVals[i];
        Success = false;
        break;
      }
      if (val.find('=') != StringRef::npos) {
        Diags.Report(SourceLocation(),
                     diag::err_analyzer_config_multiple_values)
          << configVals[i];
        Success = false;
        break;
      }
      Opts.Config[key] = val;
    }
  }

  llvm::raw_string_ostream os(Opts.FullCompilerInvocation);
  for (unsigned i=0; i<Args.getNumInputArgStrings(); i++) {
    if (i != 0)
      os << " ";
    os << Args.getArgString(i);
  }
  os.flush();

  return Success;
}

static bool ParseMigratorArgs(MigratorOptions &Opts, ArgList &Args) {
  Opts.NoNSAllocReallocError = Args.hasArg(OPT_migrator_no_nsalloc_error);
  Opts.NoFinalizeRemoval = Args.hasArg(OPT_migrator_no_finalize_removal);
  return true;
}

static void ParseCommentArgs(CommentOptions &Opts, ArgList &Args) {
  Opts.BlockCommandNames = Args.getAllArgValues(OPT_fcomment_block_commands);
  Opts.ParseAllComments = Args.hasArg(OPT_fparse_all_comments);
}

static StringRef getCodeModel(ArgList &Args, DiagnosticsEngine &Diags) {
  if (Arg *A = Args.getLastArg(OPT_mcode_model)) {
    StringRef Value = A->getValue();
    if (Value == "small" || Value == "kernel" || Value == "medium" ||
        Value == "large")
      return Value;
    Diags.Report(diag::err_drv_invalid_value) << A->getAsString(Args) << Value;
  }
  return "default";
}

static llvm::Reloc::Model getRelocModel(ArgList &Args,
                                        DiagnosticsEngine &Diags) {
  if (Arg *A = Args.getLastArg(OPT_mrelocation_model)) {
    StringRef Value = A->getValue();
    auto RM = llvm::StringSwitch<llvm::Optional<llvm::Reloc::Model>>(Value)
                  .Case("static", llvm::Reloc::Static)
                  .Case("pic", llvm::Reloc::PIC_)
                  .Case("ropi", llvm::Reloc::ROPI)
                  .Case("rwpi", llvm::Reloc::RWPI)
                  .Case("ropi-rwpi", llvm::Reloc::ROPI_RWPI)
                  .Case("dynamic-no-pic", llvm::Reloc::DynamicNoPIC)
                  .Default(None);
    if (RM.hasValue())
      return *RM;
    Diags.Report(diag::err_drv_invalid_value) << A->getAsString(Args) << Value;
  }
  return llvm::Reloc::PIC_;
}

/// \brief Create a new Regex instance out of the string value in \p RpassArg.
/// It returns a pointer to the newly generated Regex instance.
static std::shared_ptr<llvm::Regex>
GenerateOptimizationRemarkRegex(DiagnosticsEngine &Diags, ArgList &Args,
                                Arg *RpassArg) {
  StringRef Val = RpassArg->getValue();
  std::string RegexError;
  std::shared_ptr<llvm::Regex> Pattern = std::make_shared<llvm::Regex>(Val);
  if (!Pattern->isValid(RegexError)) {
    Diags.Report(diag::err_drv_optimization_remark_pattern)
        << RegexError << RpassArg->getAsString(Args);
    Pattern.reset();
  }
  return Pattern;
}

static bool parseDiagnosticLevelMask(StringRef FlagName,
                                     const std::vector<std::string> &Levels,
                                     DiagnosticsEngine *Diags,
                                     DiagnosticLevelMask &M) {
  bool Success = true;
  for (const auto &Level : Levels) {
    DiagnosticLevelMask const PM =
      llvm::StringSwitch<DiagnosticLevelMask>(Level)
        .Case("note",    DiagnosticLevelMask::Note)
        .Case("remark",  DiagnosticLevelMask::Remark)
        .Case("warning", DiagnosticLevelMask::Warning)
        .Case("error",   DiagnosticLevelMask::Error)
        .Default(DiagnosticLevelMask::None);
    if (PM == DiagnosticLevelMask::None) {
      Success = false;
      if (Diags)
        Diags->Report(diag::err_drv_invalid_value) << FlagName << Level;
    }
    M = M | PM;
  }
  return Success;
}

static void parseSanitizerKinds(StringRef FlagName,
                                const std::vector<std::string> &Sanitizers,
                                DiagnosticsEngine &Diags, SanitizerSet &S) {
  for (const auto &Sanitizer : Sanitizers) {
    SanitizerMask K = parseSanitizerValue(Sanitizer, /*AllowGroups=*/false);
    if (K == 0)
      Diags.Report(diag::err_drv_invalid_value) << FlagName << Sanitizer;
    else
      S.set(K, true);
  }
}

// Set the profile kind for fprofile-instrument.
static void setPGOInstrumentor(CodeGenOptions &Opts, ArgList &Args,
                               DiagnosticsEngine &Diags) {
  Arg *A = Args.getLastArg(OPT_fprofile_instrument_EQ);
  if (A == nullptr)
    return;
  StringRef S = A->getValue();
  unsigned I = llvm::StringSwitch<unsigned>(S)
                   .Case("none", CodeGenOptions::ProfileNone)
                   .Case("clang", CodeGenOptions::ProfileClangInstr)
                   .Case("llvm", CodeGenOptions::ProfileIRInstr)
                   .Default(~0U);
  if (I == ~0U) {
    Diags.Report(diag::err_drv_invalid_pgo_instrumentor) << A->getAsString(Args)
                                                         << S;
    return;
  }
  CodeGenOptions::ProfileInstrKind Instrumentor =
      static_cast<CodeGenOptions::ProfileInstrKind>(I);
  Opts.setProfileInstr(Instrumentor);
}

// Set the profile kind using fprofile-instrument-use-path.
static void setPGOUseInstrumentor(CodeGenOptions &Opts,
                                  const Twine &ProfileName) {
  auto ReaderOrErr = llvm::IndexedInstrProfReader::create(ProfileName);
  // In error, return silently and let Clang PGOUse report the error message.
  if (auto E = ReaderOrErr.takeError()) {
    llvm::consumeError(std::move(E));
    Opts.setProfileUse(CodeGenOptions::ProfileClangInstr);
    return;
  }
  std::unique_ptr<llvm::IndexedInstrProfReader> PGOReader =
    std::move(ReaderOrErr.get());
  if (PGOReader->isIRLevelProfile())
    Opts.setProfileUse(CodeGenOptions::ProfileIRInstr);
  else
    Opts.setProfileUse(CodeGenOptions::ProfileClangInstr);
}

static bool ParseCodeGenArgs(CodeGenOptions &Opts, ArgList &Args, InputKind IK,
                             DiagnosticsEngine &Diags,
                             const TargetOptions &TargetOpts) {
  using namespace options;
  bool Success = true;
  llvm::Triple Triple = llvm::Triple(TargetOpts.Triple);

  unsigned OptimizationLevel = getOptimizationLevel(Args, IK, Diags);
  // TODO: This could be done in Driver
  unsigned MaxOptLevel = 3;
  if (OptimizationLevel > MaxOptLevel) {
    // If the optimization level is not supported, fall back on the default
    // optimization
    Diags.Report(diag::warn_drv_optimization_value)
        << Args.getLastArg(OPT_O)->getAsString(Args) << "-O" << MaxOptLevel;
    OptimizationLevel = MaxOptLevel;
  }
  Opts.OptimizationLevel = OptimizationLevel;

  // At O0 we want to fully disable inlining outside of cases marked with
  // 'alwaysinline' that are required for correctness.
  Opts.setInlining((Opts.OptimizationLevel == 0)
                       ? CodeGenOptions::OnlyAlwaysInlining
                       : CodeGenOptions::NormalInlining);
  // Explicit inlining flags can disable some or all inlining even at
  // optimization levels above zero.
  if (Arg *InlineArg = Args.getLastArg(
          options::OPT_finline_functions, options::OPT_finline_hint_functions,
          options::OPT_fno_inline_functions, options::OPT_fno_inline)) {
    if (Opts.OptimizationLevel > 0) {
      const Option &InlineOpt = InlineArg->getOption();
      if (InlineOpt.matches(options::OPT_finline_functions))
        Opts.setInlining(CodeGenOptions::NormalInlining);
      else if (InlineOpt.matches(options::OPT_finline_hint_functions))
        Opts.setInlining(CodeGenOptions::OnlyHintInlining);
      else
        Opts.setInlining(CodeGenOptions::OnlyAlwaysInlining);
    }
  }

  Opts.ExperimentalNewPassManager = Args.hasFlag(
      OPT_fexperimental_new_pass_manager, OPT_fno_experimental_new_pass_manager,
      /* Default */ false);

  Opts.DebugPassManager =
      Args.hasFlag(OPT_fdebug_pass_manager, OPT_fno_debug_pass_manager,
                   /* Default */ false);

  if (Arg *A = Args.getLastArg(OPT_fveclib)) {
    StringRef Name = A->getValue();
    if (Name == "Accelerate")
      Opts.setVecLib(CodeGenOptions::Accelerate);
    else if (Name == "SVML")
      Opts.setVecLib(CodeGenOptions::SVML);
    else if (Name == "none")
      Opts.setVecLib(CodeGenOptions::NoLibrary);
    else
      Diags.Report(diag::err_drv_invalid_value) << A->getAsString(Args) << Name;
  }

  if (Arg *A = Args.getLastArg(OPT_debug_info_kind_EQ)) {
    unsigned Val =
        llvm::StringSwitch<unsigned>(A->getValue())
            .Case("line-tables-only", codegenoptions::DebugLineTablesOnly)
            .Case("limited", codegenoptions::LimitedDebugInfo)
            .Case("standalone", codegenoptions::FullDebugInfo)
            .Default(~0U);
    if (Val == ~0U)
      Diags.Report(diag::err_drv_invalid_value) << A->getAsString(Args)
                                                << A->getValue();
    else
      Opts.setDebugInfo(static_cast<codegenoptions::DebugInfoKind>(Val));
  }
  if (Arg *A = Args.getLastArg(OPT_debugger_tuning_EQ)) {
    unsigned Val = llvm::StringSwitch<unsigned>(A->getValue())
                       .Case("gdb", unsigned(llvm::DebuggerKind::GDB))
                       .Case("lldb", unsigned(llvm::DebuggerKind::LLDB))
                       .Case("sce", unsigned(llvm::DebuggerKind::SCE))
                       .Default(~0U);
    if (Val == ~0U)
      Diags.Report(diag::err_drv_invalid_value) << A->getAsString(Args)
                                                << A->getValue();
    else
      Opts.setDebuggerTuning(static_cast<llvm::DebuggerKind>(Val));
  }
  Opts.DwarfVersion = getLastArgIntValue(Args, OPT_dwarf_version_EQ, 0, Diags);
  Opts.DebugColumnInfo = Args.hasArg(OPT_dwarf_column_info);
  Opts.EmitCodeView = Args.hasArg(OPT_gcodeview);
  Opts.MacroDebugInfo = Args.hasArg(OPT_debug_info_macro);
  Opts.WholeProgramVTables = Args.hasArg(OPT_fwhole_program_vtables);
  Opts.LTOVisibilityPublicStd = Args.hasArg(OPT_flto_visibility_public_std);
  Opts.EnableSplitDwarf = Args.hasArg(OPT_enable_split_dwarf);
  Opts.SplitDwarfFile = Args.getLastArgValue(OPT_split_dwarf_file);
  Opts.SplitDwarfInlining = !Args.hasArg(OPT_fno_split_dwarf_inlining);
  Opts.DebugTypeExtRefs = Args.hasArg(OPT_dwarf_ext_refs);
  Opts.DebugExplicitImport = Args.hasArg(OPT_dwarf_explicit_import);
  Opts.DebugFwdTemplateParams = Args.hasArg(OPT_debug_forward_template_params);
  Opts.EmbedSource = Args.hasArg(OPT_gembed_source);

  for (const auto &Arg : Args.getAllArgValues(OPT_fdebug_prefix_map_EQ))
    Opts.DebugPrefixMap.insert(StringRef(Arg).split('='));

  if (const Arg *A =
          Args.getLastArg(OPT_emit_llvm_uselists, OPT_no_emit_llvm_uselists))
    Opts.EmitLLVMUseLists = A->getOption().getID() == OPT_emit_llvm_uselists;

  Opts.DisableLLVMPasses = Args.hasArg(OPT_disable_llvm_passes);
  Opts.DisableLifetimeMarkers = Args.hasArg(OPT_disable_lifetimemarkers);
  Opts.DisableO0ImplyOptNone = Args.hasArg(OPT_disable_O0_optnone);
  Opts.DisableRedZone = Args.hasArg(OPT_disable_red_zone);
  Opts.ForbidGuardVariables = Args.hasArg(OPT_fforbid_guard_variables);
  Opts.UseRegisterSizedBitfieldAccess = Args.hasArg(
    OPT_fuse_register_sized_bitfield_access);
  Opts.RelaxedAliasing = Args.hasArg(OPT_relaxed_aliasing);
  Opts.StructPathTBAA = !Args.hasArg(OPT_no_struct_path_tbaa);
  Opts.NewStructPathTBAA = !Args.hasArg(OPT_no_struct_path_tbaa) &&
                           Args.hasArg(OPT_new_struct_path_tbaa);
  Opts.FineGrainedBitfieldAccesses =
      Args.hasFlag(OPT_ffine_grained_bitfield_accesses,
                   OPT_fno_fine_grained_bitfield_accesses, false);
  Opts.DwarfDebugFlags = Args.getLastArgValue(OPT_dwarf_debug_flags);
  Opts.MergeAllConstants = !Args.hasArg(OPT_fno_merge_all_constants);
  Opts.NoCommon = Args.hasArg(OPT_fno_common);
  Opts.NoImplicitFloat = Args.hasArg(OPT_no_implicit_float);
  Opts.OptimizeSize = getOptimizationLevelSize(Args);
  Opts.SimplifyLibCalls = !(Args.hasArg(OPT_fno_builtin) ||
                            Args.hasArg(OPT_ffreestanding));
  if (Opts.SimplifyLibCalls)
    getAllNoBuiltinFuncValues(Args, Opts.NoBuiltinFuncs);
  Opts.UnrollLoops =
      Args.hasFlag(OPT_funroll_loops, OPT_fno_unroll_loops,
                   (Opts.OptimizationLevel > 1));
  Opts.RerollLoops = Args.hasArg(OPT_freroll_loops);

  Opts.DisableIntegratedAS = Args.hasArg(OPT_fno_integrated_as);
  Opts.Autolink = !Args.hasArg(OPT_fno_autolink);
  Opts.SampleProfileFile = Args.getLastArgValue(OPT_fprofile_sample_use_EQ);
  Opts.DebugInfoForProfiling = Args.hasFlag(
      OPT_fdebug_info_for_profiling, OPT_fno_debug_info_for_profiling, false);
  Opts.GnuPubnames = Args.hasArg(OPT_ggnu_pubnames);

  setPGOInstrumentor(Opts, Args, Diags);
  Opts.InstrProfileOutput =
      Args.getLastArgValue(OPT_fprofile_instrument_path_EQ);
  Opts.ProfileInstrumentUsePath =
      Args.getLastArgValue(OPT_fprofile_instrument_use_path_EQ);
  if (!Opts.ProfileInstrumentUsePath.empty())
    setPGOUseInstrumentor(Opts, Opts.ProfileInstrumentUsePath);

  if (Arg *A = Args.getLastArg(OPT_fclang_abi_compat_EQ)) {
    Opts.setClangABICompat(CodeGenOptions::ClangABI::Latest);

    StringRef Ver = A->getValue();
    std::pair<StringRef, StringRef> VerParts = Ver.split('.');
    unsigned Major, Minor = 0;

    // Check the version number is valid: either 3.x (0 <= x <= 9) or
    // y or y.0 (4 <= y <= current version).
    if (!VerParts.first.startswith("0") &&
        !VerParts.first.getAsInteger(10, Major) &&
        3 <= Major && Major <= CLANG_VERSION_MAJOR &&
        (Major == 3 ? VerParts.second.size() == 1 &&
                      !VerParts.second.getAsInteger(10, Minor)
                    : VerParts.first.size() == Ver.size() ||
                      VerParts.second == "0")) {
      // Got a valid version number.
      if (Major == 3 && Minor <= 8)
        Opts.setClangABICompat(CodeGenOptions::ClangABI::Ver3_8);
      else if (Major <= 4)
        Opts.setClangABICompat(CodeGenOptions::ClangABI::Ver4);
    } else if (Ver != "latest") {
      Diags.Report(diag::err_drv_invalid_value)
          << A->getAsString(Args) << A->getValue();
    }
  }

  Opts.CoverageMapping =
      Args.hasFlag(OPT_fcoverage_mapping, OPT_fno_coverage_mapping, false);
  Opts.DumpCoverageMapping = Args.hasArg(OPT_dump_coverage_mapping);
  Opts.AsmVerbose = Args.hasArg(OPT_masm_verbose);
  Opts.PreserveAsmComments = !Args.hasArg(OPT_fno_preserve_as_comments);
  Opts.AssumeSaneOperatorNew = !Args.hasArg(OPT_fno_assume_sane_operator_new);
  Opts.ObjCAutoRefCountExceptions = Args.hasArg(OPT_fobjc_arc_exceptions);
  Opts.AMPIsDevice = Args.hasArg(OPT_famp_is_device);
  Opts.AMPCPU = Args.hasArg(OPT_famp_cpu);
  Opts.CXAAtExit = !Args.hasArg(OPT_fno_use_cxa_atexit);
  Opts.CXXCtorDtorAliases = Args.hasArg(OPT_mconstructor_aliases);
  Opts.CodeModel = getCodeModel(Args, Diags);
  Opts.DebugPass = Args.getLastArgValue(OPT_mdebug_pass);
  Opts.DisableFPElim =
      (Args.hasArg(OPT_mdisable_fp_elim) || Args.hasArg(OPT_pg));
  Opts.DisableFree = Args.hasArg(OPT_disable_free);
  Opts.DiscardValueNames = Args.hasArg(OPT_discard_value_names);
  Opts.DisableTailCalls = Args.hasArg(OPT_mdisable_tail_calls);
  Opts.NoEscapingBlockTailCalls =
      Args.hasArg(OPT_fno_escaping_block_tail_calls);
  Opts.FloatABI = Args.getLastArgValue(OPT_mfloat_abi);
  Opts.LessPreciseFPMAD = Args.hasArg(OPT_cl_mad_enable) ||
                          Args.hasArg(OPT_cl_unsafe_math_optimizations) ||
                          Args.hasArg(OPT_cl_fast_relaxed_math);
  Opts.LimitFloatPrecision = Args.getLastArgValue(OPT_mlimit_float_precision);
  Opts.NoInfsFPMath = (Args.hasArg(OPT_menable_no_infinities) ||
                       Args.hasArg(OPT_cl_finite_math_only) ||
                       Args.hasArg(OPT_cl_fast_relaxed_math));
  Opts.NoNaNsFPMath = (Args.hasArg(OPT_menable_no_nans) ||
                       Args.hasArg(OPT_cl_unsafe_math_optimizations) ||
                       Args.hasArg(OPT_cl_finite_math_only) ||
                       Args.hasArg(OPT_cl_fast_relaxed_math));
  Opts.NoSignedZeros = (Args.hasArg(OPT_fno_signed_zeros) ||
                        Args.hasArg(OPT_cl_no_signed_zeros) ||
                        Args.hasArg(OPT_cl_unsafe_math_optimizations) ||
                        Args.hasArg(OPT_cl_fast_relaxed_math));
  Opts.Reassociate = Args.hasArg(OPT_mreassociate);
  Opts.FlushDenorm = Args.hasArg(OPT_cl_denorms_are_zero);
  Opts.CorrectlyRoundedDivSqrt =
      Args.hasArg(OPT_cl_fp32_correctly_rounded_divide_sqrt);
  Opts.UniformWGSize =
      Args.hasArg(OPT_cl_uniform_work_group_size);
  Opts.Reciprocals = Args.getAllArgValues(OPT_mrecip_EQ);
  Opts.ReciprocalMath = Args.hasArg(OPT_freciprocal_math);
  Opts.NoTrappingMath = Args.hasArg(OPT_fno_trapping_math);
  Opts.NoZeroInitializedInBSS = Args.hasArg(OPT_mno_zero_initialized_in_bss);
  Opts.BackendOptions = Args.getAllArgValues(OPT_backend_option);
  Opts.NumRegisterParameters = getLastArgIntValue(Args, OPT_mregparm, 0, Diags);
  Opts.NoExecStack = Args.hasArg(OPT_mno_exec_stack);
  Opts.FatalWarnings = Args.hasArg(OPT_massembler_fatal_warnings);
  Opts.EnableSegmentedStacks = Args.hasArg(OPT_split_stacks);
  Opts.RelaxAll = Args.hasArg(OPT_mrelax_all);
  Opts.IncrementalLinkerCompatible =
      Args.hasArg(OPT_mincremental_linker_compatible);
  Opts.PIECopyRelocations =
      Args.hasArg(OPT_mpie_copy_relocations);
  Opts.NoPLT = Args.hasArg(OPT_fno_plt);
  Opts.OmitLeafFramePointer = Args.hasArg(OPT_momit_leaf_frame_pointer);
  Opts.SaveTempLabels = Args.hasArg(OPT_msave_temp_labels);
  Opts.NoDwarfDirectoryAsm = Args.hasArg(OPT_fno_dwarf_directory_asm);
  Opts.SoftFloat = Args.hasArg(OPT_msoft_float);
  Opts.StrictEnums = Args.hasArg(OPT_fstrict_enums);
  Opts.StrictReturn = !Args.hasArg(OPT_fno_strict_return);
  Opts.StrictVTablePointers = Args.hasArg(OPT_fstrict_vtable_pointers);
  Opts.UnsafeFPMath = Args.hasArg(OPT_menable_unsafe_fp_math) ||
                      Args.hasArg(OPT_cl_unsafe_math_optimizations) ||
                      Args.hasArg(OPT_cl_fast_relaxed_math);
  Opts.UnwindTables = Args.hasArg(OPT_munwind_tables);
  Opts.RelocationModel = getRelocModel(Args, Diags);
  Opts.ThreadModel = Args.getLastArgValue(OPT_mthread_model, "posix");
  if (Opts.ThreadModel != "posix" && Opts.ThreadModel != "single")
    Diags.Report(diag::err_drv_invalid_value)
        << Args.getLastArg(OPT_mthread_model)->getAsString(Args)
        << Opts.ThreadModel;
  Opts.TrapFuncName = Args.getLastArgValue(OPT_ftrap_function_EQ);
  Opts.UseInitArray = Args.hasArg(OPT_fuse_init_array);

  Opts.FunctionSections = Args.hasFlag(OPT_ffunction_sections,
                                       OPT_fno_function_sections, false);
  Opts.DataSections = Args.hasFlag(OPT_fdata_sections,
                                   OPT_fno_data_sections, false);
  Opts.StackSizeSection =
      Args.hasFlag(OPT_fstack_size_section, OPT_fno_stack_size_section, false);
  Opts.UniqueSectionNames = Args.hasFlag(OPT_funique_section_names,
                                         OPT_fno_unique_section_names, true);

  Opts.MergeFunctions = Args.hasArg(OPT_fmerge_functions);

  Opts.NoUseJumpTables = Args.hasArg(OPT_fno_jump_tables);

  Opts.ProfileSampleAccurate = Args.hasArg(OPT_fprofile_sample_accurate);

  Opts.PrepareForLTO = Args.hasArg(OPT_flto, OPT_flto_EQ);
  Opts.EmitSummaryIndex = false;
  if (Arg *A = Args.getLastArg(OPT_flto_EQ)) {
    StringRef S = A->getValue();
    if (S == "thin")
      Opts.EmitSummaryIndex = true;
    else if (S != "full")
      Diags.Report(diag::err_drv_invalid_value) << A->getAsString(Args) << S;
  }
  Opts.LTOUnit = Args.hasFlag(OPT_flto_unit, OPT_fno_lto_unit, false);
  if (Arg *A = Args.getLastArg(OPT_fthinlto_index_EQ)) {
    if (IK.getLanguage() != InputKind::LLVM_IR)
      Diags.Report(diag::err_drv_argument_only_allowed_with)
          << A->getAsString(Args) << "-x ir";
    Opts.ThinLTOIndexFile = Args.getLastArgValue(OPT_fthinlto_index_EQ);
  }
  Opts.ThinLinkBitcodeFile = Args.getLastArgValue(OPT_fthin_link_bitcode_EQ);

  Opts.MSVolatile = Args.hasArg(OPT_fms_volatile);

  Opts.VectorizeLoop = Args.hasArg(OPT_vectorize_loops);
  Opts.VectorizeSLP = Args.hasArg(OPT_vectorize_slp);

  Opts.PreferVectorWidth = Args.getLastArgValue(OPT_mprefer_vector_width_EQ);

  Opts.MainFileName = Args.getLastArgValue(OPT_main_file_name);
  Opts.VerifyModule = !Args.hasArg(OPT_disable_llvm_verifier);

  Opts.ControlFlowGuard = Args.hasArg(OPT_cfguard);

  Opts.DisableGCov = Args.hasArg(OPT_test_coverage);
  Opts.EmitGcovArcs = Args.hasArg(OPT_femit_coverage_data);
  Opts.EmitGcovNotes = Args.hasArg(OPT_femit_coverage_notes);
  if (Opts.EmitGcovArcs || Opts.EmitGcovNotes) {
    Opts.CoverageDataFile = Args.getLastArgValue(OPT_coverage_data_file);
    Opts.CoverageNotesFile = Args.getLastArgValue(OPT_coverage_notes_file);
    Opts.CoverageExtraChecksum = Args.hasArg(OPT_coverage_cfg_checksum);
    Opts.CoverageNoFunctionNamesInData =
        Args.hasArg(OPT_coverage_no_function_names_in_data);
    Opts.CoverageExitBlockBeforeBody =
        Args.hasArg(OPT_coverage_exit_block_before_body);
    if (Args.hasArg(OPT_coverage_version_EQ)) {
      StringRef CoverageVersion = Args.getLastArgValue(OPT_coverage_version_EQ);
      if (CoverageVersion.size() != 4) {
        Diags.Report(diag::err_drv_invalid_value)
            << Args.getLastArg(OPT_coverage_version_EQ)->getAsString(Args)
            << CoverageVersion;
      } else {
        memcpy(Opts.CoverageVersion, CoverageVersion.data(), 4);
      }
    }
  }
	// Handle -fembed-bitcode option.
  if (Arg *A = Args.getLastArg(OPT_fembed_bitcode_EQ)) {
    StringRef Name = A->getValue();
    unsigned Model = llvm::StringSwitch<unsigned>(Name)
        .Case("off", CodeGenOptions::Embed_Off)
        .Case("all", CodeGenOptions::Embed_All)
        .Case("bitcode", CodeGenOptions::Embed_Bitcode)
        .Case("marker", CodeGenOptions::Embed_Marker)
        .Default(~0U);
    if (Model == ~0U) {
      Diags.Report(diag::err_drv_invalid_value) << A->getAsString(Args) << Name;
      Success = false;
    } else
      Opts.setEmbedBitcode(
          static_cast<CodeGenOptions::EmbedBitcodeKind>(Model));
  }
  // FIXME: For backend options that are not yet recorded as function
  // attributes in the IR, keep track of them so we can embed them in a
  // separate data section and use them when building the bitcode.
  if (Opts.getEmbedBitcode() == CodeGenOptions::Embed_All) {
    for (const auto &A : Args) {
      // Do not encode output and input.
      if (A->getOption().getID() == options::OPT_o ||
          A->getOption().getID() == options::OPT_INPUT ||
          A->getOption().getID() == options::OPT_x ||
          A->getOption().getID() == options::OPT_fembed_bitcode ||
          (A->getOption().getGroup().isValid() &&
           A->getOption().getGroup().getID() == options::OPT_W_Group))
        continue;
      ArgStringList ASL;
      A->render(Args, ASL);
      for (const auto &arg : ASL) {
        StringRef ArgStr(arg);
        Opts.CmdArgs.insert(Opts.CmdArgs.end(), ArgStr.begin(), ArgStr.end());
        // using \00 to seperate each commandline options.
        Opts.CmdArgs.push_back('\0');
      }
    }
  }

  Opts.PreserveVec3Type = Args.hasArg(OPT_fpreserve_vec3_type);
  Opts.InstrumentFunctions = Args.hasArg(OPT_finstrument_functions);
  Opts.InstrumentFunctionsAfterInlining =
      Args.hasArg(OPT_finstrument_functions_after_inlining);
  Opts.InstrumentFunctionEntryBare =
      Args.hasArg(OPT_finstrument_function_entry_bare);
  Opts.XRayInstrumentFunctions = Args.hasArg(OPT_fxray_instrument);
  Opts.XRayAlwaysEmitCustomEvents =
      Args.hasArg(OPT_fxray_always_emit_customevents);
  Opts.XRayInstructionThreshold =
      getLastArgIntValue(Args, OPT_fxray_instruction_threshold_EQ, 200, Diags);
  Opts.InstrumentForProfiling = Args.hasArg(OPT_pg);
  Opts.CallFEntry = Args.hasArg(OPT_mfentry);
  Opts.EmitOpenCLArgMetadata = Args.hasArg(OPT_cl_kernel_arg_info);

  if (const Arg *A = Args.getLastArg(OPT_fcf_protection_EQ)) {
    StringRef Name = A->getValue();
    if (Name == "full") {
      Opts.CFProtectionReturn = 1;
      Opts.CFProtectionBranch = 1;
    } else if (Name == "return")
      Opts.CFProtectionReturn = 1;
    else if (Name == "branch")
      Opts.CFProtectionBranch = 1;
    else if (Name != "none") {
      Diags.Report(diag::err_drv_invalid_value) << A->getAsString(Args) << Name;
      Success = false;
    }
  }

  if (const Arg *A = Args.getLastArg(OPT_compress_debug_sections,
                                     OPT_compress_debug_sections_EQ)) {
    if (A->getOption().getID() == OPT_compress_debug_sections) {
      // TODO: be more clever about the compression type auto-detection
      Opts.setCompressDebugSections(llvm::DebugCompressionType::GNU);
    } else {
      auto DCT = llvm::StringSwitch<llvm::DebugCompressionType>(A->getValue())
                     .Case("none", llvm::DebugCompressionType::None)
                     .Case("zlib", llvm::DebugCompressionType::Z)
                     .Case("zlib-gnu", llvm::DebugCompressionType::GNU)
                     .Default(llvm::DebugCompressionType::None);
      Opts.setCompressDebugSections(DCT);
    }
  }

  Opts.RelaxELFRelocations = Args.hasArg(OPT_mrelax_relocations);
  Opts.DebugCompilationDir = Args.getLastArgValue(OPT_fdebug_compilation_dir);
  for (auto A : Args.filtered(OPT_mlink_bitcode_file, OPT_mlink_cuda_bitcode)) {
    CodeGenOptions::BitcodeFileToLink F;
    F.Filename = A->getValue();
    if (A->getOption().matches(OPT_mlink_cuda_bitcode)) {
      F.LinkFlags = llvm::Linker::Flags::LinkOnlyNeeded;
      // When linking CUDA bitcode, propagate function attributes so that
      // e.g. libdevice gets fast-math attrs if we're building with fast-math.
      F.PropagateAttrs = true;
      F.Internalize = true;
    }
    Opts.LinkBitcodeFiles.push_back(F);
  }
  Opts.SanitizeCoverageType =
      getLastArgIntValue(Args, OPT_fsanitize_coverage_type, 0, Diags);
  Opts.SanitizeCoverageIndirectCalls =
      Args.hasArg(OPT_fsanitize_coverage_indirect_calls);
  Opts.SanitizeCoverageTraceBB = Args.hasArg(OPT_fsanitize_coverage_trace_bb);
  Opts.SanitizeCoverageTraceCmp = Args.hasArg(OPT_fsanitize_coverage_trace_cmp);
  Opts.SanitizeCoverageTraceDiv = Args.hasArg(OPT_fsanitize_coverage_trace_div);
  Opts.SanitizeCoverageTraceGep = Args.hasArg(OPT_fsanitize_coverage_trace_gep);
  Opts.SanitizeCoverage8bitCounters =
      Args.hasArg(OPT_fsanitize_coverage_8bit_counters);
  Opts.SanitizeCoverageTracePC = Args.hasArg(OPT_fsanitize_coverage_trace_pc);
  Opts.SanitizeCoverageTracePCGuard =
      Args.hasArg(OPT_fsanitize_coverage_trace_pc_guard);
  Opts.SanitizeCoverageNoPrune = Args.hasArg(OPT_fsanitize_coverage_no_prune);
  Opts.SanitizeCoverageInline8bitCounters =
      Args.hasArg(OPT_fsanitize_coverage_inline_8bit_counters);
  Opts.SanitizeCoveragePCTable = Args.hasArg(OPT_fsanitize_coverage_pc_table);
  Opts.SanitizeCoverageStackDepth =
      Args.hasArg(OPT_fsanitize_coverage_stack_depth);
  Opts.SanitizeMemoryTrackOrigins =
      getLastArgIntValue(Args, OPT_fsanitize_memory_track_origins_EQ, 0, Diags);
  Opts.SanitizeMemoryUseAfterDtor =
      Args.hasFlag(OPT_fsanitize_memory_use_after_dtor,
                   OPT_fno_sanitize_memory_use_after_dtor,
                   false);
  Opts.SanitizeMinimalRuntime = Args.hasArg(OPT_fsanitize_minimal_runtime);
  Opts.SanitizeCfiCrossDso = Args.hasArg(OPT_fsanitize_cfi_cross_dso);
  Opts.SanitizeCfiICallGeneralizePointers =
      Args.hasArg(OPT_fsanitize_cfi_icall_generalize_pointers);
  Opts.SanitizeStats = Args.hasArg(OPT_fsanitize_stats);
  if (Arg *A = Args.getLastArg(
          OPT_fsanitize_address_poison_class_member_array_new_cookie,
          OPT_fno_sanitize_address_poison_class_member_array_new_cookie)) {
    Opts.SanitizeAddressPoisonClassMemberArrayNewCookie =
        A->getOption().getID() ==
        OPT_fsanitize_address_poison_class_member_array_new_cookie;
  }
  if (Arg *A = Args.getLastArg(OPT_fsanitize_address_use_after_scope,
                               OPT_fno_sanitize_address_use_after_scope)) {
    Opts.SanitizeAddressUseAfterScope =
        A->getOption().getID() == OPT_fsanitize_address_use_after_scope;
  }
  Opts.SanitizeAddressGlobalsDeadStripping =
      Args.hasArg(OPT_fsanitize_address_globals_dead_stripping);
  Opts.SSPBufferSize =
      getLastArgIntValue(Args, OPT_stack_protector_buffer_size, 8, Diags);
  Opts.StackRealignment = Args.hasArg(OPT_mstackrealign);
  if (Arg *A = Args.getLastArg(OPT_mstack_alignment)) {
    StringRef Val = A->getValue();
    unsigned StackAlignment = Opts.StackAlignment;
    Val.getAsInteger(10, StackAlignment);
    Opts.StackAlignment = StackAlignment;
  }

  if (Arg *A = Args.getLastArg(OPT_mstack_probe_size)) {
    StringRef Val = A->getValue();
    unsigned StackProbeSize = Opts.StackProbeSize;
    Val.getAsInteger(0, StackProbeSize);
    Opts.StackProbeSize = StackProbeSize;
  }

  Opts.NoStackArgProbe = Args.hasArg(OPT_mno_stack_arg_probe);

  if (Arg *A = Args.getLastArg(OPT_fobjc_dispatch_method_EQ)) {
    StringRef Name = A->getValue();
    unsigned Method = llvm::StringSwitch<unsigned>(Name)
      .Case("legacy", CodeGenOptions::Legacy)
      .Case("non-legacy", CodeGenOptions::NonLegacy)
      .Case("mixed", CodeGenOptions::Mixed)
      .Default(~0U);
    if (Method == ~0U) {
      Diags.Report(diag::err_drv_invalid_value) << A->getAsString(Args) << Name;
      Success = false;
    } else {
      Opts.setObjCDispatchMethod(
        static_cast<CodeGenOptions::ObjCDispatchMethodKind>(Method));
    }
  }

  if (Args.getLastArg(OPT_femulated_tls) ||
      Args.getLastArg(OPT_fno_emulated_tls)) {
    Opts.ExplicitEmulatedTLS = true;
    Opts.EmulatedTLS =
        Args.hasFlag(OPT_femulated_tls, OPT_fno_emulated_tls, false);
  }

  if (Arg *A = Args.getLastArg(OPT_ftlsmodel_EQ)) {
    StringRef Name = A->getValue();
    unsigned Model = llvm::StringSwitch<unsigned>(Name)
        .Case("global-dynamic", CodeGenOptions::GeneralDynamicTLSModel)
        .Case("local-dynamic", CodeGenOptions::LocalDynamicTLSModel)
        .Case("initial-exec", CodeGenOptions::InitialExecTLSModel)
        .Case("local-exec", CodeGenOptions::LocalExecTLSModel)
        .Default(~0U);
    if (Model == ~0U) {
      Diags.Report(diag::err_drv_invalid_value) << A->getAsString(Args) << Name;
      Success = false;
    } else {
      Opts.setDefaultTLSModel(static_cast<CodeGenOptions::TLSModel>(Model));
    }
  }

  if (Arg *A = Args.getLastArg(OPT_fdenormal_fp_math_EQ)) {
    StringRef Val = A->getValue();
    if (Val == "ieee")
      Opts.FPDenormalMode = "ieee";
    else if (Val == "preserve-sign")
      Opts.FPDenormalMode = "preserve-sign";
    else if (Val == "positive-zero")
      Opts.FPDenormalMode = "positive-zero";
    else
      Diags.Report(diag::err_drv_invalid_value) << A->getAsString(Args) << Val;
  }

  if (Arg *A = Args.getLastArg(OPT_fpcc_struct_return, OPT_freg_struct_return)) {
    if (A->getOption().matches(OPT_fpcc_struct_return)) {
      Opts.setStructReturnConvention(CodeGenOptions::SRCK_OnStack);
    } else {
      assert(A->getOption().matches(OPT_freg_struct_return));
      Opts.setStructReturnConvention(CodeGenOptions::SRCK_InRegs);
    }
  }

  Opts.DependentLibraries = Args.getAllArgValues(OPT_dependent_lib);
  Opts.LinkerOptions = Args.getAllArgValues(OPT_linker_option);
  bool NeedLocTracking = false;

  Opts.OptRecordFile = Args.getLastArgValue(OPT_opt_record_file);
  if (!Opts.OptRecordFile.empty())
    NeedLocTracking = true;

  if (Arg *A = Args.getLastArg(OPT_Rpass_EQ)) {
    Opts.OptimizationRemarkPattern =
        GenerateOptimizationRemarkRegex(Diags, Args, A);
    NeedLocTracking = true;
  }

  if (Arg *A = Args.getLastArg(OPT_Rpass_missed_EQ)) {
    Opts.OptimizationRemarkMissedPattern =
        GenerateOptimizationRemarkRegex(Diags, Args, A);
    NeedLocTracking = true;
  }

  if (Arg *A = Args.getLastArg(OPT_Rpass_analysis_EQ)) {
    Opts.OptimizationRemarkAnalysisPattern =
        GenerateOptimizationRemarkRegex(Diags, Args, A);
    NeedLocTracking = true;
  }

  Opts.DiagnosticsWithHotness =
      Args.hasArg(options::OPT_fdiagnostics_show_hotness);
  bool UsingSampleProfile = !Opts.SampleProfileFile.empty();
  bool UsingProfile = UsingSampleProfile ||
      (Opts.getProfileUse() != CodeGenOptions::ProfileNone);

  if (Opts.DiagnosticsWithHotness && !UsingProfile)
    Diags.Report(diag::warn_drv_diagnostics_hotness_requires_pgo)
        << "-fdiagnostics-show-hotness";

  Opts.DiagnosticsHotnessThreshold = getLastArgUInt64Value(
      Args, options::OPT_fdiagnostics_hotness_threshold_EQ, 0);
  if (Opts.DiagnosticsHotnessThreshold > 0 && !UsingProfile)
    Diags.Report(diag::warn_drv_diagnostics_hotness_requires_pgo)
        << "-fdiagnostics-hotness-threshold=";

  // If the user requested to use a sample profile for PGO, then the
  // backend will need to track source location information so the profile
  // can be incorporated into the IR.
  if (UsingSampleProfile)
    NeedLocTracking = true;

  // If the user requested a flag that requires source locations available in
  // the backend, make sure that the backend tracks source location information.
  if (NeedLocTracking && Opts.getDebugInfo() == codegenoptions::NoDebugInfo)
    Opts.setDebugInfo(codegenoptions::LocTrackingOnly);

  Opts.RewriteMapFiles = Args.getAllArgValues(OPT_frewrite_map_file);

  // Parse -fsanitize-recover= arguments.
  // FIXME: Report unrecoverable sanitizers incorrectly specified here.
  parseSanitizerKinds("-fsanitize-recover=",
                      Args.getAllArgValues(OPT_fsanitize_recover_EQ), Diags,
                      Opts.SanitizeRecover);
  parseSanitizerKinds("-fsanitize-trap=",
                      Args.getAllArgValues(OPT_fsanitize_trap_EQ), Diags,
                      Opts.SanitizeTrap);

  Opts.CudaGpuBinaryFileName =
      Args.getLastArgValue(OPT_fcuda_include_gpubinary);

  Opts.Backchain = Args.hasArg(OPT_mbackchain);

  Opts.EmitCheckPathComponentsToStrip = getLastArgIntValue(
      Args, OPT_fsanitize_undefined_strip_path_components_EQ, 0, Diags);

  return Success;
}

static void ParseDependencyOutputArgs(DependencyOutputOptions &Opts,
                                      ArgList &Args) {
  using namespace options;
  Opts.OutputFile = Args.getLastArgValue(OPT_dependency_file);
  Opts.Targets = Args.getAllArgValues(OPT_MT);
  Opts.IncludeSystemHeaders = Args.hasArg(OPT_sys_header_deps);
  Opts.IncludeModuleFiles = Args.hasArg(OPT_module_file_deps);
  Opts.UsePhonyTargets = Args.hasArg(OPT_MP);
  Opts.ShowHeaderIncludes = Args.hasArg(OPT_H);
  Opts.HeaderIncludeOutputFile = Args.getLastArgValue(OPT_header_include_file);
  Opts.AddMissingHeaderDeps = Args.hasArg(OPT_MG);
  Opts.PrintShowIncludes = Args.hasArg(OPT_show_includes);
  Opts.DOTOutputFile = Args.getLastArgValue(OPT_dependency_dot);
  Opts.ModuleDependencyOutputDir =
      Args.getLastArgValue(OPT_module_dependency_dir);
  if (Args.hasArg(OPT_MV))
    Opts.OutputFormat = DependencyOutputFormat::NMake;
  // Add sanitizer blacklists as extra dependencies.
  // They won't be discovered by the regular preprocessor, so
  // we let make / ninja to know about this implicit dependency.
  Opts.ExtraDeps = Args.getAllArgValues(OPT_fdepfile_entry);
  // Only the -fmodule-file=<file> form.
  for (const Arg *A : Args.filtered(OPT_fmodule_file)) {
    StringRef Val = A->getValue();
    if (Val.find('=') == StringRef::npos)
      Opts.ExtraDeps.push_back(Val);
  }
}

static bool parseShowColorsArgs(const ArgList &Args, bool DefaultColor) {
  // Color diagnostics default to auto ("on" if terminal supports) in the driver
  // but default to off in cc1, needing an explicit OPT_fdiagnostics_color.
  // Support both clang's -f[no-]color-diagnostics and gcc's
  // -f[no-]diagnostics-colors[=never|always|auto].
  enum {
    Colors_On,
    Colors_Off,
    Colors_Auto
  } ShowColors = DefaultColor ? Colors_Auto : Colors_Off;
  for (Arg *A : Args) {
    const Option &O = A->getOption();
    if (O.matches(options::OPT_fcolor_diagnostics) ||
        O.matches(options::OPT_fdiagnostics_color)) {
      ShowColors = Colors_On;
    } else if (O.matches(options::OPT_fno_color_diagnostics) ||
               O.matches(options::OPT_fno_diagnostics_color)) {
      ShowColors = Colors_Off;
    } else if (O.matches(options::OPT_fdiagnostics_color_EQ)) {
      StringRef Value(A->getValue());
      if (Value == "always")
        ShowColors = Colors_On;
      else if (Value == "never")
        ShowColors = Colors_Off;
      else if (Value == "auto")
        ShowColors = Colors_Auto;
    }
  }
  return ShowColors == Colors_On ||
         (ShowColors == Colors_Auto &&
          llvm::sys::Process::StandardErrHasColors());
}

static bool checkVerifyPrefixes(const std::vector<std::string> &VerifyPrefixes,
                                DiagnosticsEngine *Diags) {
  bool Success = true;
  for (const auto &Prefix : VerifyPrefixes) {
    // Every prefix must start with a letter and contain only alphanumeric
    // characters, hyphens, and underscores.
    auto BadChar = std::find_if(Prefix.begin(), Prefix.end(),
                                [](char C){return !isAlphanumeric(C)
                                                  && C != '-' && C != '_';});
    if (BadChar != Prefix.end() || !isLetter(Prefix[0])) {
      Success = false;
      if (Diags) {
        Diags->Report(diag::err_drv_invalid_value) << "-verify=" << Prefix;
        Diags->Report(diag::note_drv_verify_prefix_spelling);
      }
    }
  }
  return Success;
}

bool clang::ParseDiagnosticArgs(DiagnosticOptions &Opts, ArgList &Args,
                                DiagnosticsEngine *Diags,
                                bool DefaultDiagColor, bool DefaultShowOpt) {
  using namespace options;
  bool Success = true;

  Opts.DiagnosticLogFile = Args.getLastArgValue(OPT_diagnostic_log_file);
  if (Arg *A =
          Args.getLastArg(OPT_diagnostic_serialized_file, OPT__serialize_diags))
    Opts.DiagnosticSerializationFile = A->getValue();
  Opts.IgnoreWarnings = Args.hasArg(OPT_w);
  Opts.NoRewriteMacros = Args.hasArg(OPT_Wno_rewrite_macros);
  Opts.Pedantic = Args.hasArg(OPT_pedantic);
  Opts.PedanticErrors = Args.hasArg(OPT_pedantic_errors);
  Opts.ShowCarets = !Args.hasArg(OPT_fno_caret_diagnostics);
  Opts.ShowColors = parseShowColorsArgs(Args, DefaultDiagColor);
  Opts.ShowColumn = Args.hasFlag(OPT_fshow_column,
                                 OPT_fno_show_column,
                                 /*Default=*/true);
  Opts.ShowFixits = !Args.hasArg(OPT_fno_diagnostics_fixit_info);
  Opts.ShowLocation = !Args.hasArg(OPT_fno_show_source_location);
  Opts.AbsolutePath = Args.hasArg(OPT_fdiagnostics_absolute_paths);
  Opts.ShowOptionNames =
      Args.hasFlag(OPT_fdiagnostics_show_option,
                   OPT_fno_diagnostics_show_option, DefaultShowOpt);

  llvm::sys::Process::UseANSIEscapeCodes(Args.hasArg(OPT_fansi_escape_codes));

  // Default behavior is to not to show note include stacks.
  Opts.ShowNoteIncludeStack = false;
  if (Arg *A = Args.getLastArg(OPT_fdiagnostics_show_note_include_stack,
                               OPT_fno_diagnostics_show_note_include_stack))
    if (A->getOption().matches(OPT_fdiagnostics_show_note_include_stack))
      Opts.ShowNoteIncludeStack = true;

  StringRef ShowOverloads =
    Args.getLastArgValue(OPT_fshow_overloads_EQ, "all");
  if (ShowOverloads == "best")
    Opts.setShowOverloads(Ovl_Best);
  else if (ShowOverloads == "all")
    Opts.setShowOverloads(Ovl_All);
  else {
    Success = false;
    if (Diags)
      Diags->Report(diag::err_drv_invalid_value)
      << Args.getLastArg(OPT_fshow_overloads_EQ)->getAsString(Args)
      << ShowOverloads;
  }

  StringRef ShowCategory =
    Args.getLastArgValue(OPT_fdiagnostics_show_category, "none");
  if (ShowCategory == "none")
    Opts.ShowCategories = 0;
  else if (ShowCategory == "id")
    Opts.ShowCategories = 1;
  else if (ShowCategory == "name")
    Opts.ShowCategories = 2;
  else {
    Success = false;
    if (Diags)
      Diags->Report(diag::err_drv_invalid_value)
      << Args.getLastArg(OPT_fdiagnostics_show_category)->getAsString(Args)
      << ShowCategory;
  }

  StringRef Format =
    Args.getLastArgValue(OPT_fdiagnostics_format, "clang");
  if (Format == "clang")
    Opts.setFormat(DiagnosticOptions::Clang);
  else if (Format == "msvc")
    Opts.setFormat(DiagnosticOptions::MSVC);
  else if (Format == "msvc-fallback") {
    Opts.setFormat(DiagnosticOptions::MSVC);
    Opts.CLFallbackMode = true;
  } else if (Format == "vi")
    Opts.setFormat(DiagnosticOptions::Vi);
  else {
    Success = false;
    if (Diags)
      Diags->Report(diag::err_drv_invalid_value)
      << Args.getLastArg(OPT_fdiagnostics_format)->getAsString(Args)
      << Format;
  }

  Opts.ShowSourceRanges = Args.hasArg(OPT_fdiagnostics_print_source_range_info);
  Opts.ShowParseableFixits = Args.hasArg(OPT_fdiagnostics_parseable_fixits);
  Opts.ShowPresumedLoc = !Args.hasArg(OPT_fno_diagnostics_use_presumed_location);
  Opts.VerifyDiagnostics = Args.hasArg(OPT_verify) || Args.hasArg(OPT_verify_EQ);
  Opts.VerifyPrefixes = Args.getAllArgValues(OPT_verify_EQ);
  if (Args.hasArg(OPT_verify))
    Opts.VerifyPrefixes.push_back("expected");
  // Keep VerifyPrefixes in its original order for the sake of diagnostics, and
  // then sort it to prepare for fast lookup using std::binary_search.
  if (!checkVerifyPrefixes(Opts.VerifyPrefixes, Diags)) {
    Opts.VerifyDiagnostics = false;
    Success = false;
  }
  else
    std::sort(Opts.VerifyPrefixes.begin(), Opts.VerifyPrefixes.end());
  DiagnosticLevelMask DiagMask = DiagnosticLevelMask::None;
  Success &= parseDiagnosticLevelMask("-verify-ignore-unexpected=",
    Args.getAllArgValues(OPT_verify_ignore_unexpected_EQ),
    Diags, DiagMask);
  if (Args.hasArg(OPT_verify_ignore_unexpected))
    DiagMask = DiagnosticLevelMask::All;
  Opts.setVerifyIgnoreUnexpected(DiagMask);
  Opts.ElideType = !Args.hasArg(OPT_fno_elide_type);
  Opts.ShowTemplateTree = Args.hasArg(OPT_fdiagnostics_show_template_tree);
  Opts.ErrorLimit = getLastArgIntValue(Args, OPT_ferror_limit, 0, Diags);
  Opts.MacroBacktraceLimit =
      getLastArgIntValue(Args, OPT_fmacro_backtrace_limit,
                         DiagnosticOptions::DefaultMacroBacktraceLimit, Diags);
  Opts.TemplateBacktraceLimit = getLastArgIntValue(
      Args, OPT_ftemplate_backtrace_limit,
      DiagnosticOptions::DefaultTemplateBacktraceLimit, Diags);
  Opts.ConstexprBacktraceLimit = getLastArgIntValue(
      Args, OPT_fconstexpr_backtrace_limit,
      DiagnosticOptions::DefaultConstexprBacktraceLimit, Diags);
  Opts.SpellCheckingLimit = getLastArgIntValue(
      Args, OPT_fspell_checking_limit,
      DiagnosticOptions::DefaultSpellCheckingLimit, Diags);
  Opts.SnippetLineLimit = getLastArgIntValue(
      Args, OPT_fcaret_diagnostics_max_lines,
      DiagnosticOptions::DefaultSnippetLineLimit, Diags);
  Opts.TabStop = getLastArgIntValue(Args, OPT_ftabstop,
                                    DiagnosticOptions::DefaultTabStop, Diags);
  if (Opts.TabStop == 0 || Opts.TabStop > DiagnosticOptions::MaxTabStop) {
    Opts.TabStop = DiagnosticOptions::DefaultTabStop;
    if (Diags)
      Diags->Report(diag::warn_ignoring_ftabstop_value)
      << Opts.TabStop << DiagnosticOptions::DefaultTabStop;
  }
  Opts.MessageLength = getLastArgIntValue(Args, OPT_fmessage_length, 0, Diags);
  addDiagnosticArgs(Args, OPT_W_Group, OPT_W_value_Group, Opts.Warnings);
  addDiagnosticArgs(Args, OPT_R_Group, OPT_R_value_Group, Opts.Remarks);

  return Success;
}

static void ParseFileSystemArgs(FileSystemOptions &Opts, ArgList &Args) {
  Opts.WorkingDir = Args.getLastArgValue(OPT_working_directory);
}

/// Parse the argument to the -ftest-module-file-extension
/// command-line argument.
///
/// \returns true on error, false on success.
static bool parseTestModuleFileExtensionArg(StringRef Arg,
                                            std::string &BlockName,
                                            unsigned &MajorVersion,
                                            unsigned &MinorVersion,
                                            bool &Hashed,
                                            std::string &UserInfo) {
  SmallVector<StringRef, 5> Args;
  Arg.split(Args, ':', 5);
  if (Args.size() < 5)
    return true;

  BlockName = Args[0];
  if (Args[1].getAsInteger(10, MajorVersion)) return true;
  if (Args[2].getAsInteger(10, MinorVersion)) return true;
  if (Args[3].getAsInteger(2, Hashed)) return true;
  if (Args.size() > 4)
    UserInfo = Args[4];
  return false;
}

static InputKind ParseFrontendArgs(FrontendOptions &Opts, ArgList &Args,
                                   DiagnosticsEngine &Diags,
                                   bool &IsHeaderFile) {
  using namespace options;
  Opts.ProgramAction = frontend::ParseSyntaxOnly;
  if (const Arg *A = Args.getLastArg(OPT_Action_Group)) {
    switch (A->getOption().getID()) {
    default:
      llvm_unreachable("Invalid option in group!");
    case OPT_ast_list:
      Opts.ProgramAction = frontend::ASTDeclList; break;
    case OPT_ast_dump:
    case OPT_ast_dump_all:
    case OPT_ast_dump_lookups:
      Opts.ProgramAction = frontend::ASTDump; break;
    case OPT_ast_print:
      Opts.ProgramAction = frontend::ASTPrint; break;
    case OPT_ast_view:
      Opts.ProgramAction = frontend::ASTView; break;
    case OPT_dump_raw_tokens:
      Opts.ProgramAction = frontend::DumpRawTokens; break;
    case OPT_dump_tokens:
      Opts.ProgramAction = frontend::DumpTokens; break;
    case OPT_S:
      Opts.ProgramAction = frontend::EmitAssembly; break;
    case OPT_emit_llvm_bc:
      Opts.ProgramAction = frontend::EmitBC; break;
    case OPT_emit_html:
      Opts.ProgramAction = frontend::EmitHTML; break;
    case OPT_emit_llvm:
      Opts.ProgramAction = frontend::EmitLLVM; break;
    case OPT_emit_llvm_only:
      Opts.ProgramAction = frontend::EmitLLVMOnly; break;
    case OPT_emit_codegen_only:
      Opts.ProgramAction = frontend::EmitCodeGenOnly; break;
    case OPT_emit_obj:
      Opts.ProgramAction = frontend::EmitObj; break;
    case OPT_fixit_EQ:
      Opts.FixItSuffix = A->getValue();
      // fall-through!
    case OPT_fixit:
      Opts.ProgramAction = frontend::FixIt; break;
    case OPT_emit_module:
      Opts.ProgramAction = frontend::GenerateModule; break;
    case OPT_emit_module_interface:
      Opts.ProgramAction = frontend::GenerateModuleInterface; break;
    case OPT_emit_pch:
      Opts.ProgramAction = frontend::GeneratePCH; break;
    case OPT_emit_pth:
      Opts.ProgramAction = frontend::GeneratePTH; break;
    case OPT_init_only:
      Opts.ProgramAction = frontend::InitOnly; break;
    case OPT_fsyntax_only:
      Opts.ProgramAction = frontend::ParseSyntaxOnly; break;
    case OPT_module_file_info:
      Opts.ProgramAction = frontend::ModuleFileInfo; break;
    case OPT_verify_pch:
      Opts.ProgramAction = frontend::VerifyPCH; break;
    case OPT_print_decl_contexts:
      Opts.ProgramAction = frontend::PrintDeclContext; break;
    case OPT_print_preamble:
      Opts.ProgramAction = frontend::PrintPreamble; break;
    case OPT_E:
      Opts.ProgramAction = frontend::PrintPreprocessedInput; break;
    case OPT_templight_dump:
      Opts.ProgramAction = frontend::TemplightDump; break;
    case OPT_rewrite_macros:
      Opts.ProgramAction = frontend::RewriteMacros; break;
    case OPT_rewrite_objc:
      Opts.ProgramAction = frontend::RewriteObjC; break;
    case OPT_rewrite_test:
      Opts.ProgramAction = frontend::RewriteTest; break;
    case OPT_analyze:
      Opts.ProgramAction = frontend::RunAnalysis; break;
    case OPT_migrate:
      Opts.ProgramAction = frontend::MigrateSource; break;
    case OPT_Eonly:
      Opts.ProgramAction = frontend::RunPreprocessorOnly; break;
    }
  }

  if (const Arg* A = Args.getLastArg(OPT_plugin)) {
    Opts.Plugins.emplace_back(A->getValue(0));
    Opts.ProgramAction = frontend::PluginAction;
    Opts.ActionName = A->getValue();
  }
  Opts.AddPluginActions = Args.getAllArgValues(OPT_add_plugin);
  for (const Arg *AA : Args.filtered(OPT_plugin_arg))
    Opts.PluginArgs[AA->getValue(0)].emplace_back(AA->getValue(1));

  for (const std::string &Arg :
         Args.getAllArgValues(OPT_ftest_module_file_extension_EQ)) {
    std::string BlockName;
    unsigned MajorVersion;
    unsigned MinorVersion;
    bool Hashed;
    std::string UserInfo;
    if (parseTestModuleFileExtensionArg(Arg, BlockName, MajorVersion,
                                        MinorVersion, Hashed, UserInfo)) {
      Diags.Report(diag::err_test_module_file_extension_format) << Arg;

      continue;
    }

    // Add the testing module file extension.
    Opts.ModuleFileExtensions.push_back(
        std::make_shared<TestModuleFileExtension>(
            BlockName, MajorVersion, MinorVersion, Hashed, UserInfo));
  }

  if (const Arg *A = Args.getLastArg(OPT_code_completion_at)) {
    Opts.CodeCompletionAt =
      ParsedSourceLocation::FromString(A->getValue());
    if (Opts.CodeCompletionAt.FileName.empty())
      Diags.Report(diag::err_drv_invalid_value)
        << A->getAsString(Args) << A->getValue();
  }
  Opts.DisableFree = Args.hasArg(OPT_disable_free);

  Opts.OutputFile = Args.getLastArgValue(OPT_o);
  Opts.Plugins = Args.getAllArgValues(OPT_load);
  Opts.RelocatablePCH = Args.hasArg(OPT_relocatable_pch);
  Opts.ShowHelp = Args.hasArg(OPT_help);
  Opts.ShowStats = Args.hasArg(OPT_print_stats);
  Opts.ShowTimers = Args.hasArg(OPT_ftime_report);
  Opts.ShowVersion = Args.hasArg(OPT_version);
  Opts.ASTMergeFiles = Args.getAllArgValues(OPT_ast_merge);
  Opts.LLVMArgs = Args.getAllArgValues(OPT_mllvm);
  Opts.FixWhatYouCan = Args.hasArg(OPT_fix_what_you_can);
  Opts.FixOnlyWarnings = Args.hasArg(OPT_fix_only_warnings);
  Opts.FixAndRecompile = Args.hasArg(OPT_fixit_recompile);
  Opts.FixToTemporaries = Args.hasArg(OPT_fixit_to_temp);
  Opts.ASTDumpDecls = Args.hasArg(OPT_ast_dump);
  Opts.ASTDumpAll = Args.hasArg(OPT_ast_dump_all);
  Opts.ASTDumpFilter = Args.getLastArgValue(OPT_ast_dump_filter);
  Opts.ASTDumpLookups = Args.hasArg(OPT_ast_dump_lookups);
  Opts.UseGlobalModuleIndex = !Args.hasArg(OPT_fno_modules_global_index);
  Opts.GenerateGlobalModuleIndex = Opts.UseGlobalModuleIndex;
  Opts.ModuleMapFiles = Args.getAllArgValues(OPT_fmodule_map_file);
  // Only the -fmodule-file=<file> form.
  for (const Arg *A : Args.filtered(OPT_fmodule_file)) {
    StringRef Val = A->getValue();
    if (Val.find('=') == StringRef::npos)
      Opts.ModuleFiles.push_back(Val);
  }
  Opts.ModulesEmbedFiles = Args.getAllArgValues(OPT_fmodules_embed_file_EQ);
  Opts.ModulesEmbedAllFiles = Args.hasArg(OPT_fmodules_embed_all_files);
  Opts.IncludeTimestamps = !Args.hasArg(OPT_fno_pch_timestamp);

  Opts.CodeCompleteOpts.IncludeMacros
    = Args.hasArg(OPT_code_completion_macros);
  Opts.CodeCompleteOpts.IncludeCodePatterns
    = Args.hasArg(OPT_code_completion_patterns);
  Opts.CodeCompleteOpts.IncludeGlobals
    = !Args.hasArg(OPT_no_code_completion_globals);
  Opts.CodeCompleteOpts.IncludeNamespaceLevelDecls
    = !Args.hasArg(OPT_no_code_completion_ns_level_decls);
  Opts.CodeCompleteOpts.IncludeBriefComments
    = Args.hasArg(OPT_code_completion_brief_comments);

  Opts.OverrideRecordLayoutsFile
    = Args.getLastArgValue(OPT_foverride_record_layout_EQ);
  Opts.AuxTriple =
      llvm::Triple::normalize(Args.getLastArgValue(OPT_aux_triple));
  Opts.FindPchSource = Args.getLastArgValue(OPT_find_pch_source_EQ);
  Opts.StatsFile = Args.getLastArgValue(OPT_stats_file);

  if (const Arg *A = Args.getLastArg(OPT_arcmt_check,
                                     OPT_arcmt_modify,
                                     OPT_arcmt_migrate)) {
    switch (A->getOption().getID()) {
    default:
      llvm_unreachable("missed a case");
    case OPT_arcmt_check:
      Opts.ARCMTAction = FrontendOptions::ARCMT_Check;
      break;
    case OPT_arcmt_modify:
      Opts.ARCMTAction = FrontendOptions::ARCMT_Modify;
      break;
    case OPT_arcmt_migrate:
      Opts.ARCMTAction = FrontendOptions::ARCMT_Migrate;
      break;
    }
  }
  Opts.MTMigrateDir = Args.getLastArgValue(OPT_mt_migrate_directory);
  Opts.ARCMTMigrateReportOut
    = Args.getLastArgValue(OPT_arcmt_migrate_report_output);
  Opts.ARCMTMigrateEmitARCErrors
    = Args.hasArg(OPT_arcmt_migrate_emit_arc_errors);

  if (Args.hasArg(OPT_objcmt_migrate_literals))
    Opts.ObjCMTAction |= FrontendOptions::ObjCMT_Literals;
  if (Args.hasArg(OPT_objcmt_migrate_subscripting))
    Opts.ObjCMTAction |= FrontendOptions::ObjCMT_Subscripting;
  if (Args.hasArg(OPT_objcmt_migrate_property_dot_syntax))
    Opts.ObjCMTAction |= FrontendOptions::ObjCMT_PropertyDotSyntax;
  if (Args.hasArg(OPT_objcmt_migrate_property))
    Opts.ObjCMTAction |= FrontendOptions::ObjCMT_Property;
  if (Args.hasArg(OPT_objcmt_migrate_readonly_property))
    Opts.ObjCMTAction |= FrontendOptions::ObjCMT_ReadonlyProperty;
  if (Args.hasArg(OPT_objcmt_migrate_readwrite_property))
    Opts.ObjCMTAction |= FrontendOptions::ObjCMT_ReadwriteProperty;
  if (Args.hasArg(OPT_objcmt_migrate_annotation))
    Opts.ObjCMTAction |= FrontendOptions::ObjCMT_Annotation;
  if (Args.hasArg(OPT_objcmt_returns_innerpointer_property))
    Opts.ObjCMTAction |= FrontendOptions::ObjCMT_ReturnsInnerPointerProperty;
  if (Args.hasArg(OPT_objcmt_migrate_instancetype))
    Opts.ObjCMTAction |= FrontendOptions::ObjCMT_Instancetype;
  if (Args.hasArg(OPT_objcmt_migrate_nsmacros))
    Opts.ObjCMTAction |= FrontendOptions::ObjCMT_NsMacros;
  if (Args.hasArg(OPT_objcmt_migrate_protocol_conformance))
    Opts.ObjCMTAction |= FrontendOptions::ObjCMT_ProtocolConformance;
  if (Args.hasArg(OPT_objcmt_atomic_property))
    Opts.ObjCMTAction |= FrontendOptions::ObjCMT_AtomicProperty;
  if (Args.hasArg(OPT_objcmt_ns_nonatomic_iosonly))
    Opts.ObjCMTAction |= FrontendOptions::ObjCMT_NsAtomicIOSOnlyProperty;
  if (Args.hasArg(OPT_objcmt_migrate_designated_init))
    Opts.ObjCMTAction |= FrontendOptions::ObjCMT_DesignatedInitializer;
  if (Args.hasArg(OPT_objcmt_migrate_all))
    Opts.ObjCMTAction |= FrontendOptions::ObjCMT_MigrateDecls;

  Opts.ObjCMTWhiteListPath = Args.getLastArgValue(OPT_objcmt_whitelist_dir_path);

  if (Opts.ARCMTAction != FrontendOptions::ARCMT_None &&
      Opts.ObjCMTAction != FrontendOptions::ObjCMT_None) {
    Diags.Report(diag::err_drv_argument_not_allowed_with)
      << "ARC migration" << "ObjC migration";
  }

  InputKind DashX(InputKind::Unknown);
  if (const Arg *A = Args.getLastArg(OPT_x)) {
    StringRef XValue = A->getValue();

    // Parse suffixes: '<lang>(-header|[-module-map][-cpp-output])'.
    // FIXME: Supporting '<lang>-header-cpp-output' would be useful.
    bool Preprocessed = XValue.consume_back("-cpp-output");
    bool ModuleMap = XValue.consume_back("-module-map");
    IsHeaderFile =
        !Preprocessed && !ModuleMap && XValue.consume_back("-header");

    // Principal languages.
    DashX = llvm::StringSwitch<InputKind>(XValue)
                .Case("c", InputKind::C)
                .Case("cl", InputKind::OpenCL)
                .Case("cuda", InputKind::CUDA)
                .Case("c++", InputKind::CXX)
      .Case("c++amp-kernel", InputKind::CXXAMP) // C++ AMP support
      .Case("hc-kernel", InputKind::CXXAMP) // HC support
      .Case("hc-host", InputKind::CXXAMP) // HC support
      .Case("c++amp-kernel-cpu", InputKind::CXXAMP) // C++ AMP support
                .Case("objective-c", InputKind::ObjC)
                .Case("objective-c++", InputKind::ObjCXX)
                .Case("renderscript", InputKind::RenderScript)
                .Default(InputKind::Unknown);

    // "objc[++]-cpp-output" is an acceptable synonym for
    // "objective-c[++]-cpp-output".
    if (DashX.isUnknown() && Preprocessed && !IsHeaderFile && !ModuleMap)
      DashX = llvm::StringSwitch<InputKind>(XValue)
                  .Case("objc", InputKind::ObjC)
                  .Case("objc++", InputKind::ObjCXX)
                  .Default(InputKind::Unknown);

    // Some special cases cannot be combined with suffixes.
    if (DashX.isUnknown() && !Preprocessed && !ModuleMap && !IsHeaderFile)
      DashX = llvm::StringSwitch<InputKind>(XValue)
                  .Case("cpp-output", InputKind(InputKind::C).getPreprocessed())
                  .Case("assembler-with-cpp", InputKind::Asm)
                  .Cases("ast", "pcm",
                         InputKind(InputKind::Unknown, InputKind::Precompiled))
                  .Case("ir", InputKind::LLVM_IR)
                  .Default(InputKind::Unknown);

    if (DashX.isUnknown())
      Diags.Report(diag::err_drv_invalid_value)
        << A->getAsString(Args) << A->getValue();

    if (Preprocessed)
      DashX = DashX.getPreprocessed();
    if (ModuleMap)
      DashX = DashX.withFormat(InputKind::ModuleMap);
  }

  // '-' is the default input if none is given.
  std::vector<std::string> Inputs = Args.getAllArgValues(OPT_INPUT);
  Opts.Inputs.clear();
  if (Inputs.empty())
    Inputs.push_back("-");
  for (unsigned i = 0, e = Inputs.size(); i != e; ++i) {
    InputKind IK = DashX;
    if (IK.isUnknown()) {
      IK = FrontendOptions::getInputKindForExtension(
        StringRef(Inputs[i]).rsplit('.').second);
      // FIXME: Warn on this?
      if (IK.isUnknown())
        IK = InputKind::C;
      // FIXME: Remove this hack.
      if (i == 0)
        DashX = IK;
    }

    // The -emit-module action implicitly takes a module map.
    if (Opts.ProgramAction == frontend::GenerateModule &&
        IK.getFormat() == InputKind::Source)
      IK = IK.withFormat(InputKind::ModuleMap);

    Opts.Inputs.emplace_back(std::move(Inputs[i]), IK);
  }

  return DashX;
}

std::string CompilerInvocation::GetResourcesPath(const char *Argv0,
                                                 void *MainAddr) {
  std::string ClangExecutable =
      llvm::sys::fs::getMainExecutable(Argv0, MainAddr);
  StringRef Dir = llvm::sys::path::parent_path(ClangExecutable);

  // Compute the path to the resource directory.
  StringRef ClangResourceDir(CLANG_RESOURCE_DIR);
  SmallString<128> P(Dir);
  if (ClangResourceDir != "")
    llvm::sys::path::append(P, ClangResourceDir);
  else
    llvm::sys::path::append(P, "..", Twine("lib") + CLANG_LIBDIR_SUFFIX,
                            "clang", CLANG_VERSION_STRING);

  return P.str();
}

static void ParseHeaderSearchArgs(HeaderSearchOptions &Opts, ArgList &Args,
                                  const std::string &WorkingDir) {
  using namespace options;
  Opts.Sysroot = Args.getLastArgValue(OPT_isysroot, "/");
  Opts.Verbose = Args.hasArg(OPT_v);
  Opts.UseBuiltinIncludes = !Args.hasArg(OPT_nobuiltininc);
  Opts.UseStandardSystemIncludes = !Args.hasArg(OPT_nostdsysteminc);
  Opts.UseStandardCXXIncludes = !Args.hasArg(OPT_nostdincxx);
  if (const Arg *A = Args.getLastArg(OPT_stdlib_EQ))
    Opts.UseLibcxx = (strcmp(A->getValue(), "libc++") == 0);
  Opts.ResourceDir = Args.getLastArgValue(OPT_resource_dir);

  // Canonicalize -fmodules-cache-path before storing it.
  SmallString<128> P(Args.getLastArgValue(OPT_fmodules_cache_path));
  if (!(P.empty() || llvm::sys::path::is_absolute(P))) {
    if (WorkingDir.empty())
      llvm::sys::fs::make_absolute(P);
    else
      llvm::sys::fs::make_absolute(WorkingDir, P);
  }
  llvm::sys::path::remove_dots(P);
  Opts.ModuleCachePath = P.str();

  Opts.ModuleUserBuildPath = Args.getLastArgValue(OPT_fmodules_user_build_path);
  // Only the -fmodule-file=<name>=<file> form.
  for (const Arg *A : Args.filtered(OPT_fmodule_file)) {
    StringRef Val = A->getValue();
    if (Val.find('=') != StringRef::npos)
      Opts.PrebuiltModuleFiles.insert(Val.split('='));
  }
  for (const Arg *A : Args.filtered(OPT_fprebuilt_module_path))
    Opts.AddPrebuiltModulePath(A->getValue());
  Opts.DisableModuleHash = Args.hasArg(OPT_fdisable_module_hash);
  Opts.ModulesHashContent = Args.hasArg(OPT_fmodules_hash_content);
  Opts.ModulesValidateDiagnosticOptions =
      !Args.hasArg(OPT_fmodules_disable_diagnostic_validation);
  Opts.ImplicitModuleMaps = Args.hasArg(OPT_fimplicit_module_maps);
  Opts.ModuleMapFileHomeIsCwd = Args.hasArg(OPT_fmodule_map_file_home_is_cwd);
  Opts.ModuleCachePruneInterval =
      getLastArgIntValue(Args, OPT_fmodules_prune_interval, 7 * 24 * 60 * 60);
  Opts.ModuleCachePruneAfter =
      getLastArgIntValue(Args, OPT_fmodules_prune_after, 31 * 24 * 60 * 60);
  Opts.ModulesValidateOncePerBuildSession =
      Args.hasArg(OPT_fmodules_validate_once_per_build_session);
  Opts.BuildSessionTimestamp =
      getLastArgUInt64Value(Args, OPT_fbuild_session_timestamp, 0);
  Opts.ModulesValidateSystemHeaders =
      Args.hasArg(OPT_fmodules_validate_system_headers);
  if (const Arg *A = Args.getLastArg(OPT_fmodule_format_EQ))
    Opts.ModuleFormat = A->getValue();

  for (const Arg *A : Args.filtered(OPT_fmodules_ignore_macro)) {
    StringRef MacroDef = A->getValue();
    Opts.ModulesIgnoreMacros.insert(
        llvm::CachedHashString(MacroDef.split('=').first));
  }

  // Add -I..., -F..., and -index-header-map options in order.
  bool IsIndexHeaderMap = false;
  bool IsSysrootSpecified =
      Args.hasArg(OPT__sysroot_EQ) || Args.hasArg(OPT_isysroot);
  for (const Arg *A : Args.filtered(OPT_I, OPT_F, OPT_index_header_map)) {
    if (A->getOption().matches(OPT_index_header_map)) {
      // -index-header-map applies to the next -I or -F.
      IsIndexHeaderMap = true;
      continue;
    }

    frontend::IncludeDirGroup Group =
        IsIndexHeaderMap ? frontend::IndexHeaderMap : frontend::Angled;

    bool IsFramework = A->getOption().matches(OPT_F);
    std::string Path = A->getValue();

    if (IsSysrootSpecified && !IsFramework && A->getValue()[0] == '=') {
      SmallString<32> Buffer;
      llvm::sys::path::append(Buffer, Opts.Sysroot,
                              llvm::StringRef(A->getValue()).substr(1));
      Path = Buffer.str();
    }

    Opts.AddPath(Path, Group, IsFramework,
                 /*IgnoreSysroot*/ true);
    IsIndexHeaderMap = false;
  }

  // Add -iprefix/-iwithprefix/-iwithprefixbefore options.
  StringRef Prefix = ""; // FIXME: This isn't the correct default prefix.
  for (const Arg *A :
       Args.filtered(OPT_iprefix, OPT_iwithprefix, OPT_iwithprefixbefore)) {
    if (A->getOption().matches(OPT_iprefix))
      Prefix = A->getValue();
    else if (A->getOption().matches(OPT_iwithprefix))
      Opts.AddPath(Prefix.str() + A->getValue(), frontend::After, false, true);
    else
      Opts.AddPath(Prefix.str() + A->getValue(), frontend::Angled, false, true);
  }

  for (const Arg *A : Args.filtered(OPT_idirafter))
    Opts.AddPath(A->getValue(), frontend::After, false, true);
  for (const Arg *A : Args.filtered(OPT_iquote))
    Opts.AddPath(A->getValue(), frontend::Quoted, false, true);
  for (const Arg *A : Args.filtered(OPT_isystem, OPT_iwithsysroot))
    Opts.AddPath(A->getValue(), frontend::System, false,
                 !A->getOption().matches(OPT_iwithsysroot));
  for (const Arg *A : Args.filtered(OPT_iframework))
    Opts.AddPath(A->getValue(), frontend::System, true, true);
  for (const Arg *A : Args.filtered(OPT_iframeworkwithsysroot))
    Opts.AddPath(A->getValue(), frontend::System, /*IsFramework=*/true,
                 /*IgnoreSysRoot=*/false);

  // Add the paths for the various language specific isystem flags.
  for (const Arg *A : Args.filtered(OPT_c_isystem))
    Opts.AddPath(A->getValue(), frontend::CSystem, false, true);
  for (const Arg *A : Args.filtered(OPT_cxx_isystem))
    Opts.AddPath(A->getValue(), frontend::CXXSystem, false, true);
  for (const Arg *A : Args.filtered(OPT_objc_isystem))
    Opts.AddPath(A->getValue(), frontend::ObjCSystem, false,true);
  for (const Arg *A : Args.filtered(OPT_objcxx_isystem))
    Opts.AddPath(A->getValue(), frontend::ObjCXXSystem, false, true);

  // Add the internal paths from a driver that detects standard include paths.
  for (const Arg *A :
       Args.filtered(OPT_internal_isystem, OPT_internal_externc_isystem)) {
    frontend::IncludeDirGroup Group = frontend::System;
    if (A->getOption().matches(OPT_internal_externc_isystem))
      Group = frontend::ExternCSystem;
    Opts.AddPath(A->getValue(), Group, false, true);
  }

  // Add the path prefixes which are implicitly treated as being system headers.
  for (const Arg *A :
       Args.filtered(OPT_system_header_prefix, OPT_no_system_header_prefix))
    Opts.AddSystemHeaderPrefix(
        A->getValue(), A->getOption().matches(OPT_system_header_prefix));

  for (const Arg *A : Args.filtered(OPT_ivfsoverlay))
    Opts.AddVFSOverlayFile(A->getValue());
}

void CompilerInvocation::setLangDefaults(LangOptions &Opts, InputKind IK,
                                         const llvm::Triple &T,
                                         PreprocessorOptions &PPOpts,
                                         LangStandard::Kind LangStd) {
  // Set some properties which depend solely on the input kind; it would be nice
  // to move these to the language standard, and have the driver resolve the
  // input kind + language standard.
  //
  // FIXME: Perhaps a better model would be for a single source file to have
  // multiple language standards (C / C++ std, ObjC std, OpenCL std, OpenMP std)
  // simultaneously active?
  if (IK.getLanguage() == InputKind::Asm) {
    Opts.AsmPreprocessor = 1;
  } else if (IK.isObjectiveC()) {
    Opts.ObjC1 = Opts.ObjC2 = 1;
  }

  if (LangStd == LangStandard::lang_unspecified) {
    // Based on the base language, pick one.
    switch (IK.getLanguage()) {
    case InputKind::Unknown:
    case InputKind::LLVM_IR:
      llvm_unreachable("Invalid input kind!");
    case InputKind::OpenCL:
      LangStd = LangStandard::lang_opencl10;
      break;
    case InputKind::CUDA:
      LangStd = LangStandard::lang_cuda;
      break;
    case InputKind::Asm:
    case InputKind::C:
      // The PS4 uses C99 as the default C standard.
      if (T.isPS4())
        LangStd = LangStandard::lang_gnu99;
      else
        LangStd = LangStandard::lang_gnu11;
      break;
    case InputKind::ObjC:
      LangStd = LangStandard::lang_gnu11;
      break;
    case InputKind::CXXAMP:
    case InputKind::CXX:
    case InputKind::ObjCXX:
      LangStd = LangStandard::lang_gnucxx14;
      break;
    case InputKind::RenderScript:
      LangStd = LangStandard::lang_c99;
      break;
    }
  }

  const LangStandard &Std = LangStandard::getLangStandardForKind(LangStd);
  Opts.LineComment = Std.hasLineComments();
  Opts.C99 = Std.isC99();
  Opts.C11 = Std.isC11();
  Opts.C17 = Std.isC17();
  Opts.CPlusPlus = Std.isCPlusPlus();
  Opts.CPlusPlus11 = Std.isCPlusPlus11();
  Opts.CPlusPlus14 = Std.isCPlusPlus14();
  Opts.CPlusPlus17 = Std.isCPlusPlus17();
  Opts.CPlusPlus2a = Std.isCPlusPlus2a();
  Opts.Digraphs = Std.hasDigraphs();
  Opts.GNUMode = Std.isGNUMode();
  Opts.GNUInline = !Opts.C99 && !Opts.CPlusPlus;
  Opts.HexFloats = Std.hasHexFloats();
  Opts.ImplicitInt = Std.hasImplicitInt();
  Opts.CPlusPlusAMP |= Std.isCPlusPlusAMP();

  // Set OpenCL Version.
  Opts.OpenCL = Std.isOpenCL();
  if (LangStd == LangStandard::lang_opencl10)
    Opts.OpenCLVersion = 100;
  else if (LangStd == LangStandard::lang_opencl11)
    Opts.OpenCLVersion = 110;
  else if (LangStd == LangStandard::lang_opencl12)
    Opts.OpenCLVersion = 120;
  else if (LangStd == LangStandard::lang_opencl20)
    Opts.OpenCLVersion = 200;

  // OpenCL has some additional defaults.
  if (Opts.OpenCL) {
    Opts.AltiVec = 0;
    Opts.ZVector = 0;
    Opts.LaxVectorConversions = 0;
    Opts.setDefaultFPContractMode(LangOptions::FPC_On);
    Opts.NativeHalfType = 1;
    Opts.NativeHalfArgsAndReturns = 1;
    // Include default header file for OpenCL.
    if (Opts.IncludeDefaultHeader) {
      PPOpts.Includes.push_back("opencl-c.h");
    }
  }

  Opts.CUDA = IK.getLanguage() == InputKind::CUDA;
  if (Opts.CUDA)
    // Set default FP_CONTRACT to FAST.
    Opts.setDefaultFPContractMode(LangOptions::FPC_Fast);

  Opts.RenderScript = IK.getLanguage() == InputKind::RenderScript;
  if (Opts.RenderScript) {
    Opts.NativeHalfType = 1;
    Opts.NativeHalfArgsAndReturns = 1;
  }

  // OpenCL and C++ both have bool, true, false keywords.
  Opts.Bool = Opts.OpenCL || Opts.CPlusPlus;

  // OpenCL has half keyword
  Opts.Half = Opts.OpenCL;

  // C++ has wchar_t keyword.
  Opts.WChar = Opts.CPlusPlus;

  Opts.GNUKeywords = Opts.GNUMode;
  Opts.CXXOperatorNames = Opts.CPlusPlus;

  Opts.AlignedAllocation = Opts.CPlusPlus17;

  Opts.DollarIdents = !Opts.AsmPreprocessor;
}

/// Attempt to parse a visibility value out of the given argument.
static Visibility parseVisibility(Arg *arg, ArgList &args,
                                  DiagnosticsEngine &diags) {
  StringRef value = arg->getValue();
  if (value == "default") {
    return DefaultVisibility;
  } else if (value == "hidden" || value == "internal") {
    return HiddenVisibility;
  } else if (value == "protected") {
    // FIXME: diagnose if target does not support protected visibility
    return ProtectedVisibility;
  }

  diags.Report(diag::err_drv_invalid_value)
    << arg->getAsString(args) << value;
  return DefaultVisibility;
}

/// Check if input file kind and language standard are compatible.
static bool IsInputCompatibleWithStandard(InputKind IK,
                                          const LangStandard &S) {
  switch (IK.getLanguage()) {
  case InputKind::Unknown:
  case InputKind::LLVM_IR:
    llvm_unreachable("should not parse language flags for this input");

  case InputKind::C:
  case InputKind::ObjC:
  case InputKind::RenderScript:
    return S.getLanguage() == InputKind::C;

  case InputKind::OpenCL:
    return S.getLanguage() == InputKind::OpenCL;

  case InputKind::CXX:
  case InputKind::ObjCXX:
    return S.getLanguage() == InputKind::CXX ||
           S.getLanguage() == InputKind::CXXAMP;

  case InputKind::CXXAMP:
    return S.getLanguage() == InputKind::CXXAMP ||
           S.getLanguage() == InputKind::CXX;

  case InputKind::CUDA:
    // FIXME: What -std= values should be permitted for CUDA compilations?
    return S.getLanguage() == InputKind::CUDA ||
           S.getLanguage() == InputKind::CXX ||
           S.getLanguage() == InputKind::CXXAMP;

  case InputKind::Asm:
    // Accept (and ignore) all -std= values.
    // FIXME: The -std= value is not ignored; it affects the tokenization
    // and preprocessing rules if we're preprocessing this asm input.
    return true;
  }

  llvm_unreachable("unexpected input language");
}

/// Get language name for given input kind.
static const StringRef GetInputKindName(InputKind IK) {
  switch (IK.getLanguage()) {
  case InputKind::C:
    return "C";
  case InputKind::ObjC:
    return "Objective-C";
  case InputKind::CXX:
    return "C++";
  case InputKind::ObjCXX:
    return "Objective-C++";
  case InputKind::OpenCL:
    return "OpenCL";
  case InputKind::CXXAMP:
    return "C++AMP";
  case InputKind::CUDA:
    return "CUDA";
  case InputKind::RenderScript:
    return "RenderScript";

  case InputKind::Asm:
    return "Asm";
  case InputKind::LLVM_IR:
    return "LLVM IR";

  case InputKind::Unknown:
    break;
  }
  llvm_unreachable("unknown input language");
}

static void ParseLangArgs(LangOptions &Opts, ArgList &Args, InputKind IK,
                          const TargetOptions &TargetOpts,
                          PreprocessorOptions &PPOpts,
                          DiagnosticsEngine &Diags) {
  // FIXME: Cleanup per-file based stuff.
  LangStandard::Kind LangStd = LangStandard::lang_unspecified;
  if (const Arg *A = Args.getLastArg(OPT_std_EQ)) {
    LangStd = llvm::StringSwitch<LangStandard::Kind>(A->getValue())
#define LANGSTANDARD(id, name, lang, desc, features) \
      .Case(name, LangStandard::lang_##id)
#define LANGSTANDARD_ALIAS(id, alias) \
      .Case(alias, LangStandard::lang_##id)
#include "clang/Frontend/LangStandards.def"
      .Default(LangStandard::lang_unspecified);
    if (LangStd == LangStandard::lang_unspecified) {
      Diags.Report(diag::err_drv_invalid_value)
        << A->getAsString(Args) << A->getValue();
      // Report supported standards with short description.
      for (unsigned KindValue = 0;
           KindValue != LangStandard::lang_unspecified;
           ++KindValue) {
        const LangStandard &Std = LangStandard::getLangStandardForKind(
          static_cast<LangStandard::Kind>(KindValue));
        if (IsInputCompatibleWithStandard(IK, Std)) {
          auto Diag = Diags.Report(diag::note_drv_use_standard);
          Diag << Std.getName() << Std.getDescription();
          unsigned NumAliases = 0;
#define LANGSTANDARD(id, name, lang, desc, features)
#define LANGSTANDARD_ALIAS(id, alias) \
          if (KindValue == LangStandard::lang_##id) ++NumAliases;
#define LANGSTANDARD_ALIAS_DEPR(id, alias)
#include "clang/Frontend/LangStandards.def"
          Diag << NumAliases;
#define LANGSTANDARD(id, name, lang, desc, features)
#define LANGSTANDARD_ALIAS(id, alias) \
          if (KindValue == LangStandard::lang_##id) Diag << alias;
#define LANGSTANDARD_ALIAS_DEPR(id, alias)
#include "clang/Frontend/LangStandards.def"
        }
      }
    } else {
      // Valid standard, check to make sure language and standard are
      // compatible.
      const LangStandard &Std = LangStandard::getLangStandardForKind(LangStd);
      if (!IsInputCompatibleWithStandard(IK, Std)) {
        Diags.Report(diag::err_drv_argument_not_allowed_with)
          << A->getAsString(Args) << GetInputKindName(IK);
      }
    }
  }

  // -cl-std only applies for OpenCL language standards.
  // Override the -std option in this case.
  if (const Arg *A = Args.getLastArg(OPT_cl_std_EQ)) {
    LangStandard::Kind OpenCLLangStd
      = llvm::StringSwitch<LangStandard::Kind>(A->getValue())
        .Cases("cl", "CL", LangStandard::lang_opencl10)
        .Cases("cl1.1", "CL1.1", LangStandard::lang_opencl11)
        .Cases("cl1.2", "CL1.2", LangStandard::lang_opencl12)
        .Cases("cl2.0", "CL2.0", LangStandard::lang_opencl20)
        .Default(LangStandard::lang_unspecified);

    if (OpenCLLangStd == LangStandard::lang_unspecified) {
      Diags.Report(diag::err_drv_invalid_value)
        << A->getAsString(Args) << A->getValue();
    }
    else
      LangStd = OpenCLLangStd;
  }

  Opts.IncludeDefaultHeader = Args.hasArg(OPT_finclude_default_header);

  llvm::Triple T(TargetOpts.Triple);
  CompilerInvocation::setLangDefaults(Opts, IK, T, PPOpts, LangStd);

  // Add AMP features if we got -famp.
  Opts.CPlusPlusAMP |= Args.hasArg(options::OPT_famp);

  // Add AMP features if using AMP.
  if (Opts.CPlusPlusAMP) {
    Opts.NativeHalfType = 1;
    Opts.NativeHalfArgsAndReturns = 1;
  }

  // -cl-strict-aliasing needs to emit diagnostic in the case where CL > 1.0.
  // This option should be deprecated for CL > 1.0 because
  // this option was added for compatibility with OpenCL 1.0.
  if (Args.getLastArg(OPT_cl_strict_aliasing)
       && Opts.OpenCLVersion > 100) {
    std::string VerSpec = llvm::to_string(Opts.OpenCLVersion / 100) +
                          std::string(".") +
                          llvm::to_string((Opts.OpenCLVersion % 100) / 10);
    Diags.Report(diag::warn_option_invalid_ocl_version)
      << VerSpec << Args.getLastArg(OPT_cl_strict_aliasing)->getAsString(Args);
  }

  // We abuse '-f[no-]gnu-keywords' to force overriding all GNU-extension
  // keywords. This behavior is provided by GCC's poorly named '-fasm' flag,
  // while a subset (the non-C++ GNU keywords) is provided by GCC's
  // '-fgnu-keywords'. Clang conflates the two for simplicity under the single
  // name, as it doesn't seem a useful distinction.
  Opts.GNUKeywords = Args.hasFlag(OPT_fgnu_keywords, OPT_fno_gnu_keywords,
                                  Opts.GNUKeywords);

  if (Args.hasArg(OPT_fno_operator_names))
    Opts.CXXOperatorNames = 0;

  if (Args.hasArg(OPT_fcuda_is_device))
    Opts.CUDAIsDevice = 1;

  if (Args.hasArg(OPT_fcuda_allow_variadic_functions))
    Opts.CUDAAllowVariadicFunctions = 1;

  if (Args.hasArg(OPT_fno_cuda_host_device_constexpr))
    Opts.CUDAHostDeviceConstexpr = 0;

  if (Opts.CUDAIsDevice && Args.hasArg(OPT_fcuda_flush_denormals_to_zero))
    Opts.CUDADeviceFlushDenormalsToZero = 1;

  if (Opts.CUDAIsDevice && Args.hasArg(OPT_fcuda_approx_transcendentals))
    Opts.CUDADeviceApproxTranscendentals = 1;

  Opts.CUDARelocatableDeviceCode = Args.hasArg(OPT_fcuda_rdc);

  if (Opts.ObjC1) {
    if (Arg *arg = Args.getLastArg(OPT_fobjc_runtime_EQ)) {
      StringRef value = arg->getValue();
      if (Opts.ObjCRuntime.tryParse(value))
        Diags.Report(diag::err_drv_unknown_objc_runtime) << value;
    }

    if (Args.hasArg(OPT_fobjc_gc_only))
      Opts.setGC(LangOptions::GCOnly);
    else if (Args.hasArg(OPT_fobjc_gc))
      Opts.setGC(LangOptions::HybridGC);
    else if (Args.hasArg(OPT_fobjc_arc)) {
      Opts.ObjCAutoRefCount = 1;
      if (!Opts.ObjCRuntime.allowsARC())
        Diags.Report(diag::err_arc_unsupported_on_runtime);
    }

    // ObjCWeakRuntime tracks whether the runtime supports __weak, not
    // whether the feature is actually enabled.  This is predominantly
    // determined by -fobjc-runtime, but we allow it to be overridden
    // from the command line for testing purposes.
    if (Args.hasArg(OPT_fobjc_runtime_has_weak))
      Opts.ObjCWeakRuntime = 1;
    else
      Opts.ObjCWeakRuntime = Opts.ObjCRuntime.allowsWeak();

    // ObjCWeak determines whether __weak is actually enabled.
    // Note that we allow -fno-objc-weak to disable this even in ARC mode.
    if (auto weakArg = Args.getLastArg(OPT_fobjc_weak, OPT_fno_objc_weak)) {
      if (!weakArg->getOption().matches(OPT_fobjc_weak)) {
        assert(!Opts.ObjCWeak);
      } else if (Opts.getGC() != LangOptions::NonGC) {
        Diags.Report(diag::err_objc_weak_with_gc);
      } else if (!Opts.ObjCWeakRuntime) {
        Diags.Report(diag::err_objc_weak_unsupported);
      } else {
        Opts.ObjCWeak = 1;
      }
    } else if (Opts.ObjCAutoRefCount) {
      Opts.ObjCWeak = Opts.ObjCWeakRuntime;
    }

    if (Args.hasArg(OPT_fno_objc_infer_related_result_type))
      Opts.ObjCInferRelatedResultType = 0;

    if (Args.hasArg(OPT_fobjc_subscripting_legacy_runtime))
      Opts.ObjCSubscriptingLegacyRuntime =
        (Opts.ObjCRuntime.getKind() == ObjCRuntime::FragileMacOSX);
  }

  if (Args.hasArg(OPT_fgnu89_inline)) {
    if (Opts.CPlusPlus)
      Diags.Report(diag::err_drv_argument_not_allowed_with)
        << "-fgnu89-inline" << GetInputKindName(IK);
    else
      Opts.GNUInline = 1;
  }

  if (Args.hasArg(OPT_fapple_kext)) {
    if (!Opts.CPlusPlus)
      Diags.Report(diag::warn_c_kext);
    else
      Opts.AppleKext = 1;
  }

  if (Args.hasArg(OPT_print_ivar_layout))
    Opts.ObjCGCBitmapPrint = 1;
  if (Args.hasArg(OPT_fno_constant_cfstrings))
    Opts.NoConstantCFStrings = 1;

  if (Args.hasArg(OPT_fzvector))
    Opts.ZVector = 1;

  if (Args.hasArg(OPT_pthread))
    Opts.POSIXThreads = 1;

  // The value-visibility mode defaults to "default".
  if (Arg *visOpt = Args.getLastArg(OPT_fvisibility)) {
    Opts.setValueVisibilityMode(parseVisibility(visOpt, Args, Diags));
  } else {
    Opts.setValueVisibilityMode(DefaultVisibility);
  }

  // The type-visibility mode defaults to the value-visibility mode.
  if (Arg *typeVisOpt = Args.getLastArg(OPT_ftype_visibility)) {
    Opts.setTypeVisibilityMode(parseVisibility(typeVisOpt, Args, Diags));
  } else {
    Opts.setTypeVisibilityMode(Opts.getValueVisibilityMode());
  }

  if (Args.hasArg(OPT_fvisibility_inlines_hidden))
    Opts.InlineVisibilityHidden = 1;

  if (Args.hasArg(OPT_ftrapv)) {
    Opts.setSignedOverflowBehavior(LangOptions::SOB_Trapping);
    // Set the handler, if one is specified.
    Opts.OverflowHandler =
        Args.getLastArgValue(OPT_ftrapv_handler);
  }
  else if (Args.hasArg(OPT_fwrapv))
    Opts.setSignedOverflowBehavior(LangOptions::SOB_Defined);

  Opts.MSVCCompat = Args.hasArg(OPT_fms_compatibility);
  Opts.MicrosoftExt = Opts.MSVCCompat || Args.hasArg(OPT_fms_extensions);
  Opts.AsmBlocks = Args.hasArg(OPT_fasm_blocks) || Opts.MicrosoftExt;
  Opts.MSCompatibilityVersion = 0;
  if (const Arg *A = Args.getLastArg(OPT_fms_compatibility_version)) {
    VersionTuple VT;
    if (VT.tryParse(A->getValue()))
      Diags.Report(diag::err_drv_invalid_value) << A->getAsString(Args)
                                                << A->getValue();
    Opts.MSCompatibilityVersion = VT.getMajor() * 10000000 +
                                  VT.getMinor().getValueOr(0) * 100000 +
                                  VT.getSubminor().getValueOr(0);
  }

  // Mimicing gcc's behavior, trigraphs are only enabled if -trigraphs
  // is specified, or -std is set to a conforming mode.
  // Trigraphs are disabled by default in c++1z onwards.
  Opts.Trigraphs = !Opts.GNUMode && !Opts.MSVCCompat && !Opts.CPlusPlus17;
  Opts.Trigraphs =
      Args.hasFlag(OPT_ftrigraphs, OPT_fno_trigraphs, Opts.Trigraphs);

  Opts.DollarIdents = Args.hasFlag(OPT_fdollars_in_identifiers,
                                   OPT_fno_dollars_in_identifiers,
                                   Opts.DollarIdents);
  Opts.PascalStrings = Args.hasArg(OPT_fpascal_strings);
  Opts.VtorDispMode = getLastArgIntValue(Args, OPT_vtordisp_mode_EQ, 1, Diags);
  Opts.Borland = Args.hasArg(OPT_fborland_extensions);
  Opts.WritableStrings = Args.hasArg(OPT_fwritable_strings);
  Opts.ConstStrings = Args.hasFlag(OPT_fconst_strings, OPT_fno_const_strings,
                                   Opts.ConstStrings);
  if (Args.hasArg(OPT_fno_lax_vector_conversions))
    Opts.LaxVectorConversions = 0;
  if (Args.hasArg(OPT_fno_threadsafe_statics))
    Opts.ThreadsafeStatics = 0;
  Opts.Exceptions = Args.hasArg(OPT_fexceptions);
  Opts.ObjCExceptions = Args.hasArg(OPT_fobjc_exceptions);
  Opts.CXXExceptions = Args.hasArg(OPT_fcxx_exceptions);

  // Handle exception personalities
  Arg *A = Args.getLastArg(options::OPT_fsjlj_exceptions,
                           options::OPT_fseh_exceptions,
                           options::OPT_fdwarf_exceptions);
  if (A) {
    const Option &Opt = A->getOption();
    Opts.SjLjExceptions = Opt.matches(options::OPT_fsjlj_exceptions);
    Opts.SEHExceptions = Opt.matches(options::OPT_fseh_exceptions);
    Opts.DWARFExceptions = Opt.matches(options::OPT_fdwarf_exceptions);
  }

  Opts.ExternCNoUnwind = Args.hasArg(OPT_fexternc_nounwind);
  Opts.TraditionalCPP = Args.hasArg(OPT_traditional_cpp);

  Opts.RTTI = Opts.CPlusPlus && !Args.hasArg(OPT_fno_rtti);
  Opts.RTTIData = Opts.RTTI && !Args.hasArg(OPT_fno_rtti_data);
  Opts.Blocks = Args.hasArg(OPT_fblocks) || (Opts.OpenCL
    && Opts.OpenCLVersion >= 200);
  Opts.BlocksRuntimeOptional = Args.hasArg(OPT_fblocks_runtime_optional);
  Opts.CoroutinesTS = Args.hasArg(OPT_fcoroutines_ts);

  // Enable [[]] attributes in C++11 by default.
  Opts.DoubleSquareBracketAttributes =
      Args.hasFlag(OPT_fdouble_square_bracket_attributes,
                   OPT_fno_double_square_bracket_attributes, Opts.CPlusPlus11);

  Opts.ModulesTS = Args.hasArg(OPT_fmodules_ts);
  Opts.Modules = Args.hasArg(OPT_fmodules) || Opts.ModulesTS;
  Opts.ModulesStrictDeclUse = Args.hasArg(OPT_fmodules_strict_decluse);
  Opts.ModulesDeclUse =
      Args.hasArg(OPT_fmodules_decluse) || Opts.ModulesStrictDeclUse;
  Opts.ModulesLocalVisibility =
      Args.hasArg(OPT_fmodules_local_submodule_visibility) || Opts.ModulesTS;
  Opts.ModulesCodegen = Args.hasArg(OPT_fmodules_codegen);
  Opts.ModulesDebugInfo = Args.hasArg(OPT_fmodules_debuginfo);
  Opts.ModulesSearchAll = Opts.Modules &&
    !Args.hasArg(OPT_fno_modules_search_all) &&
    Args.hasArg(OPT_fmodules_search_all);
  Opts.ModulesErrorRecovery = !Args.hasArg(OPT_fno_modules_error_recovery);
  Opts.ImplicitModules = !Args.hasArg(OPT_fno_implicit_modules);
  Opts.CharIsSigned = Opts.OpenCL || !Args.hasArg(OPT_fno_signed_char);
  Opts.WChar = Opts.CPlusPlus && !Args.hasArg(OPT_fno_wchar);
  if (const Arg *A = Args.getLastArg(OPT_fwchar_type_EQ)) {
    Opts.WCharSize = llvm::StringSwitch<unsigned>(A->getValue())
                         .Case("char", 1)
                         .Case("short", 2)
                         .Case("int", 4)
                         .Default(0);
    if (Opts.WCharSize == 0)
      Diags.Report(diag::err_fe_invalid_wchar_type) << A->getValue();
  }
  Opts.WCharIsSigned = Args.hasFlag(OPT_fsigned_wchar, OPT_fno_signed_wchar, true);
  Opts.ShortEnums = Args.hasArg(OPT_fshort_enums);
  Opts.Freestanding = Args.hasArg(OPT_ffreestanding);
  Opts.NoBuiltin = Args.hasArg(OPT_fno_builtin) || Opts.Freestanding;
  if (!Opts.NoBuiltin)
    getAllNoBuiltinFuncValues(Args, Opts.NoBuiltinFuncs);
  Opts.NoMathBuiltin = Args.hasArg(OPT_fno_math_builtin);
  Opts.RelaxedTemplateTemplateArgs =
      Args.hasArg(OPT_frelaxed_template_template_args);
  Opts.SizedDeallocation = Args.hasArg(OPT_fsized_deallocation);
  Opts.AlignedAllocation =
      Args.hasFlag(OPT_faligned_allocation, OPT_fno_aligned_allocation,
                   Opts.AlignedAllocation);
  Opts.AlignedAllocationUnavailable =
      Opts.AlignedAllocation && Args.hasArg(OPT_aligned_alloc_unavailable);
  Opts.NewAlignOverride =
      getLastArgIntValue(Args, OPT_fnew_alignment_EQ, 0, Diags);
  if (Opts.NewAlignOverride && !llvm::isPowerOf2_32(Opts.NewAlignOverride)) {
    Arg *A = Args.getLastArg(OPT_fnew_alignment_EQ);
    Diags.Report(diag::err_fe_invalid_alignment) << A->getAsString(Args)
                                                 << A->getValue();
    Opts.NewAlignOverride = 0;
  }
  Opts.ConceptsTS = Args.hasArg(OPT_fconcepts_ts);
  Opts.HeinousExtensions = Args.hasArg(OPT_fheinous_gnu_extensions);
  Opts.AccessControl = !Args.hasArg(OPT_fno_access_control);
  Opts.ElideConstructors = !Args.hasArg(OPT_fno_elide_constructors);
  Opts.MathErrno = !Opts.OpenCL && Args.hasArg(OPT_fmath_errno);
  Opts.InstantiationDepth =
      getLastArgIntValue(Args, OPT_ftemplate_depth, 1024, Diags);
  Opts.ArrowDepth =
      getLastArgIntValue(Args, OPT_foperator_arrow_depth, 256, Diags);
  Opts.ConstexprCallDepth =
      getLastArgIntValue(Args, OPT_fconstexpr_depth, 512, Diags);
  Opts.ConstexprStepLimit =
      getLastArgIntValue(Args, OPT_fconstexpr_steps, 1048576, Diags);
  Opts.BracketDepth = getLastArgIntValue(Args, OPT_fbracket_depth, 256, Diags);
  Opts.DelayedTemplateParsing = Args.hasArg(OPT_fdelayed_template_parsing);
  Opts.NumLargeByValueCopy =
      getLastArgIntValue(Args, OPT_Wlarge_by_value_copy_EQ, 0, Diags);
  Opts.MSBitfields = Args.hasArg(OPT_mms_bitfields);
  Opts.ObjCConstantStringClass =
    Args.getLastArgValue(OPT_fconstant_string_class);
  Opts.ObjCDefaultSynthProperties =
    !Args.hasArg(OPT_disable_objc_default_synthesize_properties);
  Opts.EncodeExtendedBlockSig =
    Args.hasArg(OPT_fencode_extended_block_signature);
  Opts.EmitAllDecls = Args.hasArg(OPT_femit_all_decls);
  Opts.PackStruct = getLastArgIntValue(Args, OPT_fpack_struct_EQ, 0, Diags);
  Opts.MaxTypeAlign = getLastArgIntValue(Args, OPT_fmax_type_align_EQ, 0, Diags);
  Opts.AlignDouble = Args.hasArg(OPT_malign_double);
  Opts.PICLevel = getLastArgIntValue(Args, OPT_pic_level, 0, Diags);
  Opts.PIE = Args.hasArg(OPT_pic_is_pie);
  Opts.Static = Args.hasArg(OPT_static_define);
  Opts.DumpRecordLayoutsSimple = Args.hasArg(OPT_fdump_record_layouts_simple);
  Opts.DumpRecordLayouts = Opts.DumpRecordLayoutsSimple
                        || Args.hasArg(OPT_fdump_record_layouts);
  Opts.DumpVTableLayouts = Args.hasArg(OPT_fdump_vtable_layouts);
  Opts.SpellChecking = !Args.hasArg(OPT_fno_spell_checking);
  Opts.NoBitFieldTypeAlign = Args.hasArg(OPT_fno_bitfield_type_align);
  Opts.SinglePrecisionConstants = Args.hasArg(OPT_cl_single_precision_constant);
  Opts.FastRelaxedMath = Args.hasArg(OPT_cl_fast_relaxed_math);
  Opts.HexagonQdsp6Compat = Args.hasArg(OPT_mqdsp6_compat);
  Opts.FakeAddressSpaceMap = Args.hasArg(OPT_ffake_address_space_map);
  Opts.ParseUnknownAnytype = Args.hasArg(OPT_funknown_anytype);
  Opts.DebuggerSupport = Args.hasArg(OPT_fdebugger_support);
  Opts.DebuggerCastResultToId = Args.hasArg(OPT_fdebugger_cast_result_to_id);
  Opts.DebuggerObjCLiteral = Args.hasArg(OPT_fdebugger_objc_literal);
  Opts.ApplePragmaPack = Args.hasArg(OPT_fapple_pragma_pack);
  Opts.CurrentModule = Args.getLastArgValue(OPT_fmodule_name_EQ);
  Opts.AppExt = Args.hasArg(OPT_fapplication_extension);
  Opts.ModuleFeatures = Args.getAllArgValues(OPT_fmodule_feature);
  std::sort(Opts.ModuleFeatures.begin(), Opts.ModuleFeatures.end());
  Opts.NativeHalfType |= Args.hasArg(OPT_fnative_half_type);
  Opts.NativeHalfArgsAndReturns |= Args.hasArg(OPT_fnative_half_arguments_and_returns);
  // Enable HalfArgsAndReturns if present in Args or if NativeHalfArgsAndReturns
  // is enabled.
  Opts.HalfArgsAndReturns = Args.hasArg(OPT_fallow_half_arguments_and_returns)
                            | Opts.NativeHalfArgsAndReturns;
  Opts.GNUAsm = !Args.hasArg(OPT_fno_gnu_inline_asm);

  // __declspec is enabled by default for the PS4 by the driver, and also
  // enabled for Microsoft Extensions or Borland Extensions, here.
  //
  // FIXME: __declspec is also currently enabled for CUDA, but isn't really a
  // CUDA extension. However, it is required for supporting
  // __clang_cuda_builtin_vars.h, which uses __declspec(property). Once that has
  // been rewritten in terms of something more generic, remove the Opts.CUDA
  // term here.
  Opts.DeclSpecKeyword =
      Args.hasFlag(OPT_fdeclspec, OPT_fno_declspec,
                   (Opts.MicrosoftExt || Opts.Borland || Opts.CUDA));

  if (Arg *A = Args.getLastArg(OPT_faddress_space_map_mangling_EQ)) {
    switch (llvm::StringSwitch<unsigned>(A->getValue())
      .Case("target", LangOptions::ASMM_Target)
      .Case("no", LangOptions::ASMM_Off)
      .Case("yes", LangOptions::ASMM_On)
      .Default(255)) {
    default:
      Diags.Report(diag::err_drv_invalid_value)
        << "-faddress-space-map-mangling=" << A->getValue();
      break;
    case LangOptions::ASMM_Target:
      Opts.setAddressSpaceMapMangling(LangOptions::ASMM_Target);
      break;
    case LangOptions::ASMM_On:
      Opts.setAddressSpaceMapMangling(LangOptions::ASMM_On);
      break;
    case LangOptions::ASMM_Off:
      Opts.setAddressSpaceMapMangling(LangOptions::ASMM_Off);
      break;
    }
  }

  if (Arg *A = Args.getLastArg(OPT_fms_memptr_rep_EQ)) {
    LangOptions::PragmaMSPointersToMembersKind InheritanceModel =
        llvm::StringSwitch<LangOptions::PragmaMSPointersToMembersKind>(
            A->getValue())
            .Case("single",
                  LangOptions::PPTMK_FullGeneralitySingleInheritance)
            .Case("multiple",
                  LangOptions::PPTMK_FullGeneralityMultipleInheritance)
            .Case("virtual",
                  LangOptions::PPTMK_FullGeneralityVirtualInheritance)
            .Default(LangOptions::PPTMK_BestCase);
    if (InheritanceModel == LangOptions::PPTMK_BestCase)
      Diags.Report(diag::err_drv_invalid_value)
          << "-fms-memptr-rep=" << A->getValue();

    Opts.setMSPointerToMemberRepresentationMethod(InheritanceModel);
  }

  // Check for MS default calling conventions being specified.
  if (Arg *A = Args.getLastArg(OPT_fdefault_calling_conv_EQ)) {
    LangOptions::DefaultCallingConvention DefaultCC =
        llvm::StringSwitch<LangOptions::DefaultCallingConvention>(A->getValue())
            .Case("cdecl", LangOptions::DCC_CDecl)
            .Case("fastcall", LangOptions::DCC_FastCall)
            .Case("stdcall", LangOptions::DCC_StdCall)
            .Case("vectorcall", LangOptions::DCC_VectorCall)
            .Case("regcall", LangOptions::DCC_RegCall)
            .Default(LangOptions::DCC_None);
    if (DefaultCC == LangOptions::DCC_None)
      Diags.Report(diag::err_drv_invalid_value)
          << "-fdefault-calling-conv=" << A->getValue();

    llvm::Triple T(TargetOpts.Triple);
    llvm::Triple::ArchType Arch = T.getArch();
    bool emitError = (DefaultCC == LangOptions::DCC_FastCall ||
                      DefaultCC == LangOptions::DCC_StdCall) &&
                     Arch != llvm::Triple::x86;
    emitError |= (DefaultCC == LangOptions::DCC_VectorCall ||
                  DefaultCC == LangOptions::DCC_RegCall) &&
                 !(Arch == llvm::Triple::x86 || Arch == llvm::Triple::x86_64);
    if (emitError)
      Diags.Report(diag::err_drv_argument_not_allowed_with)
          << A->getSpelling() << T.getTriple();
    else
      Opts.setDefaultCallingConv(DefaultCC);
  }

  // -mrtd option
  if (Arg *A = Args.getLastArg(OPT_mrtd)) {
    if (Opts.getDefaultCallingConv() != LangOptions::DCC_None)
      Diags.Report(diag::err_drv_argument_not_allowed_with)
          << A->getSpelling() << "-fdefault-calling-conv";
    else {
      llvm::Triple T(TargetOpts.Triple);
      if (T.getArch() != llvm::Triple::x86)
        Diags.Report(diag::err_drv_argument_not_allowed_with)
            << A->getSpelling() << T.getTriple();
      else
        Opts.setDefaultCallingConv(LangOptions::DCC_StdCall);
    }
  }

  // Check if -fopenmp is specified.
  Opts.OpenMP = Args.hasArg(options::OPT_fopenmp) ? 1 : 0;
  // Check if -fopenmp-simd is specified.
  Opts.OpenMPSimd = !Opts.OpenMP && Args.hasFlag(options::OPT_fopenmp_simd,
                                                 options::OPT_fno_openmp_simd,
                                                 /*Default=*/false);
  Opts.OpenMPUseTLS =
      Opts.OpenMP && !Args.hasArg(options::OPT_fnoopenmp_use_tls);
  Opts.OpenMPIsDevice =
      Opts.OpenMP && Args.hasArg(options::OPT_fopenmp_is_device);

  if (Opts.OpenMP || Opts.OpenMPSimd) {
    if (int Version =
            getLastArgIntValue(Args, OPT_fopenmp_version_EQ,
                               Opts.OpenMPSimd ? 45 : Opts.OpenMP, Diags))
      Opts.OpenMP = Version;
    else if (Opts.OpenMPSimd)
      Opts.OpenMP = 45;
    // Provide diagnostic when a given target is not expected to be an OpenMP
    // device or host.
    if (!Opts.OpenMPIsDevice) {
      switch (T.getArch()) {
      default:
        break;
      // Add unsupported host targets here:
      case llvm::Triple::nvptx:
      case llvm::Triple::nvptx64:
        Diags.Report(clang::diag::err_drv_omp_host_target_not_supported)
            << TargetOpts.Triple;
        break;
      }
    }
  }

  // Set the flag to prevent the implementation from emitting device exception
  // handling code for those requiring so.
  if (Opts.OpenMPIsDevice && T.isNVPTX()) {
    Opts.Exceptions = 0;
    Opts.CXXExceptions = 0;
  }

  // Get the OpenMP target triples if any.
  if (Arg *A = Args.getLastArg(options::OPT_fopenmp_targets_EQ)) {

    for (unsigned i = 0; i < A->getNumValues(); ++i) {
      llvm::Triple TT(A->getValue(i));

      if (TT.getArch() == llvm::Triple::UnknownArch ||
          !(TT.getArch() == llvm::Triple::ppc ||
            TT.getArch() == llvm::Triple::ppc64 ||
            TT.getArch() == llvm::Triple::ppc64le ||
            TT.getArch() == llvm::Triple::nvptx ||
            TT.getArch() == llvm::Triple::nvptx64 ||
            TT.getArch() == llvm::Triple::x86 ||
            TT.getArch() == llvm::Triple::x86_64))
        Diags.Report(clang::diag::err_drv_invalid_omp_target) << A->getValue(i);
      else
        Opts.OMPTargetTriples.push_back(TT);
    }
  }

  // Get OpenMP host file path if any and report if a non existent file is
  // found
  if (Arg *A = Args.getLastArg(options::OPT_fopenmp_host_ir_file_path)) {
    Opts.OMPHostIRFile = A->getValue();
    if (!llvm::sys::fs::exists(Opts.OMPHostIRFile))
      Diags.Report(clang::diag::err_drv_omp_host_ir_file_not_found)
          << Opts.OMPHostIRFile;
  }

<<<<<<< HEAD
  // C++ AMP: Decide host path or device path
  Opts.DevicePath = Args.hasArg(OPT_famp_is_device);
  Opts.AMPCPU = Args.hasArg(OPT_famp_cpu);
  Opts.HSAExtension = Args.hasArg(OPT_fhsa_extension);

  // rules for auto-auto:
  // disabled by default, or explicitly disabled by -fno-auto-auto
  // enabled by -fauto-auto
  Opts.AutoAuto = Args.hasArg(OPT_fauto_auto) && !Args.hasArg(OPT_fno_auto_auto);

  // rules for auto-compile-for-accelerator:
  Opts.AutoCompileForAccelerator = Args.hasArg(OPT_fauto_compile_for_accelerator);
=======
  // set CUDA mode for OpenMP target NVPTX if specified in options
  Opts.OpenMPCUDAMode = Opts.OpenMPIsDevice && T.isNVPTX() &&
                        Args.hasArg(options::OPT_fopenmp_cuda_mode);
>>>>>>> 03a29294

  // Record whether the __DEPRECATED define was requested.
  Opts.Deprecated = Args.hasFlag(OPT_fdeprecated_macro,
                                 OPT_fno_deprecated_macro,
                                 Opts.Deprecated);

  // FIXME: Eliminate this dependency.
  unsigned Opt = getOptimizationLevel(Args, IK, Diags),
       OptSize = getOptimizationLevelSize(Args);
  Opts.Optimize = Opt != 0;
  Opts.OptimizeSize = OptSize != 0;

  // This is the __NO_INLINE__ define, which just depends on things like the
  // optimization level and -fno-inline, not actually whether the backend has
  // inlining enabled.
  Opts.NoInlineDefine = !Opts.Optimize;
  if (Arg *InlineArg = Args.getLastArg(
          options::OPT_finline_functions, options::OPT_finline_hint_functions,
          options::OPT_fno_inline_functions, options::OPT_fno_inline))
    if (InlineArg->getOption().matches(options::OPT_fno_inline))
      Opts.NoInlineDefine = true;

  Opts.FastMath = Args.hasArg(OPT_ffast_math) ||
      Args.hasArg(OPT_cl_fast_relaxed_math);
  Opts.FiniteMathOnly = Args.hasArg(OPT_ffinite_math_only) ||
      Args.hasArg(OPT_cl_finite_math_only) ||
      Args.hasArg(OPT_cl_fast_relaxed_math);
  Opts.UnsafeFPMath = Args.hasArg(OPT_menable_unsafe_fp_math) ||
                      Args.hasArg(OPT_cl_unsafe_math_optimizations) ||
                      Args.hasArg(OPT_cl_fast_relaxed_math);

  if (Arg *A = Args.getLastArg(OPT_ffp_contract)) {
    StringRef Val = A->getValue();
    if (Val == "fast")
      Opts.setDefaultFPContractMode(LangOptions::FPC_Fast);
    else if (Val == "on")
      Opts.setDefaultFPContractMode(LangOptions::FPC_On);
    else if (Val == "off")
      Opts.setDefaultFPContractMode(LangOptions::FPC_Off);
    else
      Diags.Report(diag::err_drv_invalid_value) << A->getAsString(Args) << Val;
  }

  Opts.RetainCommentsFromSystemHeaders =
      Args.hasArg(OPT_fretain_comments_from_system_headers);

  unsigned SSP = getLastArgIntValue(Args, OPT_stack_protector, 0, Diags);
  switch (SSP) {
  default:
    Diags.Report(diag::err_drv_invalid_value)
      << Args.getLastArg(OPT_stack_protector)->getAsString(Args) << SSP;
    break;
  case 0: Opts.setStackProtector(LangOptions::SSPOff); break;
  case 1: Opts.setStackProtector(LangOptions::SSPOn);  break;
  case 2: Opts.setStackProtector(LangOptions::SSPStrong); break;
  case 3: Opts.setStackProtector(LangOptions::SSPReq); break;
  }

  // Parse -fsanitize= arguments.
  parseSanitizerKinds("-fsanitize=", Args.getAllArgValues(OPT_fsanitize_EQ),
                      Diags, Opts.Sanitize);
  // -fsanitize-address-field-padding=N has to be a LangOpt, parse it here.
  Opts.SanitizeAddressFieldPadding =
      getLastArgIntValue(Args, OPT_fsanitize_address_field_padding, 0, Diags);
  Opts.SanitizerBlacklistFiles = Args.getAllArgValues(OPT_fsanitize_blacklist);

  // -fxray-instrument
  Opts.XRayInstrument =
      Args.hasFlag(OPT_fxray_instrument, OPT_fnoxray_instrument, false);

  // -fxray-always-emit-customevents
  Opts.XRayAlwaysEmitCustomEvents =
      Args.hasFlag(OPT_fxray_always_emit_customevents,
                   OPT_fnoxray_always_emit_customevents, false);

  // -fxray-{always,never}-instrument= filenames.
  Opts.XRayAlwaysInstrumentFiles =
      Args.getAllArgValues(OPT_fxray_always_instrument);
  Opts.XRayNeverInstrumentFiles =
      Args.getAllArgValues(OPT_fxray_never_instrument);

  // -fallow-editor-placeholders
  Opts.AllowEditorPlaceholders = Args.hasArg(OPT_fallow_editor_placeholders);
}

static bool isStrictlyPreprocessorAction(frontend::ActionKind Action) {
  switch (Action) {
  case frontend::ASTDeclList:
  case frontend::ASTDump:
  case frontend::ASTPrint:
  case frontend::ASTView:
  case frontend::EmitAssembly:
  case frontend::EmitBC:
  case frontend::EmitHTML:
  case frontend::EmitLLVM:
  case frontend::EmitLLVMOnly:
  case frontend::EmitCodeGenOnly:
  case frontend::EmitObj:
  case frontend::FixIt:
  case frontend::GenerateModule:
  case frontend::GenerateModuleInterface:
  case frontend::GeneratePCH:
  case frontend::GeneratePTH:
  case frontend::ParseSyntaxOnly:
  case frontend::ModuleFileInfo:
  case frontend::VerifyPCH:
  case frontend::PluginAction:
  case frontend::PrintDeclContext:
  case frontend::RewriteObjC:
  case frontend::RewriteTest:
  case frontend::RunAnalysis:
  case frontend::TemplightDump:
  case frontend::MigrateSource:
    return false;

  case frontend::DumpRawTokens:
  case frontend::DumpTokens:
  case frontend::InitOnly:
  case frontend::PrintPreamble:
  case frontend::PrintPreprocessedInput:
  case frontend::RewriteMacros:
  case frontend::RunPreprocessorOnly:
    return true;
  }
  llvm_unreachable("invalid frontend action");
}

static void ParsePreprocessorArgs(PreprocessorOptions &Opts, ArgList &Args,
                                  DiagnosticsEngine &Diags,
                                  frontend::ActionKind Action) {
  using namespace options;
  Opts.ImplicitPCHInclude = Args.getLastArgValue(OPT_include_pch);
  Opts.ImplicitPTHInclude = Args.getLastArgValue(OPT_include_pth);
  if (const Arg *A = Args.getLastArg(OPT_token_cache))
      Opts.TokenCache = A->getValue();
  else
    Opts.TokenCache = Opts.ImplicitPTHInclude;
  Opts.UsePredefines = !Args.hasArg(OPT_undef);
  Opts.DetailedRecord = Args.hasArg(OPT_detailed_preprocessing_record);
  Opts.DisablePCHValidation = Args.hasArg(OPT_fno_validate_pch);
  Opts.AllowPCHWithCompilerErrors = Args.hasArg(OPT_fallow_pch_with_errors);

  Opts.DumpDeserializedPCHDecls = Args.hasArg(OPT_dump_deserialized_pch_decls);
  for (const Arg *A : Args.filtered(OPT_error_on_deserialized_pch_decl))
    Opts.DeserializedPCHDeclsToErrorOn.insert(A->getValue());

  if (const Arg *A = Args.getLastArg(OPT_preamble_bytes_EQ)) {
    StringRef Value(A->getValue());
    size_t Comma = Value.find(',');
    unsigned Bytes = 0;
    unsigned EndOfLine = 0;

    if (Comma == StringRef::npos ||
        Value.substr(0, Comma).getAsInteger(10, Bytes) ||
        Value.substr(Comma + 1).getAsInteger(10, EndOfLine))
      Diags.Report(diag::err_drv_preamble_format);
    else {
      Opts.PrecompiledPreambleBytes.first = Bytes;
      Opts.PrecompiledPreambleBytes.second = (EndOfLine != 0);
    }
  }

  // Add macros from the command line.
  for (const Arg *A : Args.filtered(OPT_D, OPT_U)) {
    if (A->getOption().matches(OPT_D))
      Opts.addMacroDef(A->getValue());
    else
      Opts.addMacroUndef(A->getValue());
  }

  Opts.MacroIncludes = Args.getAllArgValues(OPT_imacros);

  // Add the ordered list of -includes.
  for (const Arg *A : Args.filtered(OPT_include))
    Opts.Includes.emplace_back(A->getValue());

  for (const Arg *A : Args.filtered(OPT_chain_include))
    Opts.ChainedIncludes.emplace_back(A->getValue());

  for (const Arg *A : Args.filtered(OPT_remap_file)) {
    std::pair<StringRef, StringRef> Split = StringRef(A->getValue()).split(';');

    if (Split.second.empty()) {
      Diags.Report(diag::err_drv_invalid_remap_file) << A->getAsString(Args);
      continue;
    }

    Opts.addRemappedFile(Split.first, Split.second);
  }

  if (Arg *A = Args.getLastArg(OPT_fobjc_arc_cxxlib_EQ)) {
    StringRef Name = A->getValue();
    unsigned Library = llvm::StringSwitch<unsigned>(Name)
      .Case("libc++", ARCXX_libcxx)
      .Case("libstdc++", ARCXX_libstdcxx)
      .Case("none", ARCXX_nolib)
      .Default(~0U);
    if (Library == ~0U)
      Diags.Report(diag::err_drv_invalid_value) << A->getAsString(Args) << Name;
    else
      Opts.ObjCXXARCStandardLibrary = (ObjCXXARCStandardLibraryKind)Library;
  }

  // Always avoid lexing editor placeholders when we're just running the
  // preprocessor as we never want to emit the
  // "editor placeholder in source file" error in PP only mode.
  if (isStrictlyPreprocessorAction(Action))
    Opts.LexEditorPlaceholders = false;
}

static void ParsePreprocessorOutputArgs(PreprocessorOutputOptions &Opts,
                                        ArgList &Args,
                                        frontend::ActionKind Action) {
  using namespace options;

  if (isStrictlyPreprocessorAction(Action))
    Opts.ShowCPP = !Args.hasArg(OPT_dM);
  else
    Opts.ShowCPP = 0;

  Opts.ShowComments = Args.hasArg(OPT_C);
  Opts.ShowLineMarkers = !Args.hasArg(OPT_P);
  Opts.ShowMacroComments = Args.hasArg(OPT_CC);
  Opts.ShowMacros = Args.hasArg(OPT_dM) || Args.hasArg(OPT_dD);
  Opts.ShowIncludeDirectives = Args.hasArg(OPT_dI);
  Opts.RewriteIncludes = Args.hasArg(OPT_frewrite_includes);
  Opts.RewriteImports = Args.hasArg(OPT_frewrite_imports);
  Opts.UseLineDirectives = Args.hasArg(OPT_fuse_line_directives);
}

static void ParseTargetArgs(TargetOptions &Opts, ArgList &Args,
                            DiagnosticsEngine &Diags) {
  using namespace options;
  Opts.ABI = Args.getLastArgValue(OPT_target_abi);
  if (Arg *A = Args.getLastArg(OPT_meabi)) {
    StringRef Value = A->getValue();
    llvm::EABI EABIVersion = llvm::StringSwitch<llvm::EABI>(Value)
                                 .Case("default", llvm::EABI::Default)
                                 .Case("4", llvm::EABI::EABI4)
                                 .Case("5", llvm::EABI::EABI5)
                                 .Case("gnu", llvm::EABI::GNU)
                                 .Default(llvm::EABI::Unknown);
    if (EABIVersion == llvm::EABI::Unknown)
      Diags.Report(diag::err_drv_invalid_value) << A->getAsString(Args)
                                                << Value;
    else
      Opts.EABIVersion = EABIVersion;
  }
  Opts.CPU = Args.getLastArgValue(OPT_target_cpu);
  Opts.FPMath = Args.getLastArgValue(OPT_mfpmath);
  Opts.FeaturesAsWritten = Args.getAllArgValues(OPT_target_feature);
  Opts.LinkerVersion = Args.getLastArgValue(OPT_target_linker_version);
  Opts.Triple = llvm::Triple::normalize(Args.getLastArgValue(OPT_triple));
  // Use the default target triple if unspecified.
  if (Opts.Triple.empty())
    Opts.Triple = llvm::sys::getDefaultTargetTriple();
  Opts.OpenCLExtensionsAsWritten = Args.getAllArgValues(OPT_cl_ext_EQ);
  Opts.ForceEnableInt128 = Args.hasArg(OPT_fforce_enable_int128);
}

bool CompilerInvocation::CreateFromArgs(CompilerInvocation &Res,
                                        const char *const *ArgBegin,
                                        const char *const *ArgEnd,
                                        DiagnosticsEngine &Diags) {
  bool Success = true;

  // Parse the arguments.
  std::unique_ptr<OptTable> Opts = createDriverOptTable();
  const unsigned IncludedFlagsBitmask = options::CC1Option;
  unsigned MissingArgIndex, MissingArgCount;
  InputArgList Args =
      Opts->ParseArgs(llvm::makeArrayRef(ArgBegin, ArgEnd), MissingArgIndex,
                      MissingArgCount, IncludedFlagsBitmask);
  LangOptions &LangOpts = *Res.getLangOpts();

  // Check for missing argument error.
  if (MissingArgCount) {
    Diags.Report(diag::err_drv_missing_argument)
        << Args.getArgString(MissingArgIndex) << MissingArgCount;
    Success = false;
  }

  // Issue errors on unknown arguments.
  for (const Arg *A : Args.filtered(OPT_UNKNOWN)) {
    auto ArgString = A->getAsString(Args);
    std::string Nearest;
    if (Opts->findNearest(ArgString, Nearest, IncludedFlagsBitmask) > 1)
      Diags.Report(diag::err_drv_unknown_argument) << ArgString;
    else
      Diags.Report(diag::err_drv_unknown_argument_with_suggestion)
          << ArgString << Nearest;
    Success = false;
  }

  Success &= ParseAnalyzerArgs(*Res.getAnalyzerOpts(), Args, Diags);
  Success &= ParseMigratorArgs(Res.getMigratorOpts(), Args);
  ParseDependencyOutputArgs(Res.getDependencyOutputOpts(), Args);
  Success &=
      ParseDiagnosticArgs(Res.getDiagnosticOpts(), Args, &Diags,
                          false /*DefaultDiagColor*/, false /*DefaultShowOpt*/);
  ParseCommentArgs(LangOpts.CommentOpts, Args);
  ParseFileSystemArgs(Res.getFileSystemOpts(), Args);
  // FIXME: We shouldn't have to pass the DashX option around here
  InputKind DashX = ParseFrontendArgs(Res.getFrontendOpts(), Args, Diags,
                                      LangOpts.IsHeaderFile);
  ParseTargetArgs(Res.getTargetOpts(), Args, Diags);
  Success &= ParseCodeGenArgs(Res.getCodeGenOpts(), Args, DashX, Diags,
                              Res.getTargetOpts());
  ParseHeaderSearchArgs(Res.getHeaderSearchOpts(), Args,
                        Res.getFileSystemOpts().WorkingDir);
  if (DashX.getFormat() == InputKind::Precompiled ||
      DashX.getLanguage() == InputKind::LLVM_IR) {
    // ObjCAAutoRefCount and Sanitize LangOpts are used to setup the
    // PassManager in BackendUtil.cpp. They need to be initializd no matter
    // what the input type is.
    if (Args.hasArg(OPT_fobjc_arc))
      LangOpts.ObjCAutoRefCount = 1;
    // PIClevel and PIELevel are needed during code generation and this should be
    // set regardless of the input type.
    LangOpts.PICLevel = getLastArgIntValue(Args, OPT_pic_level, 0, Diags);
    LangOpts.PIE = Args.hasArg(OPT_pic_is_pie);
    parseSanitizerKinds("-fsanitize=", Args.getAllArgValues(OPT_fsanitize_EQ),
                        Diags, LangOpts.Sanitize);
  } else {
    // Other LangOpts are only initialzed when the input is not AST or LLVM IR.
    // FIXME: Should we really be calling this for an InputKind::Asm input?
    ParseLangArgs(LangOpts, Args, DashX, Res.getTargetOpts(),
                  Res.getPreprocessorOpts(), Diags);
    if (Res.getFrontendOpts().ProgramAction == frontend::RewriteObjC)
      LangOpts.ObjCExceptions = 1;
  }

  if (LangOpts.CUDA) {
    // During CUDA device-side compilation, the aux triple is the
    // triple used for host compilation.
    if (LangOpts.CUDAIsDevice)
      Res.getTargetOpts().HostTriple = Res.getFrontendOpts().AuxTriple;
  }

  if (LangOpts.CPlusPlusAMP) {
    // During HCC device-side compilation, the aux triple is the
    // triple used for host compilation
    if (LangOpts.DevicePath) {
      Res.getTargetOpts().HostTriple = Res.getFrontendOpts().AuxTriple;
    }
  }

  // FIXME: Override value name discarding when asan or msan is used because the
  // backend passes depend on the name of the alloca in order to print out
  // names.
  Res.getCodeGenOpts().DiscardValueNames &=
      !LangOpts.Sanitize.has(SanitizerKind::Address) &&
      !LangOpts.Sanitize.has(SanitizerKind::Memory);

  ParsePreprocessorArgs(Res.getPreprocessorOpts(), Args, Diags,
                        Res.getFrontendOpts().ProgramAction);
  ParsePreprocessorOutputArgs(Res.getPreprocessorOutputOpts(), Args,
                              Res.getFrontendOpts().ProgramAction);

  // Turn on -Wspir-compat for SPIR target.
  llvm::Triple T(Res.getTargetOpts().Triple);
  auto Arch = T.getArch();
  if (Arch == llvm::Triple::spir || Arch == llvm::Triple::spir64) {
    Res.getDiagnosticOpts().Warnings.push_back("spir-compat");
  }

  // If sanitizer is enabled, disable OPT_ffine_grained_bitfield_accesses.
  if (Res.getCodeGenOpts().FineGrainedBitfieldAccesses &&
      !Res.getLangOpts()->Sanitize.empty()) {
    Res.getCodeGenOpts().FineGrainedBitfieldAccesses = false;
    Diags.Report(diag::warn_drv_fine_grained_bitfield_accesses_ignored);
  }
  return Success;
}

std::string CompilerInvocation::getModuleHash() const {
  // Note: For QoI reasons, the things we use as a hash here should all be
  // dumped via the -module-info flag.
  using llvm::hash_code;
  using llvm::hash_value;
  using llvm::hash_combine;

  // Start the signature with the compiler version.
  // FIXME: We'd rather use something more cryptographically sound than
  // CityHash, but this will do for now.
  hash_code code = hash_value(getClangFullRepositoryVersion());

  // Extend the signature with the language options
#define LANGOPT(Name, Bits, Default, Description) \
   code = hash_combine(code, LangOpts->Name);
#define ENUM_LANGOPT(Name, Type, Bits, Default, Description) \
  code = hash_combine(code, static_cast<unsigned>(LangOpts->get##Name()));
#define BENIGN_LANGOPT(Name, Bits, Default, Description)
#define BENIGN_ENUM_LANGOPT(Name, Type, Bits, Default, Description)
#include "clang/Basic/LangOptions.def"

  for (StringRef Feature : LangOpts->ModuleFeatures)
    code = hash_combine(code, Feature);

  // Extend the signature with the target options.
  code = hash_combine(code, TargetOpts->Triple, TargetOpts->CPU,
                      TargetOpts->ABI);
  for (unsigned i = 0, n = TargetOpts->FeaturesAsWritten.size(); i != n; ++i)
    code = hash_combine(code, TargetOpts->FeaturesAsWritten[i]);

  // Extend the signature with preprocessor options.
  const PreprocessorOptions &ppOpts = getPreprocessorOpts();
  const HeaderSearchOptions &hsOpts = getHeaderSearchOpts();
  code = hash_combine(code, ppOpts.UsePredefines, ppOpts.DetailedRecord);

  for (std::vector<std::pair<std::string, bool/*isUndef*/>>::const_iterator
            I = getPreprocessorOpts().Macros.begin(),
         IEnd = getPreprocessorOpts().Macros.end();
       I != IEnd; ++I) {
    // If we're supposed to ignore this macro for the purposes of modules,
    // don't put it into the hash.
    if (!hsOpts.ModulesIgnoreMacros.empty()) {
      // Check whether we're ignoring this macro.
      StringRef MacroDef = I->first;
      if (hsOpts.ModulesIgnoreMacros.count(
              llvm::CachedHashString(MacroDef.split('=').first)))
        continue;
    }

    code = hash_combine(code, I->first, I->second);
  }

  // Extend the signature with the sysroot and other header search options.
  code = hash_combine(code, hsOpts.Sysroot,
                      hsOpts.ModuleFormat,
                      hsOpts.UseDebugInfo,
                      hsOpts.UseBuiltinIncludes,
                      hsOpts.UseStandardSystemIncludes,
                      hsOpts.UseStandardCXXIncludes,
                      hsOpts.UseLibcxx,
                      hsOpts.ModulesValidateDiagnosticOptions);
  code = hash_combine(code, hsOpts.ResourceDir);

  // Extend the signature with the user build path.
  code = hash_combine(code, hsOpts.ModuleUserBuildPath);

  // Extend the signature with the module file extensions.
  const FrontendOptions &frontendOpts = getFrontendOpts();
  for (const auto &ext : frontendOpts.ModuleFileExtensions) {
    code = ext->hashExtension(code);
  }

  // Extend the signature with the enabled sanitizers, if at least one is
  // enabled. Sanitizers which cannot affect AST generation aren't hashed.
  SanitizerSet SanHash = LangOpts->Sanitize;
  SanHash.clear(getPPTransparentSanitizers());
  if (!SanHash.empty())
    code = hash_combine(code, SanHash.Mask);

  return llvm::APInt(64, code).toString(36, /*Signed=*/false);
}

namespace clang {

template<typename IntTy>
static IntTy getLastArgIntValueImpl(const ArgList &Args, OptSpecifier Id,
                                    IntTy Default,
                                    DiagnosticsEngine *Diags) {
  IntTy Res = Default;
  if (Arg *A = Args.getLastArg(Id)) {
    if (StringRef(A->getValue()).getAsInteger(10, Res)) {
      if (Diags)
        Diags->Report(diag::err_drv_invalid_int_value) << A->getAsString(Args)
                                                       << A->getValue();
    }
  }
  return Res;
}


// Declared in clang/Frontend/Utils.h.
int getLastArgIntValue(const ArgList &Args, OptSpecifier Id, int Default,
                       DiagnosticsEngine *Diags) {
  return getLastArgIntValueImpl<int>(Args, Id, Default, Diags);
}

uint64_t getLastArgUInt64Value(const ArgList &Args, OptSpecifier Id,
                               uint64_t Default,
                               DiagnosticsEngine *Diags) {
  return getLastArgIntValueImpl<uint64_t>(Args, Id, Default, Diags);
}

void BuryPointer(const void *Ptr) {
  // This function may be called only a small fixed amount of times per each
  // invocation, otherwise we do actually have a leak which we want to report.
  // If this function is called more than kGraveYardMaxSize times, the pointers
  // will not be properly buried and a leak detector will report a leak, which
  // is what we want in such case.
  static const size_t kGraveYardMaxSize = 16;
  LLVM_ATTRIBUTE_UNUSED static const void *GraveYard[kGraveYardMaxSize];
  static std::atomic<unsigned> GraveYardSize;
  unsigned Idx = GraveYardSize++;
  if (Idx >= kGraveYardMaxSize)
    return;
  GraveYard[Idx] = Ptr;
}

IntrusiveRefCntPtr<vfs::FileSystem>
createVFSFromCompilerInvocation(const CompilerInvocation &CI,
                                DiagnosticsEngine &Diags) {
  return createVFSFromCompilerInvocation(CI, Diags, vfs::getRealFileSystem());
}

IntrusiveRefCntPtr<vfs::FileSystem>
createVFSFromCompilerInvocation(const CompilerInvocation &CI,
                                DiagnosticsEngine &Diags,
                                IntrusiveRefCntPtr<vfs::FileSystem> BaseFS) {
  if (CI.getHeaderSearchOpts().VFSOverlayFiles.empty())
    return BaseFS;

  IntrusiveRefCntPtr<vfs::OverlayFileSystem> Overlay(
      new vfs::OverlayFileSystem(BaseFS));
  // earlier vfs files are on the bottom
  for (const std::string &File : CI.getHeaderSearchOpts().VFSOverlayFiles) {
    llvm::ErrorOr<std::unique_ptr<llvm::MemoryBuffer>> Buffer =
        BaseFS->getBufferForFile(File);
    if (!Buffer) {
      Diags.Report(diag::err_missing_vfs_overlay_file) << File;
      return IntrusiveRefCntPtr<vfs::FileSystem>();
    }

    IntrusiveRefCntPtr<vfs::FileSystem> FS = vfs::getVFSFromYAML(
        std::move(Buffer.get()), /*DiagHandler*/ nullptr, File);
    if (!FS.get()) {
      Diags.Report(diag::err_invalid_vfs_overlay) << File;
      return IntrusiveRefCntPtr<vfs::FileSystem>();
    }
    Overlay->pushOverlay(FS);
  }
  return Overlay;
}
} // end namespace clang<|MERGE_RESOLUTION|>--- conflicted
+++ resolved
@@ -2557,7 +2557,6 @@
           << Opts.OMPHostIRFile;
   }
 
-<<<<<<< HEAD
   // C++ AMP: Decide host path or device path
   Opts.DevicePath = Args.hasArg(OPT_famp_is_device);
   Opts.AMPCPU = Args.hasArg(OPT_famp_cpu);
@@ -2570,11 +2569,10 @@
 
   // rules for auto-compile-for-accelerator:
   Opts.AutoCompileForAccelerator = Args.hasArg(OPT_fauto_compile_for_accelerator);
-=======
+
   // set CUDA mode for OpenMP target NVPTX if specified in options
   Opts.OpenMPCUDAMode = Opts.OpenMPIsDevice && T.isNVPTX() &&
                         Args.hasArg(options::OPT_fopenmp_cuda_mode);
->>>>>>> 03a29294
 
   // Record whether the __DEPRECATED define was requested.
   Opts.Deprecated = Args.hasFlag(OPT_fdeprecated_macro,
