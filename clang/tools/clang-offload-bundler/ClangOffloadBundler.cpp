--- conflicted
+++ resolved
@@ -969,20 +969,12 @@
     getOffloadKindAndTriple(Target, Kind, Triple);
 
     bool KindIsValid = !Kind.empty();
-<<<<<<< HEAD
-    KindIsValid = KindIsValid &&
-                  StringSwitch<bool>(Kind)
-                      .Case("host", true)
-                      .Case("openmp", true)
-                      .Case("hcc", true)
-                      .Default(false);
-=======
     KindIsValid = KindIsValid && StringSwitch<bool>(Kind)
                                      .Case("host", true)
                                      .Case("openmp", true)
+                                     .Case("hcc", true)
                                      .Case("hip", true)
                                      .Default(false);
->>>>>>> 4d7470d5
 
     bool TripleIsValid = !Triple.empty();
     llvm::Triple T(Triple);
