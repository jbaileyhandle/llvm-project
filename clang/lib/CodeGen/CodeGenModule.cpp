--- conflicted
+++ resolved
@@ -2079,7 +2079,6 @@
       return r;
     }
 
-<<<<<<< HEAD
     bool allowed_(const FunctionDecl* x)
     {
       if (!x) return true;
@@ -2093,27 +2092,6 @@
       d_[x] = r;
 
       return r;
-=======
-  // C++11 swap/move functions are allowed to pass
-  // C++11 memory_order modifiers are allowed to pass
-  // C++11 complex operators are allowed to pass
-  // C++11 perfect forwarding functions are allowed to pass
-  // certain C++11 math functions are allowed to pass
-  // Eigen internal functions are allowed to pass
-  const FunctionDecl* FuncD = dyn_cast<FunctionDecl>(D);
-  if (FuncD) {
-    if (MangledName.find("4swap") != StringRef::npos ||
-        MangledName.find("4move") != StringRef::npos ||
-        MangledName.find("16grid_launch_parm10KernelArgsIT2_EENKUlvE_clEv") != StringRef::npos ||
-        MangledName.find("St12memory_order") != StringRef::npos ||
-        MangledName.find("Kokkos4Impl") != StringRef::npos ||
-        MangledName.find("St16initializer_list") != StringRef::npos ||
-        MangledName.find("St7complex") != StringRef::npos ||
-        MangledName.find("St7forward") != StringRef::npos ||
-        MangledName.find("5roundf") != StringRef::npos ||
-        MangledName.find("Eigen8internal") != StringRef::npos) {
-      return true;
->>>>>>> 10500a0e
     }
 
     bool allowed_(const CXXRecordDecl* x)
@@ -2174,7 +2152,7 @@
       if (!isWhiteListForHCC(*this, GD)) return;
     }
     else {
-      if (!isa<VarDecl>(D) && // TODO: this should be re-assessed.
+      if (!isa<VarDecl>(D) &&
           D->hasAttr<CXXAMPRestrictAMPAttr>() &&
           !D->hasAttr<CXXAMPRestrictCPUAttr>()) {
         return;
