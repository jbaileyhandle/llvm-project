--- conflicted
+++ resolved
@@ -371,21 +371,6 @@
         (Ty->isArrayType() || Ty->isRecordType()) &&
         CGF.CGM.isTypeConstant(Ty, true))
       if (llvm::Constant *Init = CGF.CGM.EmitConstantExpr(Inner, Ty, &CGF)) {
-<<<<<<< HEAD
-        unsigned AddrSpace = 0;
-        if (CGF.CGM.getTriple().getArch() == llvm::Triple::amdgcn) {
-          AddrSpace =
-              CGF.getContext().getTargetAddressSpace(LangAS::opencl_constant);
-        }
-        auto *GV = new llvm::GlobalVariable(
-            CGF.CGM.getModule(), Init->getType(), /*isConstant=*/true,
-            llvm::GlobalValue::PrivateLinkage, Init, ".ref.tmp", nullptr,
-            llvm::GlobalValue::NotThreadLocal, AddrSpace);
-        CharUnits alignment = CGF.getContext().getTypeAlignInChars(Ty);
-        GV->setAlignment(alignment.getQuantity());
-        // FIXME: Should we put the new global into a COMDAT?
-        return Address(GV, alignment);
-=======
         if (auto AddrSpace = CGF.getTarget().getConstantAddressSpace()) {
           auto AS = AddrSpace.getValue();
           auto *GV = new llvm::GlobalVariable(
@@ -404,7 +389,6 @@
           // FIXME: Should we put the new global into a COMDAT?
           return Address(C, alignment);
         }
->>>>>>> b87414ef
       }
     return CGF.CreateMemTemp(Ty, "ref.tmp");
   }
@@ -484,17 +468,11 @@
 
   // Create and initialize the reference temporary.
   Address Object = createReferenceTemporary(*this, M, E);
-<<<<<<< HEAD
-  if (auto *Var = dyn_cast<llvm::GlobalVariable>(Object.getPointer())) {
-    Object = Address(llvm::ConstantExpr::getPointerCast(
-                         Var, ConvertTypeForMem(E->getType())->getPointerTo()),
-=======
   if (auto *Var = dyn_cast<llvm::GlobalVariable>(
           Object.getPointer()->stripPointerCasts())) {
     Object = Address(llvm::ConstantExpr::getBitCast(
                          cast<llvm::Constant>(Object.getPointer()),
                          ConvertTypeForMem(E->getType())->getPointerTo()),
->>>>>>> b87414ef
                      Object.getAlignment());
     // If the temporary is a global and has a constant initializer or is a
     // constant temporary that we promoted to a global, we may have already
