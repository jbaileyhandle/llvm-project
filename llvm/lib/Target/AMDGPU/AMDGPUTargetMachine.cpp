--- conflicted
+++ resolved
@@ -1183,16 +1183,12 @@
 
   if (OptExecMaskPreRA)
     insertPass(&MachineSchedulerID, &SIOptimizeExecMaskingPreRAID);
-<<<<<<< HEAD
 
   if (EnablePreRAOptimizations.getNumOccurrences()
           ? EnablePreRAOptimizations
           : TM->getOptLevel() > CodeGenOpt::Less)
     insertPass(&RenameIndependentSubregsID, &GCNPreRAOptimizationsID);
-  insertPass(&MachineSchedulerID, &SIFormMemoryClausesID);
-=======
->>>>>>> 234bcc90
-
+    
   // This is not an essential optimization and it has a noticeable impact on
   // compilation time, so we only enable it from O2.
   if (TM->getOptLevel() > CodeGenOpt::Less)
