//===----RTLs/hsa/src/rtl.cpp - Target RTLs Implementation -------- C++ -*-===//
//
// Part of the LLVM Project, under the Apache License v2.0 with LLVM Exceptions.
// See https://llvm.org/LICENSE.txt for license information.
// SPDX-License-Identifier: Apache-2.0 WITH LLVM-exception
//
//===----------------------------------------------------------------------===//
//
// RTL for hsa machine
//
//===----------------------------------------------------------------------===//

#include <algorithm>
#include <assert.h>
#include <cstdio>
#include <cstdlib>
#include <cstring>
#include <dlfcn.h>
#include <elf.h>
#include <ffi.h>
#include <fstream>
#include <iostream>
#include <libelf.h>
#include <list>
#include <memory>
#include <mutex>
#include <shared_mutex>
#include <thread>
#include <unordered_map>
#include <vector>

// Header from ATMI interface
#include "atmi_interop_hsa.h"
#include "atmi_runtime.h"


// hostrpc interface, FIXME: consider moving to its own include
extern "C" unsigned long hostrpc_assign_buffer(hsa_agent_t agent,
                                               hsa_queue_t *this_Q,
                                               uint32_t device_id);
extern "C" hsa_status_t hostrpc_init();
extern "C" hsa_status_t hostrpc_terminate();

#include "internal.h"

#include "Debug.h"
#include "omptargetplugin.h"

#include "llvm/Frontend/OpenMP/OMPGridValues.h"

#ifndef TARGET_NAME
#define TARGET_NAME AMDHSA
#endif
#define DEBUG_PREFIX "Target " GETNAME(TARGET_NAME) " RTL"

int print_kernel_trace;

// Size of the target call stack struture
uint32_t TgtStackItemSize = 0;

#undef check // Drop definition from internal.h
#ifdef OMPTARGET_DEBUG
#define check(msg, status)                                                     \
  if (status != ATMI_STATUS_SUCCESS) {                                         \
    /* fprintf(stderr, "[%s:%d] %s failed.\n", __FILE__, __LINE__, #msg);*/    \
    DP(#msg " failed\n");                                                      \
    /*assert(0);*/                                                             \
  } else {                                                                     \
    /* fprintf(stderr, "[%s:%d] %s succeeded.\n", __FILE__, __LINE__, #msg);   \
     */                                                                        \
    DP(#msg " succeeded\n");                                                   \
  }
#else
#define check(msg, status)                                                     \
  {}
#endif

#include "../../common/elf_common.c"
#include "../../amdgpu/impl/elf_amd.h"


/// Keep entries table per device
struct FuncOrGblEntryTy {
  __tgt_target_table Table;
  std::vector<__tgt_offload_entry> Entries;
};

enum ExecutionModeType {
  SPMD,    // constructors, destructors,
           // combined constructs (`teams distribute parallel for [simd]`)
  GENERIC, // everything else
  NONE
};

struct KernelArgPool {
private:
  static pthread_mutex_t mutex;

public:
  uint32_t kernarg_segment_size;
  void *kernarg_region = nullptr;
  std::queue<int> free_kernarg_segments;

  uint32_t kernarg_size_including_implicit() {
    return kernarg_segment_size + sizeof(atmi_implicit_args_t);
  }

  ~KernelArgPool() {
    if (kernarg_region) {
      auto r = hsa_amd_memory_pool_free(kernarg_region);
      assert(r == HSA_STATUS_SUCCESS);
      ErrorCheck(Memory pool free, r);
    }
  }

  // Can't really copy or move a mutex
  KernelArgPool() = default;
  KernelArgPool(const KernelArgPool &) = delete;
  KernelArgPool(KernelArgPool &&) = delete;

  KernelArgPool(uint32_t kernarg_segment_size)
      : kernarg_segment_size(kernarg_segment_size) {

    // atmi uses one pool per kernel for all gpus, with a fixed upper size
    // preserving that exact scheme here, including the queue<int>
    {
      hsa_status_t err = hsa_amd_memory_pool_allocate(
          atl_gpu_kernarg_pools[0],
          kernarg_size_including_implicit() * MAX_NUM_KERNELS, 0,
          &kernarg_region);
      ErrorCheck(Allocating memory for the executable-kernel, err);
      core::allow_access_to_all_gpu_agents(kernarg_region);

      for (int i = 0; i < MAX_NUM_KERNELS; i++) {
        free_kernarg_segments.push(i);
      }
    }
  }

  void *allocate(uint64_t arg_num) {
    assert((arg_num * sizeof(void *)) == kernarg_segment_size);
    lock l(&mutex);
    void *res = nullptr;
    if (!free_kernarg_segments.empty()) {

      int free_idx = free_kernarg_segments.front();
      res = static_cast<void *>(static_cast<char *>(kernarg_region) +
                                (free_idx * kernarg_size_including_implicit()));
      assert(free_idx == pointer_to_index(res));
      free_kernarg_segments.pop();
    }
    return res;
  }

  void deallocate(void *ptr) {
    lock l(&mutex);
    int idx = pointer_to_index(ptr);
    free_kernarg_segments.push(idx);
  }

private:
  int pointer_to_index(void *ptr) {
    ptrdiff_t bytes =
        static_cast<char *>(ptr) - static_cast<char *>(kernarg_region);
    assert(bytes >= 0);
    assert(bytes % kernarg_size_including_implicit() == 0);
    return bytes / kernarg_size_including_implicit();
  }
  struct lock {
    lock(pthread_mutex_t *m) : m(m) { pthread_mutex_lock(m); }
    ~lock() { pthread_mutex_unlock(m); }
    pthread_mutex_t *m;
  };
};
pthread_mutex_t KernelArgPool::mutex = PTHREAD_MUTEX_INITIALIZER;

std::unordered_map<std::string /*kernel*/, std::unique_ptr<KernelArgPool>>
    KernelArgPoolMap;

/// Use a single entity to encode a kernel and a set of flags
struct KernelTy {
  // execution mode of kernel
  // 0 - SPMD mode (without master warp)
  // 1 - Generic mode (with master warp)
  int8_t ExecutionMode;
  int16_t ConstWGSize;
  int8_t MaxParLevel;
  int32_t device_id;
  void *CallStackAddr;
  const char *Name;

  KernelTy(int8_t _ExecutionMode, int16_t _ConstWGSize, int8_t _MaxParLevel,
           int32_t _device_id, void *_CallStackAddr, const char *_Name,
           uint32_t _kernarg_segment_size)
      : ExecutionMode(_ExecutionMode), ConstWGSize(_ConstWGSize),
        MaxParLevel(_MaxParLevel), device_id(_device_id),
        CallStackAddr(_CallStackAddr), Name(_Name) {
    DP("Construct kernelinfo: ExecMode %d\n", ExecutionMode);

    std::string N(_Name);
    if (KernelArgPoolMap.find(N) == KernelArgPoolMap.end()) {
      KernelArgPoolMap.insert(
          std::make_pair(N, std::unique_ptr<KernelArgPool>(
                                new KernelArgPool(_kernarg_segment_size))));
    }
  }
};

/// List that contains all the kernels.
/// FIXME: we may need this to be per device and per library.
std::list<KernelTy> KernelsList;

// ATMI API to get gpu and gpu memory place
static atmi_place_t get_gpu_place(int device_id) {
  return ATMI_PLACE_GPU(0, device_id);
}
static atmi_mem_place_t get_gpu_mem_place(int device_id) {
  return ATMI_MEM_PLACE_GPU_MEM(0, device_id, 0);
}

static std::vector<hsa_agent_t> find_gpu_agents() {
  std::vector<hsa_agent_t> res;

  hsa_status_t err = hsa_iterate_agents(
      [](hsa_agent_t agent, void *data) -> hsa_status_t {
        std::vector<hsa_agent_t> *res =
            static_cast<std::vector<hsa_agent_t> *>(data);

        hsa_device_type_t device_type;
        // get_info fails iff HSA runtime not yet initialized
        hsa_status_t err =
            hsa_agent_get_info(agent, HSA_AGENT_INFO_DEVICE, &device_type);
        if (print_kernel_trace > 0 && err != HSA_STATUS_SUCCESS)
          printf("rtl.cpp: err %d\n", err);
        assert(err == HSA_STATUS_SUCCESS);

        if (device_type == HSA_DEVICE_TYPE_GPU) {
          res->push_back(agent);
        }
        return HSA_STATUS_SUCCESS;
      },
      &res);

  // iterate_agents fails iff HSA runtime not yet initialized
  if (print_kernel_trace > 0 && err != HSA_STATUS_SUCCESS)
    printf("rtl.cpp: err %d\n", err);
  assert(err == HSA_STATUS_SUCCESS);
  return res;
}

static void callbackQueue(hsa_status_t status, hsa_queue_t *source,
                          void *data) {
  if (status != HSA_STATUS_SUCCESS) {
    const char *status_string;
    if (hsa_status_string(status, &status_string) != HSA_STATUS_SUCCESS) {
      status_string = "unavailable";
    }
    fprintf(stderr, "[%s:%d] GPU error in queue %p %d (%s)\n", __FILE__,
            __LINE__, source, status, status_string);
    abort();
  }
}

namespace core {
void packet_store_release(uint32_t *packet, uint16_t header, uint16_t rest) {
  __atomic_store_n(packet, header | (rest << 16), __ATOMIC_RELEASE);
}

uint16_t create_header(hsa_packet_type_t type, int barrier,
                       atmi_task_fence_scope_t acq_fence,
                       atmi_task_fence_scope_t rel_fence) {
  uint16_t header = type << HSA_PACKET_HEADER_TYPE;
  header |= barrier << HSA_PACKET_HEADER_BARRIER;
  header |= (hsa_fence_scope_t) static_cast<int>(
      acq_fence << HSA_PACKET_HEADER_ACQUIRE_FENCE_SCOPE);
  header |= (hsa_fence_scope_t) static_cast<int>(
      rel_fence << HSA_PACKET_HEADER_RELEASE_FENCE_SCOPE);
  return header;
}
} // namespace core

/// Class containing all the device information
class RTLDeviceInfoTy {
  std::vector<std::list<FuncOrGblEntryTy>> FuncGblEntries;

public:
  // load binary populates symbol tables and mutates various global state
  // run uses those symbol tables
  std::shared_timed_mutex load_run_lock;

  int NumberOfDevices;

  // GPU devices
  std::vector<hsa_agent_t> HSAAgents;
  std::vector<hsa_queue_t *> HSAQueues; // one per gpu

  // Device properties
  std::vector<int> ComputeUnits;
  std::vector<int> GroupsPerDevice;
  std::vector<int> ThreadsPerGroup;
  std::vector<int> WarpSize;
  std::vector<int> USMCapable; // XNack field. TBD
  std::vector<std::string> GPUName;

  // OpenMP properties
  std::vector<int> NumTeams;
  std::vector<int> NumThreads;

  // OpenMP Environment properties
  int EnvNumTeams;
  int EnvTeamLimit;
  int EnvMaxTeamsDefault;

  // OpenMP Requires Flags
  int64_t RequiresFlags;

  // Resource pools
  SignalPoolT FreeSignalPool;

  struct atmiFreePtrDeletor {
    void operator()(void *p) {
      atmi_free(p); // ignore failure to free
    }
  };

  // device_State shared across loaded binaries, error if inconsistent size
  std::vector<std::pair<std::unique_ptr<void, atmiFreePtrDeletor>, uint64_t>>
      deviceStateStore;

  static const int HardTeamLimit = 1 << 20; // 1 Meg
  static const int DefaultNumTeams = 128;
  static const int Max_Teams =
      llvm::omp::AMDGPUGpuGridValues[llvm::omp::GVIDX::GV_Max_Teams];
  static const int Warp_Size =
      llvm::omp::AMDGPUGpuGridValues[llvm::omp::GVIDX::GV_Warp_Size];
  static const int Max_WG_Size =
      llvm::omp::AMDGPUGpuGridValues[llvm::omp::GVIDX::GV_Max_WG_Size];
  static const int Default_WG_Size =
      llvm::omp::AMDGPUGpuGridValues[llvm::omp::GVIDX::GV_Default_WG_Size];

<<<<<<< HEAD
  using MemcpyFunc = atmi_status_t (hsa_signal_t,
                                    void *,
                                    const void *,
                                    size_t size,
                                    hsa_agent_t);
  atmi_status_t freesignalpool_memcpy(void *dest, const void *src,
                                      size_t size, MemcpyFunc Func,
                                      int32_t deviceId) {
=======
  using MemcpyFunc = atmi_status_t (*)(hsa_signal_t, void *, const void *,
                                       size_t size, hsa_agent_t);
  atmi_status_t freesignalpool_memcpy(void *dest, const void *src, size_t size,
                                      MemcpyFunc Func, int32_t deviceId) {
>>>>>>> 4c5906cf
    hsa_agent_t agent = HSAAgents[deviceId];
    hsa_signal_t s = FreeSignalPool.pop();
    if (s.handle == 0) {
      return ATMI_STATUS_ERROR;
    }
    atmi_status_t r = Func(s, dest, src, size, agent);
    FreeSignalPool.push(s);
    return r;
  }

  atmi_status_t freesignalpool_memcpy_d2h(void *dest, const void *src,
                                          size_t size, int32_t deviceId) {
    return freesignalpool_memcpy(dest, src, size, atmi_memcpy_d2h, deviceId);
  }

  atmi_status_t freesignalpool_memcpy_h2d(void *dest, const void *src,
                                          size_t size, int32_t deviceId) {
    return freesignalpool_memcpy(dest, src, size, atmi_memcpy_h2d, deviceId);
  }

  // Record entry point associated with device
  void addOffloadEntry(int32_t device_id, __tgt_offload_entry entry) {
    assert(device_id < (int32_t)FuncGblEntries.size() &&
           "Unexpected device id!");
    FuncOrGblEntryTy &E = FuncGblEntries[device_id].back();

    E.Entries.push_back(entry);
  }

  // Return true if the entry is associated with device
  bool findOffloadEntry(int32_t device_id, void *addr) {
    assert(device_id < (int32_t)FuncGblEntries.size() &&
           "Unexpected device id!");
    FuncOrGblEntryTy &E = FuncGblEntries[device_id].back();

    for (auto &it : E.Entries) {
      if (it.addr == addr)
        return true;
    }

    return false;
  }

  // Return the pointer to the target entries table
  __tgt_target_table *getOffloadEntriesTable(int32_t device_id) {
    assert(device_id < (int32_t)FuncGblEntries.size() &&
           "Unexpected device id!");
    FuncOrGblEntryTy &E = FuncGblEntries[device_id].back();

    int32_t size = E.Entries.size();

    // Table is empty
    if (!size)
      return 0;

    __tgt_offload_entry *begin = &E.Entries[0];
    __tgt_offload_entry *end = &E.Entries[size - 1];

    // Update table info according to the entries and return the pointer
    E.Table.EntriesBegin = begin;
    E.Table.EntriesEnd = ++end;

    return &E.Table;
  }

  // Clear entries table for a device
  void clearOffloadEntriesTable(int device_id) {
    assert(device_id < (int32_t)FuncGblEntries.size() &&
           "Unexpected device id!");
    FuncGblEntries[device_id].emplace_back();
    FuncOrGblEntryTy &E = FuncGblEntries[device_id].back();
    // KernelArgPoolMap.clear();
    E.Entries.clear();
    E.Table.EntriesBegin = E.Table.EntriesEnd = 0;
  }

  RTLDeviceInfoTy() {
    // LIBOMPTARGET_KERNEL_TRACE provides a kernel launch trace to stderr
    // anytime. You do not need a debug library build.
    //  0 => no tracing
    //  1 => tracing dispatch only
    // >1 => verbosity increase
    if (char *envStr = getenv("LIBOMPTARGET_KERNEL_TRACE"))
      print_kernel_trace = atoi(envStr);
    else
      print_kernel_trace = 0;

    DP("Start initializing HSA-ATMI\n");
    atmi_status_t err = atmi_init();
    if (err != ATMI_STATUS_SUCCESS) {
      DP("Error when initializing HSA-ATMI\n");
      return;
    }
    // Init hostcall soon after initializing ATMI
    hostrpc_init();

    HSAAgents = find_gpu_agents();
    NumberOfDevices = (int)HSAAgents.size();

    if (NumberOfDevices == 0) {
      DP("There are no devices supporting HSA.\n");
      return;
    } else {
      DP("There are %d devices supporting HSA.\n", NumberOfDevices);
    }

    // Init the device info
    HSAQueues.resize(NumberOfDevices);
    FuncGblEntries.resize(NumberOfDevices);
    ThreadsPerGroup.resize(NumberOfDevices);
    ComputeUnits.resize(NumberOfDevices);
    GPUName.resize(NumberOfDevices);
    GroupsPerDevice.resize(NumberOfDevices);
    WarpSize.resize(NumberOfDevices);
    NumTeams.resize(NumberOfDevices);
    NumThreads.resize(NumberOfDevices);
    deviceStateStore.resize(NumberOfDevices);

    for (int i = 0; i < NumberOfDevices; i++) {
      uint32_t queue_size = 0;
      {
        hsa_status_t err;
        err = hsa_agent_get_info(HSAAgents[i], HSA_AGENT_INFO_QUEUE_MAX_SIZE,
                                 &queue_size);
        ErrorCheck(Querying the agent maximum queue size, err);
        if (queue_size > core::Runtime::getInstance().getMaxQueueSize()) {
          queue_size = core::Runtime::getInstance().getMaxQueueSize();
        }
      }

      hsa_status_t rc = hsa_queue_create(
          HSAAgents[i], queue_size, HSA_QUEUE_TYPE_MULTI, callbackQueue, NULL,
          UINT32_MAX, UINT32_MAX, &HSAQueues[i]);
      if (rc != HSA_STATUS_SUCCESS) {
        DP("Failed to create HSA queues\n");
        return;
      }

      deviceStateStore[i] = {nullptr, 0};
    }

    for (int i = 0; i < NumberOfDevices; i++) {
      ThreadsPerGroup[i] = RTLDeviceInfoTy::Default_WG_Size;
      GroupsPerDevice[i] = RTLDeviceInfoTy::DefaultNumTeams;
      ComputeUnits[i] = 1;
      DP("Device %d: Initial groupsPerDevice %d & threadsPerGroup %d\n", i,
         GroupsPerDevice[i], ThreadsPerGroup[i]);
    }

    // Get environment variables regarding teams
    char *envStr = getenv("OMP_TEAM_LIMIT");
    if (envStr) {
      // OMP_TEAM_LIMIT has been set
      EnvTeamLimit = std::stoi(envStr);
      DP("Parsed OMP_TEAM_LIMIT=%d\n", EnvTeamLimit);
    } else {
      EnvTeamLimit = -1;
    }
    envStr = getenv("OMP_NUM_TEAMS");
    if (envStr) {
      // OMP_NUM_TEAMS has been set
      EnvNumTeams = std::stoi(envStr);
      DP("Parsed OMP_NUM_TEAMS=%d\n", EnvNumTeams);
    } else {
      EnvNumTeams = -1;
    }
    // Get environment variables regarding expMaxTeams
    envStr = getenv("OMP_MAX_TEAMS_DEFAULT");
    if (envStr) {
      EnvMaxTeamsDefault = std::stoi(envStr);
      DP("Parsed OMP_MAX_TEAMS_DEFAULT=%d\n", EnvMaxTeamsDefault);
    } else {
      EnvMaxTeamsDefault = -1;
    }

    // Default state.
    RequiresFlags = OMP_REQ_UNDEFINED;
  }

  ~RTLDeviceInfoTy() {
    DP("Finalizing the HSA-ATMI DeviceInfo.\n");
    // Run destructors on types that use HSA before
    // atmi_finalize removes access to it
    deviceStateStore.clear();
    KernelArgPoolMap.clear();
    // Terminate hostrpc before finalizing ATMI
    hostrpc_terminate();
    atmi_finalize();
  }
};

pthread_mutex_t SignalPoolT::mutex = PTHREAD_MUTEX_INITIALIZER;

#include "../../../src/device_env_struct.h"

static RTLDeviceInfoTy DeviceInfo;

namespace {

int32_t dataRetrieve(int32_t DeviceId, void *HstPtr, void *TgtPtr, int64_t Size,
                     __tgt_async_info *AsyncInfoPtr) {
  assert(AsyncInfoPtr && "AsyncInfoPtr is nullptr");
  assert(DeviceId < DeviceInfo.NumberOfDevices && "Device ID too large");
  // Return success if we are not copying back to host from target.
  if (!HstPtr)
    return OFFLOAD_SUCCESS;
  atmi_status_t err;
  DP("Retrieve data %ld bytes, (tgt:%016llx) -> (hst:%016llx).\n", Size,
     (long long unsigned)(Elf64_Addr)TgtPtr,
     (long long unsigned)(Elf64_Addr)HstPtr);

<<<<<<< HEAD
  err = DeviceInfo.freesignalpool_memcpy_d2h(HstPtr, TgtPtr, (size_t)Size, DeviceId);
=======
  err = DeviceInfo.freesignalpool_memcpy_d2h(HstPtr, TgtPtr, (size_t)Size,
                                             DeviceId);
>>>>>>> 4c5906cf

  if (err != ATMI_STATUS_SUCCESS) {
    DP("Error when copying data from device to host. Pointers: "
       "host = 0x%016lx, device = 0x%016lx, size = %lld\n",
       (Elf64_Addr)HstPtr, (Elf64_Addr)TgtPtr, (unsigned long long)Size);
    return OFFLOAD_FAIL;
  }
  DP("DONE Retrieve data %ld bytes, (tgt:%016llx) -> (hst:%016llx).\n", Size,
     (long long unsigned)(Elf64_Addr)TgtPtr,
     (long long unsigned)(Elf64_Addr)HstPtr);
  return OFFLOAD_SUCCESS;
}

int32_t dataSubmit(int32_t DeviceId, void *TgtPtr, void *HstPtr, int64_t Size,
                   __tgt_async_info *AsyncInfoPtr) {
  assert(AsyncInfoPtr && "AsyncInfoPtr is nullptr");
  atmi_status_t err;
  assert(DeviceId < DeviceInfo.NumberOfDevices && "Device ID too large");
  // Return success if we are not doing host to target.
  if (!HstPtr)
    return OFFLOAD_SUCCESS;

  DP("Submit data %ld bytes, (hst:%016llx) -> (tgt:%016llx).\n", Size,
     (long long unsigned)(Elf64_Addr)HstPtr,
     (long long unsigned)(Elf64_Addr)TgtPtr);
<<<<<<< HEAD
  err = DeviceInfo.freesignalpool_memcpy_h2d(TgtPtr, HstPtr, (size_t)Size, DeviceId);
=======
  err = DeviceInfo.freesignalpool_memcpy_h2d(TgtPtr, HstPtr, (size_t)Size,
                                             DeviceId);
>>>>>>> 4c5906cf
  if (err != ATMI_STATUS_SUCCESS) {
    DP("Error when copying data from host to device. Pointers: "
       "host = 0x%016lx, device = 0x%016lx, size = %lld\n",
       (Elf64_Addr)HstPtr, (Elf64_Addr)TgtPtr, (unsigned long long)Size);
    return OFFLOAD_FAIL;
  }
  return OFFLOAD_SUCCESS;
}

// Async.
// The implementation was written with cuda streams in mind. The semantics of
// that are to execute kernels on a queue in order of insertion. A synchronise
// call then makes writes visible between host and device. This means a series
// of N data_submit_async calls are expected to execute serially. HSA offers
// various options to run the data copies concurrently. This may require changes
// to libomptarget.

// __tgt_async_info* contains a void * Queue. Queue = 0 is used to indicate that
// there are no outstanding kernels that need to be synchronized. Any async call
// may be passed a Queue==0, at which point the cuda implementation will set it
// to non-null (see getStream). The cuda streams are per-device. Upstream may
// change this interface to explicitly initialize the async_info_pointer, but
// until then hsa lazily initializes it as well.

void initAsyncInfoPtr(__tgt_async_info *async_info_ptr) {
  // set non-null while using async calls, return to null to indicate completion
  assert(async_info_ptr);
  if (!async_info_ptr->Queue) {
    async_info_ptr->Queue = reinterpret_cast<void *>(UINT64_MAX);
  }
}
void finiAsyncInfoPtr(__tgt_async_info *async_info_ptr) {
  assert(async_info_ptr);
  assert(async_info_ptr->Queue);
  async_info_ptr->Queue = 0;
}
} // namespace

int32_t __tgt_rtl_is_valid_binary(__tgt_device_image *image) {
  return elf_machine_id_is_amdgcn(image);
}

int __tgt_rtl_number_of_devices() { return DeviceInfo.NumberOfDevices; }

int64_t __tgt_rtl_init_requires(int64_t RequiresFlags) {
  DP("Init requires flags to %ld\n", RequiresFlags);
  DeviceInfo.RequiresFlags = RequiresFlags;
  return RequiresFlags;
}

int32_t __tgt_rtl_init_device(int device_id) {
  hsa_status_t err;

  // this is per device id init
  DP("Initialize the device id: %d\n", device_id);

  hsa_agent_t agent = DeviceInfo.HSAAgents[device_id];

  // Get number of Compute Unit
  uint32_t compute_units = 0;
  err = hsa_agent_get_info(
      agent, (hsa_agent_info_t)HSA_AMD_AGENT_INFO_COMPUTE_UNIT_COUNT,
      &compute_units);
  if (err != HSA_STATUS_SUCCESS) {
    DeviceInfo.ComputeUnits[device_id] = 1;
    DP("Error getting compute units : settiing to 1\n");
  } else {
    DeviceInfo.ComputeUnits[device_id] = compute_units;
    DP("Using %d compute unis per grid\n", DeviceInfo.ComputeUnits[device_id]);
  }

  char GetInfoName[64]; // 64 max size returned by get info
  err = hsa_agent_get_info(agent, (hsa_agent_info_t)HSA_AGENT_INFO_NAME,
                          (void *) GetInfoName);
  if (err)
    DeviceInfo.GPUName[device_id] = "--unknown gpu--";
  else {
    DeviceInfo.GPUName[device_id] = GetInfoName;
  }
  if (print_kernel_trace > 1)
    fprintf(stderr, "Device#%-2d CU's: %2d %s\n", device_id,
            DeviceInfo.ComputeUnits[device_id],
	    DeviceInfo.GPUName[device_id].c_str());

  // Query attributes to determine number of threads/block and blocks/grid.
  uint16_t workgroup_max_dim[3];
  err = hsa_agent_get_info(agent, HSA_AGENT_INFO_WORKGROUP_MAX_DIM,
                           &workgroup_max_dim);
  if (err != HSA_STATUS_SUCCESS) {
    DeviceInfo.GroupsPerDevice[device_id] = RTLDeviceInfoTy::DefaultNumTeams;
    DP("Error getting grid dims: num groups : %d\n",
       RTLDeviceInfoTy::DefaultNumTeams);
  } else if (workgroup_max_dim[0] <= RTLDeviceInfoTy::HardTeamLimit) {
    DeviceInfo.GroupsPerDevice[device_id] = workgroup_max_dim[0];
    DP("Using %d ROCm blocks per grid\n",
       DeviceInfo.GroupsPerDevice[device_id]);
  } else {
    DeviceInfo.GroupsPerDevice[device_id] = RTLDeviceInfoTy::HardTeamLimit;
    DP("Max ROCm blocks per grid %d exceeds the hard team limit %d, capping "
       "at the hard limit\n",
       workgroup_max_dim[0], RTLDeviceInfoTy::HardTeamLimit);
  }

  // Get thread limit
  hsa_dim3_t grid_max_dim;
  err = hsa_agent_get_info(agent, HSA_AGENT_INFO_GRID_MAX_DIM, &grid_max_dim);
  if (err == HSA_STATUS_SUCCESS) {
    DeviceInfo.ThreadsPerGroup[device_id] =
        reinterpret_cast<uint32_t *>(&grid_max_dim)[0] /
        DeviceInfo.GroupsPerDevice[device_id];
    if ((DeviceInfo.ThreadsPerGroup[device_id] >
         RTLDeviceInfoTy::Max_WG_Size) ||
        DeviceInfo.ThreadsPerGroup[device_id] == 0) {
      DP("Capped thread limit: %d\n", RTLDeviceInfoTy::Max_WG_Size);
      DeviceInfo.ThreadsPerGroup[device_id] = RTLDeviceInfoTy::Max_WG_Size;
    } else {
      DP("Using ROCm Queried thread limit: %d\n",
         DeviceInfo.ThreadsPerGroup[device_id]);
    }
  } else {
    DeviceInfo.ThreadsPerGroup[device_id] = RTLDeviceInfoTy::Max_WG_Size;
    DP("Error getting max block dimension, use default:%d \n",
       RTLDeviceInfoTy::Max_WG_Size);
  }

  // Get wavefront size
  uint32_t wavefront_size = 0;
  err =
      hsa_agent_get_info(agent, HSA_AGENT_INFO_WAVEFRONT_SIZE, &wavefront_size);
  if (err == HSA_STATUS_SUCCESS) {
    DP("Queried wavefront size: %d\n", wavefront_size);
    DeviceInfo.WarpSize[device_id] = wavefront_size;
  } else {
    DP("Default wavefront size: %d\n",
       llvm::omp::AMDGPUGpuGridValues[llvm::omp::GVIDX::GV_Warp_Size]);
    DeviceInfo.WarpSize[device_id] =
        llvm::omp::AMDGPUGpuGridValues[llvm::omp::GVIDX::GV_Warp_Size];
  }

  // Adjust teams to the env variables
  if (DeviceInfo.EnvTeamLimit > 0 &&
      DeviceInfo.GroupsPerDevice[device_id] > DeviceInfo.EnvTeamLimit) {
    DeviceInfo.GroupsPerDevice[device_id] = DeviceInfo.EnvTeamLimit;
    DP("Capping max groups per device to OMP_TEAM_LIMIT=%d\n",
       DeviceInfo.EnvTeamLimit);
  }

  // Set default number of teams
  if (DeviceInfo.EnvNumTeams > 0) {
    DeviceInfo.NumTeams[device_id] = DeviceInfo.EnvNumTeams;
    DP("Default number of teams set according to environment %d\n",
       DeviceInfo.EnvNumTeams);
  } else {
    DeviceInfo.NumTeams[device_id] = RTLDeviceInfoTy::DefaultNumTeams;
    DP("Default number of teams set according to library's default %d\n",
       RTLDeviceInfoTy::DefaultNumTeams);
  }

  if (DeviceInfo.NumTeams[device_id] > DeviceInfo.GroupsPerDevice[device_id]) {
    DeviceInfo.NumTeams[device_id] = DeviceInfo.GroupsPerDevice[device_id];
    DP("Default number of teams exceeds device limit, capping at %d\n",
       DeviceInfo.GroupsPerDevice[device_id]);
  }

  // Set default number of threads
  DeviceInfo.NumThreads[device_id] = RTLDeviceInfoTy::Default_WG_Size;
  DP("Default number of threads set according to library's default %d\n",
     RTLDeviceInfoTy::Default_WG_Size);
  if (DeviceInfo.NumThreads[device_id] >
      DeviceInfo.ThreadsPerGroup[device_id]) {
    DeviceInfo.NumTeams[device_id] = DeviceInfo.ThreadsPerGroup[device_id];
    DP("Default number of threads exceeds device limit, capping at %d\n",
       DeviceInfo.ThreadsPerGroup[device_id]);
  }

  DP("Device %d: default limit for groupsPerDevice %d & threadsPerGroup %d\n",
     device_id, DeviceInfo.GroupsPerDevice[device_id],
     DeviceInfo.ThreadsPerGroup[device_id]);

  DP("Device %d: wavefront size %d, total threads %d x %d = %d\n", device_id,
     DeviceInfo.WarpSize[device_id], DeviceInfo.ThreadsPerGroup[device_id],
     DeviceInfo.GroupsPerDevice[device_id],
     DeviceInfo.GroupsPerDevice[device_id] *
         DeviceInfo.ThreadsPerGroup[device_id]);

  return OFFLOAD_SUCCESS;
}

namespace {
Elf64_Shdr *find_only_SHT_HASH(Elf *elf) {
  size_t N;
  int rc = elf_getshdrnum(elf, &N);
  if (rc != 0) {
    return nullptr;
  }

  Elf64_Shdr *result = nullptr;
  for (size_t i = 0; i < N; i++) {
    Elf_Scn *scn = elf_getscn(elf, i);
    if (scn) {
      Elf64_Shdr *shdr = elf64_getshdr(scn);
      if (shdr) {
        if (shdr->sh_type == SHT_HASH) {
          if (result == nullptr) {
            result = shdr;
          } else {
            // multiple SHT_HASH sections not handled
            return nullptr;
          }
        }
      }
    }
  }
  return result;
}

const Elf64_Sym *elf_lookup(Elf *elf, char *base, Elf64_Shdr *section_hash,
                            const char *symname) {

  assert(section_hash);
  size_t section_symtab_index = section_hash->sh_link;
  Elf64_Shdr *section_symtab =
      elf64_getshdr(elf_getscn(elf, section_symtab_index));
  size_t section_strtab_index = section_symtab->sh_link;

  const Elf64_Sym *symtab =
      reinterpret_cast<const Elf64_Sym *>(base + section_symtab->sh_offset);

  const uint32_t *hashtab =
      reinterpret_cast<const uint32_t *>(base + section_hash->sh_offset);

  // Layout:
  // nbucket
  // nchain
  // bucket[nbucket]
  // chain[nchain]
  uint32_t nbucket = hashtab[0];
  const uint32_t *bucket = &hashtab[2];
  const uint32_t *chain = &hashtab[nbucket + 2];

  const size_t max = strlen(symname) + 1;
  const uint32_t hash = elf_hash(symname);
  for (uint32_t i = bucket[hash % nbucket]; i != 0; i = chain[i]) {
    char *n = elf_strptr(elf, section_strtab_index, symtab[i].st_name);
    if (strncmp(symname, n, max) == 0) {
      return &symtab[i];
    }
  }

  return nullptr;
}

typedef struct {
  void *addr = nullptr;
  uint32_t size = UINT32_MAX;
} symbol_info;

int get_symbol_info_without_loading(Elf *elf, char *base, const char *symname,
                                    symbol_info *res) {
  if (elf_kind(elf) != ELF_K_ELF) {
    return 1;
  }

  Elf64_Shdr *section_hash = find_only_SHT_HASH(elf);
  if (!section_hash) {
     return 1;
  }

  const Elf64_Sym *sym = elf_lookup(elf, base, section_hash, symname);
  if (!sym) {
    return 1;
  }

  if (sym->st_size > UINT32_MAX) {
    return 1;
  }

  res->size = static_cast<uint32_t>(sym->st_size);
  res->addr = sym->st_value + base;
  return 0;
}

int get_symbol_info_without_loading(char *base, size_t img_size,
                                    const char *symname, symbol_info *res) {
  Elf *elf = elf_memory(base, img_size);
  if (elf) {
    int rc = get_symbol_info_without_loading(elf, base, symname, res);
    elf_end(elf);
    return rc;
  }
  return 1;
}

atmi_status_t interop_get_symbol_info(char *base, size_t img_size,
                                      const char *symname, void **var_addr,
                                      uint32_t *var_size) {
  symbol_info si;
  int rc = get_symbol_info_without_loading(base, img_size, symname, &si);
  if (rc == 0) {
    *var_addr = si.addr;
    *var_size = si.size;
    return ATMI_STATUS_SUCCESS;
  } else {
    return ATMI_STATUS_ERROR;
  }
}

template <typename C>
atmi_status_t module_register_from_memory_to_place(void *module_bytes,
                                                   size_t module_size,
                                                   atmi_place_t place, C cb) {
  auto L = [](void *data, size_t size, void *cb_state) -> atmi_status_t {
    C *unwrapped = static_cast<C *>(cb_state);
    return (*unwrapped)(data, size);
  };
  return atmi_module_register_from_memory_to_place(
      module_bytes, module_size, place, L, static_cast<void *>(&cb));
}
} // namespace

static uint64_t get_device_State_bytes(char *ImageStart, size_t img_size) {
  uint64_t device_State_bytes = 0;
  {
    // If this is the deviceRTL, get the state variable size
    symbol_info size_si;
    int rc = get_symbol_info_without_loading(
        ImageStart, img_size, "omptarget_nvptx_device_State_size", &size_si);

    if (rc == 0) {
      if (size_si.size != sizeof(uint64_t)) {
        fprintf(stderr,
                "Found device_State_size variable with wrong size, aborting\n");
        exit(1);
      }

      // Read number of bytes directly from the elf
      memcpy(&device_State_bytes, size_si.addr, sizeof(uint64_t));
    }
  }
  return device_State_bytes;
}

static __tgt_target_table *
__tgt_rtl_load_binary_locked(int32_t device_id, __tgt_device_image *image);

static __tgt_target_table *
__tgt_rtl_load_binary_locked(int32_t device_id, __tgt_device_image *image);

__tgt_target_table *__tgt_rtl_load_binary(int32_t device_id,
                                          __tgt_device_image *image) {
  DeviceInfo.load_run_lock.lock();
  __tgt_target_table *res = __tgt_rtl_load_binary_locked(device_id, image);
  DeviceInfo.load_run_lock.unlock();
  return res;
}

__tgt_target_table *__tgt_rtl_load_binary_locked(int32_t device_id,
                                                 __tgt_device_image *image) {

  const size_t img_size = (char *)image->ImageEnd - (char *)image->ImageStart;

  DeviceInfo.clearOffloadEntriesTable(device_id);

  // We do not need to set the ELF version because the caller of this function
  // had to do that to decide the right runtime to use

  if (!elf_machine_id_is_amdgcn(image)) {
    return NULL;
  }

  omptarget_device_environmentTy host_device_env;
  host_device_env.num_devices = DeviceInfo.NumberOfDevices;
  host_device_env.device_num = device_id;
  host_device_env.debug_level = 0;
#ifdef OMPTARGET_DEBUG
  if (char *envStr = getenv("LIBOMPTARGET_DEVICE_RTL_DEBUG")) {
    host_device_env.debug_level = std::stoi(envStr);
  }
#endif

  auto on_deserialized_data = [&](void *data, size_t size) -> atmi_status_t {
    const char *device_env_Name = "omptarget_device_environment";
    symbol_info si;
    int rc = get_symbol_info_without_loading((char *)image->ImageStart,
                                             img_size, device_env_Name, &si);
    if (rc != 0) {
      DP("Finding global device environment '%s' - symbol missing.\n",
         device_env_Name);
      // no need to return FAIL, consider this is a not a device debug build.
      return ATMI_STATUS_SUCCESS;
    }
    if (si.size != sizeof(host_device_env)) {
      return ATMI_STATUS_ERROR;
    }
    DP("Setting global device environment %lu bytes\n", si.size);
    uint64_t offset = (char *)si.addr - (char *)image->ImageStart;
    void *pos = (char *)data + offset;
    memcpy(pos, &host_device_env, sizeof(host_device_env));
    return ATMI_STATUS_SUCCESS;
  };

  atmi_status_t err;
  {
    err = module_register_from_memory_to_place(
        (void *)image->ImageStart, img_size, get_gpu_place(device_id),
        on_deserialized_data);

    check("Module registering", err);
    if (err != ATMI_STATUS_SUCCESS) {
      fprintf(stderr,
              "Possible gpu arch mismatch: device:%s, image:%s please check"
              " compiler flag: -march=<gpu>\n",
              DeviceInfo.GPUName[device_id].c_str(),
	      get_elf_mach_gfx_name(image));
      return NULL;
    }
  }

  DP("ATMI module successfully loaded!\n");

  // Zero the pseudo-bss variable by calling into hsa
  // Do this post-load to handle got
  uint64_t device_State_bytes =
      get_device_State_bytes((char *)image->ImageStart, img_size);
  auto &dss = DeviceInfo.deviceStateStore[device_id];
  if (device_State_bytes != 0) {

    if (dss.first.get() == nullptr) {
      assert(dss.second == 0);
      void *ptr = NULL;
      atmi_status_t err =
          atmi_malloc(&ptr, device_State_bytes, get_gpu_mem_place(device_id));
      if (err != ATMI_STATUS_SUCCESS) {
        fprintf(stderr, "Failed to allocate device_state array\n");
        return NULL;
      }
      dss = {std::unique_ptr<void, RTLDeviceInfoTy::atmiFreePtrDeletor>{ptr},
             device_State_bytes};
    }

    void *ptr = dss.first.get();
    if (device_State_bytes != dss.second) {
      fprintf(stderr, "Inconsistent sizes of device_State unsupported\n");
      exit(1);
    }

    void *state_ptr;
    uint32_t state_ptr_size;
    err = atmi_interop_hsa_get_symbol_info(get_gpu_mem_place(device_id),
                                           "omptarget_nvptx_device_State",
                                           &state_ptr, &state_ptr_size);

    if (err != ATMI_STATUS_SUCCESS) {
      fprintf(stderr, "failed to find device_state ptr\n");
      return NULL;
    }
    if (state_ptr_size != sizeof(void *)) {
      fprintf(stderr, "unexpected size of state_ptr %u != %zu\n",
              state_ptr_size, sizeof(void *));
      return NULL;
    }

    // write ptr to device memory so it can be used by later kernels
<<<<<<< HEAD
    err = DeviceInfo.freesignalpool_memcpy_h2d(state_ptr, &ptr, sizeof(void *), device_id);
=======
    err = DeviceInfo.freesignalpool_memcpy_h2d(state_ptr, &ptr, sizeof(void *),
                                               device_id);
>>>>>>> 4c5906cf
    if (err != ATMI_STATUS_SUCCESS) {
      fprintf(stderr, "memcpy install of state_ptr failed\n");
      return NULL;
    }

    assert((device_State_bytes & 0x3) == 0); // known >= 4 byte aligned
    hsa_status_t rc = hsa_amd_memory_fill(ptr, 0, device_State_bytes / 4);
    if (rc != HSA_STATUS_SUCCESS) {
      fprintf(stderr, "zero fill device_state failed with %u\n", rc);
      return NULL;
    }
  }

  // TODO: Check with Guansong to understand the below comment more thoroughly.
  // Here, we take advantage of the data that is appended after img_end to get
  // the symbols' name we need to load. This data consist of the host entries
  // begin and end as well as the target name (see the offloading linker script
  // creation in clang compiler).

  // Find the symbols in the module by name. The name can be obtain by
  // concatenating the host entry name with the target name

  __tgt_offload_entry *HostBegin = image->EntriesBegin;
  __tgt_offload_entry *HostEnd = image->EntriesEnd;

  for (__tgt_offload_entry *e = HostBegin; e != HostEnd; ++e) {

    if (!e->addr) {
      // The host should have always something in the address to
      // uniquely identify the target region.
      fprintf(stderr, "Analyzing host entry '<null>' (size = %lld)...\n",
              (unsigned long long)e->size);
      return NULL;
    }

    if (e->size) {
      __tgt_offload_entry entry = *e;

      void *varptr;
      uint32_t varsize;

      err = atmi_interop_hsa_get_symbol_info(get_gpu_mem_place(device_id),
                                             e->name, &varptr, &varsize);

      if (err != ATMI_STATUS_SUCCESS) {
        DP("Loading global '%s' (Failed)\n", e->name);
        // Inform the user what symbol prevented offloading
        fprintf(stderr, "Loading global '%s' (Failed)\n", e->name);
        return NULL;
      }

      if (varsize != e->size) {
        DP("Loading global '%s' - size mismatch (%u != %lu)\n", e->name,
           varsize, e->size);
        return NULL;
      }

      DP("Entry point " DPxMOD " maps to global %s (" DPxMOD ")\n",
         DPxPTR(e - HostBegin), e->name, DPxPTR(varptr));
      entry.addr = (void *)varptr;

      DeviceInfo.addOffloadEntry(device_id, entry);

      if (DeviceInfo.RequiresFlags & OMP_REQ_UNIFIED_SHARED_MEMORY &&
          e->flags & OMP_DECLARE_TARGET_LINK) {
        // If unified memory is present any target link variables
        // can access host addresses directly. There is no longer a
        // need for device copies.
        err = DeviceInfo.freesignalpool_memcpy_h2d(varptr, e->addr,
                                                   sizeof(void *), device_id);
        if (err != ATMI_STATUS_SUCCESS)
          DP("Error when copying USM\n");
        DP("Copy linked variable host address (" DPxMOD ")"
           "to device address (" DPxMOD ")\n",
           DPxPTR(*((void **)e->addr)), DPxPTR(varptr));
      }

      continue;
    }

    DP("to find the kernel name: %s size: %lu\n", e->name, strlen(e->name));

    atmi_mem_place_t place = get_gpu_mem_place(device_id);
    uint32_t kernarg_segment_size;
    err = atmi_interop_hsa_get_kernel_info(
        place, e->name, HSA_EXECUTABLE_SYMBOL_INFO_KERNEL_KERNARG_SEGMENT_SIZE,
        &kernarg_segment_size);

    // each arg is a void * in this openmp implementation
    uint32_t arg_num = kernarg_segment_size / sizeof(void *);
    std::vector<size_t> arg_sizes(arg_num);
    for (std::vector<size_t>::iterator it = arg_sizes.begin();
         it != arg_sizes.end(); it++) {
      *it = sizeof(void *);
    }

    // default value GENERIC (in case symbol is missing from cubin file)
    int8_t ExecModeVal = ExecutionModeType::GENERIC;

    // get flat group size if present, else Default_WG_Size
    int16_t WGSizeVal = RTLDeviceInfoTy::Default_WG_Size;

    // Max parallel level
    int16_t MaxParLevVal = 0;

    // get Kernel Descriptor if present.
    // Keep struct in sync wih getTgtAttributeStructQTy in CGOpenMPRuntime.cpp
    struct KernDescValType {
      uint16_t Version;
      uint16_t TSize;
      uint16_t WG_Size;
      uint8_t Mode;
      uint8_t HostServices;
      uint8_t MaxParallelLevel;
    };
    struct KernDescValType KernDescVal;
    std::string KernDescNameStr(e->name);
    KernDescNameStr += "_kern_desc";
    const char *KernDescName = KernDescNameStr.c_str();

    void *KernDescPtr;
    uint32_t KernDescSize;
    void *CallStackAddr;
    err = interop_get_symbol_info((char *)image->ImageStart, img_size,
                                  KernDescName, &KernDescPtr, &KernDescSize);

    if (err == ATMI_STATUS_SUCCESS) {
      if ((size_t)KernDescSize != sizeof(KernDescVal))
        DP("Loading global computation properties '%s' - size mismatch (%u != "
           "%lu)\n",
           KernDescName, KernDescSize, sizeof(KernDescVal));

      memcpy(&KernDescVal, KernDescPtr, (size_t)KernDescSize);

      // Check structure size against recorded size.
      if ((size_t)KernDescSize != KernDescVal.TSize)
        DP("KernDescVal size %lu does not match advertized size %d for '%s'\n",
           sizeof(KernDescVal), KernDescVal.TSize, KernDescName);

      DP("After loading global for %s KernDesc \n", KernDescName);
      DP("KernDesc: Version: %d\n", KernDescVal.Version);
      DP("KernDesc: TSize: %d\n", KernDescVal.TSize);
      DP("KernDesc: WG_Size: %d\n", KernDescVal.WG_Size);
      DP("KernDesc: Mode: %d\n", KernDescVal.Mode);
      DP("KernDesc: HostServices: %x\n", KernDescVal.HostServices);
      DP("KernDesc: MaxParallelLevel: %x\n", KernDescVal.MaxParallelLevel);

      // gather location of callStack and size of struct
      MaxParLevVal = KernDescVal.MaxParallelLevel;
      if (MaxParLevVal > 0) {
        uint32_t varsize;
        const char *CsNam = "omptarget_nest_par_call_stack";
        err = atmi_interop_hsa_get_symbol_info(place, CsNam, &CallStackAddr,
                                               &varsize);
        if (err != ATMI_STATUS_SUCCESS) {
          fprintf(stderr, "Addr of %s failed\n", CsNam);
          return NULL;
        }
        void *StructSizePtr;
        const char *SsNam = "omptarget_nest_par_call_struct_size";
        err = interop_get_symbol_info((char *)image->ImageStart, img_size,
                                      SsNam, &StructSizePtr, &varsize);
        if ((err != ATMI_STATUS_SUCCESS) ||
            (varsize != sizeof(TgtStackItemSize))) {
          fprintf(stderr, "Addr of %s failed\n", SsNam);
          return NULL;
        }
        memcpy(&TgtStackItemSize, StructSizePtr, sizeof(TgtStackItemSize));
        DP("Size of our struct is %d\n", TgtStackItemSize);
      }

      // Get ExecMode
      ExecModeVal = KernDescVal.Mode;
      DP("ExecModeVal %d\n", ExecModeVal);
      if (KernDescVal.WG_Size == 0) {
        KernDescVal.WG_Size = RTLDeviceInfoTy::Default_WG_Size;
        DP("Setting KernDescVal.WG_Size to default %d\n", KernDescVal.WG_Size);
      }
      WGSizeVal = KernDescVal.WG_Size;
      DP("WGSizeVal %d\n", WGSizeVal);
      check("Loading KernDesc computation property", err);
    } else {
      DP("Warning: Loading KernDesc '%s' - symbol not found, ", KernDescName);

      // Generic
      std::string ExecModeNameStr(e->name);
      ExecModeNameStr += "_exec_mode";
      const char *ExecModeName = ExecModeNameStr.c_str();

      void *ExecModePtr;
      uint32_t varsize;
      err = interop_get_symbol_info((char *)image->ImageStart, img_size,
                                    ExecModeName, &ExecModePtr, &varsize);

      if (err == ATMI_STATUS_SUCCESS) {
        if ((size_t)varsize != sizeof(int8_t)) {
          DP("Loading global computation properties '%s' - size mismatch(%u != "
             "%lu)\n",
             ExecModeName, varsize, sizeof(int8_t));
          return NULL;
        }

        memcpy(&ExecModeVal, ExecModePtr, (size_t)varsize);

        DP("After loading global for %s ExecMode = %d\n", ExecModeName,
           ExecModeVal);

        if (ExecModeVal < 0 || ExecModeVal > 1) {
          DP("Error wrong exec_mode value specified in HSA code object file: "
             "%d\n",
             ExecModeVal);
          return NULL;
        }
      } else {
        DP("Loading global exec_mode '%s' - symbol missing, using default "
           "value "
           "GENERIC (1)\n",
           ExecModeName);
      }
      check("Loading computation property", err);

      // Flat group size
      std::string WGSizeNameStr(e->name);
      WGSizeNameStr += "_wg_size";
      const char *WGSizeName = WGSizeNameStr.c_str();

      void *WGSizePtr;
      uint32_t WGSize;
      err = interop_get_symbol_info((char *)image->ImageStart, img_size,
                                    WGSizeName, &WGSizePtr, &WGSize);

      if (err == ATMI_STATUS_SUCCESS) {
        if ((size_t)WGSize != sizeof(int16_t)) {
          DP("Loading global computation properties '%s' - size mismatch (%u "
             "!= "
             "%lu)\n",
             WGSizeName, WGSize, sizeof(int16_t));
          return NULL;
        }

        memcpy(&WGSizeVal, WGSizePtr, (size_t)WGSize);

        DP("After loading global for %s WGSize = %d\n", WGSizeName, WGSizeVal);

        if (WGSizeVal < RTLDeviceInfoTy::Default_WG_Size ||
            WGSizeVal > RTLDeviceInfoTy::Max_WG_Size) {
          DP("Error wrong WGSize value specified in HSA code object file: "
             "%d\n",
             WGSizeVal);
          WGSizeVal = RTLDeviceInfoTy::Default_WG_Size;
        }
      } else {
        DP("Warning: Loading WGSize '%s' - symbol not found, "
           "using default value %d\n",
           WGSizeName, WGSizeVal);
      }

      check("Loading WGSize computation property", err);
    }

    KernelsList.push_back(KernelTy(ExecModeVal, WGSizeVal, MaxParLevVal,
                                   device_id, CallStackAddr, e->name,
                                   kernarg_segment_size));
    __tgt_offload_entry entry = *e;
    entry.addr = (void *)&KernelsList.back();
    DeviceInfo.addOffloadEntry(device_id, entry);
    DP("Entry point %ld maps to %s\n", e - HostBegin, e->name);
  }

  return DeviceInfo.getOffloadEntriesTable(device_id);
}

void *__tgt_rtl_data_alloc(int device_id, int64_t size, void *) {
  void *ptr = NULL;
  assert(device_id < DeviceInfo.NumberOfDevices && "Device ID too large");
  atmi_status_t err = atmi_malloc(&ptr, size, get_gpu_mem_place(device_id));
  DP("Tgt alloc data %ld bytes, (tgt:%016llx).\n", size,
     (long long unsigned)(Elf64_Addr)ptr);
  ptr = (err == ATMI_STATUS_SUCCESS) ? ptr : NULL;
  return ptr;
}

int32_t __tgt_rtl_data_submit(int device_id, void *tgt_ptr, void *hst_ptr,
                              int64_t size) {
  assert(device_id < DeviceInfo.NumberOfDevices && "Device ID too large");
  __tgt_async_info async_info;
  int32_t rc = dataSubmit(device_id, tgt_ptr, hst_ptr, size, &async_info);
  if (rc != OFFLOAD_SUCCESS)
    return OFFLOAD_FAIL;

  return __tgt_rtl_synchronize(device_id, &async_info);
}

int32_t __tgt_rtl_data_submit_async(int device_id, void *tgt_ptr, void *hst_ptr,
                                    int64_t size,
                                    __tgt_async_info *async_info_ptr) {
  assert(device_id < DeviceInfo.NumberOfDevices && "Device ID too large");
  if (async_info_ptr) {
    initAsyncInfoPtr(async_info_ptr);
    return dataSubmit(device_id, tgt_ptr, hst_ptr, size, async_info_ptr);
  } else {
    return __tgt_rtl_data_submit(device_id, tgt_ptr, hst_ptr, size);
  }
}

int32_t __tgt_rtl_data_retrieve(int device_id, void *hst_ptr, void *tgt_ptr,
                                int64_t size) {
  assert(device_id < DeviceInfo.NumberOfDevices && "Device ID too large");
  __tgt_async_info async_info;
  int32_t rc = dataRetrieve(device_id, hst_ptr, tgt_ptr, size, &async_info);
  if (rc != OFFLOAD_SUCCESS)
    return OFFLOAD_FAIL;

  return __tgt_rtl_synchronize(device_id, &async_info);
}

int32_t __tgt_rtl_data_retrieve_async(int device_id, void *hst_ptr,
                                      void *tgt_ptr, int64_t size,
                                      __tgt_async_info *async_info_ptr) {
  assert(async_info_ptr && "async_info is nullptr");
  assert(device_id < DeviceInfo.NumberOfDevices && "Device ID too large");
  initAsyncInfoPtr(async_info_ptr);
  return dataRetrieve(device_id, hst_ptr, tgt_ptr, size, async_info_ptr);
}

int32_t __tgt_rtl_data_delete(int device_id, void *tgt_ptr) {
  assert(device_id < DeviceInfo.NumberOfDevices && "Device ID too large");
  atmi_status_t err;
  DP("Tgt free data (tgt:%016llx).\n", (long long unsigned)(Elf64_Addr)tgt_ptr);
  err = atmi_free(tgt_ptr);
  if (err != ATMI_STATUS_SUCCESS) {
    DP("Error when freeing CUDA memory\n");
    return OFFLOAD_FAIL;
  }
  return OFFLOAD_SUCCESS;
}

// Determine launch values for threadsPerGroup and num_groups.
// Outputs: treadsPerGroup, num_groups
// Inputs: Max_Teams, Max_WG_Size, Warp_Size, ExecutionMode,
//         EnvTeamLimit, EnvNumTeams, num_teams, thread_limit,
//         loop_tripcount.
void getLaunchVals(int &threadsPerGroup, int &num_groups, int ConstWGSize,
                   int ExecutionMode, int EnvTeamLimit, int EnvNumTeams,
                   int num_teams, int thread_limit, uint64_t loop_tripcount) {

  int Max_Teams = DeviceInfo.EnvMaxTeamsDefault > 0
                      ? DeviceInfo.EnvMaxTeamsDefault
                      : DeviceInfo.Max_Teams;
  if (Max_Teams > DeviceInfo.HardTeamLimit)
    Max_Teams = DeviceInfo.HardTeamLimit;

  if (print_kernel_trace > 1) {
    fprintf(stderr, "RTLDeviceInfoTy::Max_Teams: %d\n",
            RTLDeviceInfoTy::Max_Teams);
    fprintf(stderr, "Max_Teams: %d\n", Max_Teams);
    fprintf(stderr, "RTLDeviceInfoTy::Warp_Size: %d\n",
            RTLDeviceInfoTy::Warp_Size);
    fprintf(stderr, "RTLDeviceInfoTy::Max_WG_Size: %d\n",
            RTLDeviceInfoTy::Max_WG_Size);
    fprintf(stderr, "RTLDeviceInfoTy::Default_WG_Size: %d\n",
            RTLDeviceInfoTy::Default_WG_Size);
    fprintf(stderr, "thread_limit: %d\n", thread_limit);
    fprintf(stderr, "threadsPerGroup: %d\n", threadsPerGroup);
    fprintf(stderr, "ConstWGSize: %d\n", ConstWGSize);
  }
  // check for thread_limit() clause
  if (thread_limit > 0) {
    threadsPerGroup = thread_limit;
    DP("Setting threads per block to requested %d\n", thread_limit);
    if (ExecutionMode == GENERIC) { // Add master warp for GENERIC
      threadsPerGroup += RTLDeviceInfoTy::Warp_Size;
      DP("Adding master wavefront: +%d threads\n", RTLDeviceInfoTy::Warp_Size);
    }
    if (threadsPerGroup > RTLDeviceInfoTy::Max_WG_Size) { // limit to max
      threadsPerGroup = RTLDeviceInfoTy::Max_WG_Size;
      DP("Setting threads per block to maximum %d\n", threadsPerGroup);
    }
  }
  // check flat_max_work_group_size attr here
  if (threadsPerGroup > ConstWGSize) {
    threadsPerGroup = ConstWGSize;
    DP("Reduced threadsPerGroup to flat-attr-group-size limit %d\n",
       threadsPerGroup);
  }
  if (print_kernel_trace > 1)
    fprintf(stderr, "threadsPerGroup: %d\n", threadsPerGroup);
  DP("Preparing %d threads\n", threadsPerGroup);

  // Set default num_groups (teams)
  if (DeviceInfo.EnvTeamLimit > 0)
    num_groups = (Max_Teams < DeviceInfo.EnvTeamLimit)
                     ? Max_Teams
                     : DeviceInfo.EnvTeamLimit;
  else
    num_groups = Max_Teams;
  DP("Set default num of groups %d\n", num_groups);

  if (print_kernel_trace > 1) {
    fprintf(stderr, "num_groups: %d\n", num_groups);
    fprintf(stderr, "num_teams: %d\n", num_teams);
  }

  // Reduce num_groups if threadsPerGroup exceeds RTLDeviceInfoTy::Max_WG_Size
  // This reduction is typical for default case (no thread_limit clause).
  // or when user goes crazy with num_teams clause.
  // FIXME: We cant distinguish between a constant or variable thread limit.
  // So we only handle constant thread_limits.
  if (threadsPerGroup >
      RTLDeviceInfoTy::Default_WG_Size) //  256 < threadsPerGroup <= 1024
    // Should we round threadsPerGroup up to nearest RTLDeviceInfoTy::Warp_Size
    // here?
    num_groups = (Max_Teams * RTLDeviceInfoTy::Max_WG_Size) / threadsPerGroup;

  // check for num_teams() clause
  if (num_teams > 0) {
    num_groups = (num_teams < num_groups) ? num_teams : num_groups;
  }
  if (print_kernel_trace > 1) {
    fprintf(stderr, "num_groups: %d\n", num_groups);
    fprintf(stderr, "DeviceInfo.EnvNumTeams %d\n", DeviceInfo.EnvNumTeams);
    fprintf(stderr, "DeviceInfo.EnvTeamLimit %d\n", DeviceInfo.EnvTeamLimit);
  }

  if (DeviceInfo.EnvNumTeams > 0) {
    num_groups = (DeviceInfo.EnvNumTeams < num_groups) ? DeviceInfo.EnvNumTeams
                                                       : num_groups;
    DP("Modifying teams based on EnvNumTeams %d\n", DeviceInfo.EnvNumTeams);
  } else if (DeviceInfo.EnvTeamLimit > 0) {
    num_groups = (DeviceInfo.EnvTeamLimit < num_groups)
                     ? DeviceInfo.EnvTeamLimit
                     : num_groups;
    DP("Modifying teams based on EnvTeamLimit%d\n", DeviceInfo.EnvTeamLimit);
  } else {
    if (num_teams <= 0) {
      if (loop_tripcount > 0) {
        if (ExecutionMode == SPMD) {
          // round up to the nearest integer
          num_groups = ((loop_tripcount - 1) / threadsPerGroup) + 1;
        } else {
          num_groups = loop_tripcount;
        }
        DP("Using %d teams due to loop trip count %" PRIu64 " and number of "
           "threads per block %d\n",
           num_groups, loop_tripcount, threadsPerGroup);
      }
    } else {
      num_groups = num_teams;
    }
    if (num_groups > Max_Teams) {
      num_groups = Max_Teams;
      if (print_kernel_trace > 1)
        fprintf(stderr, "Limiting num_groups %d to Max_Teams %d \n", num_groups,
                Max_Teams);
    }
    if (num_groups > num_teams && num_teams > 0) {
      num_groups = num_teams;
      if (print_kernel_trace > 1)
        fprintf(stderr, "Limiting num_groups %d to clause num_teams %d \n",
                num_groups, num_teams);
    }
  }

  // num_teams clause always honored, no matter what, unless DEFAULT is active.
  if (num_teams > 0) {
    num_groups = num_teams;
    // Cap num_groups to EnvMaxTeamsDefault if set.
    if (DeviceInfo.EnvMaxTeamsDefault > 0 &&
        num_groups > DeviceInfo.EnvMaxTeamsDefault)
      num_groups = DeviceInfo.EnvMaxTeamsDefault;
  }
  if (print_kernel_trace > 1) {
    fprintf(stderr, "threadsPerGroup: %d\n", threadsPerGroup);
    fprintf(stderr, "num_groups: %d\n", num_groups);
    fprintf(stderr, "loop_tripcount: %ld\n", loop_tripcount);
  }
  DP("Final %d num_groups and %d threadsPerGroup\n", num_groups,
     threadsPerGroup);
}

static void *AllocateNestedParallelCallMemory(int MaxParLevel, int NumGroups,
                                              int ThreadsPerGroup,
                                              int device_id,
                                              void *CallStackAddr, int SPMD) {
  if (print_kernel_trace > 1)
    fprintf(stderr, "MaxParLevel %d SPMD %d NumGroups %d NumThrds %d\n",
            MaxParLevel, SPMD, NumGroups, ThreadsPerGroup);
  // Total memory needed is Teams * Threads * ParLevels
  size_t NestedMemSize =
      MaxParLevel * NumGroups * ThreadsPerGroup * TgtStackItemSize * 4;

  if (print_kernel_trace > 1)
    fprintf(stderr, "NestedMemSize %ld \n", NestedMemSize);
  assert(device_id < DeviceInfo.NumberOfDevices && "Device ID too large");
  void *TgtPtr = NULL;
  atmi_status_t err =
      atmi_malloc(&TgtPtr, NestedMemSize, get_gpu_mem_place(device_id));
<<<<<<< HEAD
  err =
      DeviceInfo.freesignalpool_memcpy_h2d(CallStackAddr, &TgtPtr, sizeof(void *), device_id);
=======
  err = DeviceInfo.freesignalpool_memcpy_h2d(CallStackAddr, &TgtPtr,
                                             sizeof(void *), device_id);
>>>>>>> 4c5906cf
  if (print_kernel_trace > 2)
    fprintf(stderr, "CallSck %lx TgtPtr %lx *TgtPtr %lx \n",
            (long)CallStackAddr, (long)&TgtPtr, (long)TgtPtr);
  if (err != ATMI_STATUS_SUCCESS) {
    fprintf(stderr, "Mem not wrtten to target, err %d\n", err);
  }
  return TgtPtr; // we need to free this after kernel.
}

static uint64_t acquire_available_packet_id(hsa_queue_t *queue) {
  uint64_t packet_id = hsa_queue_add_write_index_relaxed(queue, 1);
  bool full = true;
  while (full) {
    full =
        packet_id >= (queue->size + hsa_queue_load_read_index_scacquire(queue));
  }
  return packet_id;
}

extern bool g_atmi_hostcall_required; // declared without header by atmi

static int32_t __tgt_rtl_run_target_team_region_locked(
    int32_t device_id, void *tgt_entry_ptr, void **tgt_args,
    ptrdiff_t *tgt_offsets, int32_t arg_num, int32_t num_teams,
    int32_t thread_limit, uint64_t loop_tripcount);

int32_t __tgt_rtl_run_target_team_region(int32_t device_id, void *tgt_entry_ptr,
                                         void **tgt_args,
                                         ptrdiff_t *tgt_offsets,
                                         int32_t arg_num, int32_t num_teams,
                                         int32_t thread_limit,
                                         uint64_t loop_tripcount) {

  DeviceInfo.load_run_lock.lock_shared();
  int32_t res = __tgt_rtl_run_target_team_region_locked(
      device_id, tgt_entry_ptr, tgt_args, tgt_offsets, arg_num, num_teams,
      thread_limit, loop_tripcount);

  DeviceInfo.load_run_lock.unlock_shared();
  return res;
}

int32_t __tgt_rtl_run_target_team_region_locked(
    int32_t device_id, void *tgt_entry_ptr, void **tgt_args,
    ptrdiff_t *tgt_offsets, int32_t arg_num, int32_t num_teams,
    int32_t thread_limit, uint64_t loop_tripcount) {
  static pthread_mutex_t nested_parallel_mutex = PTHREAD_MUTEX_INITIALIZER;

  // Set the context we are using
  // update thread limit content in gpu memory if un-initialized or specified
  // from host

  DP("Run target team region thread_limit %d\n", thread_limit);

  // All args are references.
  std::vector<void *> args(arg_num);
  std::vector<void *> ptrs(arg_num);

  DP("Arg_num: %d\n", arg_num);
  for (int32_t i = 0; i < arg_num; ++i) {
    ptrs[i] = (void *)((intptr_t)tgt_args[i] + tgt_offsets[i]);
    args[i] = &ptrs[i];
    DP("Offseted base: arg[%d]:" DPxMOD "\n", i, DPxPTR(ptrs[i]));
  }

  KernelTy *KernelInfo = (KernelTy *)tgt_entry_ptr;

  /*
   * Set limit based on ThreadsPerGroup and GroupsPerDevice
   */
  int num_groups = 0;

  int threadsPerGroup = RTLDeviceInfoTy::Default_WG_Size;

  getLaunchVals(threadsPerGroup, num_groups, KernelInfo->ConstWGSize,
                KernelInfo->ExecutionMode, DeviceInfo.EnvTeamLimit,
                DeviceInfo.EnvNumTeams,
                num_teams,     // From run_region arg
                thread_limit,  // From run_region arg
                loop_tripcount // From run_region arg
  );

  void *TgtCallStack = NULL;
  if (KernelInfo->MaxParLevel > 0) {
    pthread_mutex_lock(&nested_parallel_mutex);
    TgtCallStack = AllocateNestedParallelCallMemory(
        KernelInfo->MaxParLevel, num_groups, threadsPerGroup,
        KernelInfo->device_id, KernelInfo->CallStackAddr,
        KernelInfo->ExecutionMode);
  }
  if (print_kernel_trace > 0)
    // enum modes are SPMD, GENERIC, NONE 0,1,2
    fprintf(stderr,
            "DEVID:%2d SGN:%1d ConstWGSize:%-4d args:%2d teamsXthrds:(%4dX%4d) "
            "reqd:(%4dX%4d) n:%s\n",
            device_id, KernelInfo->ExecutionMode, KernelInfo->ConstWGSize,
            arg_num, num_groups, threadsPerGroup, num_teams, thread_limit,
            KernelInfo->Name);

  // Run on the device.
  {
    hsa_queue_t *queue = DeviceInfo.HSAQueues[device_id];
    uint64_t packet_id = acquire_available_packet_id(queue);

    const uint32_t mask = queue->size - 1; // size is a power of 2
    hsa_kernel_dispatch_packet_t *packet =
        (hsa_kernel_dispatch_packet_t *)queue->base_address +
        (packet_id & mask);

    // packet->header is written last
    packet->setup = UINT16_C(1) << HSA_KERNEL_DISPATCH_PACKET_SETUP_DIMENSIONS;
    packet->workgroup_size_x = threadsPerGroup;
    packet->workgroup_size_y = 1;
    packet->workgroup_size_z = 1;
    packet->reserved0 = 0;
    packet->grid_size_x = num_groups * threadsPerGroup;
    packet->grid_size_y = 1;
    packet->grid_size_z = 1;
    packet->private_segment_size = 0;
    packet->group_segment_size = 0;
    packet->kernel_object = 0;
    packet->kernarg_address = 0;     // use the block allocator
    packet->reserved2 = 0;           // atmi writes id_ here
    packet->completion_signal = {0}; // may want a pool of signals

    std::string kernel_name = std::string(KernelInfo->Name);
    {
      assert(KernelInfoTable[device_id].find(kernel_name) !=
             KernelInfoTable[device_id].end());
      auto it = KernelInfoTable[device_id][kernel_name];
      packet->kernel_object = it.kernel_object;
      packet->private_segment_size = it.private_segment_size;
      packet->group_segment_size = it.group_segment_size;
      assert(arg_num == (int)it.num_args);
    }

    KernelArgPool *ArgPool = nullptr;
    {
      auto it = KernelArgPoolMap.find(std::string(KernelInfo->Name));
      if (it != KernelArgPoolMap.end()) {
        ArgPool = (it->second).get();
      }
    }
    if (!ArgPool) {
      fprintf(stderr, "Warning: No ArgPool for %s on device %d\n",
              KernelInfo->Name, device_id);
    }
    {
      void *kernarg = nullptr;
      if (ArgPool) {
        assert(ArgPool->kernarg_segment_size == (arg_num * sizeof(void *)));
        kernarg = ArgPool->allocate(arg_num);
      }
      if (!kernarg) {
        printf("Allocate kernarg failed\n");
        exit(1);
      }

      // Copy explicit arguments
      for (int i = 0; i < arg_num; i++) {
        memcpy((char *)kernarg + sizeof(void *) * i, args[i], sizeof(void *));
      }

      // Initialize implicit arguments. ATMI seems to leave most fields
      // uninitialized
      atmi_implicit_args_t *impl_args =
          reinterpret_cast<atmi_implicit_args_t *>(
              static_cast<char *>(kernarg) + ArgPool->kernarg_segment_size);
      memset(impl_args, 0,
             sizeof(atmi_implicit_args_t)); // may not be necessary
      impl_args->offset_x = 0;
      impl_args->offset_y = 0;
      impl_args->offset_z = 0;

      // assign a hostcall buffer for the selected Q
      if (g_atmi_hostcall_required) {
        // hostrpc_assign_buffer is not thread safe, and this function is
        // under a multiple reader lock, not a writer lock.
        static pthread_mutex_t hostcall_init_lock = PTHREAD_MUTEX_INITIALIZER;
        pthread_mutex_lock(&hostcall_init_lock);
        impl_args->hostcall_ptr = hostrpc_assign_buffer(
            DeviceInfo.HSAAgents[device_id], queue, device_id);
        pthread_mutex_unlock(&hostcall_init_lock);
      }

      packet->kernarg_address = kernarg;
    }

    {
      hsa_signal_t s = DeviceInfo.FreeSignalPool.pop();
      if (s.handle == 0) {
        printf("Failed to get signal instance\n");
        exit(1);
      }
      packet->completion_signal = s;
      hsa_signal_store_relaxed(packet->completion_signal, 1);
    }

    core::packet_store_release(
        reinterpret_cast<uint32_t *>(packet),
        core::create_header(HSA_PACKET_TYPE_KERNEL_DISPATCH, 0,
                            ATMI_FENCE_SCOPE_SYSTEM, ATMI_FENCE_SCOPE_SYSTEM),
        packet->setup);

    hsa_signal_store_relaxed(queue->doorbell_signal, packet_id);

    while (hsa_signal_wait_scacquire(packet->completion_signal,
                                     HSA_SIGNAL_CONDITION_EQ, 0, UINT64_MAX,
                                     HSA_WAIT_STATE_BLOCKED) != 0)
      ;

    assert(ArgPool);
    ArgPool->deallocate(packet->kernarg_address);
    DeviceInfo.FreeSignalPool.push(packet->completion_signal);
  }

  DP("Kernel completed\n");
  // Free call stack for nested
  if (TgtCallStack) {
    pthread_mutex_unlock(&nested_parallel_mutex);
    atmi_free(TgtCallStack);
  }

  return OFFLOAD_SUCCESS;
}

int32_t __tgt_rtl_run_target_region(int32_t device_id, void *tgt_entry_ptr,
                                    void **tgt_args, ptrdiff_t *tgt_offsets,
                                    int32_t arg_num) {
  // use one team and one thread
  // fix thread num
  int32_t team_num = 1;
  int32_t thread_limit = 0; // use default
  return __tgt_rtl_run_target_team_region(device_id, tgt_entry_ptr, tgt_args,
                                          tgt_offsets, arg_num, team_num,
                                          thread_limit, 0);
}

int32_t __tgt_rtl_run_target_region_async(int32_t device_id,
                                          void *tgt_entry_ptr, void **tgt_args,
                                          ptrdiff_t *tgt_offsets,
                                          int32_t arg_num,
                                          __tgt_async_info *async_info_ptr) {
  assert(async_info_ptr && "async_info is nullptr");
  initAsyncInfoPtr(async_info_ptr);

  // use one team and one thread
  // fix thread num
  int32_t team_num = 1;
  int32_t thread_limit = 0; // use default
  return __tgt_rtl_run_target_team_region(device_id, tgt_entry_ptr, tgt_args,
                                          tgt_offsets, arg_num, team_num,
                                          thread_limit, 0);
}

int32_t __tgt_rtl_synchronize(int32_t device_id,
                              __tgt_async_info *async_info_ptr) {
  assert(async_info_ptr && "async_info is nullptr");

  // Cuda asserts that async_info_ptr->Queue is non-null, but this invariant
  // is not ensured by devices.cpp for amdgcn
  // assert(async_info_ptr->Queue && "async_info_ptr->Queue is nullptr");
  if (async_info_ptr->Queue) {
    finiAsyncInfoPtr(async_info_ptr);
  }
  return OFFLOAD_SUCCESS;
}

// This method is only used by hostrpc demo
atmi_status_t atmi_memcpy_no_signal(void *dest, const void *src,
                                    size_t size, bool host2Device) {
  hsa_signal_t sig;
  hsa_status_t err = hsa_signal_create(0, 0, NULL, &sig);
  if (err != HSA_STATUS_SUCCESS) {
    return ATMI_STATUS_ERROR;
  }

  const int deviceId = 0;
  hsa_agent_t agent = DeviceInfo.HSAAgents[deviceId];
  atmi_status_t r;
  if (host2Device)
    r = atmi_memcpy_h2d(sig, dest, src, size, agent);
  else
    r = atmi_memcpy_d2h(sig, dest, src, size, agent);

  hsa_status_t rc = hsa_signal_destroy(sig);

  if (r != ATMI_STATUS_SUCCESS) {
    return r;
  }
  if (rc != HSA_STATUS_SUCCESS) {
    return ATMI_STATUS_ERROR;
  }

  return ATMI_STATUS_SUCCESS;
}<|MERGE_RESOLUTION|>--- conflicted
+++ resolved
@@ -338,21 +338,10 @@
   static const int Default_WG_Size =
       llvm::omp::AMDGPUGpuGridValues[llvm::omp::GVIDX::GV_Default_WG_Size];
 
-<<<<<<< HEAD
-  using MemcpyFunc = atmi_status_t (hsa_signal_t,
-                                    void *,
-                                    const void *,
-                                    size_t size,
-                                    hsa_agent_t);
-  atmi_status_t freesignalpool_memcpy(void *dest, const void *src,
-                                      size_t size, MemcpyFunc Func,
-                                      int32_t deviceId) {
-=======
   using MemcpyFunc = atmi_status_t (*)(hsa_signal_t, void *, const void *,
                                        size_t size, hsa_agent_t);
   atmi_status_t freesignalpool_memcpy(void *dest, const void *src, size_t size,
                                       MemcpyFunc Func, int32_t deviceId) {
->>>>>>> 4c5906cf
     hsa_agent_t agent = HSAAgents[deviceId];
     hsa_signal_t s = FreeSignalPool.pop();
     if (s.handle == 0) {
@@ -564,12 +553,8 @@
      (long long unsigned)(Elf64_Addr)TgtPtr,
      (long long unsigned)(Elf64_Addr)HstPtr);
 
-<<<<<<< HEAD
-  err = DeviceInfo.freesignalpool_memcpy_d2h(HstPtr, TgtPtr, (size_t)Size, DeviceId);
-=======
   err = DeviceInfo.freesignalpool_memcpy_d2h(HstPtr, TgtPtr, (size_t)Size,
                                              DeviceId);
->>>>>>> 4c5906cf
 
   if (err != ATMI_STATUS_SUCCESS) {
     DP("Error when copying data from device to host. Pointers: "
@@ -595,12 +580,8 @@
   DP("Submit data %ld bytes, (hst:%016llx) -> (tgt:%016llx).\n", Size,
      (long long unsigned)(Elf64_Addr)HstPtr,
      (long long unsigned)(Elf64_Addr)TgtPtr);
-<<<<<<< HEAD
-  err = DeviceInfo.freesignalpool_memcpy_h2d(TgtPtr, HstPtr, (size_t)Size, DeviceId);
-=======
   err = DeviceInfo.freesignalpool_memcpy_h2d(TgtPtr, HstPtr, (size_t)Size,
                                              DeviceId);
->>>>>>> 4c5906cf
   if (err != ATMI_STATUS_SUCCESS) {
     DP("Error when copying data from host to device. Pointers: "
        "host = 0x%016lx, device = 0x%016lx, size = %lld\n",
@@ -1064,12 +1045,8 @@
     }
 
     // write ptr to device memory so it can be used by later kernels
-<<<<<<< HEAD
-    err = DeviceInfo.freesignalpool_memcpy_h2d(state_ptr, &ptr, sizeof(void *), device_id);
-=======
     err = DeviceInfo.freesignalpool_memcpy_h2d(state_ptr, &ptr, sizeof(void *),
                                                device_id);
->>>>>>> 4c5906cf
     if (err != ATMI_STATUS_SUCCESS) {
       fprintf(stderr, "memcpy install of state_ptr failed\n");
       return NULL;
@@ -1567,13 +1544,8 @@
   void *TgtPtr = NULL;
   atmi_status_t err =
       atmi_malloc(&TgtPtr, NestedMemSize, get_gpu_mem_place(device_id));
-<<<<<<< HEAD
-  err =
-      DeviceInfo.freesignalpool_memcpy_h2d(CallStackAddr, &TgtPtr, sizeof(void *), device_id);
-=======
   err = DeviceInfo.freesignalpool_memcpy_h2d(CallStackAddr, &TgtPtr,
                                              sizeof(void *), device_id);
->>>>>>> 4c5906cf
   if (print_kernel_trace > 2)
     fprintf(stderr, "CallSck %lx TgtPtr %lx *TgtPtr %lx \n",
             (long)CallStackAddr, (long)&TgtPtr, (long)TgtPtr);
