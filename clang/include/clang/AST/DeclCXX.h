--- conflicted
+++ resolved
@@ -973,7 +973,6 @@
   /// This value is used for lazy creation of default constructors.
   bool needsImplicitDefaultConstructor() const {
     return !data().UserDeclaredConstructor &&
-<<<<<<< HEAD
            !(data().DeclaredSpecialMembers & SMF_DefaultConstructor)
            // UPGRADE_TBD: workaround to avoid "no matching constructor" issue
 #if 1
@@ -983,12 +982,8 @@
            // C++14 [expr.prim.lambda]p20:
            //   The closure type associated with a lambda-expression has no
            //   default constructor.
-           !isLambda();
+           (!isLambda() || lambdaIsDefaultConstructibleAndAssignable());
 #endif
-=======
-           !(data().DeclaredSpecialMembers & SMF_DefaultConstructor) &&
-           (!isLambda() || lambdaIsDefaultConstructibleAndAssignable());
->>>>>>> 5bc11e5b
   }
 
   /// Returns the deserialization constructor for this class.
