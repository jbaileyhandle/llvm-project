//===- DIBuilder.h - Debug Information Builder ------------------*- C++ -*-===//
//
// Part of the LLVM Project, under the Apache License v2.0 with LLVM Exceptions.
// See https://llvm.org/LICENSE.txt for license information.
// SPDX-License-Identifier: Apache-2.0 WITH LLVM-exception
// Modifications Copyright (c) 2022 Advanced Micro Devices, Inc. All rights reserved.
// Notified per clause 4(b) of the license.
//
//===----------------------------------------------------------------------===//
//
// This file defines a DIBuilder that is useful for creating debugging
// information entries in LLVM IR form.
//
//===----------------------------------------------------------------------===//

#ifndef LLVM_IR_DIBUILDER_H
#define LLVM_IR_DIBUILDER_H

#include "llvm/ADT/ArrayRef.h"
#include "llvm/ADT/DenseMap.h"
#include "llvm/ADT/MapVector.h"
#include "llvm/ADT/Optional.h"
#include "llvm/ADT/SetVector.h"
#include "llvm/ADT/SmallVector.h"
#include "llvm/ADT/StringRef.h"
#include "llvm/BinaryFormat/Dwarf.h"
#include "llvm/IR/DebugInfoMetadata.h"
#include "llvm/IR/TrackingMDRef.h"
#include "llvm/Support/Casting.h"
#include <algorithm>
#include <cstdint>

namespace llvm {

  class BasicBlock;
  class Constant;
  class Function;
  class Instruction;
  class LLVMContext;
  class Module;
  class Value;
  class DbgAssignIntrinsic;

  class DIBuilder {
    Module &M;
    LLVMContext &VMContext;

    DICompileUnit *CUNode;   ///< The one compile unit created by this DIBuiler.
    Function *DeclareFn;     ///< llvm.dbg.declare
    Function *ValueFn;       ///< llvm.dbg.value
    Function *LabelFn;       ///< llvm.dbg.label
    Function *AddrFn;        ///< llvm.dbg.addr
<<<<<<< HEAD
    Function *DefFn;         ///< llvm.dbg.def
    Function *KillFn;        ///< llvm.dbg.kill
=======
    Function *AssignFn;      ///< llvm.dbg.assign
>>>>>>> f4f6c63f

    SmallVector<TrackingMDNodeRef, 4> AllEnumTypes;
    /// Track the RetainTypes, since they can be updated later on.
    SmallVector<TrackingMDNodeRef, 4> AllRetainTypes;
    SmallVector<Metadata *, 4> AllSubprograms;
    SmallVector<Metadata *, 4> AllGVs;
    SmallVector<TrackingMDNodeRef, 4> AllImportedModules;
    /// Map Macro parent (which can be DIMacroFile or nullptr) to a list of
    /// Metadata all of type DIMacroNode.
    /// DIMacroNode's with nullptr parent are DICompileUnit direct children.
    MapVector<MDNode *, SetVector<Metadata *>> AllMacrosPerParent;

    /// Track nodes that may be unresolved.
    SmallVector<TrackingMDNodeRef, 4> UnresolvedNodes;
    bool AllowUnresolvedNodes;

    /// Each subprogram's preserved local variables.
    ///
    /// Do not use a std::vector.  Some versions of libc++ apparently copy
    /// instead of move on grow operations, and TrackingMDRef is expensive to
    /// copy.
    DenseMap<MDNode *, SmallVector<TrackingMDNodeRef, 1>> PreservedVariables;

    /// Each subprogram's preserved labels.
    DenseMap<MDNode *, SmallVector<TrackingMDNodeRef, 1>> PreservedLabels;

    /// Create a temporary.
    ///
    /// Create an \a temporary node and track it in \a UnresolvedNodes.
    void trackIfUnresolved(MDNode *N);

    /// Internal helper for insertDeclare.
    Instruction *insertDeclare(llvm::Value *Storage, DILocalVariable *VarInfo,
                               DIExpression *Expr, const DILocation *DL,
                               BasicBlock *InsertBB, Instruction *InsertBefore);

    /// Internal helper for insertLabel.
    Instruction *insertLabel(DILabel *LabelInfo, const DILocation *DL,
                             BasicBlock *InsertBB, Instruction *InsertBefore);

    /// Internal helper with common code used by insertDbg{Value,Addr}Intrinsic.
    Instruction *insertDbgIntrinsic(llvm::Function *Intrinsic, llvm::Value *Val,
                                    DILocalVariable *VarInfo,
                                    DIExpression *Expr, const DILocation *DL,
                                    BasicBlock *InsertBB,
                                    Instruction *InsertBefore);

    /// Internal helper for insertDbgValueIntrinsic.
    Instruction *
    insertDbgValueIntrinsic(llvm::Value *Val, DILocalVariable *VarInfo,
                            DIExpression *Expr, const DILocation *DL,
                            BasicBlock *InsertBB, Instruction *InsertBefore);

    /// Internal helper for insertDbgAddrIntrinsic.
    Instruction *
    insertDbgAddrIntrinsic(llvm::Value *Val, DILocalVariable *VarInfo,
                           DIExpression *Expr, const DILocation *DL,
                           BasicBlock *InsertBB, Instruction *InsertBefore);

    /// Internal helper for insertDef.
    Instruction *insertDef(DILifetime *Lifetime, llvm::Value *Referrer,
                           const DILocation *DL, BasicBlock *InsertBB,
                           Instruction *InsertBefore);

    /// Internal helper for insertKill.
    Instruction *insertKill(DILifetime *Lifetime, const DILocation *DL,
                            BasicBlock *InsertBB, Instruction *InsertBefore);

  public:
    /// Construct a builder for a module.
    ///
    /// If \c AllowUnresolved, collect unresolved nodes attached to the module
    /// in order to resolve cycles during \a finalize().
    ///
    /// If \p CU is given a value other than nullptr, then set \p CUNode to CU.
    explicit DIBuilder(Module &M, bool AllowUnresolved = true,
                       DICompileUnit *CU = nullptr);
    DIBuilder(const DIBuilder &) = delete;
    DIBuilder &operator=(const DIBuilder &) = delete;

    /// Construct any deferred debug info descriptors.
    void finalize();

    /// Finalize a specific subprogram - no new variables may be added to this
    /// subprogram afterwards.
    void finalizeSubprogram(DISubprogram *SP);

    /// A CompileUnit provides an anchor for all debugging
    /// information generated during this instance of compilation.
    /// \param Lang          Source programming language, eg. dwarf::DW_LANG_C99
    /// \param File          File info.
    /// \param Producer      Identify the producer of debugging information
    ///                      and code.  Usually this is a compiler
    ///                      version string.
    /// \param isOptimized   A boolean flag which indicates whether optimization
    ///                      is enabled or not.
    /// \param Flags         This string lists command line options. This
    ///                      string is directly embedded in debug info
    ///                      output which may be used by a tool
    ///                      analyzing generated debugging information.
    /// \param RV            This indicates runtime version for languages like
    ///                      Objective-C.
    /// \param SplitName     The name of the file that we'll split debug info
    ///                      out into.
    /// \param Kind          The kind of debug information to generate.
    /// \param DWOId         The DWOId if this is a split skeleton compile unit.
    /// \param SplitDebugInlining    Whether to emit inline debug info.
    /// \param DebugInfoForProfiling Whether to emit extra debug info for
    ///                              profile collection.
    /// \param NameTableKind  Whether to emit .debug_gnu_pubnames,
    ///                      .debug_pubnames, or no pubnames at all.
    /// \param SysRoot       The clang system root (value of -isysroot).
    /// \param SDK           The SDK name. On Darwin, this is the last component
    ///                      of the sysroot.
    DICompileUnit *
    createCompileUnit(unsigned Lang, DIFile *File, StringRef Producer,
                      bool isOptimized, StringRef Flags, unsigned RV,
                      StringRef SplitName = StringRef(),
                      DICompileUnit::DebugEmissionKind Kind =
                          DICompileUnit::DebugEmissionKind::FullDebug,
                      uint64_t DWOId = 0, bool SplitDebugInlining = true,
                      bool DebugInfoForProfiling = false,
                      DICompileUnit::DebugNameTableKind NameTableKind =
                          DICompileUnit::DebugNameTableKind::Default,
                      bool RangesBaseAddress = false, StringRef SysRoot = {},
                      StringRef SDK = {});

    /// Create a file descriptor to hold debugging information for a file.
    /// \param Filename  File name.
    /// \param Directory Directory.
    /// \param Checksum  Optional checksum kind (e.g. CSK_MD5, CSK_SHA1, etc.)
    ///                  and value.
    /// \param Source    Optional source text.
    DIFile *
    createFile(StringRef Filename, StringRef Directory,
               Optional<DIFile::ChecksumInfo<StringRef>> Checksum = None,
               Optional<StringRef> Source = None);

    /// Create debugging information entry for a macro.
    /// \param Parent     Macro parent (could be nullptr).
    /// \param Line       Source line number where the macro is defined.
    /// \param MacroType  DW_MACINFO_define or DW_MACINFO_undef.
    /// \param Name       Macro name.
    /// \param Value      Macro value.
    DIMacro *createMacro(DIMacroFile *Parent, unsigned Line, unsigned MacroType,
                         StringRef Name, StringRef Value = StringRef());

    /// Create debugging information temporary entry for a macro file.
    /// List of macro node direct children will be calculated by DIBuilder,
    /// using the \p Parent relationship.
    /// \param Parent     Macro file parent (could be nullptr).
    /// \param Line       Source line number where the macro file is included.
    /// \param File       File descriptor containing the name of the macro file.
    DIMacroFile *createTempMacroFile(DIMacroFile *Parent, unsigned Line,
                                     DIFile *File);

    /// Create a single enumerator value.
    DIEnumerator *createEnumerator(StringRef Name, const APSInt &Value);
    DIEnumerator *createEnumerator(StringRef Name, uint64_t Val,
                                   bool IsUnsigned = false);

    /// Create a DWARF unspecified type.
    DIBasicType *createUnspecifiedType(StringRef Name);

    /// Create C++11 nullptr type.
    DIBasicType *createNullPtrType();

    /// Create debugging information entry for a basic
    /// type.
    /// \param Name        Type name.
    /// \param SizeInBits  Size of the type.
    /// \param Encoding    DWARF encoding code, e.g., dwarf::DW_ATE_float.
    /// \param Flags       Optional DWARF attributes, e.g., DW_AT_endianity.
    DIBasicType *createBasicType(StringRef Name, uint64_t SizeInBits,
                                 unsigned Encoding,
                                 DINode::DIFlags Flags = DINode::FlagZero);

    /// Create debugging information entry for a string
    /// type.
    /// \param Name        Type name.
    /// \param SizeInBits  Size of the type.
    DIStringType *createStringType(StringRef Name, uint64_t SizeInBits);

    /// Create debugging information entry for Fortran
    /// assumed length string type.
    /// \param Name            Type name.
    /// \param StringLength    String length expressed as DIVariable *.
    /// \param StrLocationExp  Optional memory location of the string.
    DIStringType *createStringType(StringRef Name, DIVariable *StringLength,
                                   DIExpression *StrLocationExp = nullptr);

    /// Create debugging information entry for Fortran
    /// assumed length string type.
    /// \param Name             Type name.
    /// \param StringLengthExp  String length expressed in DIExpression form.
    /// \param StrLocationExp   Optional memory location of the string.
    DIStringType *createStringType(StringRef Name,
                                   DIExpression *StringLengthExp,
                                   DIExpression *StrLocationExp = nullptr);

    /// Create debugging information entry for a qualified
    /// type, e.g. 'const int'.
    /// \param Tag         Tag identifing type, e.g. dwarf::TAG_volatile_type
    /// \param FromTy      Base Type.
    DIDerivedType *createQualifiedType(unsigned Tag, DIType *FromTy);

    /// Create debugging information entry for a pointer.
    /// \param PointeeTy         Type pointed by this pointer.
    /// \param SizeInBits        Size.
    /// \param AlignInBits       Alignment. (optional)
    /// \param DWARFAddressSpace DWARF address space. (optional)
    /// \param Name              Pointer type name. (optional)
    /// \param Annotations       Member annotations.
    DIDerivedType *
    createPointerType(DIType *PointeeTy, uint64_t SizeInBits,
                      uint32_t AlignInBits = 0,
                      Optional<unsigned> DWARFAddressSpace = None,
                      StringRef Name = "", DINodeArray Annotations = nullptr);

    /// Create debugging information entry for a pointer to member.
    /// \param PointeeTy Type pointed to by this pointer.
    /// \param SizeInBits  Size.
    /// \param AlignInBits Alignment. (optional)
    /// \param Class Type for which this pointer points to members of.
    DIDerivedType *
    createMemberPointerType(DIType *PointeeTy, DIType *Class,
                            uint64_t SizeInBits, uint32_t AlignInBits = 0,
                            DINode::DIFlags Flags = DINode::FlagZero);

    /// Create debugging information entry for a c++
    /// style reference or rvalue reference type.
    DIDerivedType *createReferenceType(unsigned Tag, DIType *RTy,
                                       uint64_t SizeInBits = 0,
                                       uint32_t AlignInBits = 0,
                                       Optional<unsigned> DWARFAddressSpace =
                                           None);

    /// Create debugging information entry for a typedef.
    /// \param Ty          Original type.
    /// \param Name        Typedef name.
    /// \param File        File where this type is defined.
    /// \param LineNo      Line number.
    /// \param Context     The surrounding context for the typedef.
    /// \param AlignInBits Alignment. (optional)
    /// \param Flags       Flags to describe inheritance attribute, e.g. private
    /// \param Annotations Annotations. (optional)
    DIDerivedType *createTypedef(DIType *Ty, StringRef Name, DIFile *File,
                                 unsigned LineNo, DIScope *Context,
                                 uint32_t AlignInBits = 0,
                                 DINode::DIFlags Flags = DINode::FlagZero,
                                 DINodeArray Annotations = nullptr);

    /// Create debugging information entry for a 'friend'.
    DIDerivedType *createFriend(DIType *Ty, DIType *FriendTy);

    /// Create debugging information entry to establish
    /// inheritance relationship between two types.
    /// \param Ty           Original type.
    /// \param BaseTy       Base type. Ty is inherits from base.
    /// \param BaseOffset   Base offset.
    /// \param VBPtrOffset  Virtual base pointer offset.
    /// \param Flags        Flags to describe inheritance attribute,
    ///                     e.g. private
    DIDerivedType *createInheritance(DIType *Ty, DIType *BaseTy,
                                     uint64_t BaseOffset, uint32_t VBPtrOffset,
                                     DINode::DIFlags Flags);

    /// Create debugging information entry for a member.
    /// \param Scope        Member scope.
    /// \param Name         Member name.
    /// \param File         File where this member is defined.
    /// \param LineNo       Line number.
    /// \param SizeInBits   Member size.
    /// \param AlignInBits  Member alignment.
    /// \param OffsetInBits Member offset.
    /// \param Flags        Flags to encode member attribute, e.g. private
    /// \param Ty           Parent type.
    /// \param Annotations  Member annotations.
    DIDerivedType *createMemberType(DIScope *Scope, StringRef Name,
                                    DIFile *File, unsigned LineNo,
                                    uint64_t SizeInBits, uint32_t AlignInBits,
                                    uint64_t OffsetInBits,
                                    DINode::DIFlags Flags, DIType *Ty,
                                    DINodeArray Annotations = nullptr);

    /// Create debugging information entry for a variant.  A variant
    /// normally should be a member of a variant part.
    /// \param Scope        Member scope.
    /// \param Name         Member name.
    /// \param File         File where this member is defined.
    /// \param LineNo       Line number.
    /// \param SizeInBits   Member size.
    /// \param AlignInBits  Member alignment.
    /// \param OffsetInBits Member offset.
    /// \param Flags        Flags to encode member attribute, e.g. private
    /// \param Discriminant The discriminant for this branch; null for
    ///                     the default branch
    /// \param Ty           Parent type.
    DIDerivedType *createVariantMemberType(DIScope *Scope, StringRef Name,
					   DIFile *File, unsigned LineNo,
					   uint64_t SizeInBits,
					   uint32_t AlignInBits,
					   uint64_t OffsetInBits,
					   Constant *Discriminant,
					   DINode::DIFlags Flags, DIType *Ty);

    /// Create debugging information entry for a bit field member.
    /// \param Scope               Member scope.
    /// \param Name                Member name.
    /// \param File                File where this member is defined.
    /// \param LineNo              Line number.
    /// \param SizeInBits          Member size.
    /// \param OffsetInBits        Member offset.
    /// \param StorageOffsetInBits Member storage offset.
    /// \param Flags               Flags to encode member attribute.
    /// \param Ty                  Parent type.
    /// \param Annotations         Member annotations.
    DIDerivedType *createBitFieldMemberType(DIScope *Scope, StringRef Name,
                                            DIFile *File, unsigned LineNo,
                                            uint64_t SizeInBits,
                                            uint64_t OffsetInBits,
                                            uint64_t StorageOffsetInBits,
                                            DINode::DIFlags Flags, DIType *Ty,
                                            DINodeArray Annotations = nullptr);

    /// Create debugging information entry for a
    /// C++ static data member.
    /// \param Scope      Member scope.
    /// \param Name       Member name.
    /// \param File       File where this member is declared.
    /// \param LineNo     Line number.
    /// \param Ty         Type of the static member.
    /// \param Flags      Flags to encode member attribute, e.g. private.
    /// \param Val        Const initializer of the member.
    /// \param AlignInBits  Member alignment.
    DIDerivedType *createStaticMemberType(DIScope *Scope, StringRef Name,
                                          DIFile *File, unsigned LineNo,
                                          DIType *Ty, DINode::DIFlags Flags,
                                          Constant *Val,
                                          uint32_t AlignInBits = 0);

    /// Create debugging information entry for Objective-C
    /// instance variable.
    /// \param Name         Member name.
    /// \param File         File where this member is defined.
    /// \param LineNo       Line number.
    /// \param SizeInBits   Member size.
    /// \param AlignInBits  Member alignment.
    /// \param OffsetInBits Member offset.
    /// \param Flags        Flags to encode member attribute, e.g. private
    /// \param Ty           Parent type.
    /// \param PropertyNode Property associated with this ivar.
    DIDerivedType *createObjCIVar(StringRef Name, DIFile *File, unsigned LineNo,
                                  uint64_t SizeInBits, uint32_t AlignInBits,
                                  uint64_t OffsetInBits, DINode::DIFlags Flags,
                                  DIType *Ty, MDNode *PropertyNode);

    /// Create debugging information entry for Objective-C
    /// property.
    /// \param Name         Property name.
    /// \param File         File where this property is defined.
    /// \param LineNumber   Line number.
    /// \param GetterName   Name of the Objective C property getter selector.
    /// \param SetterName   Name of the Objective C property setter selector.
    /// \param PropertyAttributes Objective C property attributes.
    /// \param Ty           Type.
    DIObjCProperty *createObjCProperty(StringRef Name, DIFile *File,
                                       unsigned LineNumber,
                                       StringRef GetterName,
                                       StringRef SetterName,
                                       unsigned PropertyAttributes, DIType *Ty);

    /// Create debugging information entry for a class.
    /// \param Scope        Scope in which this class is defined.
    /// \param Name         class name.
    /// \param File         File where this member is defined.
    /// \param LineNumber   Line number.
    /// \param SizeInBits   Member size.
    /// \param AlignInBits  Member alignment.
    /// \param OffsetInBits Member offset.
    /// \param Flags        Flags to encode member attribute, e.g. private
    /// \param Elements     class members.
    /// \param VTableHolder Debug info of the base class that contains vtable
    ///                     for this type. This is used in
    ///                     DW_AT_containing_type. See DWARF documentation
    ///                     for more info.
    /// \param TemplateParms Template type parameters.
    /// \param UniqueIdentifier A unique identifier for the class.
    DICompositeType *createClassType(
        DIScope *Scope, StringRef Name, DIFile *File, unsigned LineNumber,
        uint64_t SizeInBits, uint32_t AlignInBits, uint64_t OffsetInBits,
        DINode::DIFlags Flags, DIType *DerivedFrom, DINodeArray Elements,
        DIType *VTableHolder = nullptr, MDNode *TemplateParms = nullptr,
        StringRef UniqueIdentifier = "");

    /// Create debugging information entry for a struct.
    /// \param Scope        Scope in which this struct is defined.
    /// \param Name         Struct name.
    /// \param File         File where this member is defined.
    /// \param LineNumber   Line number.
    /// \param SizeInBits   Member size.
    /// \param AlignInBits  Member alignment.
    /// \param Flags        Flags to encode member attribute, e.g. private
    /// \param Elements     Struct elements.
    /// \param RunTimeLang  Optional parameter, Objective-C runtime version.
    /// \param UniqueIdentifier A unique identifier for the struct.
    DICompositeType *createStructType(
        DIScope *Scope, StringRef Name, DIFile *File, unsigned LineNumber,
        uint64_t SizeInBits, uint32_t AlignInBits, DINode::DIFlags Flags,
        DIType *DerivedFrom, DINodeArray Elements, unsigned RunTimeLang = 0,
        DIType *VTableHolder = nullptr, StringRef UniqueIdentifier = "");

    /// Create debugging information entry for an union.
    /// \param Scope        Scope in which this union is defined.
    /// \param Name         Union name.
    /// \param File         File where this member is defined.
    /// \param LineNumber   Line number.
    /// \param SizeInBits   Member size.
    /// \param AlignInBits  Member alignment.
    /// \param Flags        Flags to encode member attribute, e.g. private
    /// \param Elements     Union elements.
    /// \param RunTimeLang  Optional parameter, Objective-C runtime version.
    /// \param UniqueIdentifier A unique identifier for the union.
    DICompositeType *createUnionType(DIScope *Scope, StringRef Name,
                                     DIFile *File, unsigned LineNumber,
                                     uint64_t SizeInBits, uint32_t AlignInBits,
                                     DINode::DIFlags Flags,
                                     DINodeArray Elements,
                                     unsigned RunTimeLang = 0,
                                     StringRef UniqueIdentifier = "");

    /// Create debugging information entry for a variant part.  A
    /// variant part normally has a discriminator (though this is not
    /// required) and a number of variant children.
    /// \param Scope        Scope in which this union is defined.
    /// \param Name         Union name.
    /// \param File         File where this member is defined.
    /// \param LineNumber   Line number.
    /// \param SizeInBits   Member size.
    /// \param AlignInBits  Member alignment.
    /// \param Flags        Flags to encode member attribute, e.g. private
    /// \param Discriminator Discriminant member
    /// \param Elements     Variant elements.
    /// \param UniqueIdentifier A unique identifier for the union.
    DICompositeType *createVariantPart(DIScope *Scope, StringRef Name,
				       DIFile *File, unsigned LineNumber,
				       uint64_t SizeInBits, uint32_t AlignInBits,
				       DINode::DIFlags Flags,
				       DIDerivedType *Discriminator,
				       DINodeArray Elements,
				       StringRef UniqueIdentifier = "");

    /// Create debugging information for template
    /// type parameter.
    /// \param Scope        Scope in which this type is defined.
    /// \param Name         Type parameter name.
    /// \param Ty           Parameter type.
    /// \param IsDefault    Parameter is default or not
    DITemplateTypeParameter *createTemplateTypeParameter(DIScope *Scope,
                                                         StringRef Name,
                                                         DIType *Ty,
                                                         bool IsDefault);

    /// Create debugging information for template
    /// value parameter.
    /// \param Scope        Scope in which this type is defined.
    /// \param Name         Value parameter name.
    /// \param Ty           Parameter type.
    /// \param IsDefault    Parameter is default or not
    /// \param Val          Constant parameter value.
    DITemplateValueParameter *
    createTemplateValueParameter(DIScope *Scope, StringRef Name, DIType *Ty,
                                 bool IsDefault, Constant *Val);

    /// Create debugging information for a template template parameter.
    /// \param Scope        Scope in which this type is defined.
    /// \param Name         Value parameter name.
    /// \param Ty           Parameter type.
    /// \param Val          The fully qualified name of the template.
    DITemplateValueParameter *createTemplateTemplateParameter(DIScope *Scope,
                                                              StringRef Name,
                                                              DIType *Ty,
                                                              StringRef Val);

    /// Create debugging information for a template parameter pack.
    /// \param Scope        Scope in which this type is defined.
    /// \param Name         Value parameter name.
    /// \param Ty           Parameter type.
    /// \param Val          An array of types in the pack.
    DITemplateValueParameter *createTemplateParameterPack(DIScope *Scope,
                                                          StringRef Name,
                                                          DIType *Ty,
                                                          DINodeArray Val);

    /// Create debugging information entry for an array.
    /// \param Size         Array size.
    /// \param AlignInBits  Alignment.
    /// \param Ty           Element type.
    /// \param Subscripts   Subscripts.
    /// \param DataLocation The location of the raw data of a descriptor-based
    ///                     Fortran array, either a DIExpression* or
    ///                     a DIVariable*.
    /// \param Associated   The associated attribute of a descriptor-based
    ///                     Fortran array, either a DIExpression* or
    ///                     a DIVariable*.
    /// \param Allocated    The allocated attribute of a descriptor-based
    ///                     Fortran array, either a DIExpression* or
    ///                     a DIVariable*.
    /// \param Rank         The rank attribute of a descriptor-based
    ///                     Fortran array, either a DIExpression* or
    ///                     a DIVariable*.
    DICompositeType *createArrayType(
        uint64_t Size, uint32_t AlignInBits, DIType *Ty, DINodeArray Subscripts,
        PointerUnion<DIExpression *, DIVariable *> DataLocation = nullptr,
        PointerUnion<DIExpression *, DIVariable *> Associated = nullptr,
        PointerUnion<DIExpression *, DIVariable *> Allocated = nullptr,
        PointerUnion<DIExpression *, DIVariable *> Rank = nullptr);

    /// Create debugging information entry for a vector type.
    /// \param Size         Array size.
    /// \param AlignInBits  Alignment.
    /// \param Ty           Element type.
    /// \param Subscripts   Subscripts.
    DICompositeType *createVectorType(uint64_t Size, uint32_t AlignInBits,
                                      DIType *Ty, DINodeArray Subscripts);

    /// Create debugging information entry for an
    /// enumeration.
    /// \param Scope          Scope in which this enumeration is defined.
    /// \param Name           Union name.
    /// \param File           File where this member is defined.
    /// \param LineNumber     Line number.
    /// \param SizeInBits     Member size.
    /// \param AlignInBits    Member alignment.
    /// \param Elements       Enumeration elements.
    /// \param UnderlyingType Underlying type of a C++11/ObjC fixed enum.
    /// \param UniqueIdentifier A unique identifier for the enum.
    /// \param IsScoped Boolean flag indicate if this is C++11/ObjC 'enum class'.
    DICompositeType *createEnumerationType(
        DIScope *Scope, StringRef Name, DIFile *File, unsigned LineNumber,
        uint64_t SizeInBits, uint32_t AlignInBits, DINodeArray Elements,
        DIType *UnderlyingType, StringRef UniqueIdentifier = "", bool IsScoped = false);

    /// Create debugging information entry for a set.
    /// \param Scope          Scope in which this set is defined.
    /// \param Name           Set name.
    /// \param File           File where this set is defined.
    /// \param LineNo         Line number.
    /// \param SizeInBits     Set size.
    /// \param AlignInBits    Set alignment.
    /// \param Ty             Base type of the set.
    DIDerivedType *createSetType(DIScope *Scope, StringRef Name, DIFile *File,
                                 unsigned LineNo, uint64_t SizeInBits,
                                 uint32_t AlignInBits, DIType *Ty);

    /// Create subroutine type.
    /// \param ParameterTypes  An array of subroutine parameter types. This
    ///                        includes return type at 0th index.
    /// \param Flags           E.g.: LValueReference.
    ///                        These flags are used to emit dwarf attributes.
    /// \param CC              Calling convention, e.g. dwarf::DW_CC_normal
    DISubroutineType *
    createSubroutineType(DITypeRefArray ParameterTypes,
                         DINode::DIFlags Flags = DINode::FlagZero,
                         unsigned CC = 0);

    /// Create a distinct clone of \p SP with FlagArtificial set.
    static DISubprogram *createArtificialSubprogram(DISubprogram *SP);

    /// Create a uniqued clone of \p Ty with FlagArtificial set.
    static DIType *createArtificialType(DIType *Ty);

    /// Create a uniqued clone of \p Ty with FlagObjectPointer and
    /// FlagArtificial set.
    static DIType *createObjectPointerType(DIType *Ty);

    /// Create a permanent forward-declared type.
    DICompositeType *createForwardDecl(unsigned Tag, StringRef Name,
                                       DIScope *Scope, DIFile *F, unsigned Line,
                                       unsigned RuntimeLang = 0,
                                       uint64_t SizeInBits = 0,
                                       uint32_t AlignInBits = 0,
                                       StringRef UniqueIdentifier = "");

    /// Create a temporary forward-declared type.
    DICompositeType *createReplaceableCompositeType(
        unsigned Tag, StringRef Name, DIScope *Scope, DIFile *F, unsigned Line,
        unsigned RuntimeLang = 0, uint64_t SizeInBits = 0,
        uint32_t AlignInBits = 0, DINode::DIFlags Flags = DINode::FlagFwdDecl,
        StringRef UniqueIdentifier = "", DINodeArray Annotations = nullptr);

    /// Retain DIScope* in a module even if it is not referenced
    /// through debug info anchors.
    void retainType(DIScope *T);

    /// Create unspecified parameter type
    /// for a subroutine type.
    DIBasicType *createUnspecifiedParameter();

    /// Get a DINodeArray, create one if required.
    DINodeArray getOrCreateArray(ArrayRef<Metadata *> Elements);

    /// Get a DIMacroNodeArray, create one if required.
    DIMacroNodeArray getOrCreateMacroArray(ArrayRef<Metadata *> Elements);

    /// Get a DITypeRefArray, create one if required.
    DITypeRefArray getOrCreateTypeArray(ArrayRef<Metadata *> Elements);

    /// Create a descriptor for a value range.  This
    /// implicitly uniques the values returned.
    DISubrange *getOrCreateSubrange(int64_t Lo, int64_t Count);
    DISubrange *getOrCreateSubrange(int64_t Lo, Metadata *CountNode);
    DISubrange *getOrCreateSubrange(Metadata *Count, Metadata *LowerBound,
                                    Metadata *UpperBound, Metadata *Stride);

    DIGenericSubrange *
    getOrCreateGenericSubrange(DIGenericSubrange::BoundType Count,
                               DIGenericSubrange::BoundType LowerBound,
                               DIGenericSubrange::BoundType UpperBound,
                               DIGenericSubrange::BoundType Stride);

    /// Create fragment, which represents the identity of a location
    /// description that can be used as the piece of another location
    /// description.
    DIFragment *createFragment();

    /// Create a new descriptor for the specified variable.
    /// \param Context       Variable scope.
    /// \param Name          Name of the variable.
    /// \param LinkageName   Mangled  name of the variable.
    /// \param File          File where this variable is defined.
    /// \param LineNo        Line number.
    /// \param Ty            Variable Type.
    /// \param IsLocalToUnit Boolean flag indicate whether this variable is
    ///                      externally visible or not.
    /// \param Decl          Reference to the corresponding declaration.
    /// \param AlignInBits   Variable alignment(or 0 if no alignment attr was
    ///                      specified)
    DIGlobalVariable *createGlobalVariable(
        DIScope *Context, StringRef Name, StringRef LinkageName, DIFile *File,
        unsigned LineNo, DIType *Ty, bool IsLocalToUnit, bool isDefined = true,
        MDNode *Decl = nullptr, MDTuple *TemplateParams = nullptr,
        uint32_t AlignInBits = 0, DINodeArray Annotations = nullptr);

    /// Create a new descriptor for the specified variable.
    /// \param Context     Variable scope.
    /// \param Name        Name of the variable.
    /// \param LinkageName Mangled  name of the variable.
    /// \param File        File where this variable is defined.
    /// \param LineNo      Line number.
    /// \param Ty          Variable Type.
    /// \param IsLocalToUnit Boolean flag indicate whether this variable is
    ///                      externally visible or not.
    /// \param Expr        The location of the global relative to the attached
    ///                    GlobalVariable.
    /// \param Decl        Reference to the corresponding declaration.
    /// \param AlignInBits Variable alignment(or 0 if no alignment attr was
    ///                    specified)
    DIGlobalVariableExpression *createGlobalVariableExpression(
        DIScope *Context, StringRef Name, StringRef LinkageName, DIFile *File,
        unsigned LineNo, DIType *Ty, bool IsLocalToUnit, bool isDefined = true,
        DIExpression *Expr = nullptr, MDNode *Decl = nullptr,
        MDTuple *TemplateParams = nullptr, uint32_t AlignInBits = 0,
        DINodeArray Annotations = nullptr);

    /// Identical to createGlobalVariable
    /// except that the resulting DbgNode is temporary and meant to be RAUWed.
    DIGlobalVariable *createTempGlobalVariableFwdDecl(
        DIScope *Context, StringRef Name, StringRef LinkageName, DIFile *File,
        unsigned LineNo, DIType *Ty, bool IsLocalToUnit, MDNode *Decl = nullptr,
        MDTuple *TemplateParams = nullptr, uint32_t AlignInBits = 0);

    /// Create a new descriptor for an auto variable.  This is a local variable
    /// that is not a subprogram parameter.
    ///
    /// \c Scope must be a \a DILocalScope, and thus its scope chain eventually
    /// leads to a \a DISubprogram.
    ///
    /// If \c AlwaysPreserve, this variable will be referenced from its
    /// containing subprogram, and will survive some optimizations.
    DILocalVariable *
    createAutoVariable(DIScope *Scope, StringRef Name, DIFile *File,
                       unsigned LineNo, DIType *Ty, bool AlwaysPreserve = false,
                       DINode::DIFlags Flags = DINode::FlagZero,
                       uint32_t AlignInBits = 0);

    /// Create a new descriptor for an label.
    ///
    /// \c Scope must be a \a DILocalScope, and thus its scope chain eventually
    /// leads to a \a DISubprogram.
    DILabel *
    createLabel(DIScope *Scope, StringRef Name, DIFile *File, unsigned LineNo,
                bool AlwaysPreserve = false);

    /// Create a new descriptor for a parameter variable.
    ///
    /// \c Scope must be a \a DILocalScope, and thus its scope chain eventually
    /// leads to a \a DISubprogram.
    ///
    /// \c ArgNo is the index (starting from \c 1) of this variable in the
    /// subprogram parameters.  \c ArgNo should not conflict with other
    /// parameters of the same subprogram.
    ///
    /// If \c AlwaysPreserve, this variable will be referenced from its
    /// containing subprogram, and will survive some optimizations.
    DILocalVariable *
    createParameterVariable(DIScope *Scope, StringRef Name, unsigned ArgNo,
                            DIFile *File, unsigned LineNo, DIType *Ty,
                            bool AlwaysPreserve = false,
                            DINode::DIFlags Flags = DINode::FlagZero,
                            DINodeArray Annotations = nullptr);

    /// Create a new descriptor for the specified
    /// variable which has a complex address expression for its address.
    /// \param Addr        An array of complex address operations.
    DIExpression *createExpression(ArrayRef<uint64_t> Addr = None);

    /// Create an expression for a variable that does not have an address, but
    /// does have a constant value.
    DIExpression *createConstantValueExpression(uint64_t Val) {
      return DIExpression::get(
          VMContext, {dwarf::DW_OP_constu, Val, dwarf::DW_OP_stack_value});
    }

    /// Create a new descriptor for the specified subprogram.
    /// See comments in DISubprogram* for descriptions of these fields.
    /// \param Scope         Function scope.
    /// \param Name          Function name.
    /// \param LinkageName   Mangled function name.
    /// \param File          File where this variable is defined.
    /// \param LineNo        Line number.
    /// \param Ty            Function type.
    /// \param ScopeLine     Set to the beginning of the scope this starts
    /// \param Flags         e.g. is this function prototyped or not.
    ///                      These flags are used to emit dwarf attributes.
    /// \param SPFlags       Additional flags specific to subprograms.
    /// \param TParams       Function template parameters.
    /// \param ThrownTypes   Exception types this function may throw.
    /// \param Annotations   Attribute Annotations.
    /// \param TargetFuncName The name of the target function if this is
    ///                       a trampoline.
    DISubprogram *
    createFunction(DIScope *Scope, StringRef Name, StringRef LinkageName,
                   DIFile *File, unsigned LineNo, DISubroutineType *Ty,
                   unsigned ScopeLine, DINode::DIFlags Flags = DINode::FlagZero,
                   DISubprogram::DISPFlags SPFlags = DISubprogram::SPFlagZero,
                   DITemplateParameterArray TParams = nullptr,
                   DISubprogram *Decl = nullptr,
                   DITypeArray ThrownTypes = nullptr,
                   DINodeArray Annotations = nullptr,
                   StringRef TargetFuncName = "");

    /// Identical to createFunction,
    /// except that the resulting DbgNode is meant to be RAUWed.
    DISubprogram *createTempFunctionFwdDecl(
        DIScope *Scope, StringRef Name, StringRef LinkageName, DIFile *File,
        unsigned LineNo, DISubroutineType *Ty, unsigned ScopeLine,
        DINode::DIFlags Flags = DINode::FlagZero,
        DISubprogram::DISPFlags SPFlags = DISubprogram::SPFlagZero,
        DITemplateParameterArray TParams = nullptr,
        DISubprogram *Decl = nullptr, DITypeArray ThrownTypes = nullptr);

    /// Create a new descriptor for the specified C++ method.
    /// See comments in \a DISubprogram* for descriptions of these fields.
    /// \param Scope         Function scope.
    /// \param Name          Function name.
    /// \param LinkageName   Mangled function name.
    /// \param File          File where this variable is defined.
    /// \param LineNo        Line number.
    /// \param Ty            Function type.
    /// \param VTableIndex   Index no of this method in virtual table, or -1u if
    ///                      unrepresentable.
    /// \param ThisAdjustment
    ///                      MS ABI-specific adjustment of 'this' that occurs
    ///                      in the prologue.
    /// \param VTableHolder  Type that holds vtable.
    /// \param Flags         e.g. is this function prototyped or not.
    ///                      This flags are used to emit dwarf attributes.
    /// \param SPFlags       Additional flags specific to subprograms.
    /// \param TParams       Function template parameters.
    /// \param ThrownTypes   Exception types this function may throw.
    DISubprogram *
    createMethod(DIScope *Scope, StringRef Name, StringRef LinkageName,
                 DIFile *File, unsigned LineNo, DISubroutineType *Ty,
                 unsigned VTableIndex = 0, int ThisAdjustment = 0,
                 DIType *VTableHolder = nullptr,
                 DINode::DIFlags Flags = DINode::FlagZero,
                 DISubprogram::DISPFlags SPFlags = DISubprogram::SPFlagZero,
                 DITemplateParameterArray TParams = nullptr,
                 DITypeArray ThrownTypes = nullptr);

    /// Create common block entry for a Fortran common block.
    /// \param Scope       Scope of this common block.
    /// \param decl        Global variable declaration.
    /// \param Name        The name of this common block.
    /// \param File        The file this common block is defined.
    /// \param LineNo      Line number.
    DICommonBlock *createCommonBlock(DIScope *Scope, DIGlobalVariable *decl,
                                     StringRef Name, DIFile *File,
                                     unsigned LineNo);

    /// This creates new descriptor for a namespace with the specified
    /// parent scope.
    /// \param Scope       Namespace scope
    /// \param Name        Name of this namespace
    /// \param ExportSymbols True for C++ inline namespaces.
    DINamespace *createNameSpace(DIScope *Scope, StringRef Name,
                                 bool ExportSymbols);

    /// This creates new descriptor for a module with the specified
    /// parent scope.
    /// \param Scope       Parent scope
    /// \param Name        Name of this module
    /// \param ConfigurationMacros
    ///                    A space-separated shell-quoted list of -D macro
    ///                    definitions as they would appear on a command line.
    /// \param IncludePath The path to the module map file.
    /// \param APINotesFile The path to an API notes file for this module.
    /// \param File        Source file of the module.
    ///                    Used for Fortran modules.
    /// \param LineNo      Source line number of the module.
    ///                    Used for Fortran modules.
    /// \param IsDecl      This is a module declaration; default to false;
    ///                    when set to true, only Scope and Name are required
    ///                    as this entry is just a hint for the debugger to find
    ///                    the corresponding definition in the global scope.
    DIModule *createModule(DIScope *Scope, StringRef Name,
                           StringRef ConfigurationMacros, StringRef IncludePath,
                           StringRef APINotesFile = {}, DIFile *File = nullptr,
                           unsigned LineNo = 0, bool IsDecl = false);

    /// This creates a descriptor for a lexical block with a new file
    /// attached. This merely extends the existing
    /// lexical block as it crosses a file.
    /// \param Scope       Lexical block.
    /// \param File        Source file.
    /// \param Discriminator DWARF path discriminator value.
    DILexicalBlockFile *createLexicalBlockFile(DIScope *Scope, DIFile *File,
                                               unsigned Discriminator = 0);

    /// This creates a descriptor for a lexical block with the
    /// specified parent context.
    /// \param Scope         Parent lexical scope.
    /// \param File          Source file.
    /// \param Line          Line number.
    /// \param Col           Column number.
    DILexicalBlock *createLexicalBlock(DIScope *Scope, DIFile *File,
                                       unsigned Line, unsigned Col);

    /// Create a descriptor for an imported module.
    /// \param Context        The scope this module is imported into
    /// \param NS             The namespace being imported here.
    /// \param File           File where the declaration is located.
    /// \param Line           Line number of the declaration.
    /// \param Elements       Renamed elements.
    DIImportedEntity *createImportedModule(DIScope *Context, DINamespace *NS,
                                           DIFile *File, unsigned Line,
                                           DINodeArray Elements = nullptr);

    /// Create a descriptor for an imported module.
    /// \param Context The scope this module is imported into.
    /// \param NS      An aliased namespace.
    /// \param File    File where the declaration is located.
    /// \param Line    Line number of the declaration.
    /// \param Elements       Renamed elements.
    DIImportedEntity *createImportedModule(DIScope *Context,
                                           DIImportedEntity *NS, DIFile *File,
                                           unsigned Line,
                                           DINodeArray Elements = nullptr);

    /// Create a descriptor for an imported module.
    /// \param Context        The scope this module is imported into.
    /// \param M              The module being imported here
    /// \param File           File where the declaration is located.
    /// \param Line           Line number of the declaration.
    /// \param Elements       Renamed elements.
    DIImportedEntity *createImportedModule(DIScope *Context, DIModule *M,
                                           DIFile *File, unsigned Line,
                                           DINodeArray Elements = nullptr);

    /// Create a descriptor for an imported function.
    /// \param Context The scope this module is imported into.
    /// \param Decl    The declaration (or definition) of a function, type, or
    ///                variable.
    /// \param File    File where the declaration is located.
    /// \param Line    Line number of the declaration.
    /// \param Elements       Renamed elements.
    DIImportedEntity *createImportedDeclaration(DIScope *Context, DINode *Decl,
                                                DIFile *File, unsigned Line,
                                                StringRef Name = "",
                                                DINodeArray Elements = nullptr);

    /// Insert a new llvm.dbg.declare intrinsic call.
    /// \param Storage     llvm::Value of the variable
    /// \param VarInfo     Variable's debug info descriptor.
    /// \param Expr        A complex location expression.
    /// \param DL          Debug info location.
    /// \param InsertAtEnd Location for the new intrinsic.
    Instruction *insertDeclare(llvm::Value *Storage, DILocalVariable *VarInfo,
                               DIExpression *Expr, const DILocation *DL,
                               BasicBlock *InsertAtEnd);

    /// Insert a new llvm.dbg.assign intrinsic call.
    /// \param LinkedInstr   Instruction with a DIAssignID to link with the new
    ///                      intrinsic. The intrinsic will be inserted after
    ///                      this instruction.
    /// \param Val           The value component of this dbg.assign.
    /// \param SrcVar        Variable's debug info descriptor.
    /// \param ValExpr       A complex location expression to modify \p Val.
    /// \param Addr          The address component (store destination).
    /// \param AddrExpr      A complex location expression to modify \p Addr.
    ///                      NOTE: \p ValExpr carries the FragInfo for the
    ///                      variable.
    /// \param DL            Debug info location, usually: (line: 0,
    ///                      column: 0, scope: var-decl-scope). See
    ///                      getDebugValueLoc.
    DbgAssignIntrinsic *insertDbgAssign(Instruction *LinkedInstr, Value *Val,
                                        DILocalVariable *SrcVar,
                                        DIExpression *ValExpr, Value *Addr,
                                        DIExpression *AddrExpr,
                                        const DILocation *DL);

    /// Insert a new llvm.dbg.declare intrinsic call.
    /// \param Storage      llvm::Value of the variable
    /// \param VarInfo      Variable's debug info descriptor.
    /// \param Expr         A complex location expression.
    /// \param DL           Debug info location.
    /// \param InsertBefore Location for the new intrinsic.
    Instruction *insertDeclare(llvm::Value *Storage, DILocalVariable *VarInfo,
                               DIExpression *Expr, const DILocation *DL,
                               Instruction *InsertBefore);

    /// Insert a new llvm.dbg.label intrinsic call.
    /// \param LabelInfo    Label's debug info descriptor.
    /// \param DL           Debug info location.
    /// \param InsertBefore Location for the new intrinsic.
    Instruction *insertLabel(DILabel *LabelInfo, const DILocation *DL,
                             Instruction *InsertBefore);

    /// Insert a new llvm.dbg.label intrinsic call.
    /// \param LabelInfo    Label's debug info descriptor.
    /// \param DL           Debug info location.
    /// \param InsertAtEnd Location for the new intrinsic.
    Instruction *insertLabel(DILabel *LabelInfo, const DILocation *DL,
                             BasicBlock *InsertAtEnd);

    /// Insert a new llvm.dbg.value intrinsic call.
    /// \param Val          llvm::Value of the variable
    /// \param VarInfo      Variable's debug info descriptor.
    /// \param Expr         A complex location expression.
    /// \param DL           Debug info location.
    /// \param InsertAtEnd Location for the new intrinsic.
    Instruction *insertDbgValueIntrinsic(llvm::Value *Val,
                                         DILocalVariable *VarInfo,
                                         DIExpression *Expr,
                                         const DILocation *DL,
                                         BasicBlock *InsertAtEnd);

    /// Insert a new llvm.dbg.value intrinsic call.
    /// \param Val          llvm::Value of the variable
    /// \param VarInfo      Variable's debug info descriptor.
    /// \param Expr         A complex location expression.
    /// \param DL           Debug info location.
    /// \param InsertBefore Location for the new intrinsic.
    Instruction *insertDbgValueIntrinsic(llvm::Value *Val,
                                         DILocalVariable *VarInfo,
                                         DIExpression *Expr,
                                         const DILocation *DL,
                                         Instruction *InsertBefore);

    /// Insert a new llvm.dbg.addr intrinsic call.
    /// \param Addr          llvm::Value of the address
    /// \param VarInfo      Variable's debug info descriptor.
    /// \param Expr         A complex location expression.
    /// \param DL           Debug info location.
    /// \param InsertAtEnd Location for the new intrinsic.
    Instruction *insertDbgAddrIntrinsic(llvm::Value *Addr,
                                        DILocalVariable *VarInfo,
                                        DIExpression *Expr,
                                        const DILocation *DL,
                                        BasicBlock *InsertAtEnd);

    /// Insert a new llvm.dbg.addr intrinsic call.
    /// \param Addr         llvm::Value of the address.
    /// \param VarInfo      Variable's debug info descriptor.
    /// \param Expr         A complex location expression.
    /// \param DL           Debug info location.
    /// \param InsertBefore Location for the new intrinsic.
    Instruction *insertDbgAddrIntrinsic(llvm::Value *Addr,
                                        DILocalVariable *VarInfo,
                                        DIExpression *Expr,
                                        const DILocation *DL,
                                        Instruction *InsertBefore);

    /// Replace the vtable holder in the given type.
    ///
    /// If this creates a self reference, it may orphan some unresolved cycles
    /// in the operands of \c T, so \a DIBuilder needs to track that.
    void replaceVTableHolder(DICompositeType *&T,
                             DIType *VTableHolder);

    /// Replace arrays on a composite type.
    ///
    /// If \c T is resolved, but the arrays aren't -- which can happen if \c T
    /// has a self-reference -- \a DIBuilder needs to track the array to
    /// resolve cycles.
    void replaceArrays(DICompositeType *&T, DINodeArray Elements,
                       DINodeArray TParams = DINodeArray());

    /// Replace a temporary node.
    ///
    /// Call \a MDNode::replaceAllUsesWith() on \c N, replacing it with \c
    /// Replacement.
    ///
    /// If \c Replacement is the same as \c N.get(), instead call \a
    /// MDNode::replaceWithUniqued().  In this case, the uniqued node could
    /// have a different address, so we return the final address.
    template <class NodeTy>
    NodeTy *replaceTemporary(TempMDNode &&N, NodeTy *Replacement) {
      if (N.get() == Replacement)
        return cast<NodeTy>(MDNode::replaceWithUniqued(std::move(N)));

      N->replaceAllUsesWith(Replacement);
      return Replacement;
    }

    /// Create a bounded lifetime segment of a data object.
    ///
    /// \see docs/AMDGPULLVMExtensionsForHeterogeneousDebugging.rst
    ///
    /// \param Obj  The data object of the lifetime segment.
    /// \param Loc  The location description of the lifetime segment.
    /// \param Args The optional argument specifies a tuple of zero or more
    ///             input DIObjects or DICodes to the expression specified by
    ///             the location field. Omitting the argObjects field is
    ///             equivalent to specifying it to be the empty tuple.
    DILifetime *createBoundedLifetime(DIObject *Obj, DIExpr *Loc,
                                      ArrayRef<Metadata *> Args = None);

    /// Create a computed lifetime segment of a data object and add it to the
    /// llvm.dbg.retainedNodes named metadata node.
    ///
    /// \see docs/AMDGPULLVMExtensionsForHeterogeneousDebugging.rst
    ///
    /// \param Obj  The data object of the lifetime segment.
    /// \param Loc  The location description of the lifetime segment.
    /// \param Args The optional argument specifies a tuple of zero or more
    ///             input DIObjects or DICodes to the expression specified by
    ///             the location field. Omitting the argObjects field is
    ///             equivalent to specifying it to be the empty tuple.
    void createComputedLifetime(DIObject *Obj, DIExpr *Loc,
                                ArrayRef<Metadata *> Args = None);

    /// Insert a new llvm.dbg.def intrinsic call.
    /// \param Lifetime    The beginning of the bounded lifetime being defined.
    /// \param Referrer    LLVM entity acting as the referrer of the bounded
    ///                    lifetime segment specified by the first argument. A
    ///                    value of undef is allowed and specifies the
    ///                    undefined location description.
    /// \param DL          Debug info location.
    /// \param InsertAtEnd Location for the new intrinsic.
    Instruction *insertDef(DILifetime *Lifetime, llvm::Value *Referrer,
                           const DILocation *DL, BasicBlock *InsertAtEnd);

    /// Insert a new llvm.dbg.def intrinsic call.
    /// \param Lifetime     The beginning of the bounded lifetime being defined.
    /// \param Referrer     LLVM entity acting as the referrer of the bounded
    ///                     lifetime segment specified by the first argument. A
    ///                     value of undef is allowed and specifies the
    ///                     undefined location description.
    /// \param DL           Debug info location.
    /// \param InsertBefore Location for the new intrinsic.
    Instruction *insertDef(DILifetime *Lifetime, llvm::Value *Referrer,
                           const DILocation *DL, Instruction *InsertBefore);

    /// Insert a new llvm.dbg.kill intrinsic call.
    /// \param Lifetime    The end of the lifetime being killed.
    /// \param DL          Debug info location.
    /// \param InsertAtEnd Location for the new intrinsic.
    Instruction *insertKill(DILifetime *Lifetime, const DILocation *DL,
                            BasicBlock *InsertAtEnd);

    /// Insert a new llvm.dbg.kill intrinsic call.
    /// \param Lifetime     The end of the lifetime being killed.
    /// \param DL           Debug info location.
    /// \param InsertBefore Location for the new intrinsic.
    Instruction *insertKill(DILifetime *Lifetime, const DILocation *DL,
                            Instruction *InsertBefore);
  };

  // Create wrappers for C Binding types (see CBindingWrapping.h).
  DEFINE_ISA_CONVERSION_FUNCTIONS(DIBuilder, LLVMDIBuilderRef)

} // end namespace llvm

#endif // LLVM_IR_DIBUILDER_H<|MERGE_RESOLUTION|>--- conflicted
+++ resolved
@@ -50,12 +50,9 @@
     Function *ValueFn;       ///< llvm.dbg.value
     Function *LabelFn;       ///< llvm.dbg.label
     Function *AddrFn;        ///< llvm.dbg.addr
-<<<<<<< HEAD
+    Function *AssignFn;      ///< llvm.dbg.assign
     Function *DefFn;         ///< llvm.dbg.def
     Function *KillFn;        ///< llvm.dbg.kill
-=======
-    Function *AssignFn;      ///< llvm.dbg.assign
->>>>>>> f4f6c63f
 
     SmallVector<TrackingMDNodeRef, 4> AllEnumTypes;
     /// Track the RetainTypes, since they can be updated later on.
