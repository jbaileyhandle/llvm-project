// REQUIRES: clang-driver, amdgpu-registered-target

// Check bundle ID for code object v3.

// RUN: %clang -### -target x86_64-linux-gnu \
// RUN:   -mcode-object-v3 \
// RUN:   --offload-arch=gfx906 -nogpulib \
// RUN:   %s 2>&1 | FileCheck -check-prefixes=V3,V3-WARN %s

// RUN: %clang -### -target x86_64-linux-gnu \
// RUN:   -mcode-object-version=3 \
// RUN:   --offload-arch=gfx906 -nogpulib \
// RUN:   %s 2>&1 | FileCheck -check-prefix=V3 %s

// RUN: %clang -### -target x86_64-linux-gnu \
// RUN:   -mcode-object-version=4 -mcode-object-version=3 \
// RUN:   --offload-arch=gfx906 -nogpulib \
// RUN:   %s 2>&1 | FileCheck -check-prefix=V3 %s

// V3-WARN: warning: argument '-mcode-object-v3' is deprecated, use '-mcode-object-version=3' instead [-Wdeprecated]
// V3: "-mllvm" "--amdhsa-code-object-version=3"
// V3: "-targets=host-x86_64-unknown-linux,hip-amdgcn-amd-amdhsa--gfx906"

// Check bundle ID for code object v2.

// RUN: %clang -### -target x86_64-linux-gnu \
// RUN:   -mno-code-object-v3 \
// RUN:   --offload-arch=gfx906 -nogpulib \
// RUN:   %s 2>&1 | FileCheck -check-prefixes=V2,V2-WARN %s

// RUN: %clang -### -target x86_64-linux-gnu \
// RUN:   -mcode-object-version=2 \
// RUN:   --offload-arch=gfx906 -nogpulib \
// RUN:   %s 2>&1 | FileCheck -check-prefix=V2 %s

// V2-WARN: warning: argument '-mno-code-object-v3' is deprecated, use '-mcode-object-version=2' instead [-Wdeprecated]
// V2: "-mllvm" "--amdhsa-code-object-version=2"
// V2: "-targets=host-x86_64-unknown-linux,hip-amdgcn-amd-amdhsa--gfx906"

// Check bundle ID for code object version 4.

// RUN: %clang -### -target x86_64-linux-gnu \
// RUN:   -mcode-object-version=4 \
// RUN:   --offload-arch=gfx906 -nogpulib \
// RUN:   %s 2>&1 | FileCheck -check-prefix=V4 %s

// V4: "-mllvm" "--amdhsa-code-object-version=4"
// V4: "-targets=host-x86_64-unknown-linux,hip-amdgcn-amd-amdhsa--gfx906"

// Check bundle ID for code object version default

// RUN: %clang -### -target x86_64-linux-gnu \
// RUN:   --offload-arch=gfx906 -nogpulib \
// RUN:   %s 2>&1 | FileCheck -check-prefix=VD %s

<<<<<<< HEAD
// VD: "-mllvm" "--amdhsa-code-object-version=4"
=======
// VD: "-mllvm" "--amdhsa-code-object-version=3"
>>>>>>> 442aac5d
// VD: "-targets=host-x86_64-unknown-linux,hip-amdgcn-amd-amdhsa--gfx906"

// Check invalid code object version option.

// RUN: %clang -### -target x86_64-linux-gnu \
// RUN:   -mcode-object-version=1 \
// RUN:   --offload-arch=gfx906 -nogpulib \
// RUN:   %s 2>&1 | FileCheck -check-prefix=INVALID %s
// INVALID: error: invalid integral value '1' in '-mcode-object-version=1'
// INVALID-NOT: error: invalid integral value

// Check warnings are emitted for legacy options before -mcode-object-version options.
// Check warnings are emitted only once.

// RUN: %clang -### -target x86_64-linux-gnu \
// RUN:   -mno-code-object-v3 -mcode-object-v3 -mcode-object-version=4 \
// RUN:   --offload-arch=gfx906 -nogpulib \
// RUN:   %s 2>&1 | FileCheck -check-prefixes=WARN %s
// WARN: warning: argument '-mno-code-object-v3' is deprecated, use '-mcode-object-version=2' instead [-Wdeprecated]
// WARN: warning: argument '-mcode-object-v3' is deprecated, use '-mcode-object-version=3' instead [-Wdeprecated]
// WARN-NOT: warning: argument {{.*}} is deprecated<|MERGE_RESOLUTION|>--- conflicted
+++ resolved
@@ -53,11 +53,7 @@
 // RUN:   --offload-arch=gfx906 -nogpulib \
 // RUN:   %s 2>&1 | FileCheck -check-prefix=VD %s
 
-<<<<<<< HEAD
-// VD: "-mllvm" "--amdhsa-code-object-version=4"
-=======
 // VD: "-mllvm" "--amdhsa-code-object-version=3"
->>>>>>> 442aac5d
 // VD: "-targets=host-x86_64-unknown-linux,hip-amdgcn-amd-amdhsa--gfx906"
 
 // Check invalid code object version option.
