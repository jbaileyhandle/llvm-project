--- conflicted
+++ resolved
@@ -1733,424 +1733,6 @@
                  $src2_modifiers, $src2, $clamp, $omod)
 >;
 
-<<<<<<< HEAD
-/********** ======================= **********/
-/********** Image sampling patterns **********/
-/********** ======================= **********/
-
-// Image + sampler
-class SampleRawPattern<SDPatternOperator name, MIMG opcode, ValueType vt> : Pat <
-  (name vt:$addr, v8i32:$rsrc, v4i32:$sampler, i32:$dmask, i32:$unorm,
-        i32:$r128, i32:$da, i32:$glc, i32:$slc, i32:$tfe, i32:$lwe),
-  (opcode $addr, $rsrc, $sampler,
-          (as_i32imm $dmask), (as_i1imm $unorm), (as_i1imm $glc), (as_i1imm $slc),
-          (as_i1imm $r128), (as_i1imm $tfe), (as_i1imm $lwe), (as_i1imm $da))
->;
-
-multiclass SampleRawPatterns<SDPatternOperator name, string opcode> {
-  def : SampleRawPattern<name, !cast<MIMG>(opcode # _V4_V1), i32>;
-  def : SampleRawPattern<name, !cast<MIMG>(opcode # _V4_V2), v2i32>;
-  def : SampleRawPattern<name, !cast<MIMG>(opcode # _V4_V4), v4i32>;
-  def : SampleRawPattern<name, !cast<MIMG>(opcode # _V4_V8), v8i32>;
-  def : SampleRawPattern<name, !cast<MIMG>(opcode # _V4_V16), v16i32>;
-}
-
-
-// Image + sampler for amdgcn
-// TODO:
-// 1. Handle half data type like v4f16, and add D16 bit support;
-// 2. Handle v4i32 rsrc type (Register Class for the instruction to be SReg_128).
-// 3. Add A16 support when we pass address of half type.
-multiclass AMDGCNSamplePattern<SDPatternOperator name, MIMG opcode, ValueType vt>  {
-  def : Pat<
-    (v4f32 (name vt:$addr, v8i32:$rsrc, v4i32:$sampler, i32:$dmask, i1:$unorm, i1:$glc,
-        i1:$slc, i1:$lwe, i1:$da)),
-    (opcode $addr, $rsrc, $sampler,
-          (as_i32imm $dmask), (as_i1imm $unorm), (as_i1imm $glc), (as_i1imm $slc),
-          0, 0, (as_i1imm $lwe), (as_i1imm $da))
-    >;
-}
-
-multiclass AMDGCNSamplePatterns<SDPatternOperator name, string opcode> {
-  defm : AMDGCNSamplePattern<name, !cast<MIMG>(opcode # _V4_V1), f32>;
-  defm : AMDGCNSamplePattern<name, !cast<MIMG>(opcode # _V4_V2), v2f32>;
-  defm : AMDGCNSamplePattern<name, !cast<MIMG>(opcode # _V4_V4), v4f32>;
-  defm : AMDGCNSamplePattern<name, !cast<MIMG>(opcode # _V4_V8), v8f32>;
-  defm : AMDGCNSamplePattern<name, !cast<MIMG>(opcode # _V4_V16), v16f32>;
-}
-
-
-// Image only
-class ImagePattern<SDPatternOperator name, MIMG opcode, ValueType vt> : Pat <
-  (name vt:$addr, v8i32:$rsrc, imm:$dmask, imm:$unorm,
-        imm:$r128, imm:$da, imm:$glc, imm:$slc, imm:$tfe, imm:$lwe),
-  (opcode $addr, $rsrc,
-          (as_i32imm $dmask), (as_i1imm $unorm), (as_i1imm $glc), (as_i1imm $slc),
-          (as_i1imm $r128), (as_i1imm $tfe), (as_i1imm $lwe), (as_i1imm $da))
->;
-
-multiclass ImagePatterns<SDPatternOperator name, string opcode> {
-  def : ImagePattern<name, !cast<MIMG>(opcode # _V4_V1), i32>;
-  def : ImagePattern<name, !cast<MIMG>(opcode # _V4_V2), v2i32>;
-  def : ImagePattern<name, !cast<MIMG>(opcode # _V4_V4), v4i32>;
-}
-
-multiclass ImageLoadPattern<SDPatternOperator name, MIMG opcode, ValueType vt> {
-  def : Pat <
-    (v4f32 (name vt:$addr, v8i32:$rsrc, i32:$dmask, i1:$glc, i1:$slc, i1:$lwe,
-                i1:$da)),
-    (opcode $addr, $rsrc,
-          (as_i32imm $dmask), 1, (as_i1imm $glc), (as_i1imm $slc),
-          0, 0, (as_i1imm $lwe), (as_i1imm $da))
-  >;
-}
-
-multiclass ImageLoadPatterns<SDPatternOperator name, string opcode> {
-  defm : ImageLoadPattern<name, !cast<MIMG>(opcode # _V4_V1), i32>;
-  defm : ImageLoadPattern<name, !cast<MIMG>(opcode # _V4_V2), v2i32>;
-  defm : ImageLoadPattern<name, !cast<MIMG>(opcode # _V4_V4), v4i32>;
-}
-
-multiclass ImageStorePattern<SDPatternOperator name, MIMG opcode, ValueType vt> {
-  def : Pat <
-    (name v4f32:$data, vt:$addr, v8i32:$rsrc, i32:$dmask, i1:$glc, i1:$slc,
-          i1:$lwe, i1:$da),
-    (opcode $data, $addr, $rsrc,
-          (as_i32imm $dmask), 1, (as_i1imm $glc), (as_i1imm $slc),
-          0, 0, (as_i1imm $lwe), (as_i1imm $da))
-  >;
-}
-
-multiclass ImageStorePatterns<SDPatternOperator name, string opcode> {
-  defm : ImageStorePattern<name, !cast<MIMG>(opcode # _V4_V1), i32>;
-  defm : ImageStorePattern<name, !cast<MIMG>(opcode # _V4_V2), v2i32>;
-  defm : ImageStorePattern<name, !cast<MIMG>(opcode # _V4_V4), v4i32>;
-}
-
-class ImageAtomicPattern<SDPatternOperator name, MIMG opcode, ValueType vt> : Pat <
-  (name i32:$vdata, vt:$addr, v8i32:$rsrc, imm:$r128, imm:$da, imm:$slc),
-  (opcode $vdata, $addr, $rsrc, 1, 1, 1, (as_i1imm $slc), (as_i1imm $r128), 0, 0, (as_i1imm $da))
->;
-
-multiclass ImageAtomicPatterns<SDPatternOperator name, string opcode> {
-  def : ImageAtomicPattern<name, !cast<MIMG>(opcode # _V1), i32>;
-  def : ImageAtomicPattern<name, !cast<MIMG>(opcode # _V2), v2i32>;
-  def : ImageAtomicPattern<name, !cast<MIMG>(opcode # _V4), v4i32>;
-}
-
-class ImageAtomicCmpSwapPattern<MIMG opcode, ValueType vt> : Pat <
-  (int_amdgcn_image_atomic_cmpswap i32:$vsrc, i32:$vcmp, vt:$addr, v8i32:$rsrc,
-                                   imm:$r128, imm:$da, imm:$slc),
-  (EXTRACT_SUBREG
-    (opcode (REG_SEQUENCE VReg_64, $vsrc, sub0, $vcmp, sub1),
-            $addr, $rsrc, 3, 1, 1, (as_i1imm $slc), (as_i1imm $r128), 0, 0, (as_i1imm $da)),
-    sub0)
->;
-
-// ======= SI Image Intrinsics ================
-
-// Image load
-defm : ImagePatterns<int_SI_image_load, "IMAGE_LOAD">;
-defm : ImagePatterns<int_SI_image_load_mip, "IMAGE_LOAD_MIP">;
-def : ImagePattern<int_SI_getresinfo, IMAGE_GET_RESINFO_V4_V1, i32>;
-
-// Basic sample
-defm : SampleRawPatterns<int_SI_image_sample,           "IMAGE_SAMPLE">;
-defm : SampleRawPatterns<int_SI_image_sample_cl,        "IMAGE_SAMPLE_CL">;
-defm : SampleRawPatterns<int_SI_image_sample_d,         "IMAGE_SAMPLE_D">;
-defm : SampleRawPatterns<int_SI_image_sample_d_cl,      "IMAGE_SAMPLE_D_CL">;
-defm : SampleRawPatterns<int_SI_image_sample_l,         "IMAGE_SAMPLE_L">;
-defm : SampleRawPatterns<int_SI_image_sample_b,         "IMAGE_SAMPLE_B">;
-defm : SampleRawPatterns<int_SI_image_sample_b_cl,      "IMAGE_SAMPLE_B_CL">;
-defm : SampleRawPatterns<int_SI_image_sample_lz,        "IMAGE_SAMPLE_LZ">;
-defm : SampleRawPatterns<int_SI_image_sample_cd,        "IMAGE_SAMPLE_CD">;
-defm : SampleRawPatterns<int_SI_image_sample_cd_cl,     "IMAGE_SAMPLE_CD_CL">;
-
-// Sample with comparison
-defm : SampleRawPatterns<int_SI_image_sample_c,         "IMAGE_SAMPLE_C">;
-defm : SampleRawPatterns<int_SI_image_sample_c_cl,      "IMAGE_SAMPLE_C_CL">;
-defm : SampleRawPatterns<int_SI_image_sample_c_d,       "IMAGE_SAMPLE_C_D">;
-defm : SampleRawPatterns<int_SI_image_sample_c_d_cl,    "IMAGE_SAMPLE_C_D_CL">;
-defm : SampleRawPatterns<int_SI_image_sample_c_l,       "IMAGE_SAMPLE_C_L">;
-defm : SampleRawPatterns<int_SI_image_sample_c_b,       "IMAGE_SAMPLE_C_B">;
-defm : SampleRawPatterns<int_SI_image_sample_c_b_cl,    "IMAGE_SAMPLE_C_B_CL">;
-defm : SampleRawPatterns<int_SI_image_sample_c_lz,      "IMAGE_SAMPLE_C_LZ">;
-defm : SampleRawPatterns<int_SI_image_sample_c_cd,      "IMAGE_SAMPLE_C_CD">;
-defm : SampleRawPatterns<int_SI_image_sample_c_cd_cl,   "IMAGE_SAMPLE_C_CD_CL">;
-
-// Sample with offsets
-defm : SampleRawPatterns<int_SI_image_sample_o,         "IMAGE_SAMPLE_O">;
-defm : SampleRawPatterns<int_SI_image_sample_cl_o,      "IMAGE_SAMPLE_CL_O">;
-defm : SampleRawPatterns<int_SI_image_sample_d_o,       "IMAGE_SAMPLE_D_O">;
-defm : SampleRawPatterns<int_SI_image_sample_d_cl_o,    "IMAGE_SAMPLE_D_CL_O">;
-defm : SampleRawPatterns<int_SI_image_sample_l_o,       "IMAGE_SAMPLE_L_O">;
-defm : SampleRawPatterns<int_SI_image_sample_b_o,       "IMAGE_SAMPLE_B_O">;
-defm : SampleRawPatterns<int_SI_image_sample_b_cl_o,    "IMAGE_SAMPLE_B_CL_O">;
-defm : SampleRawPatterns<int_SI_image_sample_lz_o,      "IMAGE_SAMPLE_LZ_O">;
-defm : SampleRawPatterns<int_SI_image_sample_cd_o,      "IMAGE_SAMPLE_CD_O">;
-defm : SampleRawPatterns<int_SI_image_sample_cd_cl_o,   "IMAGE_SAMPLE_CD_CL_O">;
-
-// Sample with comparison and offsets
-defm : SampleRawPatterns<int_SI_image_sample_c_o,       "IMAGE_SAMPLE_C_O">;
-defm : SampleRawPatterns<int_SI_image_sample_c_cl_o,    "IMAGE_SAMPLE_C_CL_O">;
-defm : SampleRawPatterns<int_SI_image_sample_c_d_o,     "IMAGE_SAMPLE_C_D_O">;
-defm : SampleRawPatterns<int_SI_image_sample_c_d_cl_o,  "IMAGE_SAMPLE_C_D_CL_O">;
-defm : SampleRawPatterns<int_SI_image_sample_c_l_o,     "IMAGE_SAMPLE_C_L_O">;
-defm : SampleRawPatterns<int_SI_image_sample_c_b_o,     "IMAGE_SAMPLE_C_B_O">;
-defm : SampleRawPatterns<int_SI_image_sample_c_b_cl_o,  "IMAGE_SAMPLE_C_B_CL_O">;
-defm : SampleRawPatterns<int_SI_image_sample_c_lz_o,    "IMAGE_SAMPLE_C_LZ_O">;
-defm : SampleRawPatterns<int_SI_image_sample_c_cd_o,    "IMAGE_SAMPLE_C_CD_O">;
-defm : SampleRawPatterns<int_SI_image_sample_c_cd_cl_o, "IMAGE_SAMPLE_C_CD_CL_O">;
-
-// Gather opcodes
-// Only the variants which make sense are defined.
-def : SampleRawPattern<int_SI_gather4,           IMAGE_GATHER4_V4_V2,        v2i32>;
-def : SampleRawPattern<int_SI_gather4,           IMAGE_GATHER4_V4_V4,        v4i32>;
-def : SampleRawPattern<int_SI_gather4_cl,        IMAGE_GATHER4_CL_V4_V4,     v4i32>;
-def : SampleRawPattern<int_SI_gather4_l,         IMAGE_GATHER4_L_V4_V4,      v4i32>;
-def : SampleRawPattern<int_SI_gather4_b,         IMAGE_GATHER4_B_V4_V4,      v4i32>;
-def : SampleRawPattern<int_SI_gather4_b_cl,      IMAGE_GATHER4_B_CL_V4_V4,   v4i32>;
-def : SampleRawPattern<int_SI_gather4_b_cl,      IMAGE_GATHER4_B_CL_V4_V8,   v8i32>;
-def : SampleRawPattern<int_SI_gather4_lz,        IMAGE_GATHER4_LZ_V4_V2,     v2i32>;
-def : SampleRawPattern<int_SI_gather4_lz,        IMAGE_GATHER4_LZ_V4_V4,     v4i32>;
-
-def : SampleRawPattern<int_SI_gather4_c,         IMAGE_GATHER4_C_V4_V4,      v4i32>;
-def : SampleRawPattern<int_SI_gather4_c_cl,      IMAGE_GATHER4_C_CL_V4_V4,   v4i32>;
-def : SampleRawPattern<int_SI_gather4_c_cl,      IMAGE_GATHER4_C_CL_V4_V8,   v8i32>;
-def : SampleRawPattern<int_SI_gather4_c_l,       IMAGE_GATHER4_C_L_V4_V4,    v4i32>;
-def : SampleRawPattern<int_SI_gather4_c_l,       IMAGE_GATHER4_C_L_V4_V8,    v8i32>;
-def : SampleRawPattern<int_SI_gather4_c_b,       IMAGE_GATHER4_C_B_V4_V4,    v4i32>;
-def : SampleRawPattern<int_SI_gather4_c_b,       IMAGE_GATHER4_C_B_V4_V8,    v8i32>;
-def : SampleRawPattern<int_SI_gather4_c_b_cl,    IMAGE_GATHER4_C_B_CL_V4_V8, v8i32>;
-def : SampleRawPattern<int_SI_gather4_c_lz,      IMAGE_GATHER4_C_LZ_V4_V4,   v4i32>;
-
-def : SampleRawPattern<int_SI_gather4_o,         IMAGE_GATHER4_O_V4_V4,      v4i32>;
-def : SampleRawPattern<int_SI_gather4_cl_o,      IMAGE_GATHER4_CL_O_V4_V4,   v4i32>;
-def : SampleRawPattern<int_SI_gather4_cl_o,      IMAGE_GATHER4_CL_O_V4_V8,   v8i32>;
-def : SampleRawPattern<int_SI_gather4_l_o,       IMAGE_GATHER4_L_O_V4_V4,    v4i32>;
-def : SampleRawPattern<int_SI_gather4_l_o,       IMAGE_GATHER4_L_O_V4_V8,    v8i32>;
-def : SampleRawPattern<int_SI_gather4_b_o,       IMAGE_GATHER4_B_O_V4_V4,    v4i32>;
-def : SampleRawPattern<int_SI_gather4_b_o,       IMAGE_GATHER4_B_O_V4_V8,    v8i32>;
-def : SampleRawPattern<int_SI_gather4_b_cl_o,    IMAGE_GATHER4_B_CL_O_V4_V8, v8i32>;
-def : SampleRawPattern<int_SI_gather4_lz_o,      IMAGE_GATHER4_LZ_O_V4_V4,   v4i32>;
-
-def : SampleRawPattern<int_SI_gather4_c_o,       IMAGE_GATHER4_C_O_V4_V4,    v4i32>;
-def : SampleRawPattern<int_SI_gather4_c_o,       IMAGE_GATHER4_C_O_V4_V8,    v8i32>;
-def : SampleRawPattern<int_SI_gather4_c_cl_o,    IMAGE_GATHER4_C_CL_O_V4_V8, v8i32>;
-def : SampleRawPattern<int_SI_gather4_c_l_o,     IMAGE_GATHER4_C_L_O_V4_V8,  v8i32>;
-def : SampleRawPattern<int_SI_gather4_c_b_o,     IMAGE_GATHER4_C_B_O_V4_V8,  v8i32>;
-def : SampleRawPattern<int_SI_gather4_c_b_cl_o,  IMAGE_GATHER4_C_B_CL_O_V4_V8, v8i32>;
-def : SampleRawPattern<int_SI_gather4_c_lz_o,    IMAGE_GATHER4_C_LZ_O_V4_V4, v4i32>;
-def : SampleRawPattern<int_SI_gather4_c_lz_o,    IMAGE_GATHER4_C_LZ_O_V4_V8, v8i32>;
-
-def : SampleRawPattern<int_SI_getlod, IMAGE_GET_LOD_V4_V1, i32>;
-def : SampleRawPattern<int_SI_getlod, IMAGE_GET_LOD_V4_V2, v2i32>;
-def : SampleRawPattern<int_SI_getlod, IMAGE_GET_LOD_V4_V4, v4i32>;
-
-
-// ======= amdgcn Image Intrinsics ==============
-
-// Image load
-defm : ImageLoadPatterns<int_amdgcn_image_load, "IMAGE_LOAD">;
-defm : ImageLoadPatterns<int_amdgcn_image_load_mip, "IMAGE_LOAD_MIP">;
-defm : ImageLoadPattern<int_amdgcn_image_getresinfo, IMAGE_GET_RESINFO_V4_V1, i32>;
-
-// Image store
-defm : ImageStorePatterns<int_amdgcn_image_store, "IMAGE_STORE">;
-defm : ImageStorePatterns<int_amdgcn_image_store_mip, "IMAGE_STORE_MIP">;
-
-// Basic sample
-defm : AMDGCNSamplePatterns<int_amdgcn_image_sample,           "IMAGE_SAMPLE">;
-defm : AMDGCNSamplePatterns<int_amdgcn_image_sample_cl,        "IMAGE_SAMPLE_CL">;
-defm : AMDGCNSamplePatterns<int_amdgcn_image_sample_d,         "IMAGE_SAMPLE_D">;
-defm : AMDGCNSamplePatterns<int_amdgcn_image_sample_d_cl,      "IMAGE_SAMPLE_D_CL">;
-defm : AMDGCNSamplePatterns<int_amdgcn_image_sample_l,         "IMAGE_SAMPLE_L">;
-defm : AMDGCNSamplePatterns<int_amdgcn_image_sample_b,         "IMAGE_SAMPLE_B">;
-defm : AMDGCNSamplePatterns<int_amdgcn_image_sample_b_cl,      "IMAGE_SAMPLE_B_CL">;
-defm : AMDGCNSamplePatterns<int_amdgcn_image_sample_lz,        "IMAGE_SAMPLE_LZ">;
-defm : AMDGCNSamplePatterns<int_amdgcn_image_sample_cd,        "IMAGE_SAMPLE_CD">;
-defm : AMDGCNSamplePatterns<int_amdgcn_image_sample_cd_cl,     "IMAGE_SAMPLE_CD_CL">;
-
-// Sample with comparison
-defm : AMDGCNSamplePatterns<int_amdgcn_image_sample_c,         "IMAGE_SAMPLE_C">;
-defm : AMDGCNSamplePatterns<int_amdgcn_image_sample_c_cl,      "IMAGE_SAMPLE_C_CL">;
-defm : AMDGCNSamplePatterns<int_amdgcn_image_sample_c_d,       "IMAGE_SAMPLE_C_D">;
-defm : AMDGCNSamplePatterns<int_amdgcn_image_sample_c_d_cl,    "IMAGE_SAMPLE_C_D_CL">;
-defm : AMDGCNSamplePatterns<int_amdgcn_image_sample_c_l,       "IMAGE_SAMPLE_C_L">;
-defm : AMDGCNSamplePatterns<int_amdgcn_image_sample_c_b,       "IMAGE_SAMPLE_C_B">;
-defm : AMDGCNSamplePatterns<int_amdgcn_image_sample_c_b_cl,    "IMAGE_SAMPLE_C_B_CL">;
-defm : AMDGCNSamplePatterns<int_amdgcn_image_sample_c_lz,      "IMAGE_SAMPLE_C_LZ">;
-defm : AMDGCNSamplePatterns<int_amdgcn_image_sample_c_cd,      "IMAGE_SAMPLE_C_CD">;
-defm : AMDGCNSamplePatterns<int_amdgcn_image_sample_c_cd_cl,   "IMAGE_SAMPLE_C_CD_CL">;
-
-// Sample with offsets
-defm : AMDGCNSamplePatterns<int_amdgcn_image_sample_o,         "IMAGE_SAMPLE_O">;
-defm : AMDGCNSamplePatterns<int_amdgcn_image_sample_cl_o,      "IMAGE_SAMPLE_CL_O">;
-defm : AMDGCNSamplePatterns<int_amdgcn_image_sample_d_o,       "IMAGE_SAMPLE_D_O">;
-defm : AMDGCNSamplePatterns<int_amdgcn_image_sample_d_cl_o,    "IMAGE_SAMPLE_D_CL_O">;
-defm : AMDGCNSamplePatterns<int_amdgcn_image_sample_l_o,       "IMAGE_SAMPLE_L_O">;
-defm : AMDGCNSamplePatterns<int_amdgcn_image_sample_b_o,       "IMAGE_SAMPLE_B_O">;
-defm : AMDGCNSamplePatterns<int_amdgcn_image_sample_b_cl_o,    "IMAGE_SAMPLE_B_CL_O">;
-defm : AMDGCNSamplePatterns<int_amdgcn_image_sample_lz_o,      "IMAGE_SAMPLE_LZ_O">;
-defm : AMDGCNSamplePatterns<int_amdgcn_image_sample_cd_o,      "IMAGE_SAMPLE_CD_O">;
-defm : AMDGCNSamplePatterns<int_amdgcn_image_sample_cd_cl_o,   "IMAGE_SAMPLE_CD_CL_O">;
-
-// Sample with comparison and offsets
-defm : AMDGCNSamplePatterns<int_amdgcn_image_sample_c_o,       "IMAGE_SAMPLE_C_O">;
-defm : AMDGCNSamplePatterns<int_amdgcn_image_sample_c_cl_o,    "IMAGE_SAMPLE_C_CL_O">;
-defm : AMDGCNSamplePatterns<int_amdgcn_image_sample_c_d_o,     "IMAGE_SAMPLE_C_D_O">;
-defm : AMDGCNSamplePatterns<int_amdgcn_image_sample_c_d_cl_o,  "IMAGE_SAMPLE_C_D_CL_O">;
-defm : AMDGCNSamplePatterns<int_amdgcn_image_sample_c_l_o,     "IMAGE_SAMPLE_C_L_O">;
-defm : AMDGCNSamplePatterns<int_amdgcn_image_sample_c_b_o,     "IMAGE_SAMPLE_C_B_O">;
-defm : AMDGCNSamplePatterns<int_amdgcn_image_sample_c_b_cl_o,  "IMAGE_SAMPLE_C_B_CL_O">;
-defm : AMDGCNSamplePatterns<int_amdgcn_image_sample_c_lz_o,    "IMAGE_SAMPLE_C_LZ_O">;
-defm : AMDGCNSamplePatterns<int_amdgcn_image_sample_c_cd_o,    "IMAGE_SAMPLE_C_CD_O">;
-defm : AMDGCNSamplePatterns<int_amdgcn_image_sample_c_cd_cl_o, "IMAGE_SAMPLE_C_CD_CL_O">;
-
-// Gather opcodes
-// Only the variants which make sense are defined.
-defm : AMDGCNSamplePattern<int_amdgcn_image_gather4,           IMAGE_GATHER4_V4_V2,        v2f32>;
-defm : AMDGCNSamplePattern<int_amdgcn_image_gather4,           IMAGE_GATHER4_V4_V4,        v4f32>;
-defm : AMDGCNSamplePattern<int_amdgcn_image_gather4_cl,        IMAGE_GATHER4_CL_V4_V4,     v4f32>;
-defm : AMDGCNSamplePattern<int_amdgcn_image_gather4_l,         IMAGE_GATHER4_L_V4_V4,      v4f32>;
-defm : AMDGCNSamplePattern<int_amdgcn_image_gather4_b,         IMAGE_GATHER4_B_V4_V4,      v4f32>;
-defm : AMDGCNSamplePattern<int_amdgcn_image_gather4_b_cl,      IMAGE_GATHER4_B_CL_V4_V4,   v4f32>;
-defm : AMDGCNSamplePattern<int_amdgcn_image_gather4_b_cl,      IMAGE_GATHER4_B_CL_V4_V8,   v8f32>;
-defm : AMDGCNSamplePattern<int_amdgcn_image_gather4_lz,        IMAGE_GATHER4_LZ_V4_V2,     v2f32>;
-defm : AMDGCNSamplePattern<int_amdgcn_image_gather4_lz,        IMAGE_GATHER4_LZ_V4_V4,     v4f32>;
-
-defm : AMDGCNSamplePattern<int_amdgcn_image_gather4_c,         IMAGE_GATHER4_C_V4_V4,      v4f32>;
-defm : AMDGCNSamplePattern<int_amdgcn_image_gather4_c_cl,      IMAGE_GATHER4_C_CL_V4_V4,   v4f32>;
-defm : AMDGCNSamplePattern<int_amdgcn_image_gather4_c_cl,      IMAGE_GATHER4_C_CL_V4_V8,   v8f32>;
-defm : AMDGCNSamplePattern<int_amdgcn_image_gather4_c_l,       IMAGE_GATHER4_C_L_V4_V4,    v4f32>;
-defm : AMDGCNSamplePattern<int_amdgcn_image_gather4_c_l,       IMAGE_GATHER4_C_L_V4_V8,    v8f32>;
-defm : AMDGCNSamplePattern<int_amdgcn_image_gather4_c_b,       IMAGE_GATHER4_C_B_V4_V4,    v4f32>;
-defm : AMDGCNSamplePattern<int_amdgcn_image_gather4_c_b,       IMAGE_GATHER4_C_B_V4_V8,    v8f32>;
-defm : AMDGCNSamplePattern<int_amdgcn_image_gather4_c_b_cl,    IMAGE_GATHER4_C_B_CL_V4_V8, v8f32>;
-defm : AMDGCNSamplePattern<int_amdgcn_image_gather4_c_lz,      IMAGE_GATHER4_C_LZ_V4_V4,   v4f32>;
-
-defm : AMDGCNSamplePattern<int_amdgcn_image_gather4_o,         IMAGE_GATHER4_O_V4_V4,      v4f32>;
-defm : AMDGCNSamplePattern<int_amdgcn_image_gather4_cl_o,      IMAGE_GATHER4_CL_O_V4_V4,   v4f32>;
-defm : AMDGCNSamplePattern<int_amdgcn_image_gather4_cl_o,      IMAGE_GATHER4_CL_O_V4_V8,   v8f32>;
-defm : AMDGCNSamplePattern<int_amdgcn_image_gather4_l_o,       IMAGE_GATHER4_L_O_V4_V4,    v4f32>;
-defm : AMDGCNSamplePattern<int_amdgcn_image_gather4_l_o,       IMAGE_GATHER4_L_O_V4_V8,    v8f32>;
-defm : AMDGCNSamplePattern<int_amdgcn_image_gather4_b_o,       IMAGE_GATHER4_B_O_V4_V4,    v4f32>;
-defm : AMDGCNSamplePattern<int_amdgcn_image_gather4_b_o,       IMAGE_GATHER4_B_O_V4_V8,    v8f32>;
-defm : AMDGCNSamplePattern<int_amdgcn_image_gather4_b_cl_o,    IMAGE_GATHER4_B_CL_O_V4_V8, v8f32>;
-defm : AMDGCNSamplePattern<int_amdgcn_image_gather4_lz_o,      IMAGE_GATHER4_LZ_O_V4_V4,   v4f32>;
-
-defm : AMDGCNSamplePattern<int_amdgcn_image_gather4_c_o,       IMAGE_GATHER4_C_O_V4_V4,    v4f32>;
-defm : AMDGCNSamplePattern<int_amdgcn_image_gather4_c_o,       IMAGE_GATHER4_C_O_V4_V8,    v8f32>;
-defm : AMDGCNSamplePattern<int_amdgcn_image_gather4_c_cl_o,    IMAGE_GATHER4_C_CL_O_V4_V8, v8f32>;
-defm : AMDGCNSamplePattern<int_amdgcn_image_gather4_c_l_o,     IMAGE_GATHER4_C_L_O_V4_V8,  v8f32>;
-defm : AMDGCNSamplePattern<int_amdgcn_image_gather4_c_b_o,     IMAGE_GATHER4_C_B_O_V4_V8,  v8f32>;
-defm : AMDGCNSamplePattern<int_amdgcn_image_gather4_c_b_cl_o,  IMAGE_GATHER4_C_B_CL_O_V4_V8, v8f32>;
-defm : AMDGCNSamplePattern<int_amdgcn_image_gather4_c_lz_o,    IMAGE_GATHER4_C_LZ_O_V4_V4, v4f32>;
-defm : AMDGCNSamplePattern<int_amdgcn_image_gather4_c_lz_o,    IMAGE_GATHER4_C_LZ_O_V4_V8, v8f32>;
-
-defm : AMDGCNSamplePattern<int_amdgcn_image_getlod, IMAGE_GET_LOD_V4_V1, f32>;
-defm : AMDGCNSamplePattern<int_amdgcn_image_getlod, IMAGE_GET_LOD_V4_V2, v2f32>;
-defm : AMDGCNSamplePattern<int_amdgcn_image_getlod, IMAGE_GET_LOD_V4_V4, v4f32>;
-
-// Image atomics
-defm : ImageAtomicPatterns<int_amdgcn_image_atomic_swap, "IMAGE_ATOMIC_SWAP">;
-def : ImageAtomicCmpSwapPattern<IMAGE_ATOMIC_CMPSWAP_V1, i32>;
-def : ImageAtomicCmpSwapPattern<IMAGE_ATOMIC_CMPSWAP_V2, v2i32>;
-def : ImageAtomicCmpSwapPattern<IMAGE_ATOMIC_CMPSWAP_V4, v4i32>;
-defm : ImageAtomicPatterns<int_amdgcn_image_atomic_add, "IMAGE_ATOMIC_ADD">;
-defm : ImageAtomicPatterns<int_amdgcn_image_atomic_sub, "IMAGE_ATOMIC_SUB">;
-defm : ImageAtomicPatterns<int_amdgcn_image_atomic_smin, "IMAGE_ATOMIC_SMIN">;
-defm : ImageAtomicPatterns<int_amdgcn_image_atomic_umin, "IMAGE_ATOMIC_UMIN">;
-defm : ImageAtomicPatterns<int_amdgcn_image_atomic_smax, "IMAGE_ATOMIC_SMAX">;
-defm : ImageAtomicPatterns<int_amdgcn_image_atomic_umax, "IMAGE_ATOMIC_UMAX">;
-defm : ImageAtomicPatterns<int_amdgcn_image_atomic_and, "IMAGE_ATOMIC_AND">;
-defm : ImageAtomicPatterns<int_amdgcn_image_atomic_or, "IMAGE_ATOMIC_OR">;
-defm : ImageAtomicPatterns<int_amdgcn_image_atomic_xor, "IMAGE_ATOMIC_XOR">;
-defm : ImageAtomicPatterns<int_amdgcn_image_atomic_inc, "IMAGE_ATOMIC_INC">;
-defm : ImageAtomicPatterns<int_amdgcn_image_atomic_dec, "IMAGE_ATOMIC_DEC">;
-
-/* SIsample for simple 1D texture lookup */
-def : Pat <
-  (SIsample i32:$addr, v8i32:$rsrc, v4i32:$sampler, imm),
-  (IMAGE_SAMPLE_V4_V1 $addr, $rsrc, $sampler, 0xf, 0, 0, 0, 0, 0, 0, 0)
->;
-
-class SamplePattern<SDNode name, MIMG opcode, ValueType vt> : Pat <
-    (name vt:$addr, v8i32:$rsrc, v4i32:$sampler, imm),
-    (opcode $addr, $rsrc, $sampler, 0xf, 0, 0, 0, 0, 0, 0, 0)
->;
-
-class SampleRectPattern<SDNode name, MIMG opcode, ValueType vt> : Pat <
-    (name vt:$addr, v8i32:$rsrc, v4i32:$sampler, TEX_RECT),
-    (opcode $addr, $rsrc, $sampler, 0xf, 1, 0, 0, 0, 0, 0, 0)
->;
-
-class SampleArrayPattern<SDNode name, MIMG opcode, ValueType vt> : Pat <
-    (name vt:$addr, v8i32:$rsrc, v4i32:$sampler, TEX_ARRAY),
-    (opcode $addr, $rsrc, $sampler, 0xf, 0, 0, 0, 0, 0, 0, 1)
->;
-
-class SampleShadowPattern<SDNode name, MIMG opcode,
-                          ValueType vt> : Pat <
-    (name vt:$addr, v8i32:$rsrc, v4i32:$sampler, TEX_SHADOW),
-    (opcode $addr, $rsrc, $sampler, 0xf, 0, 0, 0, 0, 0, 0, 0)
->;
-
-class SampleShadowArrayPattern<SDNode name, MIMG opcode,
-                               ValueType vt> : Pat <
-    (name vt:$addr, v8i32:$rsrc, v4i32:$sampler, TEX_SHADOW_ARRAY),
-    (opcode $addr, $rsrc, $sampler, 0xf, 0, 0, 0, 0, 0, 0, 1)
->;
-
-/* SIsample* for texture lookups consuming more address parameters */
-multiclass SamplePatterns<MIMG sample, MIMG sample_c, MIMG sample_l,
-                          MIMG sample_c_l, MIMG sample_b, MIMG sample_c_b,
-MIMG sample_d, MIMG sample_c_d, ValueType addr_type> {
-  def : SamplePattern <SIsample, sample, addr_type>;
-  def : SampleRectPattern <SIsample, sample, addr_type>;
-  def : SampleArrayPattern <SIsample, sample, addr_type>;
-  def : SampleShadowPattern <SIsample, sample_c, addr_type>;
-  def : SampleShadowArrayPattern <SIsample, sample_c, addr_type>;
-
-  def : SamplePattern <SIsamplel, sample_l, addr_type>;
-  def : SampleArrayPattern <SIsamplel, sample_l, addr_type>;
-  def : SampleShadowPattern <SIsamplel, sample_c_l, addr_type>;
-  def : SampleShadowArrayPattern <SIsamplel, sample_c_l, addr_type>;
-
-  def : SamplePattern <SIsampleb, sample_b, addr_type>;
-  def : SampleArrayPattern <SIsampleb, sample_b, addr_type>;
-  def : SampleShadowPattern <SIsampleb, sample_c_b, addr_type>;
-  def : SampleShadowArrayPattern <SIsampleb, sample_c_b, addr_type>;
-
-  def : SamplePattern <SIsampled, sample_d, addr_type>;
-  def : SampleArrayPattern <SIsampled, sample_d, addr_type>;
-  def : SampleShadowPattern <SIsampled, sample_c_d, addr_type>;
-  def : SampleShadowArrayPattern <SIsampled, sample_c_d, addr_type>;
-}
-
-defm : SamplePatterns<IMAGE_SAMPLE_V4_V2, IMAGE_SAMPLE_C_V4_V2,
-                      IMAGE_SAMPLE_L_V4_V2, IMAGE_SAMPLE_C_L_V4_V2,
-                      IMAGE_SAMPLE_B_V4_V2, IMAGE_SAMPLE_C_B_V4_V2,
-                      IMAGE_SAMPLE_D_V4_V2, IMAGE_SAMPLE_C_D_V4_V2,
-                      v2i32>;
-defm : SamplePatterns<IMAGE_SAMPLE_V4_V4, IMAGE_SAMPLE_C_V4_V4,
-                      IMAGE_SAMPLE_L_V4_V4, IMAGE_SAMPLE_C_L_V4_V4,
-                      IMAGE_SAMPLE_B_V4_V4, IMAGE_SAMPLE_C_B_V4_V4,
-                      IMAGE_SAMPLE_D_V4_V4, IMAGE_SAMPLE_C_D_V4_V4,
-                      v4i32>;
-defm : SamplePatterns<IMAGE_SAMPLE_V4_V8, IMAGE_SAMPLE_C_V4_V8,
-                      IMAGE_SAMPLE_L_V4_V8, IMAGE_SAMPLE_C_L_V4_V8,
-                      IMAGE_SAMPLE_B_V4_V8, IMAGE_SAMPLE_C_B_V4_V8,
-                      IMAGE_SAMPLE_D_V4_V8, IMAGE_SAMPLE_C_D_V4_V8,
-                      v8i32>;
-defm : SamplePatterns<IMAGE_SAMPLE_V4_V16, IMAGE_SAMPLE_C_V4_V16,
-                      IMAGE_SAMPLE_L_V4_V16, IMAGE_SAMPLE_C_L_V4_V16,
-                      IMAGE_SAMPLE_B_V4_V16, IMAGE_SAMPLE_C_B_V4_V16,
-                      IMAGE_SAMPLE_D_V4_V16, IMAGE_SAMPLE_C_D_V4_V16,
-                      v16i32>;
-
-=======
->>>>>>> 5c7c2307
 /********** ============================================ **********/
 /********** Extraction, Insertion, Building and Casting  **********/
 /********** ============================================ **********/
