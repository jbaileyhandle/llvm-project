//===--- Types.cpp - Driver input & temporary type information ------------===//
//
// Part of the LLVM Project, under the Apache License v2.0 with LLVM Exceptions.
// See https://llvm.org/LICENSE.txt for license information.
// SPDX-License-Identifier: Apache-2.0 WITH LLVM-exception
//
//===----------------------------------------------------------------------===//

#include "clang/Driver/Types.h"
#include "clang/Driver/Driver.h"
#include "clang/Driver/DriverDiagnostic.h"
#include "clang/Driver/Options.h"
#include "llvm/ADT/STLExtras.h"
#include "llvm/ADT/SmallVector.h"
#include "llvm/ADT/StringSwitch.h"
#include "llvm/Option/Arg.h"
#include <cassert>
#include <cstring>

using namespace clang::driver;
using namespace clang::driver::types;

struct TypeInfo {
  const char *Name;
  const char *TempSuffix;
  ID PreprocessedType;
  const llvm::SmallVector<phases::ID, phases::MaxNumberOfPhases> Phases;
};

static const TypeInfo TypeInfos[] = {
#define TYPE(NAME, ID, PP_TYPE, TEMP_SUFFIX, ...) \
  { NAME, TEMP_SUFFIX, TY_##PP_TYPE, { __VA_ARGS__ }, },
#include "clang/Driver/Types.def"
#undef TYPE
};
static const unsigned numTypes = llvm::array_lengthof(TypeInfos);

static const TypeInfo &getInfo(unsigned id) {
  assert(id > 0 && id - 1 < numTypes && "Invalid Type ID.");
  return TypeInfos[id - 1];
}

const char *types::getTypeName(ID Id) {
  return getInfo(Id).Name;
}

types::ID types::getPreprocessedType(ID Id) {
  ID PPT = getInfo(Id).PreprocessedType;
  assert((llvm::is_contained(getInfo(Id).Phases, phases::Preprocess) !=
          (PPT == TY_INVALID)) &&
         "Unexpected Preprocess Type.");
  return PPT;
}

static bool isPrepeocessedModuleType(ID Id) {
  return Id == TY_CXXModule || Id == TY_PP_CXXModule;
}

types::ID types::getPrecompiledType(ID Id) {
  if (isPrepeocessedModuleType(Id))
    return TY_ModuleFile;
  if (onlyPrecompileType(Id))
    return TY_PCH;
  return TY_INVALID;
}

const char *types::getTypeTempSuffix(ID Id, bool CLMode) {
  if (CLMode) {
    switch (Id) {
    case TY_Object:
    case TY_LTO_BC:
      return "obj";
    case TY_Image:
      return "exe";
    case TY_PP_Asm:
      return "asm";
    default:
      break;
    }
  }
  return getInfo(Id).TempSuffix;
}

bool types::onlyAssembleType(ID Id) {
  return llvm::is_contained(getInfo(Id).Phases, phases::Assemble) &&
         !llvm::is_contained(getInfo(Id).Phases, phases::Compile) &&
         !llvm::is_contained(getInfo(Id).Phases, phases::Backend);
}

bool types::onlyPrecompileType(ID Id) {
  return llvm::is_contained(getInfo(Id).Phases, phases::Precompile) &&
         !isPrepeocessedModuleType(Id);
}

bool types::canTypeBeUserSpecified(ID Id) {
  static const clang::driver::types::ID kStaticLangageTypes[] = {
      TY_CUDA_DEVICE,   TY_HIP_DEVICE,    TY_PP_CHeader,
      TY_PP_ObjCHeader, TY_PP_CXXHeader,  TY_PP_ObjCXXHeader,
      TY_PP_CXXModule,  TY_LTO_IR,        TY_LTO_BC,
      TY_Plist,         TY_RewrittenObjC, TY_RewrittenLegacyObjC,
      TY_Remap,         TY_PCH,           TY_Object,
      TY_Image,         TY_dSYM,          TY_Dependencies,
      TY_CUDA_FATBIN,   TY_HIP_FATBIN};
  return !llvm::is_contained(kStaticLangageTypes, Id);
}

bool types::appendSuffixForType(ID Id) {
  return Id == TY_PCH || Id == TY_dSYM || Id == TY_CUDA_FATBIN ||
         Id == TY_HIP_FATBIN;
}

bool types::canLipoType(ID Id) {
  return (Id == TY_Nothing ||
          Id == TY_Image ||
          Id == TY_Object ||
          Id == TY_LTO_BC);
}

bool types::isAcceptedByClang(ID Id) {
  switch (Id) {
  default:
    return false;

  case TY_Asm:
  case TY_C: case TY_PP_C:
  case TY_CL:
  case TY_CUDA: case TY_PP_CUDA:
  case TY_CUDA_DEVICE:
  case TY_HIP:
  case TY_PP_HIP:
  case TY_HIP_DEVICE:
  case TY_ObjC: case TY_PP_ObjC: case TY_PP_ObjC_Alias:
  case TY_CXX: case TY_PP_CXX:
  case TY_CXX_AMP: case TY_PP_CXX_AMP: case TY_CXX_AMP_CPU:
  case TY_PP_CXX_AMP_CPU:
  case TY_HC_KERNEL: case TY_HC_HOST: case TY_PP_HC_HOST:
  case TY_ObjCXX: case TY_PP_ObjCXX: case TY_PP_ObjCXX_Alias:
  case TY_CHeader: case TY_PP_CHeader:
  case TY_CLHeader:
  case TY_ObjCHeader: case TY_PP_ObjCHeader:
  case TY_CXXHeader: case TY_PP_CXXHeader:
  case TY_ObjCXXHeader: case TY_PP_ObjCXXHeader:
  case TY_CXXModule: case TY_PP_CXXModule:
  case TY_AST: case TY_ModuleFile:
  case TY_LLVM_IR: case TY_LLVM_BC:
    return true;
  }
}

bool types::isObjC(ID Id) {
  switch (Id) {
  default:
    return false;

  case TY_ObjC: case TY_PP_ObjC: case TY_PP_ObjC_Alias:
  case TY_ObjCXX: case TY_PP_ObjCXX:
  case TY_ObjCHeader: case TY_PP_ObjCHeader:
  case TY_ObjCXXHeader: case TY_PP_ObjCXXHeader: case TY_PP_ObjCXX_Alias:
    return true;
  }
}

bool types::isCXX(ID Id) {
  switch (Id) {
  default:
    return false;

  case TY_CXX: case TY_PP_CXX:
  case TY_CXX_AMP: case TY_PP_CXX_AMP: case TY_CXX_AMP_CPU:
  case TY_PP_CXX_AMP_CPU:
  case TY_HC_KERNEL: case TY_HC_HOST: case TY_PP_HC_HOST:
  case TY_ObjCXX: case TY_PP_ObjCXX: case TY_PP_ObjCXX_Alias:
  case TY_CXXHeader: case TY_PP_CXXHeader:
  case TY_ObjCXXHeader: case TY_PP_ObjCXXHeader:
  case TY_CXXModule: case TY_PP_CXXModule:
  case TY_CUDA: case TY_PP_CUDA: case TY_CUDA_DEVICE:
  case TY_HIP:
  case TY_PP_HIP:
  case TY_HIP_DEVICE:
    return true;
  }
}

bool types::isLLVMIR(ID Id) {
  switch (Id) {
  default:
    return false;

  case TY_LLVM_IR:
  case TY_LLVM_BC:
  case TY_LTO_IR:
  case TY_LTO_BC:
    return true;
  }
}

bool types::isCuda(ID Id) {
  switch (Id) {
  default:
    return false;

  case TY_CUDA:
  case TY_PP_CUDA:
  case TY_CUDA_DEVICE:
    return true;
  }
}

bool types::isHIP(ID Id) {
  switch (Id) {
  default:
    return false;

  case TY_HIP:
  case TY_PP_HIP:
  case TY_HIP_DEVICE:
    return true;
  }
}

<<<<<<< HEAD
bool types::isHCC(ID Id) {
=======
bool types::isFortran(ID Id) {
>>>>>>> e6a329ef
  switch (Id) {
  default:
    return false;

<<<<<<< HEAD
  case TY_CXX_AMP:
  case TY_CXX_AMP_CPU:
  case TY_HC_HOST:
  case TY_HC_KERNEL:
=======
  case TY_Fortran: case TY_PP_Fortran:
>>>>>>> e6a329ef
    return true;
  }
}

bool types::isSrcFile(ID Id) {
  return Id != TY_Object && getPreprocessedType(Id) != TY_INVALID;
}

types::ID types::lookupTypeForExtension(llvm::StringRef Ext) {
  return llvm::StringSwitch<types::ID>(Ext)
           .Case("c", TY_C)
           .Case("C", TY_CXX)
           .Case("F", TY_Fortran)
           .Case("f", TY_PP_Fortran)
           .Case("h", TY_CHeader)
           .Case("H", TY_CXXHeader)
           .Case("i", TY_PP_C)
           .Case("m", TY_ObjC)
           .Case("M", TY_ObjCXX)
           .Case("o", TY_Object)
           .Case("S", TY_Asm)
           .Case("s", TY_PP_Asm)
           .Case("bc", TY_LLVM_BC)
           .Case("cc", TY_CXX)
           .Case("CC", TY_CXX)
           .Case("cl", TY_CL)
           .Case("cp", TY_CXX)
           .Case("cu", TY_CUDA)
           .Case("hh", TY_CXXHeader)
           .Case("ii", TY_PP_CXX)
           .Case("ll", TY_LLVM_IR)
           .Case("mi", TY_PP_ObjC)
           .Case("mm", TY_ObjCXX)
           .Case("rs", TY_RenderScript)
           .Case("adb", TY_Ada)
           .Case("ads", TY_Ada)
           .Case("asm", TY_PP_Asm)
           .Case("ast", TY_AST)
           .Case("ccm", TY_CXXModule)
           .Case("cpp", TY_CXX)
           .Case("CPP", TY_CXX)
           .Case("c++", TY_CXX)
           .Case("C++", TY_CXX)
           .Case("cui", TY_PP_CUDA)
           .Case("cxx", TY_CXX)
           .Case("CXX", TY_CXX)
           .Case("F90", TY_Fortran)
           .Case("f90", TY_PP_Fortran)
           .Case("F95", TY_Fortran)
           .Case("f95", TY_PP_Fortran)
           .Case("for", TY_PP_Fortran)
           .Case("FOR", TY_PP_Fortran)
           .Case("fpp", TY_Fortran)
           .Case("FPP", TY_Fortran)
           .Case("gch", TY_PCH)
           .Case("hip", TY_HIP)
           .Case("hpp", TY_CXXHeader)
           .Case("iim", TY_PP_CXXModule)
           .Case("lib", TY_Object)
           .Case("mii", TY_PP_ObjCXX)
           .Case("obj", TY_Object)
           .Case("ifs", TY_IFS)
           .Case("pch", TY_PCH)
           .Case("pcm", TY_ModuleFile)
           .Case("c++m", TY_CXXModule)
           .Case("cppm", TY_CXXModule)
           .Case("cxxm", TY_CXXModule)
           .Default(TY_INVALID);
}

types::ID types::lookupTypeForTypeSpecifier(const char *Name) {
  for (unsigned i=0; i<numTypes; ++i) {
    types::ID Id = (types::ID) (i + 1);
    if (canTypeBeUserSpecified(Id) &&
        strcmp(Name, getInfo(Id).Name) == 0)
      return Id;
  }

  return TY_INVALID;
}

// FIXME: Why don't we just put this list in the defs file, eh.
// FIXME: The list is now in Types.def but for now this function will verify
//        the old behavior and a subsequent change will delete most of the body.
void types::getCompilationPhases(ID Id, llvm::SmallVectorImpl<phases::ID> &P) {
  P = getInfo(Id).Phases;
  assert(0 < P.size() && "Not enough phases in list");
  assert(P.size() <= phases::MaxNumberOfPhases && "Too many phases in list");
}

void types::getCompilationPhases(const clang::driver::Driver &Driver,
                                 llvm::opt::DerivedArgList &DAL, ID Id,
                                 llvm::SmallVectorImpl<phases::ID> &P) {
  llvm::SmallVector<phases::ID, phases::MaxNumberOfPhases> PhaseList;
  types::getCompilationPhases(Id, PhaseList);

  // Filter to compiler mode. When the compiler is run as a preprocessor then
  // compilation is not an option.
  // -S runs the compiler in Assembly listing mode.
  if (Driver.CCCIsCPP() || DAL.getLastArg(options::OPT_E) ||
      DAL.getLastArg(options::OPT__SLASH_EP) ||
      DAL.getLastArg(options::OPT_M, options::OPT_MM) ||
      DAL.getLastArg(options::OPT__SLASH_P))
    llvm::copy_if(PhaseList, std::back_inserter(P),
                  [](phases::ID Phase) { return Phase <= phases::Preprocess; });

  // --precompile only runs up to precompilation.
  // This is a clang extension and is not compatible with GCC.
  else if (DAL.getLastArg(options::OPT__precompile))
    llvm::copy_if(PhaseList, std::back_inserter(P),
                  [](phases::ID Phase) { return Phase <= phases::Precompile; });

  // Treat Interface Stubs like its own compilation mode.
  else if (DAL.getLastArg(options::OPT_emit_interface_stubs)) {
    llvm::SmallVector<phases::ID, phases::MaxNumberOfPhases> IfsModePhaseList;
    llvm::SmallVector<phases::ID, phases::MaxNumberOfPhases> &PL = PhaseList;
    phases::ID LastPhase = phases::IfsMerge;
    if (Id != types::TY_IFS) {
      if (DAL.hasArg(options::OPT_c))
        LastPhase = phases::Compile;
      PL = IfsModePhaseList;
      types::getCompilationPhases(types::TY_IFS_CPP, PL);
    }
    llvm::copy_if(PL, std::back_inserter(P), [&](phases::ID Phase) {
      return Phase <= LastPhase;
    });
  }

  // -{fsyntax-only,-analyze,emit-ast} only run up to the compiler.
  else if (DAL.getLastArg(options::OPT_fsyntax_only) ||
           DAL.getLastArg(options::OPT_print_supported_cpus) ||
           DAL.getLastArg(options::OPT_module_file_info) ||
           DAL.getLastArg(options::OPT_verify_pch) ||
           DAL.getLastArg(options::OPT_rewrite_objc) ||
           DAL.getLastArg(options::OPT_rewrite_legacy_objc) ||
           DAL.getLastArg(options::OPT__migrate) ||
           DAL.getLastArg(options::OPT__analyze) ||
           DAL.getLastArg(options::OPT_emit_ast))
    llvm::copy_if(PhaseList, std::back_inserter(P),
                  [](phases::ID Phase) { return Phase <= phases::Compile; });

  else if (DAL.getLastArg(options::OPT_S) ||
           DAL.getLastArg(options::OPT_emit_llvm))
    llvm::copy_if(PhaseList, std::back_inserter(P),
                  [](phases::ID Phase) { return Phase <= phases::Backend; });

  else if (DAL.getLastArg(options::OPT_c))
    llvm::copy_if(PhaseList, std::back_inserter(P),
                  [](phases::ID Phase) { return Phase <= phases::Assemble; });

  // Generally means, do every phase until Link.
  else
    P = PhaseList;
}

ID types::lookupCXXTypeForCType(ID Id) {
  switch (Id) {
  default:
    return Id;

  case types::TY_C:
    return types::TY_CXX;
  case types::TY_PP_C:
    return types::TY_PP_CXX;
  case types::TY_CHeader:
    return types::TY_CXXHeader;
  case types::TY_PP_CHeader:
    return types::TY_PP_CXXHeader;
  }
}

ID types::lookupHeaderTypeForSourceType(ID Id) {
  switch (Id) {
  default:
    return Id;

  // FIXME: Handle preprocessed input types.
  case types::TY_C:
    return types::TY_CHeader;
  case types::TY_CXX:
  case types::TY_CXXModule:
    return types::TY_CXXHeader;
  case types::TY_ObjC:
    return types::TY_ObjCHeader;
  case types::TY_ObjCXX:
    return types::TY_ObjCXXHeader;
  case types::TY_CL:
    return types::TY_CLHeader;
  }
}<|MERGE_RESOLUTION|>--- conflicted
+++ resolved
@@ -218,23 +218,25 @@
   }
 }
 
-<<<<<<< HEAD
 bool types::isHCC(ID Id) {
-=======
-bool types::isFortran(ID Id) {
->>>>>>> e6a329ef
-  switch (Id) {
-  default:
-    return false;
-
-<<<<<<< HEAD
+  switch (Id) {
+  default:
+    return false;
+
   case TY_CXX_AMP:
   case TY_CXX_AMP_CPU:
   case TY_HC_HOST:
   case TY_HC_KERNEL:
-=======
+     return true;
+  }
+}
+
+bool types::isFortran(ID Id) {
+  switch (Id) {
+  default:
+    return false;
+
   case TY_Fortran: case TY_PP_Fortran:
->>>>>>> e6a329ef
     return true;
   }
 }
