--- conflicted
+++ resolved
@@ -31,9 +31,9 @@
 using namespace clang;
 using namespace llvm::opt;
 
-static void HCPassOptions(const ArgList &Args, ArgStringList &CmdArgs)
-{
-  for(auto&& A : Args) {
+static void HCPassOptions(const ArgList &Args, ArgStringList &CmdArgs) {
+
+  for(auto A : Args) {
     Option ArgOpt = A->getOption();
     // Avoid passing options that have already been processed by the compilation stage or will be used for the linking stage
     bool hasOpts = ArgOpt.hasFlag(options::LinkerInput) || // omit linking options
@@ -59,14 +59,11 @@
   }
 }
 
-void HCC::HCKernelAssemble::ConstructJob(
-    Compilation &C,
-    const JobAction &JA,
-    const InputInfo &Output,
-    const InputInfoList &Inputs,
-    const ArgList &Args,
-    const char *LinkingOutput) const
-{
+void HCC::HCKernelAssemble::ConstructJob(Compilation &C, const JobAction &JA,
+                                    const InputInfo &Output,
+                                    const InputInfoList &Inputs,
+                                    const ArgList &Args,
+                                    const char *LinkingOutput) const {
   assert(Inputs.size() == 1 && "Unable to handle multiple inputs.");
 
   ArgStringList CmdArgs;
@@ -90,14 +87,11 @@
   C.addCommand(llvm::make_unique<Command>(JA, *this, Exec, CmdArgs, Inputs));
 }
 
-void HCC::HCHostAssemble::ConstructJob(
-    Compilation &C,
-    const JobAction &JA,
-    const InputInfo &Output,
-    const InputInfoList &Inputs,
-    const ArgList &Args,
-    const char *LinkingOutput) const
-{
+void HCC::HCHostAssemble::ConstructJob(Compilation &C, const JobAction &JA,
+                                  const InputInfo &Output,
+                                  const InputInfoList &Inputs,
+                                  const ArgList &Args,
+                                  const char *LinkingOutput) const {
   assert(Inputs.size() == 1 && "Unable to handle multiple inputs.");
 
   ArgStringList CmdArgs;
@@ -123,14 +117,11 @@
   C.addCommand(llvm::make_unique<Command>(JA, *this, Exec, CmdArgs, Inputs));
 }
 
-void HCC::CXXAMPAssemble::ConstructJob(
-    Compilation &C,
-    const JobAction &JA,
-    const InputInfo &Output,
-    const InputInfoList &Inputs,
-    const ArgList &Args,
-    const char *LinkingOutput) const
-{
+void HCC::CXXAMPAssemble::ConstructJob(Compilation &C, const JobAction &JA,
+                                  const InputInfo &Output,
+                                  const InputInfoList &Inputs,
+                                  const ArgList &Args,
+                                  const char *LinkingOutput) const {
   assert(Inputs.size() == 1 && "Unable to handle multiple inputs.");
 
   ArgStringList CmdArgs;
@@ -213,7 +204,6 @@
             r.first.emplace_back(buf.data());
         }
         pipe.reset(nullptr);
-        pipe.release();
 
         if (d.status != EXIT_SUCCESS) return r;
 
@@ -252,7 +242,6 @@
             { "gfx700", "gfx701", "gfx801", "gfx802", "gfx803", "gfx900",
               "gfx901" }};
 
-<<<<<<< HEAD
         return std::find(valid.cbegin(), valid.cend(), gfxip) != valid.cend();
     }
 
@@ -335,24 +324,18 @@
     Linker::ConstructLinkerJob(
         C, JA, Output, Inputs, Args, LinkingOutput, CmdArgs);
 
-    const char *Exec =
-        Args.MakeArgString(getToolChain().GetProgramPath("clamp-link"));
-
-    C.addCommand(llvm::make_unique<Command>(JA, *this, Exec, CmdArgs, Inputs));
-=======
-  auto ClampArgs = CmdArgs;
-  if (Args.hasArg(options::OPT_hcc_extra_libs_EQ)) {
-    auto HccExtraLibs = Args.getAllArgValues(options::OPT_hcc_extra_libs_EQ);
-    std::string prefix{"--hcc-extra-libs="};
-    for(auto&& Lib:HccExtraLibs) {
-      ClampArgs.push_back(Args.MakeArgString(prefix + Lib));
-    }
-  }
+    auto ClampArgs = CmdArgs;
+    if (Args.hasArg(options::OPT_hcc_extra_libs_EQ)) {
+      auto HccExtraLibs = Args.getAllArgValues(options::OPT_hcc_extra_libs_EQ);
+      std::string prefix{"--hcc-extra-libs="};
+      for(auto&& Lib:HccExtraLibs) {
+        ClampArgs.push_back(Args.MakeArgString(prefix + Lib));
+      }
+    }
 
   const char *Exec = Args.MakeArgString(getToolChain().GetProgramPath("clamp-link"));
 
   C.addCommand(llvm::make_unique<Command>(JA, *this, Exec, ClampArgs, Inputs));
->>>>>>> b8592d3f
 }
 
 /// HCC toolchain.
@@ -365,28 +348,25 @@
 ///   - use hc-host-assemble as assembler for host path
 ///   - use clamp-link as linker
 
-HCCToolChain::HCCToolChain(
-    const Driver &D, const llvm::Triple &Triple, const ArgList &Args)
-    : Linux(D, Triple, Args)
-{
+HCCToolChain::HCCToolChain(const Driver &D, const llvm::Triple &Triple,
+                           const ArgList &Args)
+    : Linux(D, Triple, Args) {
   llvm::Triple defaultTriple(llvm::sys::getDefaultTargetTriple());
   GCCInstallation.init(defaultTriple, Args);
 }
 
-void HCCToolChain::addClangTargetOptions(
-    const llvm::opt::ArgList &DriverArgs,
-    llvm::opt::ArgStringList &CC1Args) const
-{
+void
+HCCToolChain::addClangTargetOptions(const llvm::opt::ArgList &DriverArgs,
+                                    llvm::opt::ArgStringList &CC1Args) const {
   Linux::addClangTargetOptions(DriverArgs, CC1Args);
 
   // TBD, depends on mode set correct arguments
 }
 
-llvm::opt::DerivedArgList* HCCToolChain::TranslateArgs(
-    const llvm::opt::DerivedArgList &Args,
-    StringRef BoundArch,
-    Action::OffloadKind DeviceOffloadKind) const
-{
+llvm::opt::DerivedArgList *
+HCCToolChain::TranslateArgs(const llvm::opt::DerivedArgList &Args,
+                            StringRef BoundArch,
+                            Action::OffloadKind DeviceOffloadKind) const {
   // TBD look into what should be properly implemented
   DerivedArgList *DAL = new DerivedArgList(Args.getBaseArgs());
   const OptTable &Opts = getDriver().getOpts();
@@ -435,8 +415,7 @@
 extern bool IsCXXAMPAssembleJobAction(const JobAction* A);
 extern bool IsCXXAMPCPUAssembleJobAction(const JobAction* A);
 
-Tool *HCCToolChain::SelectTool(const JobAction &JA) const
-{
+Tool *HCCToolChain::SelectTool(const JobAction &JA) const {
   Action::ActionClass AC = JA.getKind();
 
   if (AC == Action::AssembleJobClass) {
@@ -460,7 +439,6 @@
   return ToolChain::SelectTool(JA);
 }
 
-Tool *HCCToolChain::buildLinker() const
-{
+Tool *HCCToolChain::buildLinker() const {
   return new tools::HCC::CXXAMPLink(*this);
 }