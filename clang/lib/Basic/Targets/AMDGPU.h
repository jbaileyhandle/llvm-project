--- conflicted
+++ resolved
@@ -77,15 +77,7 @@
     return TT.getArch() == llvm::Triple::amdgcn;
   }
 
-<<<<<<< HEAD
-  static bool isGenericZero(const llvm::Triple &TT) {
-    return TT.getEnvironmentName() == "amdgiz" ||
-           TT.getEnvironmentName() == "amdgizcl" ||
-           TT.getEnvironment() == llvm::Triple::HCC;
-  }
-=======
   static bool isGenericZero(const llvm::Triple &TT) { return true; }
->>>>>>> 79fb437a
 
 public:
   AMDGPUTargetInfo(const llvm::Triple &Triple, const TargetOptions &Opts);
