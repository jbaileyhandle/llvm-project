--- conflicted
+++ resolved
@@ -521,14 +521,10 @@
   virtual void AddCudaIncludeArgs(const llvm::opt::ArgList &DriverArgs,
                                   llvm::opt::ArgStringList &CC1Args) const;
 
-<<<<<<< HEAD
   virtual void AddHCCIncludeArgs(const llvm::opt::ArgList &DriverArgs,
                                  llvm::opt::ArgStringList &CC1Args) const;
 
-  /// \brief Add arguments to use MCU GCC toolchain includes.
-=======
   /// Add arguments to use MCU GCC toolchain includes.
->>>>>>> 418a82e9
   virtual void AddIAMCUIncludeArgs(const llvm::opt::ArgList &DriverArgs,
                                    llvm::opt::ArgStringList &CC1Args) const;
 
