--- conflicted
+++ resolved
@@ -3616,12 +3616,8 @@
 
 static void RenderDebugOptions(const ToolChain &TC, const Driver &D,
                                const llvm::Triple &T, const ArgList &Args,
-<<<<<<< HEAD
-                               bool EmitCodeView, bool IsWindowsMSVC,
-                               bool IsHCCKernelPath, ArgStringList &CmdArgs,
-=======
-                               bool EmitCodeView, ArgStringList &CmdArgs,
->>>>>>> 84ec71f2
+                               bool EmitCodeView, bool IsHCCKernelPath,
+                               ArgStringList &CmdArgs,
                                codegenoptions::DebugInfoKind &DebugInfoKind,
                                DwarfFissionKind &DwarfFission) {
   if (Args.hasFlag(options::OPT_fdebug_info_for_profiling,
@@ -4717,13 +4713,8 @@
     AddClangCLArgs(Args, InputType, CmdArgs, &DebugInfoKind, &EmitCodeView);
 
   DwarfFissionKind DwarfFission;
-<<<<<<< HEAD
-  RenderDebugOptions(TC, D, RawTriple, Args, EmitCodeView, IsWindowsMSVC, IsHCCKernelPath,
+  RenderDebugOptions(TC, D, RawTriple, Args, EmitCodeView, IsHCCKernelPath,
                      CmdArgs, DebugInfoKind, DwarfFission);
-=======
-  RenderDebugOptions(TC, D, RawTriple, Args, EmitCodeView, CmdArgs,
-                     DebugInfoKind, DwarfFission);
->>>>>>> 84ec71f2
 
   // Add the split debug info name to the command lines here so we
   // can propagate it to the backend.
