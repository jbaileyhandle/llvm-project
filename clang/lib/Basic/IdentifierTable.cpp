--- conflicted
+++ resolved
@@ -113,13 +113,9 @@
     KEYOBJC2    = 0x20000,
     KEYZVECTOR  = 0x40000,
     KEYCOROUTINES = 0x80000,
-<<<<<<< HEAD
-    KEYCXXAMP = 0x100000,
-    KEYALL = (0xffffff & ~KEYNOMS18 &
-=======
     KEYMODULES = 0x100000,
-    KEYALL = (0x1fffff & ~KEYNOMS18 &
->>>>>>> e88a8114
+    KEYCXXAMP = 0x200000,
+    KEYALL = (0x3fffff & ~KEYNOMS18 &
               ~KEYNOOPENCL) // KEYNOMS18 and KEYNOOPENCL are used to exclude.
   };
 
