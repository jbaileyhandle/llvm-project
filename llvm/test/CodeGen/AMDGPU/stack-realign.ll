; RUN: llc -mtriple=amdgcn-amd-amdhsa -mcpu=fiji -verify-machineinstrs < %s | FileCheck -check-prefix=GCN %s

; Check that we properly realign the stack. While 4-byte access is all
; that is ever needed, some transformations rely on the known bits from the alignment of the pointer (e.g.


; 128 byte object
; 4 byte emergency stack slot
; = 144 bytes with padding between them

; GCN-LABEL: {{^}}needs_align16_default_stack_align:
; GCN-DAG: v_lshlrev_b32_e32 [[SCALED_IDX:v[0-9]+]], 4, v0
; GCN-DAG: v_lshrrev_b32_e64 [[FRAMEDIFF:v[0-9]+]], 6, s32
; GCN: v_add_u32_e32 [[FI:v[0-9]+]], vcc, [[FRAMEDIFF]], [[SCALED_IDX]]

; GCN-NOT: s32

; GCN: buffer_store_dword v{{[0-9]+}}, v{{[0-9]+}}, s[0:3], 0 offen
; GCN: v_or_b32_e32 v{{[0-9]+}}, 12
; GCN: buffer_store_dword v{{[0-9]+}}, v{{[0-9]+}}, s[0:3], 0 offen
; GCN: buffer_store_dword v{{[0-9]+}}, v{{[0-9]+}}, s[0:3], 0 offen
; GCN: buffer_store_dword v{{[0-9]+}}, v{{[0-9]+}}, s[0:3], 0 offen

; GCN-NOT: s32

; GCN: ; ScratchSize: 144
define void @needs_align16_default_stack_align(i32 %idx) #0 {
  %alloca.align16 = alloca [8 x <4 x i32>], align 16, addrspace(5)
  %gep0 = getelementptr inbounds [8 x <4 x i32>], [8 x <4 x i32>] addrspace(5)* %alloca.align16, i32 0, i32 %idx
  store volatile <4 x i32> <i32 1, i32 2, i32 3, i32 4>, <4 x i32> addrspace(5)* %gep0, align 16
  ret void
}

; GCN-LABEL: {{^}}needs_align16_stack_align4:
; GCN: s_add_i32 [[SCRATCH_REG:s[0-9]+]], s32, 0x3c0{{$}}
; GCN: s_and_b32 s33, [[SCRATCH_REG]], 0xfffffc00

; GCN: buffer_store_dword v{{[0-9]+}}, v{{[0-9]+}}, s[0:3], 0 offen
; GCN: v_or_b32_e32 v{{[0-9]+}}, 12
; GCN: buffer_store_dword v{{[0-9]+}}, v{{[0-9]+}}, s[0:3], 0 offen
; GCN: s_addk_i32 s32, 0x2800{{$}}
; GCN: buffer_store_dword v{{[0-9]+}}, v{{[0-9]+}}, s[0:3], 0 offen
; GCN: buffer_store_dword v{{[0-9]+}}, v{{[0-9]+}}, s[0:3], 0 offen

; GCN: s_addk_i32 s32, 0xd800

; GCN: ; ScratchSize: 160
define void @needs_align16_stack_align4(i32 %idx) #2 {
  %alloca.align16 = alloca [8 x <4 x i32>], align 16, addrspace(5)
  %gep0 = getelementptr inbounds [8 x <4 x i32>], [8 x <4 x i32>] addrspace(5)* %alloca.align16, i32 0, i32 %idx
  store volatile <4 x i32> <i32 1, i32 2, i32 3, i32 4>, <4 x i32> addrspace(5)* %gep0, align 16
  ret void
}

; GCN-LABEL: {{^}}needs_align32:
; GCN: s_add_i32 [[SCRATCH_REG:s[0-9]+]], s32, 0x7c0{{$}}
; GCN: s_and_b32 s33, [[SCRATCH_REG]], 0xfffff800

; GCN: buffer_store_dword v{{[0-9]+}}, v{{[0-9]+}}, s[0:3], 0 offen
; GCN: v_or_b32_e32 v{{[0-9]+}}, 12
; GCN: buffer_store_dword v{{[0-9]+}}, v{{[0-9]+}}, s[0:3], 0 offen
; GCN: s_addk_i32 s32, 0x3000{{$}}
; GCN: buffer_store_dword v{{[0-9]+}}, v{{[0-9]+}}, s[0:3], 0 offen
; GCN: buffer_store_dword v{{[0-9]+}}, v{{[0-9]+}}, s[0:3], 0 offen

; GCN: s_addk_i32 s32, 0xd000

; GCN: ; ScratchSize: 192
define void @needs_align32(i32 %idx) #0 {
  %alloca.align16 = alloca [8 x <4 x i32>], align 32, addrspace(5)
  %gep0 = getelementptr inbounds [8 x <4 x i32>], [8 x <4 x i32>] addrspace(5)* %alloca.align16, i32 0, i32 %idx
  store volatile <4 x i32> <i32 1, i32 2, i32 3, i32 4>, <4 x i32> addrspace(5)* %gep0, align 32
  ret void
}

; GCN-LABEL: {{^}}force_realign4:
; GCN: s_add_i32 [[SCRATCH_REG:s[0-9]+]], s32, 0xc0{{$}}
; GCN: s_and_b32 s33, [[SCRATCH_REG]], 0xffffff00
; GCN: s_addk_i32 s32, 0xd00{{$}}

; GCN: buffer_store_dword v{{[0-9]+}}, v{{[0-9]+}}, s[0:3], 0 offen
; GCN: s_addk_i32 s32, 0xf300

; GCN: ; ScratchSize: 52
define void @force_realign4(i32 %idx) #1 {
  %alloca.align16 = alloca [8 x i32], align 4, addrspace(5)
  %gep0 = getelementptr inbounds [8 x i32], [8 x i32] addrspace(5)* %alloca.align16, i32 0, i32 %idx
  store volatile i32 3, i32 addrspace(5)* %gep0, align 4
  ret void
}

; GCN-LABEL: {{^}}kernel_call_align16_from_8:
; GCN: s_movk_i32 s32, 0x400{{$}}
; GCN-NOT: s32
; GCN: s_swappc_b64
define amdgpu_kernel void @kernel_call_align16_from_8() #0 {
  %alloca = alloca i32, align 4, addrspace(5)
  store volatile i32 2, i32 addrspace(5)* %alloca
  call void @needs_align16_default_stack_align(i32 1)
  ret void
}

; The call sequence should keep the stack on call aligned to 4
; GCN-LABEL: {{^}}kernel_call_align16_from_5:
; GCN: s_movk_i32 s32, 0x400
; GCN: s_swappc_b64
define amdgpu_kernel void @kernel_call_align16_from_5() {
  %alloca0 = alloca i8, align 1, addrspace(5)
  store volatile i8 2, i8  addrspace(5)* %alloca0

  call void @needs_align16_default_stack_align(i32 1)
  ret void
}

; GCN-LABEL: {{^}}kernel_call_align4_from_5:
; GCN: s_movk_i32 s32, 0x400
; GCN: s_swappc_b64
define amdgpu_kernel void @kernel_call_align4_from_5() {
  %alloca0 = alloca i8, align 1, addrspace(5)
  store volatile i8 2, i8  addrspace(5)* %alloca0

  call void @needs_align16_stack_align4(i32 1)
  ret void
}

; GCN-LABEL: {{^}}default_realign_align128:
; GCN: s_mov_b32 [[FP_COPY:s[0-9]+]], s33
; GCN-NEXT: s_add_i32 s33, s32, 0x1fc0
; GCN-NEXT: s_and_b32 s33, s33, 0xffffe000
; GCN-NEXT: s_addk_i32 s32, 0x4000
; GCN-NOT: s33
; GCN: buffer_store_dword v0, off, s[0:3], s33{{$}}
; GCN: s_addk_i32 s32, 0xc000
; GCN: s_mov_b32 s33, [[FP_COPY]]
define void @default_realign_align128(i32 %idx) #0 {
  %alloca.align = alloca i32, align 128, addrspace(5)
  store volatile i32 9, i32 addrspace(5)* %alloca.align, align 128
  ret void
}

; GCN-LABEL: {{^}}disable_realign_align128:
; GCN-NOT: s32
; GCN: buffer_store_dword v0, off, s[0:3], s32{{$}}
; GCN-NOT: s32
define void @disable_realign_align128(i32 %idx) #3 {
  %alloca.align = alloca i32, align 128, addrspace(5)
  store volatile i32 9, i32 addrspace(5)* %alloca.align, align 128
  ret void
}

declare void @extern_func(<32 x i32>, i32) #0
define void @func_call_align1024_bp_gets_vgpr_spill(<32 x i32> %a, i32 %b) #0 {
; The test forces the stack to be realigned to a new boundary
; since there is a local object with an alignment of 1024.
; Should use BP to access the incoming stack arguments.
; The BP value is saved/restored with a VGPR spill.

; GCN-LABEL: func_call_align1024_bp_gets_vgpr_spill:
; GCN: buffer_store_dword [[VGPR_REG:v[0-9]+]], off, s[0:3], s32 offset:1028 ; 4-byte Folded Spill
; GCN-NEXT: s_mov_b64 exec, s[16:17]
; GCN-NEXT: v_writelane_b32 [[VGPR_REG]], s33, 2
<<<<<<< HEAD
; GCN-DAG: v_writelane_b32 [[VGPR_REG]], s34, 3
=======
>>>>>>> ee4b4626
; GCN-DAG: s_add_i32 [[SCRATCH_REG:s[0-9]+]], s32, 0xffc0
; GCN: s_and_b32 s33, [[SCRATCH_REG]], 0xffff0000
; GCN: v_mov_b32_e32 v32, 0
; GCN-DAG: v_writelane_b32 [[VGPR_REG]], s34, 3
; GCN: s_mov_b32 s34, s32
; GCN: buffer_store_dword v32, off, s[0:3], s33 offset:1024
; GCN-NEXT: s_waitcnt vmcnt(0)
; GCN-NEXT: buffer_load_dword v{{[0-9]+}}, off, s[0:3], s34
; GCN-DAG: s_add_i32 s32, s32, 0x30000
; GCN: buffer_store_dword v{{[0-9]+}}, off, s[0:3], s32
; GCN: s_swappc_b64 s[30:31],

; GCN: s_add_i32 s32, s32, 0xfffd0000
; GCN-NEXT: v_readlane_b32 s33, [[VGPR_REG]], 2
; GCN-NEXT: v_readlane_b32 s34, [[VGPR_REG]], 3
; GCN-NEXT: s_or_saveexec_b64 s[6:7], -1
; GCN-NEXT: buffer_load_dword [[VGPR_REG]], off, s[0:3], s32 offset:1028 ; 4-byte Folded Reload
; GCN-NEXT: s_mov_b64 exec, s[6:7]
  %temp = alloca i32, align 1024, addrspace(5)
  store volatile i32 0, i32 addrspace(5)* %temp, align 1024
  call void @extern_func(<32 x i32> %a, i32 %b)
  ret void
}

%struct.Data = type { [9 x i32] }
define i32 @needs_align1024_stack_args_used_inside_loop(%struct.Data addrspace(5)* nocapture readonly byval(%struct.Data) align 8 %arg) local_unnamed_addr #4 {
; The local object allocation needed an alignment of 1024.
; Since the function argument is accessed in a loop with an
; index variable, the base pointer first get loaded into a VGPR
; and that value should be further referenced to load the incoming values.
; The BP value will get saved/restored in an SGPR at the prolgoue/epilogue.

; GCN-LABEL: needs_align1024_stack_args_used_inside_loop:
; GCN: s_mov_b32 [[FP_COPY:s[0-9]+]], s33
; GCN-NEXT: s_mov_b32 [[BP_COPY:s[0-9]+]], s34
; GCN-NEXT: s_add_i32 s33, s32, 0xffc0
; GCN-NEXT: s_and_b32 s33, s33, 0xffff0000
; GCN-NEXT: s_mov_b32 s34, s32
; GCN-NEXT: v_lshrrev_b32_e64 [[VGPR_REG:v[0-9]+]], 6, s34
; GCN-NEXT: v_mov_b32_e32 v{{[0-9]+}}, 0
; GCN: s_add_i32 s32, s32, 0x30000
; GCN: buffer_store_dword v{{[0-9]+}}, off, s[0:3], s33 offset:1024
; GCN: buffer_load_dword v{{[0-9]+}}, [[VGPR_REG]], s[0:3], 0 offen
; GCN: v_add_u32_e32 [[VGPR_REG]], vcc, 4, [[VGPR_REG]]
; GCN: s_add_i32 s32, s32, 0xfffd0000
; GCN-NEXT: s_mov_b32 s33, [[FP_COPY]]
; GCN-NEXT: s_mov_b32 s34, [[BP_COPY]]
; GCN-NEXT: s_setpc_b64 s[30:31]
begin:
  %local_var = alloca i32, align 1024, addrspace(5)
  store volatile i32 0, i32 addrspace(5)* %local_var, align 1024
  br label %loop_body

loop_end:                                                ; preds = %loop_body
  %idx_next = add nuw nsw i32 %lp_idx, 1
  %lp_exit_cond = icmp eq i32 %idx_next, 9
  br i1 %lp_exit_cond, label %exit, label %loop_body

loop_body:                                                ; preds = %loop_end, %begin
  %lp_idx = phi i32 [ 0, %begin ], [ %idx_next, %loop_end ]
  %ptr = getelementptr inbounds %struct.Data, %struct.Data addrspace(5)* %arg, i32 0, i32 0, i32 %lp_idx
  %val = load i32, i32 addrspace(5)* %ptr, align 8
  %lp_cond = icmp eq i32 %val, %lp_idx
  br i1 %lp_cond, label %loop_end, label %exit

exit:                                               ; preds = %loop_end, %loop_body
  %out = phi i32 [ 0, %loop_body ], [ 1, %loop_end ]
  ret i32 %out
}

define void @no_free_scratch_sgpr_for_bp_copy(<32 x i32> %a, i32 %b) #0 {
; GCN-LABEL: no_free_scratch_sgpr_for_bp_copy:
; GCN: ; %bb.0:
; GCN: v_writelane_b32 [[VGPR_REG:v[0-9]+]], s34, 0
; GCN: s_mov_b32 s34, s32
; GCN: buffer_load_dword v{{[0-9]+}}, off, s[0:3], s34
; GCN: buffer_store_dword v{{[0-9]+}}, off, s[0:3], s33 offset:128
; GCN-NEXT: s_waitcnt vmcnt(0)
; GCN-NEXT: ;;#ASMSTART
; GCN-NEXT: ;;#ASMEND
; GCN: s_setpc_b64 s[30:31]
  %local_val = alloca i32, align 128, addrspace(5)
  store volatile i32 %b, i32 addrspace(5)* %local_val, align 128
  ; Use all clobberable registers, so BP has to spill to a VGPR.
  call void asm sideeffect "",
    "~{s0},~{s1},~{s2},~{s3},~{s4},~{s5},~{s6},~{s7},~{s8},~{s9}
    ,~{s10},~{s11},~{s12},~{s13},~{s14},~{s15},~{s16},~{s17},~{s18},~{s19}
    ,~{s20},~{s21},~{s22},~{s23},~{s24},~{s25},~{s26},~{s27},~{s28},~{s29}
    ,~{vcc_hi}"() #0
  ret void
}

define void @no_free_regs_spill_bp_to_memory(<32 x i32> %a, i32 %b) #5 {
; If there are no free SGPRs or VGPRs available we must spill the BP to memory.

; GCN-LABEL: no_free_regs_spill_bp_to_mem
; GCN: s_or_saveexec_b64 s[4:5], -1
; GCN: v_mov_b32_e32 v0, s33
; GCN: buffer_store_dword v0, off, s[0:3], s32
; GCN: v_mov_b32_e32 v0, s34
; GCN-DAG: buffer_store_dword v0, off, s[0:3], s32
  %local_val = alloca i32, align 128, addrspace(5)
  store volatile i32 %b, i32 addrspace(5)* %local_val, align 128

  call void asm sideeffect "; clobber nonpreserved SGPRs and 64 CSRs",
    "~{s4},~{s5},~{s6},~{s7},~{s8},~{s9}
    ,~{s10},~{s11},~{s12},~{s13},~{s14},~{s15},~{s16},~{s17},~{s18},~{s19}
    ,~{s20},~{s21},~{s22},~{s23},~{s24},~{s25},~{s26},~{s27},~{s28},~{s29}
    ,~{s40},~{s41},~{s42},~{s43},~{s44},~{s45},~{s46},~{s47},~{s48},~{s49}
    ,~{s50},~{s51},~{s52},~{s53},~{s54},~{s55},~{s56},~{s57},~{s58},~{s59}
    ,~{s60},~{s61},~{s62},~{s63},~{s64},~{s65},~{s66},~{s67},~{s68},~{s69}
    ,~{s70},~{s71},~{s72},~{s73},~{s74},~{s75},~{s76},~{s77},~{s78},~{s79}
    ,~{s80},~{s81},~{s82},~{s83},~{s84},~{s85},~{s86},~{s87},~{s88},~{s89}
    ,~{s90},~{s91},~{s92},~{s93},~{s94},~{s95},~{s96},~{s97},~{s98},~{s99}
    ,~{s100},~{s101},~{s102},~{s39},~{vcc}"() #0

  call void asm sideeffect "; clobber all VGPRs",
    "~{v0},~{v1},~{v2},~{v3},~{v4},~{v5},~{v6},~{v7},~{v8},~{v9}
    ,~{v10},~{v11},~{v12},~{v13},~{v14},~{v15},~{v16},~{v17},~{v18},~{v19}
    ,~{v20},~{v21},~{v22},~{v23},~{v24},~{v25},~{v26},~{v27},~{v28},~{v29}
    ,~{v30},~{v31},~{v32},~{v33},~{v34},~{v35},~{v36},~{v37},~{v38}" () #0
  ret void
}

define void @spill_bp_to_memory_scratch_reg_needed_mubuf_offset(<32 x i32> %a, i32 %b, [4096 x i8] addrspace(5)* byval([4096 x i8]) align 4 %arg) #5 {
; If the size of the offset exceeds the MUBUF offset field we need another
; scratch VGPR to hold the offset.

; GCN-LABEL: spill_bp_to_memory_scratch_reg_needed_mubuf_offset
; GCN: s_or_saveexec_b64 s[4:5], -1
; GCN-NEXT: s_add_i32 s6, s32, 0x42100
; GCN-NEXT: buffer_store_dword v39, off, s[0:3], s6 ; 4-byte Folded Spill
; GCN-NEXT: s_mov_b64 exec, s[4:5]
; GCN-NEXT: v_mov_b32_e32 v0, s33
; GCN-NOT: v_mov_b32_e32 v0, 0x1088
; GCN-NEXT: s_add_i32 s6, s32, 0x42200
; GCN-NEXT: buffer_store_dword v0, off, s[0:3], s6 ; 4-byte Folded Spill
; GCN-NEXT: v_mov_b32_e32 v0, s34
; GCN-NOT: v_mov_b32_e32 v0, 0x108c
; GCN-NEXT: s_add_i32 s6, s32, 0x42300
; GCN-NEXT: buffer_store_dword v0, off, s[0:3], s6 ; 4-byte Folded Spill
  %local_val = alloca i32, align 128, addrspace(5)
  store volatile i32 %b, i32 addrspace(5)* %local_val, align 128

  call void asm sideeffect "; clobber nonpreserved SGPRs and 64 CSRs",
    "~{s4},~{s5},~{s6},~{s7},~{s8},~{s9}
    ,~{s10},~{s11},~{s12},~{s13},~{s14},~{s15},~{s16},~{s17},~{s18},~{s19}
    ,~{s20},~{s21},~{s22},~{s23},~{s24},~{s25},~{s26},~{s27},~{s28},~{s29}
    ,~{s40},~{s41},~{s42},~{s43},~{s44},~{s45},~{s46},~{s47},~{s48},~{s49}
    ,~{s50},~{s51},~{s52},~{s53},~{s54},~{s55},~{s56},~{s57},~{s58},~{s59}
    ,~{s60},~{s61},~{s62},~{s63},~{s64},~{s65},~{s66},~{s67},~{s68},~{s69}
    ,~{s70},~{s71},~{s72},~{s73},~{s74},~{s75},~{s76},~{s77},~{s78},~{s79}
    ,~{s80},~{s81},~{s82},~{s83},~{s84},~{s85},~{s86},~{s87},~{s88},~{s89}
    ,~{s90},~{s91},~{s92},~{s93},~{s94},~{s95},~{s96},~{s97},~{s98},~{s99}
    ,~{s100},~{s101},~{s102},~{s39},~{vcc}"() #0

  call void asm sideeffect "; clobber all VGPRs",
    "~{v0},~{v1},~{v2},~{v3},~{v4},~{v5},~{v6},~{v7},~{v8},~{v9}
    ,~{v10},~{v11},~{v12},~{v13},~{v14},~{v15},~{v16},~{v17},~{v18},~{v19}
    ,~{v20},~{v21},~{v22},~{v23},~{v24},~{v25},~{v26},~{v27},~{v28},~{v29}
    ,~{v30},~{v31},~{v32},~{v33},~{v34},~{v35},~{v36},~{v37},~{v38}"() #0
  ret void
}

attributes #0 = { noinline nounwind }
attributes #1 = { noinline nounwind "stackrealign" }
attributes #2 = { noinline nounwind alignstack=4 }
attributes #3 = { noinline nounwind "no-realign-stack" }
attributes #4 = { noinline nounwind "frame-pointer"="all"}
attributes #5 = { noinline nounwind "amdgpu-waves-per-eu"="6,6" }<|MERGE_RESOLUTION|>--- conflicted
+++ resolved
@@ -159,15 +159,11 @@
 ; GCN: buffer_store_dword [[VGPR_REG:v[0-9]+]], off, s[0:3], s32 offset:1028 ; 4-byte Folded Spill
 ; GCN-NEXT: s_mov_b64 exec, s[16:17]
 ; GCN-NEXT: v_writelane_b32 [[VGPR_REG]], s33, 2
-<<<<<<< HEAD
 ; GCN-DAG: v_writelane_b32 [[VGPR_REG]], s34, 3
-=======
->>>>>>> ee4b4626
 ; GCN-DAG: s_add_i32 [[SCRATCH_REG:s[0-9]+]], s32, 0xffc0
 ; GCN: s_and_b32 s33, [[SCRATCH_REG]], 0xffff0000
+; GCN: s_mov_b32 s34, s32
 ; GCN: v_mov_b32_e32 v32, 0
-; GCN-DAG: v_writelane_b32 [[VGPR_REG]], s34, 3
-; GCN: s_mov_b32 s34, s32
 ; GCN: buffer_store_dword v32, off, s[0:3], s33 offset:1024
 ; GCN-NEXT: s_waitcnt vmcnt(0)
 ; GCN-NEXT: buffer_load_dword v{{[0-9]+}}, off, s[0:3], s34
