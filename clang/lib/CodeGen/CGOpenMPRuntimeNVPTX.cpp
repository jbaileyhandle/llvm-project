--- conflicted
+++ resolved
@@ -5500,12 +5500,9 @@
   case CudaArch::GFX1010:
   case CudaArch::GFX1011:
   case CudaArch::GFX1012:
-<<<<<<< HEAD
+  case CudaArch::GFX1030:
     // New GFX* need to be verified for the correct # SM's
     return {120, 64};
-=======
-  case CudaArch::GFX1030:
->>>>>>> e81bf67e
   case CudaArch::UNKNOWN:
     break;
   case CudaArch::LAST:
