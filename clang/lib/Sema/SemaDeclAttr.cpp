//===--- SemaDeclAttr.cpp - Declaration Attribute Handling ----------------===//
//
//                     The LLVM Compiler Infrastructure
//
// This file is distributed under the University of Illinois Open Source
// License. See LICENSE.TXT for details.
//
//===----------------------------------------------------------------------===//
//
//  This file implements decl-related attribute processing.
//
//===----------------------------------------------------------------------===//

#include "clang/AST/ASTConsumer.h"
#include "clang/AST/ASTContext.h"
#include "clang/AST/ASTMutationListener.h"
#include "clang/AST/CXXInheritance.h"
#include "clang/AST/DeclCXX.h"
#include "clang/AST/DeclObjC.h"
#include "clang/AST/DeclTemplate.h"
#include "clang/AST/Expr.h"
#include "clang/AST/ExprCXX.h"
#include "clang/AST/Mangle.h"
#include "clang/AST/RecursiveASTVisitor.h"
#include "clang/Basic/CharInfo.h"
#include "clang/Basic/SourceManager.h"
#include "clang/Basic/TargetInfo.h"
#include "clang/Lex/Preprocessor.h"
#include "clang/Sema/DeclSpec.h"
#include "clang/Sema/DelayedDiagnostic.h"
#include "clang/Sema/Initialization.h"
#include "clang/Sema/Lookup.h"
#include "clang/Sema/Scope.h"
#include "clang/Sema/ScopeInfo.h"
#include "clang/Sema/SemaInternal.h"
#include "llvm/ADT/STLExtras.h"
#include "llvm/ADT/StringExtras.h"
#include "llvm/Support/MathExtras.h"

using namespace clang;
using namespace sema;

namespace AttributeLangSupport {
  enum LANG {
    C,
    Cpp,
    ObjC
  };
} // end namespace AttributeLangSupport

//===----------------------------------------------------------------------===//
//  Helper functions
//===----------------------------------------------------------------------===//

/// isFunctionOrMethod - Return true if the given decl has function
/// type (function or function-typed variable) or an Objective-C
/// method.
static bool isFunctionOrMethod(const Decl *D) {
  return (D->getFunctionType() != nullptr) || isa<ObjCMethodDecl>(D);
}

/// Return true if the given decl has function type (function or
/// function-typed variable) or an Objective-C method or a block.
static bool isFunctionOrMethodOrBlock(const Decl *D) {
  return isFunctionOrMethod(D) || isa<BlockDecl>(D);
}

/// Return true if the given decl has a declarator that should have
/// been processed by Sema::GetTypeForDeclarator.
static bool hasDeclarator(const Decl *D) {
  // In some sense, TypedefDecl really *ought* to be a DeclaratorDecl.
  return isa<DeclaratorDecl>(D) || isa<BlockDecl>(D) || isa<TypedefNameDecl>(D) ||
         isa<ObjCPropertyDecl>(D);
}

/// hasFunctionProto - Return true if the given decl has a argument
/// information. This decl should have already passed
/// isFunctionOrMethod or isFunctionOrMethodOrBlock.
static bool hasFunctionProto(const Decl *D) {
  if (const FunctionType *FnTy = D->getFunctionType())
    return isa<FunctionProtoType>(FnTy);
  return isa<ObjCMethodDecl>(D) || isa<BlockDecl>(D);
}

/// getFunctionOrMethodNumParams - Return number of function or method
/// parameters. It is an error to call this on a K&R function (use
/// hasFunctionProto first).
static unsigned getFunctionOrMethodNumParams(const Decl *D) {
  if (const FunctionType *FnTy = D->getFunctionType())
    return cast<FunctionProtoType>(FnTy)->getNumParams();
  if (const auto *BD = dyn_cast<BlockDecl>(D))
    return BD->getNumParams();
  return cast<ObjCMethodDecl>(D)->param_size();
}

static QualType getFunctionOrMethodParamType(const Decl *D, unsigned Idx) {
  if (const FunctionType *FnTy = D->getFunctionType())
    return cast<FunctionProtoType>(FnTy)->getParamType(Idx);
  if (const auto *BD = dyn_cast<BlockDecl>(D))
    return BD->getParamDecl(Idx)->getType();

  return cast<ObjCMethodDecl>(D)->parameters()[Idx]->getType();
}

static SourceRange getFunctionOrMethodParamRange(const Decl *D, unsigned Idx) {
  if (const auto *FD = dyn_cast<FunctionDecl>(D))
    return FD->getParamDecl(Idx)->getSourceRange();
  if (const auto *MD = dyn_cast<ObjCMethodDecl>(D))
    return MD->parameters()[Idx]->getSourceRange();
  if (const auto *BD = dyn_cast<BlockDecl>(D))
    return BD->getParamDecl(Idx)->getSourceRange();
  return SourceRange();
}

static QualType getFunctionOrMethodResultType(const Decl *D) {
  if (const FunctionType *FnTy = D->getFunctionType())
    return FnTy->getReturnType();
  return cast<ObjCMethodDecl>(D)->getReturnType();
}

static SourceRange getFunctionOrMethodResultSourceRange(const Decl *D) {
  if (const auto *FD = dyn_cast<FunctionDecl>(D))
    return FD->getReturnTypeSourceRange();
  if (const auto *MD = dyn_cast<ObjCMethodDecl>(D))
    return MD->getReturnTypeSourceRange();
  return SourceRange();
}

static bool isFunctionOrMethodVariadic(const Decl *D) {
  if (const FunctionType *FnTy = D->getFunctionType())
    return cast<FunctionProtoType>(FnTy)->isVariadic();
  if (const auto *BD = dyn_cast<BlockDecl>(D))
    return BD->isVariadic();
  return cast<ObjCMethodDecl>(D)->isVariadic();
}

static bool isInstanceMethod(const Decl *D) {
  if (const auto *MethodDecl = dyn_cast<CXXMethodDecl>(D))
    return MethodDecl->isInstance();
  return false;
}

static inline bool isNSStringType(QualType T, ASTContext &Ctx) {
  const auto *PT = T->getAs<ObjCObjectPointerType>();
  if (!PT)
    return false;

  ObjCInterfaceDecl *Cls = PT->getObjectType()->getInterface();
  if (!Cls)
    return false;

  IdentifierInfo* ClsName = Cls->getIdentifier();

  // FIXME: Should we walk the chain of classes?
  return ClsName == &Ctx.Idents.get("NSString") ||
         ClsName == &Ctx.Idents.get("NSMutableString");
}

static inline bool isCFStringType(QualType T, ASTContext &Ctx) {
  const auto *PT = T->getAs<PointerType>();
  if (!PT)
    return false;

  const auto *RT = PT->getPointeeType()->getAs<RecordType>();
  if (!RT)
    return false;

  const RecordDecl *RD = RT->getDecl();
  if (RD->getTagKind() != TTK_Struct)
    return false;

  return RD->getIdentifier() == &Ctx.Idents.get("__CFString");
}

static unsigned getNumAttributeArgs(const ParsedAttr &AL) {
  // FIXME: Include the type in the argument list.
  return AL.getNumArgs() + AL.hasParsedType();
}

template <typename Compare>
static bool checkAttributeNumArgsImpl(Sema &S, const ParsedAttr &AL,
                                      unsigned Num, unsigned Diag,
                                      Compare Comp) {
  if (Comp(getNumAttributeArgs(AL), Num)) {
    S.Diag(AL.getLoc(), Diag) << AL << Num;
    return false;
  }

  return true;
}

/// Check if the attribute has exactly as many args as Num. May
/// output an error.
static bool checkAttributeNumArgs(Sema &S, const ParsedAttr &AL, unsigned Num) {
  return checkAttributeNumArgsImpl(S, AL, Num,
                                   diag::err_attribute_wrong_number_arguments,
                                   std::not_equal_to<unsigned>());
}

/// Check if the attribute has at least as many args as Num. May
/// output an error.
static bool checkAttributeAtLeastNumArgs(Sema &S, const ParsedAttr &AL,
                                         unsigned Num) {
  return checkAttributeNumArgsImpl(S, AL, Num,
                                   diag::err_attribute_too_few_arguments,
                                   std::less<unsigned>());
}

/// Check if the attribute has at most as many args as Num. May
/// output an error.
static bool checkAttributeAtMostNumArgs(Sema &S, const ParsedAttr &AL,
                                        unsigned Num) {
  return checkAttributeNumArgsImpl(S, AL, Num,
                                   diag::err_attribute_too_many_arguments,
                                   std::greater<unsigned>());
}

/// A helper function to provide Attribute Location for the Attr types
/// AND the ParsedAttr.
template <typename AttrInfo>
static typename std::enable_if<std::is_base_of<Attr, AttrInfo>::value,
                               SourceLocation>::type
getAttrLoc(const AttrInfo &AL) {
  return AL.getLocation();
}
static SourceLocation getAttrLoc(const ParsedAttr &AL) { return AL.getLoc(); }

/// If Expr is a valid integer constant, get the value of the integer
/// expression and return success or failure. May output an error.
template <typename AttrInfo>
static bool checkUInt32Argument(Sema &S, const AttrInfo &AI, const Expr *Expr,
                                uint32_t &Val, unsigned Idx = UINT_MAX) {
  llvm::APSInt I(32);
  if (Expr->isTypeDependent() || Expr->isValueDependent() ||
      !Expr->isIntegerConstantExpr(I, S.Context)) {
    if (Idx != UINT_MAX)
      S.Diag(getAttrLoc(AI), diag::err_attribute_argument_n_type)
          << AI << Idx << AANT_ArgumentIntegerConstant
          << Expr->getSourceRange();
    else
      S.Diag(getAttrLoc(AI), diag::err_attribute_argument_type)
          << AI << AANT_ArgumentIntegerConstant << Expr->getSourceRange();
    return false;
  }

  if (!I.isIntN(32)) {
    S.Diag(Expr->getExprLoc(), diag::err_ice_too_large)
        << I.toString(10, false) << 32 << /* Unsigned */ 1;
    return false;
  }

  Val = (uint32_t)I.getZExtValue();
  return true;
}

/// Wrapper around checkUInt32Argument, with an extra check to be sure
/// that the result will fit into a regular (signed) int. All args have the same
/// purpose as they do in checkUInt32Argument.
template <typename AttrInfo>
static bool checkPositiveIntArgument(Sema &S, const AttrInfo &AI, const Expr *Expr,
                                     int &Val, unsigned Idx = UINT_MAX) {
  uint32_t UVal;
  if (!checkUInt32Argument(S, AI, Expr, UVal, Idx))
    return false;

  if (UVal > (uint32_t)std::numeric_limits<int>::max()) {
    llvm::APSInt I(32); // for toString
    I = UVal;
    S.Diag(Expr->getExprLoc(), diag::err_ice_too_large)
        << I.toString(10, false) << 32 << /* Unsigned */ 0;
    return false;
  }

  Val = UVal;
  return true;
}

/// Diagnose mutually exclusive attributes when present on a given
/// declaration. Returns true if diagnosed.
template <typename AttrTy>
static bool checkAttrMutualExclusion(Sema &S, Decl *D, const ParsedAttr &AL) {
  if (const auto *A = D->getAttr<AttrTy>()) {
    S.Diag(AL.getLoc(), diag::err_attributes_are_not_compatible) << AL << A;
    S.Diag(A->getLocation(), diag::note_conflicting_attribute);
    return true;
  }
  return false;
}

template <typename AttrTy>
static bool checkAttrMutualExclusion(Sema &S, Decl *D, const Attr &AL) {
  if (const auto *A = D->getAttr<AttrTy>()) {
    S.Diag(AL.getLocation(), diag::err_attributes_are_not_compatible) << &AL
                                                                      << A;
    S.Diag(A->getLocation(), diag::note_conflicting_attribute);
    return true;
  }
  return false;
}

/// Check if IdxExpr is a valid parameter index for a function or
/// instance method D.  May output an error.
///
/// \returns true if IdxExpr is a valid index.
template <typename AttrInfo>
static bool checkFunctionOrMethodParameterIndex(
    Sema &S, const Decl *D, const AttrInfo &AI, unsigned AttrArgNum,
    const Expr *IdxExpr, ParamIdx &Idx, bool CanIndexImplicitThis = false) {
  assert(isFunctionOrMethodOrBlock(D));

  // In C++ the implicit 'this' function parameter also counts.
  // Parameters are counted from one.
  bool HP = hasFunctionProto(D);
  bool HasImplicitThisParam = isInstanceMethod(D);
  bool IV = HP && isFunctionOrMethodVariadic(D);
  unsigned NumParams =
      (HP ? getFunctionOrMethodNumParams(D) : 0) + HasImplicitThisParam;

  llvm::APSInt IdxInt;
  if (IdxExpr->isTypeDependent() || IdxExpr->isValueDependent() ||
      !IdxExpr->isIntegerConstantExpr(IdxInt, S.Context)) {
    S.Diag(getAttrLoc(AI), diag::err_attribute_argument_n_type)
        << &AI << AttrArgNum << AANT_ArgumentIntegerConstant
        << IdxExpr->getSourceRange();
    return false;
  }

  unsigned IdxSource = IdxInt.getLimitedValue(UINT_MAX);
  if (IdxSource < 1 || (!IV && IdxSource > NumParams)) {
    S.Diag(getAttrLoc(AI), diag::err_attribute_argument_out_of_bounds)
        << &AI << AttrArgNum << IdxExpr->getSourceRange();
    return false;
  }
  if (HasImplicitThisParam && !CanIndexImplicitThis) {
    if (IdxSource == 1) {
      S.Diag(getAttrLoc(AI), diag::err_attribute_invalid_implicit_this_argument)
          << &AI << IdxExpr->getSourceRange();
      return false;
    }
  }

  Idx = ParamIdx(IdxSource, D);
  return true;
}

/// Check if the argument \p ArgNum of \p Attr is a ASCII string literal.
/// If not emit an error and return false. If the argument is an identifier it
/// will emit an error with a fixit hint and treat it as if it was a string
/// literal.
bool Sema::checkStringLiteralArgumentAttr(const ParsedAttr &AL, unsigned ArgNum,
                                          StringRef &Str,
                                          SourceLocation *ArgLocation) {
  // Look for identifiers. If we have one emit a hint to fix it to a literal.
  if (AL.isArgIdent(ArgNum)) {
    IdentifierLoc *Loc = AL.getArgAsIdent(ArgNum);
    Diag(Loc->Loc, diag::err_attribute_argument_type)
        << AL << AANT_ArgumentString
        << FixItHint::CreateInsertion(Loc->Loc, "\"")
        << FixItHint::CreateInsertion(getLocForEndOfToken(Loc->Loc), "\"");
    Str = Loc->Ident->getName();
    if (ArgLocation)
      *ArgLocation = Loc->Loc;
    return true;
  }

  // Now check for an actual string literal.
  Expr *ArgExpr = AL.getArgAsExpr(ArgNum);
  const auto *Literal = dyn_cast<StringLiteral>(ArgExpr->IgnoreParenCasts());
  if (ArgLocation)
    *ArgLocation = ArgExpr->getBeginLoc();

  if (!Literal || !Literal->isAscii()) {
    Diag(ArgExpr->getBeginLoc(), diag::err_attribute_argument_type)
        << AL << AANT_ArgumentString;
    return false;
  }

  Str = Literal->getString();
  return true;
}

/// Applies the given attribute to the Decl without performing any
/// additional semantic checking.
template <typename AttrType>
static void handleSimpleAttribute(Sema &S, Decl *D, const ParsedAttr &AL) {
  D->addAttr(::new (S.Context) AttrType(AL.getRange(), S.Context,
                                        AL.getAttributeSpellingListIndex()));
}

template <typename AttrType>
static void handleSimpleAttributeWithExclusions(Sema &S, Decl *D,
                                                const ParsedAttr &AL) {
  handleSimpleAttribute<AttrType>(S, D, AL);
}

/// Applies the given attribute to the Decl so long as the Decl doesn't
/// already have one of the given incompatible attributes.
template <typename AttrType, typename IncompatibleAttrType,
          typename... IncompatibleAttrTypes>
static void handleSimpleAttributeWithExclusions(Sema &S, Decl *D,
                                                const ParsedAttr &AL) {
  if (checkAttrMutualExclusion<IncompatibleAttrType>(S, D, AL))
    return;
  handleSimpleAttributeWithExclusions<AttrType, IncompatibleAttrTypes...>(S, D,
                                                                          AL);
}

/// Check if the passed-in expression is of type int or bool.
static bool isIntOrBool(Expr *Exp) {
  QualType QT = Exp->getType();
  return QT->isBooleanType() || QT->isIntegerType();
}


// Check to see if the type is a smart pointer of some kind.  We assume
// it's a smart pointer if it defines both operator-> and operator*.
static bool threadSafetyCheckIsSmartPointer(Sema &S, const RecordType* RT) {
  DeclContextLookupResult Res1 = RT->getDecl()->lookup(
      S.Context.DeclarationNames.getCXXOperatorName(OO_Star));
  if (Res1.empty())
    return false;

  DeclContextLookupResult Res2 = RT->getDecl()->lookup(
      S.Context.DeclarationNames.getCXXOperatorName(OO_Arrow));
  if (Res2.empty())
    return false;

  return true;
}

/// Check if passed in Decl is a pointer type.
/// Note that this function may produce an error message.
/// \return true if the Decl is a pointer type; false otherwise
static bool threadSafetyCheckIsPointer(Sema &S, const Decl *D,
                                       const ParsedAttr &AL) {
  const auto *VD = cast<ValueDecl>(D);
  QualType QT = VD->getType();
  if (QT->isAnyPointerType())
    return true;

  if (const auto *RT = QT->getAs<RecordType>()) {
    // If it's an incomplete type, it could be a smart pointer; skip it.
    // (We don't want to force template instantiation if we can avoid it,
    // since that would alter the order in which templates are instantiated.)
    if (RT->isIncompleteType())
      return true;

    if (threadSafetyCheckIsSmartPointer(S, RT))
      return true;
  }

  S.Diag(AL.getLoc(), diag::warn_thread_attribute_decl_not_pointer) << AL << QT;
  return false;
}

/// Checks that the passed in QualType either is of RecordType or points
/// to RecordType. Returns the relevant RecordType, null if it does not exit.
static const RecordType *getRecordType(QualType QT) {
  if (const auto *RT = QT->getAs<RecordType>())
    return RT;

  // Now check if we point to record type.
  if (const auto *PT = QT->getAs<PointerType>())
    return PT->getPointeeType()->getAs<RecordType>();

  return nullptr;
}

static bool checkRecordTypeForCapability(Sema &S, QualType Ty) {
  const RecordType *RT = getRecordType(Ty);

  if (!RT)
    return false;

  // Don't check for the capability if the class hasn't been defined yet.
  if (RT->isIncompleteType())
    return true;

  // Allow smart pointers to be used as capability objects.
  // FIXME -- Check the type that the smart pointer points to.
  if (threadSafetyCheckIsSmartPointer(S, RT))
    return true;

  // Check if the record itself has a capability.
  RecordDecl *RD = RT->getDecl();
  if (RD->hasAttr<CapabilityAttr>())
    return true;

  // Else check if any base classes have a capability.
  if (const auto *CRD = dyn_cast<CXXRecordDecl>(RD)) {
    CXXBasePaths BPaths(false, false);
    if (CRD->lookupInBases([](const CXXBaseSpecifier *BS, CXXBasePath &) {
          const auto *Type = BS->getType()->getAs<RecordType>();
          return Type->getDecl()->hasAttr<CapabilityAttr>();
        }, BPaths))
      return true;
  }
  return false;
}

static bool checkTypedefTypeForCapability(QualType Ty) {
  const auto *TD = Ty->getAs<TypedefType>();
  if (!TD)
    return false;

  TypedefNameDecl *TN = TD->getDecl();
  if (!TN)
    return false;

  return TN->hasAttr<CapabilityAttr>();
}

static bool typeHasCapability(Sema &S, QualType Ty) {
  if (checkTypedefTypeForCapability(Ty))
    return true;

  if (checkRecordTypeForCapability(S, Ty))
    return true;

  return false;
}

static bool isCapabilityExpr(Sema &S, const Expr *Ex) {
  // Capability expressions are simple expressions involving the boolean logic
  // operators &&, || or !, a simple DeclRefExpr, CastExpr or a ParenExpr. Once
  // a DeclRefExpr is found, its type should be checked to determine whether it
  // is a capability or not.

  if (const auto *E = dyn_cast<CastExpr>(Ex))
    return isCapabilityExpr(S, E->getSubExpr());
  else if (const auto *E = dyn_cast<ParenExpr>(Ex))
    return isCapabilityExpr(S, E->getSubExpr());
  else if (const auto *E = dyn_cast<UnaryOperator>(Ex)) {
    if (E->getOpcode() == UO_LNot || E->getOpcode() == UO_AddrOf ||
        E->getOpcode() == UO_Deref)
      return isCapabilityExpr(S, E->getSubExpr());
    return false;
  } else if (const auto *E = dyn_cast<BinaryOperator>(Ex)) {
    if (E->getOpcode() == BO_LAnd || E->getOpcode() == BO_LOr)
      return isCapabilityExpr(S, E->getLHS()) &&
             isCapabilityExpr(S, E->getRHS());
    return false;
  }

  return typeHasCapability(S, Ex->getType());
}

/// Checks that all attribute arguments, starting from Sidx, resolve to
/// a capability object.
/// \param Sidx The attribute argument index to start checking with.
/// \param ParamIdxOk Whether an argument can be indexing into a function
/// parameter list.
static void checkAttrArgsAreCapabilityObjs(Sema &S, Decl *D,
                                           const ParsedAttr &AL,
                                           SmallVectorImpl<Expr *> &Args,
                                           int Sidx = 0,
                                           bool ParamIdxOk = false) {
  for (unsigned Idx = Sidx; Idx < AL.getNumArgs(); ++Idx) {
    Expr *ArgExp = AL.getArgAsExpr(Idx);

    if (ArgExp->isTypeDependent()) {
      // FIXME -- need to check this again on template instantiation
      Args.push_back(ArgExp);
      continue;
    }

    if (const auto *StrLit = dyn_cast<StringLiteral>(ArgExp)) {
      if (StrLit->getLength() == 0 ||
          (StrLit->isAscii() && StrLit->getString() == StringRef("*"))) {
        // Pass empty strings to the analyzer without warnings.
        // Treat "*" as the universal lock.
        Args.push_back(ArgExp);
        continue;
      }

      // We allow constant strings to be used as a placeholder for expressions
      // that are not valid C++ syntax, but warn that they are ignored.
      S.Diag(AL.getLoc(), diag::warn_thread_attribute_ignored) << AL;
      Args.push_back(ArgExp);
      continue;
    }

    QualType ArgTy = ArgExp->getType();

    // A pointer to member expression of the form  &MyClass::mu is treated
    // specially -- we need to look at the type of the member.
    if (const auto *UOp = dyn_cast<UnaryOperator>(ArgExp))
      if (UOp->getOpcode() == UO_AddrOf)
        if (const auto *DRE = dyn_cast<DeclRefExpr>(UOp->getSubExpr()))
          if (DRE->getDecl()->isCXXInstanceMember())
            ArgTy = DRE->getDecl()->getType();

    // First see if we can just cast to record type, or pointer to record type.
    const RecordType *RT = getRecordType(ArgTy);

    // Now check if we index into a record type function param.
    if(!RT && ParamIdxOk) {
      const auto *FD = dyn_cast<FunctionDecl>(D);
      const auto *IL = dyn_cast<IntegerLiteral>(ArgExp);
      if(FD && IL) {
        unsigned int NumParams = FD->getNumParams();
        llvm::APInt ArgValue = IL->getValue();
        uint64_t ParamIdxFromOne = ArgValue.getZExtValue();
        uint64_t ParamIdxFromZero = ParamIdxFromOne - 1;
        if (!ArgValue.isStrictlyPositive() || ParamIdxFromOne > NumParams) {
          S.Diag(AL.getLoc(), diag::err_attribute_argument_out_of_range)
              << AL << Idx + 1 << NumParams;
          continue;
        }
        ArgTy = FD->getParamDecl(ParamIdxFromZero)->getType();
      }
    }

    // If the type does not have a capability, see if the components of the
    // expression have capabilities. This allows for writing C code where the
    // capability may be on the type, and the expression is a capability
    // boolean logic expression. Eg) requires_capability(A || B && !C)
    if (!typeHasCapability(S, ArgTy) && !isCapabilityExpr(S, ArgExp))
      S.Diag(AL.getLoc(), diag::warn_thread_attribute_argument_not_lockable)
          << AL << ArgTy;

    Args.push_back(ArgExp);
  }
}

//===----------------------------------------------------------------------===//
// Attribute Implementations
//===----------------------------------------------------------------------===//

static void handlePtGuardedVarAttr(Sema &S, Decl *D, const ParsedAttr &AL) {
  if (!threadSafetyCheckIsPointer(S, D, AL))
    return;

  D->addAttr(::new (S.Context)
             PtGuardedVarAttr(AL.getRange(), S.Context,
                              AL.getAttributeSpellingListIndex()));
}

static bool checkGuardedByAttrCommon(Sema &S, Decl *D, const ParsedAttr &AL,
                                     Expr *&Arg) {
  SmallVector<Expr *, 1> Args;
  // check that all arguments are lockable objects
  checkAttrArgsAreCapabilityObjs(S, D, AL, Args);
  unsigned Size = Args.size();
  if (Size != 1)
    return false;

  Arg = Args[0];

  return true;
}

static void handleGuardedByAttr(Sema &S, Decl *D, const ParsedAttr &AL) {
  Expr *Arg = nullptr;
  if (!checkGuardedByAttrCommon(S, D, AL, Arg))
    return;

  D->addAttr(::new (S.Context) GuardedByAttr(
      AL.getRange(), S.Context, Arg, AL.getAttributeSpellingListIndex()));
}

static void handlePtGuardedByAttr(Sema &S, Decl *D, const ParsedAttr &AL) {
  Expr *Arg = nullptr;
  if (!checkGuardedByAttrCommon(S, D, AL, Arg))
    return;

  if (!threadSafetyCheckIsPointer(S, D, AL))
    return;

  D->addAttr(::new (S.Context) PtGuardedByAttr(
      AL.getRange(), S.Context, Arg, AL.getAttributeSpellingListIndex()));
}

static bool checkAcquireOrderAttrCommon(Sema &S, Decl *D, const ParsedAttr &AL,
                                        SmallVectorImpl<Expr *> &Args) {
  if (!checkAttributeAtLeastNumArgs(S, AL, 1))
    return false;

  // Check that this attribute only applies to lockable types.
  QualType QT = cast<ValueDecl>(D)->getType();
  if (!QT->isDependentType() && !typeHasCapability(S, QT)) {
    S.Diag(AL.getLoc(), diag::warn_thread_attribute_decl_not_lockable) << AL;
    return false;
  }

  // Check that all arguments are lockable objects.
  checkAttrArgsAreCapabilityObjs(S, D, AL, Args);
  if (Args.empty())
    return false;

  return true;
}

static void handleAcquiredAfterAttr(Sema &S, Decl *D, const ParsedAttr &AL) {
  SmallVector<Expr *, 1> Args;
  if (!checkAcquireOrderAttrCommon(S, D, AL, Args))
    return;

  Expr **StartArg = &Args[0];
  D->addAttr(::new (S.Context) AcquiredAfterAttr(
      AL.getRange(), S.Context, StartArg, Args.size(),
      AL.getAttributeSpellingListIndex()));
}

static void handleAcquiredBeforeAttr(Sema &S, Decl *D, const ParsedAttr &AL) {
  SmallVector<Expr *, 1> Args;
  if (!checkAcquireOrderAttrCommon(S, D, AL, Args))
    return;

  Expr **StartArg = &Args[0];
  D->addAttr(::new (S.Context) AcquiredBeforeAttr(
      AL.getRange(), S.Context, StartArg, Args.size(),
      AL.getAttributeSpellingListIndex()));
}

static bool checkLockFunAttrCommon(Sema &S, Decl *D, const ParsedAttr &AL,
                                   SmallVectorImpl<Expr *> &Args) {
  // zero or more arguments ok
  // check that all arguments are lockable objects
  checkAttrArgsAreCapabilityObjs(S, D, AL, Args, 0, /*ParamIdxOk=*/true);

  return true;
}

static void handleAssertSharedLockAttr(Sema &S, Decl *D, const ParsedAttr &AL) {
  SmallVector<Expr *, 1> Args;
  if (!checkLockFunAttrCommon(S, D, AL, Args))
    return;

  unsigned Size = Args.size();
  Expr **StartArg = Size == 0 ? nullptr : &Args[0];
  D->addAttr(::new (S.Context)
                 AssertSharedLockAttr(AL.getRange(), S.Context, StartArg, Size,
                                      AL.getAttributeSpellingListIndex()));
}

static void handleAssertExclusiveLockAttr(Sema &S, Decl *D,
                                          const ParsedAttr &AL) {
  SmallVector<Expr *, 1> Args;
  if (!checkLockFunAttrCommon(S, D, AL, Args))
    return;

  unsigned Size = Args.size();
  Expr **StartArg = Size == 0 ? nullptr : &Args[0];
  D->addAttr(::new (S.Context) AssertExclusiveLockAttr(
      AL.getRange(), S.Context, StartArg, Size,
      AL.getAttributeSpellingListIndex()));
}

/// Checks to be sure that the given parameter number is in bounds, and
/// is an integral type. Will emit appropriate diagnostics if this returns
/// false.
///
/// AttrArgNo is used to actually retrieve the argument, so it's base-0.
template <typename AttrInfo>
static bool checkParamIsIntegerType(Sema &S, const FunctionDecl *FD,
                                    const AttrInfo &AI, unsigned AttrArgNo) {
  assert(AI.isArgExpr(AttrArgNo) && "Expected expression argument");
  Expr *AttrArg = AI.getArgAsExpr(AttrArgNo);
  ParamIdx Idx;
  if (!checkFunctionOrMethodParameterIndex(S, FD, AI, AttrArgNo + 1, AttrArg,
                                           Idx))
    return false;

  const ParmVarDecl *Param = FD->getParamDecl(Idx.getASTIndex());
  if (!Param->getType()->isIntegerType() && !Param->getType()->isCharType()) {
    SourceLocation SrcLoc = AttrArg->getBeginLoc();
    S.Diag(SrcLoc, diag::err_attribute_integers_only)
        << AI << Param->getSourceRange();
    return false;
  }
  return true;
}

static void handleAllocSizeAttr(Sema &S, Decl *D, const ParsedAttr &AL) {
  if (!checkAttributeAtLeastNumArgs(S, AL, 1) ||
      !checkAttributeAtMostNumArgs(S, AL, 2))
    return;

  const auto *FD = cast<FunctionDecl>(D);
  if (!FD->getReturnType()->isPointerType()) {
    S.Diag(AL.getLoc(), diag::warn_attribute_return_pointers_only) << AL;
    return;
  }

  const Expr *SizeExpr = AL.getArgAsExpr(0);
  int SizeArgNoVal;
  // Parameter indices are 1-indexed, hence Index=1
  if (!checkPositiveIntArgument(S, AL, SizeExpr, SizeArgNoVal, /*Index=*/1))
    return;
  if (!checkParamIsIntegerType(S, FD, AL, /*AttrArgNo=*/0))
    return;
  ParamIdx SizeArgNo(SizeArgNoVal, D);

  ParamIdx NumberArgNo;
  if (AL.getNumArgs() == 2) {
    const Expr *NumberExpr = AL.getArgAsExpr(1);
    int Val;
    // Parameter indices are 1-based, hence Index=2
    if (!checkPositiveIntArgument(S, AL, NumberExpr, Val, /*Index=*/2))
      return;
    if (!checkParamIsIntegerType(S, FD, AL, /*AttrArgNo=*/1))
      return;
    NumberArgNo = ParamIdx(Val, D);
  }

  D->addAttr(::new (S.Context)
                 AllocSizeAttr(AL.getRange(), S.Context, SizeArgNo, NumberArgNo,
                               AL.getAttributeSpellingListIndex()));
}

static bool checkTryLockFunAttrCommon(Sema &S, Decl *D, const ParsedAttr &AL,
                                      SmallVectorImpl<Expr *> &Args) {
  if (!checkAttributeAtLeastNumArgs(S, AL, 1))
    return false;

  if (!isIntOrBool(AL.getArgAsExpr(0))) {
    S.Diag(AL.getLoc(), diag::err_attribute_argument_n_type)
        << AL << 1 << AANT_ArgumentIntOrBool;
    return false;
  }

  // check that all arguments are lockable objects
  checkAttrArgsAreCapabilityObjs(S, D, AL, Args, 1);

  return true;
}

static void handleSharedTrylockFunctionAttr(Sema &S, Decl *D,
                                            const ParsedAttr &AL) {
  SmallVector<Expr*, 2> Args;
  if (!checkTryLockFunAttrCommon(S, D, AL, Args))
    return;

  D->addAttr(::new (S.Context) SharedTrylockFunctionAttr(
      AL.getRange(), S.Context, AL.getArgAsExpr(0), Args.data(), Args.size(),
      AL.getAttributeSpellingListIndex()));
}

static void handleExclusiveTrylockFunctionAttr(Sema &S, Decl *D,
                                               const ParsedAttr &AL) {
  SmallVector<Expr*, 2> Args;
  if (!checkTryLockFunAttrCommon(S, D, AL, Args))
    return;

  D->addAttr(::new (S.Context) ExclusiveTrylockFunctionAttr(
      AL.getRange(), S.Context, AL.getArgAsExpr(0), Args.data(),
      Args.size(), AL.getAttributeSpellingListIndex()));
}

static void handleLockReturnedAttr(Sema &S, Decl *D, const ParsedAttr &AL) {
  // check that the argument is lockable object
  SmallVector<Expr*, 1> Args;
  checkAttrArgsAreCapabilityObjs(S, D, AL, Args);
  unsigned Size = Args.size();
  if (Size == 0)
    return;

  D->addAttr(::new (S.Context)
             LockReturnedAttr(AL.getRange(), S.Context, Args[0],
                              AL.getAttributeSpellingListIndex()));
}

static void handleLocksExcludedAttr(Sema &S, Decl *D, const ParsedAttr &AL) {
  if (!checkAttributeAtLeastNumArgs(S, AL, 1))
    return;

  // check that all arguments are lockable objects
  SmallVector<Expr*, 1> Args;
  checkAttrArgsAreCapabilityObjs(S, D, AL, Args);
  unsigned Size = Args.size();
  if (Size == 0)
    return;
  Expr **StartArg = &Args[0];

  D->addAttr(::new (S.Context)
             LocksExcludedAttr(AL.getRange(), S.Context, StartArg, Size,
                               AL.getAttributeSpellingListIndex()));
}

static bool checkFunctionConditionAttr(Sema &S, Decl *D, const ParsedAttr &AL,
                                       Expr *&Cond, StringRef &Msg) {
  Cond = AL.getArgAsExpr(0);
  if (!Cond->isTypeDependent()) {
    ExprResult Converted = S.PerformContextuallyConvertToBool(Cond);
    if (Converted.isInvalid())
      return false;
    Cond = Converted.get();
  }

  if (!S.checkStringLiteralArgumentAttr(AL, 1, Msg))
    return false;

  if (Msg.empty())
    Msg = "<no message provided>";

  SmallVector<PartialDiagnosticAt, 8> Diags;
  if (isa<FunctionDecl>(D) && !Cond->isValueDependent() &&
      !Expr::isPotentialConstantExprUnevaluated(Cond, cast<FunctionDecl>(D),
                                                Diags)) {
    S.Diag(AL.getLoc(), diag::err_attr_cond_never_constant_expr) << AL;
    for (const PartialDiagnosticAt &PDiag : Diags)
      S.Diag(PDiag.first, PDiag.second);
    return false;
  }
  return true;
}

static void handleEnableIfAttr(Sema &S, Decl *D, const ParsedAttr &AL) {
  S.Diag(AL.getLoc(), diag::ext_clang_enable_if);

  Expr *Cond;
  StringRef Msg;
  if (checkFunctionConditionAttr(S, D, AL, Cond, Msg))
    D->addAttr(::new (S.Context)
                   EnableIfAttr(AL.getRange(), S.Context, Cond, Msg,
                                AL.getAttributeSpellingListIndex()));
}

namespace {
/// Determines if a given Expr references any of the given function's
/// ParmVarDecls, or the function's implicit `this` parameter (if applicable).
class ArgumentDependenceChecker
    : public RecursiveASTVisitor<ArgumentDependenceChecker> {
#ifndef NDEBUG
  const CXXRecordDecl *ClassType;
#endif
  llvm::SmallPtrSet<const ParmVarDecl *, 16> Parms;
  bool Result;

public:
  ArgumentDependenceChecker(const FunctionDecl *FD) {
#ifndef NDEBUG
    if (const auto *MD = dyn_cast<CXXMethodDecl>(FD))
      ClassType = MD->getParent();
    else
      ClassType = nullptr;
#endif
    Parms.insert(FD->param_begin(), FD->param_end());
  }

  bool referencesArgs(Expr *E) {
    Result = false;
    TraverseStmt(E);
    return Result;
  }

  bool VisitCXXThisExpr(CXXThisExpr *E) {
    assert(E->getType()->getPointeeCXXRecordDecl() == ClassType &&
           "`this` doesn't refer to the enclosing class?");
    Result = true;
    return false;
  }

  bool VisitDeclRefExpr(DeclRefExpr *DRE) {
    if (const auto *PVD = dyn_cast<ParmVarDecl>(DRE->getDecl()))
      if (Parms.count(PVD)) {
        Result = true;
        return false;
      }
    return true;
  }
};
}

static void handleDiagnoseIfAttr(Sema &S, Decl *D, const ParsedAttr &AL) {
  S.Diag(AL.getLoc(), diag::ext_clang_diagnose_if);

  Expr *Cond;
  StringRef Msg;
  if (!checkFunctionConditionAttr(S, D, AL, Cond, Msg))
    return;

  StringRef DiagTypeStr;
  if (!S.checkStringLiteralArgumentAttr(AL, 2, DiagTypeStr))
    return;

  DiagnoseIfAttr::DiagnosticType DiagType;
  if (!DiagnoseIfAttr::ConvertStrToDiagnosticType(DiagTypeStr, DiagType)) {
    S.Diag(AL.getArgAsExpr(2)->getBeginLoc(),
           diag::err_diagnose_if_invalid_diagnostic_type);
    return;
  }

  bool ArgDependent = false;
  if (const auto *FD = dyn_cast<FunctionDecl>(D))
    ArgDependent = ArgumentDependenceChecker(FD).referencesArgs(Cond);
  D->addAttr(::new (S.Context) DiagnoseIfAttr(
      AL.getRange(), S.Context, Cond, Msg, DiagType, ArgDependent,
      cast<NamedDecl>(D), AL.getAttributeSpellingListIndex()));
}

static void handlePassObjectSizeAttr(Sema &S, Decl *D, const ParsedAttr &AL) {
  if (D->hasAttr<PassObjectSizeAttr>()) {
    S.Diag(D->getBeginLoc(), diag::err_attribute_only_once_per_parameter) << AL;
    return;
  }

  Expr *E = AL.getArgAsExpr(0);
  uint32_t Type;
  if (!checkUInt32Argument(S, AL, E, Type, /*Idx=*/1))
    return;

  // pass_object_size's argument is passed in as the second argument of
  // __builtin_object_size. So, it has the same constraints as that second
  // argument; namely, it must be in the range [0, 3].
  if (Type > 3) {
    S.Diag(E->getBeginLoc(), diag::err_attribute_argument_outof_range)
        << AL << 0 << 3 << E->getSourceRange();
    return;
  }

  // pass_object_size is only supported on constant pointer parameters; as a
  // kindness to users, we allow the parameter to be non-const for declarations.
  // At this point, we have no clue if `D` belongs to a function declaration or
  // definition, so we defer the constness check until later.
  if (!cast<ParmVarDecl>(D)->getType()->isPointerType()) {
    S.Diag(D->getBeginLoc(), diag::err_attribute_pointers_only) << AL << 1;
    return;
  }

  D->addAttr(::new (S.Context) PassObjectSizeAttr(
      AL.getRange(), S.Context, (int)Type, AL.getAttributeSpellingListIndex()));
}

static void handleConsumableAttr(Sema &S, Decl *D, const ParsedAttr &AL) {
  ConsumableAttr::ConsumedState DefaultState;

  if (AL.isArgIdent(0)) {
    IdentifierLoc *IL = AL.getArgAsIdent(0);
    if (!ConsumableAttr::ConvertStrToConsumedState(IL->Ident->getName(),
                                                   DefaultState)) {
      S.Diag(IL->Loc, diag::warn_attribute_type_not_supported) << AL
                                                               << IL->Ident;
      return;
    }
  } else {
    S.Diag(AL.getLoc(), diag::err_attribute_argument_type)
        << AL << AANT_ArgumentIdentifier;
    return;
  }

  D->addAttr(::new (S.Context)
             ConsumableAttr(AL.getRange(), S.Context, DefaultState,
                            AL.getAttributeSpellingListIndex()));
}

static bool checkForConsumableClass(Sema &S, const CXXMethodDecl *MD,
                                    const ParsedAttr &AL) {
  ASTContext &CurrContext = S.getASTContext();
  QualType ThisType = MD->getThisType(CurrContext)->getPointeeType();

  if (const CXXRecordDecl *RD = ThisType->getAsCXXRecordDecl()) {
    if (!RD->hasAttr<ConsumableAttr>()) {
      S.Diag(AL.getLoc(), diag::warn_attr_on_unconsumable_class) <<
        RD->getNameAsString();

      return false;
    }
  }

  return true;
}

static void handleCallableWhenAttr(Sema &S, Decl *D, const ParsedAttr &AL) {
  if (!checkAttributeAtLeastNumArgs(S, AL, 1))
    return;

  if (!checkForConsumableClass(S, cast<CXXMethodDecl>(D), AL))
    return;

  SmallVector<CallableWhenAttr::ConsumedState, 3> States;
  for (unsigned ArgIndex = 0; ArgIndex < AL.getNumArgs(); ++ArgIndex) {
    CallableWhenAttr::ConsumedState CallableState;

    StringRef StateString;
    SourceLocation Loc;
    if (AL.isArgIdent(ArgIndex)) {
      IdentifierLoc *Ident = AL.getArgAsIdent(ArgIndex);
      StateString = Ident->Ident->getName();
      Loc = Ident->Loc;
    } else {
      if (!S.checkStringLiteralArgumentAttr(AL, ArgIndex, StateString, &Loc))
        return;
    }

    if (!CallableWhenAttr::ConvertStrToConsumedState(StateString,
                                                     CallableState)) {
      S.Diag(Loc, diag::warn_attribute_type_not_supported) << AL << StateString;
      return;
    }

    States.push_back(CallableState);
  }

  D->addAttr(::new (S.Context)
             CallableWhenAttr(AL.getRange(), S.Context, States.data(),
               States.size(), AL.getAttributeSpellingListIndex()));
}

static void handleParamTypestateAttr(Sema &S, Decl *D, const ParsedAttr &AL) {
  ParamTypestateAttr::ConsumedState ParamState;

  if (AL.isArgIdent(0)) {
    IdentifierLoc *Ident = AL.getArgAsIdent(0);
    StringRef StateString = Ident->Ident->getName();

    if (!ParamTypestateAttr::ConvertStrToConsumedState(StateString,
                                                       ParamState)) {
      S.Diag(Ident->Loc, diag::warn_attribute_type_not_supported)
          << AL << StateString;
      return;
    }
  } else {
    S.Diag(AL.getLoc(), diag::err_attribute_argument_type)
        << AL << AANT_ArgumentIdentifier;
    return;
  }

  // FIXME: This check is currently being done in the analysis.  It can be
  //        enabled here only after the parser propagates attributes at
  //        template specialization definition, not declaration.
  //QualType ReturnType = cast<ParmVarDecl>(D)->getType();
  //const CXXRecordDecl *RD = ReturnType->getAsCXXRecordDecl();
  //
  //if (!RD || !RD->hasAttr<ConsumableAttr>()) {
  //    S.Diag(AL.getLoc(), diag::warn_return_state_for_unconsumable_type) <<
  //      ReturnType.getAsString();
  //    return;
  //}

  D->addAttr(::new (S.Context)
             ParamTypestateAttr(AL.getRange(), S.Context, ParamState,
                                AL.getAttributeSpellingListIndex()));
}

static void handleReturnTypestateAttr(Sema &S, Decl *D, const ParsedAttr &AL) {
  ReturnTypestateAttr::ConsumedState ReturnState;

  if (AL.isArgIdent(0)) {
    IdentifierLoc *IL = AL.getArgAsIdent(0);
    if (!ReturnTypestateAttr::ConvertStrToConsumedState(IL->Ident->getName(),
                                                        ReturnState)) {
      S.Diag(IL->Loc, diag::warn_attribute_type_not_supported) << AL
                                                               << IL->Ident;
      return;
    }
  } else {
    S.Diag(AL.getLoc(), diag::err_attribute_argument_type)
        << AL << AANT_ArgumentIdentifier;
    return;
  }

  // FIXME: This check is currently being done in the analysis.  It can be
  //        enabled here only after the parser propagates attributes at
  //        template specialization definition, not declaration.
  //QualType ReturnType;
  //
  //if (const ParmVarDecl *Param = dyn_cast<ParmVarDecl>(D)) {
  //  ReturnType = Param->getType();
  //
  //} else if (const CXXConstructorDecl *Constructor =
  //             dyn_cast<CXXConstructorDecl>(D)) {
  //  ReturnType = Constructor->getThisType(S.getASTContext())->getPointeeType();
  //
  //} else {
  //
  //  ReturnType = cast<FunctionDecl>(D)->getCallResultType();
  //}
  //
  //const CXXRecordDecl *RD = ReturnType->getAsCXXRecordDecl();
  //
  //if (!RD || !RD->hasAttr<ConsumableAttr>()) {
  //    S.Diag(Attr.getLoc(), diag::warn_return_state_for_unconsumable_type) <<
  //      ReturnType.getAsString();
  //    return;
  //}

  D->addAttr(::new (S.Context)
                 ReturnTypestateAttr(AL.getRange(), S.Context, ReturnState,
                                     AL.getAttributeSpellingListIndex()));
}

static void handleSetTypestateAttr(Sema &S, Decl *D, const ParsedAttr &AL) {
  if (!checkForConsumableClass(S, cast<CXXMethodDecl>(D), AL))
    return;

  SetTypestateAttr::ConsumedState NewState;
  if (AL.isArgIdent(0)) {
    IdentifierLoc *Ident = AL.getArgAsIdent(0);
    StringRef Param = Ident->Ident->getName();
    if (!SetTypestateAttr::ConvertStrToConsumedState(Param, NewState)) {
      S.Diag(Ident->Loc, diag::warn_attribute_type_not_supported) << AL
                                                                  << Param;
      return;
    }
  } else {
    S.Diag(AL.getLoc(), diag::err_attribute_argument_type)
        << AL << AANT_ArgumentIdentifier;
    return;
  }

  D->addAttr(::new (S.Context)
             SetTypestateAttr(AL.getRange(), S.Context, NewState,
                              AL.getAttributeSpellingListIndex()));
}

static void handleTestTypestateAttr(Sema &S, Decl *D, const ParsedAttr &AL) {
  if (!checkForConsumableClass(S, cast<CXXMethodDecl>(D), AL))
    return;

  TestTypestateAttr::ConsumedState TestState;
  if (AL.isArgIdent(0)) {
    IdentifierLoc *Ident = AL.getArgAsIdent(0);
    StringRef Param = Ident->Ident->getName();
    if (!TestTypestateAttr::ConvertStrToConsumedState(Param, TestState)) {
      S.Diag(Ident->Loc, diag::warn_attribute_type_not_supported) << AL
                                                                  << Param;
      return;
    }
  } else {
    S.Diag(AL.getLoc(), diag::err_attribute_argument_type)
        << AL << AANT_ArgumentIdentifier;
    return;
  }

  D->addAttr(::new (S.Context)
             TestTypestateAttr(AL.getRange(), S.Context, TestState,
                                AL.getAttributeSpellingListIndex()));
}

static void handleExtVectorTypeAttr(Sema &S, Decl *D, const ParsedAttr &AL) {
  // Remember this typedef decl, we will need it later for diagnostics.
  S.ExtVectorDecls.push_back(cast<TypedefNameDecl>(D));
}

static void handlePackedAttr(Sema &S, Decl *D, const ParsedAttr &AL) {
  if (auto *TD = dyn_cast<TagDecl>(D))
    TD->addAttr(::new (S.Context) PackedAttr(AL.getRange(), S.Context,
                                        AL.getAttributeSpellingListIndex()));
  else if (auto *FD = dyn_cast<FieldDecl>(D)) {
    bool BitfieldByteAligned = (!FD->getType()->isDependentType() &&
                                !FD->getType()->isIncompleteType() &&
                                FD->isBitField() &&
                                S.Context.getTypeAlign(FD->getType()) <= 8);

    if (S.getASTContext().getTargetInfo().getTriple().isPS4()) {
      if (BitfieldByteAligned)
        // The PS4 target needs to maintain ABI backwards compatibility.
        S.Diag(AL.getLoc(), diag::warn_attribute_ignored_for_field_of_type)
            << AL << FD->getType();
      else
        FD->addAttr(::new (S.Context) PackedAttr(
                    AL.getRange(), S.Context, AL.getAttributeSpellingListIndex()));
    } else {
      // Report warning about changed offset in the newer compiler versions.
      if (BitfieldByteAligned)
        S.Diag(AL.getLoc(), diag::warn_attribute_packed_for_bitfield);

      FD->addAttr(::new (S.Context) PackedAttr(
                  AL.getRange(), S.Context, AL.getAttributeSpellingListIndex()));
    }

  } else
    S.Diag(AL.getLoc(), diag::warn_attribute_ignored) << AL;
}

static bool checkIBOutletCommon(Sema &S, Decl *D, const ParsedAttr &AL) {
  // The IBOutlet/IBOutletCollection attributes only apply to instance
  // variables or properties of Objective-C classes.  The outlet must also
  // have an object reference type.
  if (const auto *VD = dyn_cast<ObjCIvarDecl>(D)) {
    if (!VD->getType()->getAs<ObjCObjectPointerType>()) {
      S.Diag(AL.getLoc(), diag::warn_iboutlet_object_type)
          << AL << VD->getType() << 0;
      return false;
    }
  }
  else if (const auto *PD = dyn_cast<ObjCPropertyDecl>(D)) {
    if (!PD->getType()->getAs<ObjCObjectPointerType>()) {
      S.Diag(AL.getLoc(), diag::warn_iboutlet_object_type)
          << AL << PD->getType() << 1;
      return false;
    }
  }
  else {
    S.Diag(AL.getLoc(), diag::warn_attribute_iboutlet) << AL;
    return false;
  }

  return true;
}

static void handleIBOutlet(Sema &S, Decl *D, const ParsedAttr &AL) {
  if (!checkIBOutletCommon(S, D, AL))
    return;

  D->addAttr(::new (S.Context)
             IBOutletAttr(AL.getRange(), S.Context,
                          AL.getAttributeSpellingListIndex()));
}

static void handleIBOutletCollection(Sema &S, Decl *D, const ParsedAttr &AL) {

  // The iboutletcollection attribute can have zero or one arguments.
  if (AL.getNumArgs() > 1) {
    S.Diag(AL.getLoc(), diag::err_attribute_wrong_number_arguments) << AL << 1;
    return;
  }

  if (!checkIBOutletCommon(S, D, AL))
    return;

  ParsedType PT;

  if (AL.hasParsedType())
    PT = AL.getTypeArg();
  else {
    PT = S.getTypeName(S.Context.Idents.get("NSObject"), AL.getLoc(),
                       S.getScopeForContext(D->getDeclContext()->getParent()));
    if (!PT) {
      S.Diag(AL.getLoc(), diag::err_iboutletcollection_type) << "NSObject";
      return;
    }
  }

  TypeSourceInfo *QTLoc = nullptr;
  QualType QT = S.GetTypeFromParser(PT, &QTLoc);
  if (!QTLoc)
    QTLoc = S.Context.getTrivialTypeSourceInfo(QT, AL.getLoc());

  // Diagnose use of non-object type in iboutletcollection attribute.
  // FIXME. Gnu attribute extension ignores use of builtin types in
  // attributes. So, __attribute__((iboutletcollection(char))) will be
  // treated as __attribute__((iboutletcollection())).
  if (!QT->isObjCIdType() && !QT->isObjCObjectType()) {
    S.Diag(AL.getLoc(),
           QT->isBuiltinType() ? diag::err_iboutletcollection_builtintype
                               : diag::err_iboutletcollection_type) << QT;
    return;
  }

  D->addAttr(::new (S.Context)
             IBOutletCollectionAttr(AL.getRange(), S.Context, QTLoc,
                                    AL.getAttributeSpellingListIndex()));
}

bool Sema::isValidPointerAttrType(QualType T, bool RefOkay) {
  if (RefOkay) {
    if (T->isReferenceType())
      return true;
  } else {
    T = T.getNonReferenceType();
  }

  // The nonnull attribute, and other similar attributes, can be applied to a
  // transparent union that contains a pointer type.
  if (const RecordType *UT = T->getAsUnionType()) {
    if (UT && UT->getDecl()->hasAttr<TransparentUnionAttr>()) {
      RecordDecl *UD = UT->getDecl();
      for (const auto *I : UD->fields()) {
        QualType QT = I->getType();
        if (QT->isAnyPointerType() || QT->isBlockPointerType())
          return true;
      }
    }
  }

  return T->isAnyPointerType() || T->isBlockPointerType();
}

static bool attrNonNullArgCheck(Sema &S, QualType T, const ParsedAttr &AL,
                                SourceRange AttrParmRange,
                                SourceRange TypeRange,
                                bool isReturnValue = false) {
  if (!S.isValidPointerAttrType(T)) {
    if (isReturnValue)
      S.Diag(AL.getLoc(), diag::warn_attribute_return_pointers_only)
          << AL << AttrParmRange << TypeRange;
    else
      S.Diag(AL.getLoc(), diag::warn_attribute_pointers_only)
          << AL << AttrParmRange << TypeRange << 0;
    return false;
  }
  return true;
}

static void handleNonNullAttr(Sema &S, Decl *D, const ParsedAttr &AL) {
  SmallVector<ParamIdx, 8> NonNullArgs;
  for (unsigned I = 0; I < AL.getNumArgs(); ++I) {
    Expr *Ex = AL.getArgAsExpr(I);
    ParamIdx Idx;
    if (!checkFunctionOrMethodParameterIndex(S, D, AL, I + 1, Ex, Idx))
      return;

    // Is the function argument a pointer type?
    if (Idx.getASTIndex() < getFunctionOrMethodNumParams(D) &&
        !attrNonNullArgCheck(
            S, getFunctionOrMethodParamType(D, Idx.getASTIndex()), AL,
            Ex->getSourceRange(),
            getFunctionOrMethodParamRange(D, Idx.getASTIndex())))
      continue;

    NonNullArgs.push_back(Idx);
  }

  // If no arguments were specified to __attribute__((nonnull)) then all pointer
  // arguments have a nonnull attribute; warn if there aren't any. Skip this
  // check if the attribute came from a macro expansion or a template
  // instantiation.
  if (NonNullArgs.empty() && AL.getLoc().isFileID() &&
      !S.inTemplateInstantiation()) {
    bool AnyPointers = isFunctionOrMethodVariadic(D);
    for (unsigned I = 0, E = getFunctionOrMethodNumParams(D);
         I != E && !AnyPointers; ++I) {
      QualType T = getFunctionOrMethodParamType(D, I);
      if (T->isDependentType() || S.isValidPointerAttrType(T))
        AnyPointers = true;
    }

    if (!AnyPointers)
      S.Diag(AL.getLoc(), diag::warn_attribute_nonnull_no_pointers);
  }

  ParamIdx *Start = NonNullArgs.data();
  unsigned Size = NonNullArgs.size();
  llvm::array_pod_sort(Start, Start + Size);
  D->addAttr(::new (S.Context)
                 NonNullAttr(AL.getRange(), S.Context, Start, Size,
                             AL.getAttributeSpellingListIndex()));
}

static void handleNonNullAttrParameter(Sema &S, ParmVarDecl *D,
                                       const ParsedAttr &AL) {
  if (AL.getNumArgs() > 0) {
    if (D->getFunctionType()) {
      handleNonNullAttr(S, D, AL);
    } else {
      S.Diag(AL.getLoc(), diag::warn_attribute_nonnull_parm_no_args)
        << D->getSourceRange();
    }
    return;
  }

  // Is the argument a pointer type?
  if (!attrNonNullArgCheck(S, D->getType(), AL, SourceRange(),
                           D->getSourceRange()))
    return;

  D->addAttr(::new (S.Context)
                 NonNullAttr(AL.getRange(), S.Context, nullptr, 0,
                             AL.getAttributeSpellingListIndex()));
}

static void handleReturnsNonNullAttr(Sema &S, Decl *D, const ParsedAttr &AL) {
  QualType ResultType = getFunctionOrMethodResultType(D);
  SourceRange SR = getFunctionOrMethodResultSourceRange(D);
  if (!attrNonNullArgCheck(S, ResultType, AL, SourceRange(), SR,
                           /* isReturnValue */ true))
    return;

  D->addAttr(::new (S.Context)
            ReturnsNonNullAttr(AL.getRange(), S.Context,
                               AL.getAttributeSpellingListIndex()));
}

static void handleNoEscapeAttr(Sema &S, Decl *D, const ParsedAttr &AL) {
  if (D->isInvalidDecl())
    return;

  // noescape only applies to pointer types.
  QualType T = cast<ParmVarDecl>(D)->getType();
  if (!S.isValidPointerAttrType(T, /* RefOkay */ true)) {
    S.Diag(AL.getLoc(), diag::warn_attribute_pointers_only)
        << AL << AL.getRange() << 0;
    return;
  }

  D->addAttr(::new (S.Context) NoEscapeAttr(
      AL.getRange(), S.Context, AL.getAttributeSpellingListIndex()));
}

static void handleAssumeAlignedAttr(Sema &S, Decl *D, const ParsedAttr &AL) {
  Expr *E = AL.getArgAsExpr(0),
       *OE = AL.getNumArgs() > 1 ? AL.getArgAsExpr(1) : nullptr;
  S.AddAssumeAlignedAttr(AL.getRange(), D, E, OE,
                         AL.getAttributeSpellingListIndex());
}

static void handleAllocAlignAttr(Sema &S, Decl *D, const ParsedAttr &AL) {
  S.AddAllocAlignAttr(AL.getRange(), D, AL.getArgAsExpr(0),
                      AL.getAttributeSpellingListIndex());
}

void Sema::AddAssumeAlignedAttr(SourceRange AttrRange, Decl *D, Expr *E,
                                Expr *OE, unsigned SpellingListIndex) {
  QualType ResultType = getFunctionOrMethodResultType(D);
  SourceRange SR = getFunctionOrMethodResultSourceRange(D);

  AssumeAlignedAttr TmpAttr(AttrRange, Context, E, OE, SpellingListIndex);
  SourceLocation AttrLoc = AttrRange.getBegin();

  if (!isValidPointerAttrType(ResultType, /* RefOkay */ true)) {
    Diag(AttrLoc, diag::warn_attribute_return_pointers_refs_only)
      << &TmpAttr << AttrRange << SR;
    return;
  }

  if (!E->isValueDependent()) {
    llvm::APSInt I(64);
    if (!E->isIntegerConstantExpr(I, Context)) {
      if (OE)
        Diag(AttrLoc, diag::err_attribute_argument_n_type)
          << &TmpAttr << 1 << AANT_ArgumentIntegerConstant
          << E->getSourceRange();
      else
        Diag(AttrLoc, diag::err_attribute_argument_type)
          << &TmpAttr << AANT_ArgumentIntegerConstant
          << E->getSourceRange();
      return;
    }

    if (!I.isPowerOf2()) {
      Diag(AttrLoc, diag::err_alignment_not_power_of_two)
        << E->getSourceRange();
      return;
    }
  }

  if (OE) {
    if (!OE->isValueDependent()) {
      llvm::APSInt I(64);
      if (!OE->isIntegerConstantExpr(I, Context)) {
        Diag(AttrLoc, diag::err_attribute_argument_n_type)
          << &TmpAttr << 2 << AANT_ArgumentIntegerConstant
          << OE->getSourceRange();
        return;
      }
    }
  }

  D->addAttr(::new (Context)
            AssumeAlignedAttr(AttrRange, Context, E, OE, SpellingListIndex));
}

void Sema::AddAllocAlignAttr(SourceRange AttrRange, Decl *D, Expr *ParamExpr,
                             unsigned SpellingListIndex) {
  QualType ResultType = getFunctionOrMethodResultType(D);

  AllocAlignAttr TmpAttr(AttrRange, Context, ParamIdx(), SpellingListIndex);
  SourceLocation AttrLoc = AttrRange.getBegin();

  if (!ResultType->isDependentType() &&
      !isValidPointerAttrType(ResultType, /* RefOkay */ true)) {
    Diag(AttrLoc, diag::warn_attribute_return_pointers_refs_only)
        << &TmpAttr << AttrRange << getFunctionOrMethodResultSourceRange(D);
    return;
  }

  ParamIdx Idx;
  const auto *FuncDecl = cast<FunctionDecl>(D);
  if (!checkFunctionOrMethodParameterIndex(*this, FuncDecl, TmpAttr,
                                           /*AttrArgNo=*/1, ParamExpr, Idx))
    return;

  QualType Ty = getFunctionOrMethodParamType(D, Idx.getASTIndex());
  if (!Ty->isDependentType() && !Ty->isIntegralType(Context)) {
    Diag(ParamExpr->getBeginLoc(), diag::err_attribute_integers_only)
        << &TmpAttr
        << FuncDecl->getParamDecl(Idx.getASTIndex())->getSourceRange();
    return;
  }

  D->addAttr(::new (Context)
                 AllocAlignAttr(AttrRange, Context, Idx, SpellingListIndex));
}

/// Normalize the attribute, __foo__ becomes foo.
/// Returns true if normalization was applied.
static bool normalizeName(StringRef &AttrName) {
  if (AttrName.size() > 4 && AttrName.startswith("__") &&
      AttrName.endswith("__")) {
    AttrName = AttrName.drop_front(2).drop_back(2);
    return true;
  }
  return false;
}

static void handleOwnershipAttr(Sema &S, Decl *D, const ParsedAttr &AL) {
  // This attribute must be applied to a function declaration. The first
  // argument to the attribute must be an identifier, the name of the resource,
  // for example: malloc. The following arguments must be argument indexes, the
  // arguments must be of integer type for Returns, otherwise of pointer type.
  // The difference between Holds and Takes is that a pointer may still be used
  // after being held. free() should be __attribute((ownership_takes)), whereas
  // a list append function may well be __attribute((ownership_holds)).

  if (!AL.isArgIdent(0)) {
    S.Diag(AL.getLoc(), diag::err_attribute_argument_n_type)
        << AL << 1 << AANT_ArgumentIdentifier;
    return;
  }

  // Figure out our Kind.
  OwnershipAttr::OwnershipKind K =
      OwnershipAttr(AL.getLoc(), S.Context, nullptr, nullptr, 0,
                    AL.getAttributeSpellingListIndex()).getOwnKind();

  // Check arguments.
  switch (K) {
  case OwnershipAttr::Takes:
  case OwnershipAttr::Holds:
    if (AL.getNumArgs() < 2) {
      S.Diag(AL.getLoc(), diag::err_attribute_too_few_arguments) << AL << 2;
      return;
    }
    break;
  case OwnershipAttr::Returns:
    if (AL.getNumArgs() > 2) {
      S.Diag(AL.getLoc(), diag::err_attribute_too_many_arguments) << AL << 1;
      return;
    }
    break;
  }

  IdentifierInfo *Module = AL.getArgAsIdent(0)->Ident;

  StringRef ModuleName = Module->getName();
  if (normalizeName(ModuleName)) {
    Module = &S.PP.getIdentifierTable().get(ModuleName);
  }

  SmallVector<ParamIdx, 8> OwnershipArgs;
  for (unsigned i = 1; i < AL.getNumArgs(); ++i) {
    Expr *Ex = AL.getArgAsExpr(i);
    ParamIdx Idx;
    if (!checkFunctionOrMethodParameterIndex(S, D, AL, i, Ex, Idx))
      return;

    // Is the function argument a pointer type?
    QualType T = getFunctionOrMethodParamType(D, Idx.getASTIndex());
    int Err = -1;  // No error
    switch (K) {
      case OwnershipAttr::Takes:
      case OwnershipAttr::Holds:
        if (!T->isAnyPointerType() && !T->isBlockPointerType())
          Err = 0;
        break;
      case OwnershipAttr::Returns:
        if (!T->isIntegerType())
          Err = 1;
        break;
    }
    if (-1 != Err) {
      S.Diag(AL.getLoc(), diag::err_ownership_type) << AL << Err
                                                    << Ex->getSourceRange();
      return;
    }

    // Check we don't have a conflict with another ownership attribute.
    for (const auto *I : D->specific_attrs<OwnershipAttr>()) {
      // Cannot have two ownership attributes of different kinds for the same
      // index.
      if (I->getOwnKind() != K && I->args_end() !=
          std::find(I->args_begin(), I->args_end(), Idx)) {
        S.Diag(AL.getLoc(), diag::err_attributes_are_not_compatible) << AL << I;
        return;
      } else if (K == OwnershipAttr::Returns &&
                 I->getOwnKind() == OwnershipAttr::Returns) {
        // A returns attribute conflicts with any other returns attribute using
        // a different index.
        if (std::find(I->args_begin(), I->args_end(), Idx) == I->args_end()) {
          S.Diag(I->getLocation(), diag::err_ownership_returns_index_mismatch)
              << I->args_begin()->getSourceIndex();
          if (I->args_size())
            S.Diag(AL.getLoc(), diag::note_ownership_returns_index_mismatch)
                << Idx.getSourceIndex() << Ex->getSourceRange();
          return;
        }
      }
    }
    OwnershipArgs.push_back(Idx);
  }

  ParamIdx *Start = OwnershipArgs.data();
  unsigned Size = OwnershipArgs.size();
  llvm::array_pod_sort(Start, Start + Size);
  D->addAttr(::new (S.Context)
                 OwnershipAttr(AL.getLoc(), S.Context, Module, Start, Size,
                               AL.getAttributeSpellingListIndex()));
}

static void handleWeakRefAttr(Sema &S, Decl *D, const ParsedAttr &AL) {
  // Check the attribute arguments.
  if (AL.getNumArgs() > 1) {
    S.Diag(AL.getLoc(), diag::err_attribute_wrong_number_arguments) << AL << 1;
    return;
  }

  // gcc rejects
  // class c {
  //   static int a __attribute__((weakref ("v2")));
  //   static int b() __attribute__((weakref ("f3")));
  // };
  // and ignores the attributes of
  // void f(void) {
  //   static int a __attribute__((weakref ("v2")));
  // }
  // we reject them
  const DeclContext *Ctx = D->getDeclContext()->getRedeclContext();
  if (!Ctx->isFileContext()) {
    S.Diag(AL.getLoc(), diag::err_attribute_weakref_not_global_context)
        << cast<NamedDecl>(D);
    return;
  }

  // The GCC manual says
  //
  // At present, a declaration to which `weakref' is attached can only
  // be `static'.
  //
  // It also says
  //
  // Without a TARGET,
  // given as an argument to `weakref' or to `alias', `weakref' is
  // equivalent to `weak'.
  //
  // gcc 4.4.1 will accept
  // int a7 __attribute__((weakref));
  // as
  // int a7 __attribute__((weak));
  // This looks like a bug in gcc. We reject that for now. We should revisit
  // it if this behaviour is actually used.

  // GCC rejects
  // static ((alias ("y"), weakref)).
  // Should we? How to check that weakref is before or after alias?

  // FIXME: it would be good for us to keep the WeakRefAttr as-written instead
  // of transforming it into an AliasAttr.  The WeakRefAttr never uses the
  // StringRef parameter it was given anyway.
  StringRef Str;
  if (AL.getNumArgs() && S.checkStringLiteralArgumentAttr(AL, 0, Str))
    // GCC will accept anything as the argument of weakref. Should we
    // check for an existing decl?
    D->addAttr(::new (S.Context) AliasAttr(AL.getRange(), S.Context, Str,
                                        AL.getAttributeSpellingListIndex()));

  D->addAttr(::new (S.Context)
             WeakRefAttr(AL.getRange(), S.Context,
                         AL.getAttributeSpellingListIndex()));
}

static void handleIFuncAttr(Sema &S, Decl *D, const ParsedAttr &AL) {
  StringRef Str;
  if (!S.checkStringLiteralArgumentAttr(AL, 0, Str))
    return;

  // Aliases should be on declarations, not definitions.
  const auto *FD = cast<FunctionDecl>(D);
  if (FD->isThisDeclarationADefinition()) {
    S.Diag(AL.getLoc(), diag::err_alias_is_definition) << FD << 1;
    return;
  }

  D->addAttr(::new (S.Context) IFuncAttr(AL.getRange(), S.Context, Str,
                                         AL.getAttributeSpellingListIndex()));
}

static void handleAliasAttr(Sema &S, Decl *D, const ParsedAttr &AL) {
  StringRef Str;
  if (!S.checkStringLiteralArgumentAttr(AL, 0, Str))
    return;

  if (S.Context.getTargetInfo().getTriple().isOSDarwin()) {
    S.Diag(AL.getLoc(), diag::err_alias_not_supported_on_darwin);
    return;
  }
  if (S.Context.getTargetInfo().getTriple().isNVPTX()) {
    S.Diag(AL.getLoc(), diag::err_alias_not_supported_on_nvptx);
  }

  // Aliases should be on declarations, not definitions.
  if (const auto *FD = dyn_cast<FunctionDecl>(D)) {
    if (FD->isThisDeclarationADefinition()) {
      S.Diag(AL.getLoc(), diag::err_alias_is_definition) << FD << 0;
      return;
    }
  } else {
    const auto *VD = cast<VarDecl>(D);
    if (VD->isThisDeclarationADefinition() && VD->isExternallyVisible()) {
      S.Diag(AL.getLoc(), diag::err_alias_is_definition) << VD << 0;
      return;
    }
  }

  // FIXME: check if target symbol exists in current file

  D->addAttr(::new (S.Context) AliasAttr(AL.getRange(), S.Context, Str,
                                         AL.getAttributeSpellingListIndex()));
}

static void handleTLSModelAttr(Sema &S, Decl *D, const ParsedAttr &AL) {
  StringRef Model;
  SourceLocation LiteralLoc;
  // Check that it is a string.
  if (!S.checkStringLiteralArgumentAttr(AL, 0, Model, &LiteralLoc))
    return;

  // Check that the value.
  if (Model != "global-dynamic" && Model != "local-dynamic"
      && Model != "initial-exec" && Model != "local-exec") {
    S.Diag(LiteralLoc, diag::err_attr_tlsmodel_arg);
    return;
  }

  D->addAttr(::new (S.Context)
             TLSModelAttr(AL.getRange(), S.Context, Model,
                          AL.getAttributeSpellingListIndex()));
}

static void handleRestrictAttr(Sema &S, Decl *D, const ParsedAttr &AL) {
  QualType ResultType = getFunctionOrMethodResultType(D);
  if (ResultType->isAnyPointerType() || ResultType->isBlockPointerType()) {
    D->addAttr(::new (S.Context) RestrictAttr(
        AL.getRange(), S.Context, AL.getAttributeSpellingListIndex()));
    return;
  }

  S.Diag(AL.getLoc(), diag::warn_attribute_return_pointers_only)
      << AL << getFunctionOrMethodResultSourceRange(D);
}

static void handleCPUSpecificAttr(Sema &S, Decl *D, const ParsedAttr &AL) {
  FunctionDecl *FD = cast<FunctionDecl>(D);
  if (!checkAttributeAtLeastNumArgs(S, AL, 1))
    return;

  SmallVector<IdentifierInfo *, 8> CPUs;
  for (unsigned ArgNo = 0; ArgNo < getNumAttributeArgs(AL); ++ArgNo) {
    if (!AL.isArgIdent(ArgNo)) {
      S.Diag(AL.getLoc(), diag::err_attribute_argument_type)
          << AL << AANT_ArgumentIdentifier;
      return;
    }

    IdentifierLoc *CPUArg = AL.getArgAsIdent(ArgNo);
    StringRef CPUName = CPUArg->Ident->getName().trim();

    if (!S.Context.getTargetInfo().validateCPUSpecificCPUDispatch(CPUName)) {
      S.Diag(CPUArg->Loc, diag::err_invalid_cpu_specific_dispatch_value)
          << CPUName << (AL.getKind() == ParsedAttr::AT_CPUDispatch);
      return;
    }

    const TargetInfo &Target = S.Context.getTargetInfo();
    if (llvm::any_of(CPUs, [CPUName, &Target](const IdentifierInfo *Cur) {
          return Target.CPUSpecificManglingCharacter(CPUName) ==
                 Target.CPUSpecificManglingCharacter(Cur->getName());
        })) {
      S.Diag(AL.getLoc(), diag::warn_multiversion_duplicate_entries);
      return;
    }
    CPUs.push_back(CPUArg->Ident);
  }

  FD->setIsMultiVersion(true);
  if (AL.getKind() == ParsedAttr::AT_CPUSpecific)
    D->addAttr(::new (S.Context) CPUSpecificAttr(
        AL.getRange(), S.Context, CPUs.data(), CPUs.size(),
        AL.getAttributeSpellingListIndex()));
  else
    D->addAttr(::new (S.Context) CPUDispatchAttr(
        AL.getRange(), S.Context, CPUs.data(), CPUs.size(),
        AL.getAttributeSpellingListIndex()));
}

static void handleCommonAttr(Sema &S, Decl *D, const ParsedAttr &AL) {
  if (S.LangOpts.CPlusPlus) {
    S.Diag(AL.getLoc(), diag::err_attribute_not_supported_in_lang)
        << AL << AttributeLangSupport::Cpp;
    return;
  }

  if (CommonAttr *CA = S.mergeCommonAttr(D, AL))
    D->addAttr(CA);
}

static void handleNakedAttr(Sema &S, Decl *D, const ParsedAttr &AL) {
  if (checkAttrMutualExclusion<DisableTailCallsAttr>(S, D, AL))
    return;

  if (AL.isDeclspecAttribute()) {
    const auto &Triple = S.getASTContext().getTargetInfo().getTriple();
    const auto &Arch = Triple.getArch();
    if (Arch != llvm::Triple::x86 &&
        (Arch != llvm::Triple::arm && Arch != llvm::Triple::thumb)) {
      S.Diag(AL.getLoc(), diag::err_attribute_not_supported_on_arch)
          << AL << Triple.getArchName();
      return;
    }
  }

  D->addAttr(::new (S.Context) NakedAttr(AL.getRange(), S.Context,
                                         AL.getAttributeSpellingListIndex()));
}

static void handleNoReturnAttr(Sema &S, Decl *D, const ParsedAttr &Attrs) {
  if (hasDeclarator(D)) return;

  if (!isa<ObjCMethodDecl>(D)) {
    S.Diag(Attrs.getLoc(), diag::warn_attribute_wrong_decl_type)
        << Attrs << ExpectedFunctionOrMethod;
    return;
  }

  D->addAttr(::new (S.Context) NoReturnAttr(
      Attrs.getRange(), S.Context, Attrs.getAttributeSpellingListIndex()));
}

static void handleNoCfCheckAttr(Sema &S, Decl *D, const ParsedAttr &Attrs) {
  if (!S.getLangOpts().CFProtectionBranch)
    S.Diag(Attrs.getLoc(), diag::warn_nocf_check_attribute_ignored);
  else
    handleSimpleAttribute<AnyX86NoCfCheckAttr>(S, D, Attrs);
}

bool Sema::CheckAttrNoArgs(const ParsedAttr &Attrs) {
  if (!checkAttributeNumArgs(*this, Attrs, 0)) {
    Attrs.setInvalid();
    return true;
  }

  return false;
}

bool Sema::CheckAttrTarget(const ParsedAttr &AL) {
  // Check whether the attribute is valid on the current target.
  if (!AL.existsInTarget(Context.getTargetInfo())) {
    Diag(AL.getLoc(), diag::warn_unknown_attribute_ignored) << AL;
    AL.setInvalid();
    return true;
  }

  return false;
}

static void handleAnalyzerNoReturnAttr(Sema &S, Decl *D, const ParsedAttr &AL) {

  // The checking path for 'noreturn' and 'analyzer_noreturn' are different
  // because 'analyzer_noreturn' does not impact the type.
  if (!isFunctionOrMethodOrBlock(D)) {
    ValueDecl *VD = dyn_cast<ValueDecl>(D);
    if (!VD || (!VD->getType()->isBlockPointerType() &&
                !VD->getType()->isFunctionPointerType())) {
      S.Diag(AL.getLoc(), AL.isCXX11Attribute()
                              ? diag::err_attribute_wrong_decl_type
                              : diag::warn_attribute_wrong_decl_type)
          << AL << ExpectedFunctionMethodOrBlock;
      return;
    }
  }

  D->addAttr(::new (S.Context)
             AnalyzerNoReturnAttr(AL.getRange(), S.Context,
                                  AL.getAttributeSpellingListIndex()));
}

// PS3 PPU-specific.
static void handleVecReturnAttr(Sema &S, Decl *D, const ParsedAttr &AL) {
  /*
    Returning a Vector Class in Registers

    According to the PPU ABI specifications, a class with a single member of
    vector type is returned in memory when used as the return value of a
    function.
    This results in inefficient code when implementing vector classes. To return
    the value in a single vector register, add the vecreturn attribute to the
    class definition. This attribute is also applicable to struct types.

    Example:

    struct Vector
    {
      __vector float xyzw;
    } __attribute__((vecreturn));

    Vector Add(Vector lhs, Vector rhs)
    {
      Vector result;
      result.xyzw = vec_add(lhs.xyzw, rhs.xyzw);
      return result; // This will be returned in a register
    }
  */
  if (VecReturnAttr *A = D->getAttr<VecReturnAttr>()) {
    S.Diag(AL.getLoc(), diag::err_repeat_attribute) << A;
    return;
  }

  const auto *R = cast<RecordDecl>(D);
  int count = 0;

  if (!isa<CXXRecordDecl>(R)) {
    S.Diag(AL.getLoc(), diag::err_attribute_vecreturn_only_vector_member);
    return;
  }

  if (!cast<CXXRecordDecl>(R)->isPOD()) {
    S.Diag(AL.getLoc(), diag::err_attribute_vecreturn_only_pod_record);
    return;
  }

  for (const auto *I : R->fields()) {
    if ((count == 1) || !I->getType()->isVectorType()) {
      S.Diag(AL.getLoc(), diag::err_attribute_vecreturn_only_vector_member);
      return;
    }
    count++;
  }

  D->addAttr(::new (S.Context) VecReturnAttr(
      AL.getRange(), S.Context, AL.getAttributeSpellingListIndex()));
}

static void handleDependencyAttr(Sema &S, Scope *Scope, Decl *D,
                                 const ParsedAttr &AL) {
  if (isa<ParmVarDecl>(D)) {
    // [[carries_dependency]] can only be applied to a parameter if it is a
    // parameter of a function declaration or lambda.
    if (!(Scope->getFlags() & clang::Scope::FunctionDeclarationScope)) {
      S.Diag(AL.getLoc(),
             diag::err_carries_dependency_param_not_function_decl);
      return;
    }
  }

  D->addAttr(::new (S.Context) CarriesDependencyAttr(
                                   AL.getRange(), S.Context,
                                   AL.getAttributeSpellingListIndex()));
}

static void handleUnusedAttr(Sema &S, Decl *D, const ParsedAttr &AL) {
  bool IsCXX17Attr = AL.isCXX11Attribute() && !AL.getScopeName();

  // If this is spelled as the standard C++17 attribute, but not in C++17, warn
  // about using it as an extension.
  if (!S.getLangOpts().CPlusPlus17 && IsCXX17Attr)
    S.Diag(AL.getLoc(), diag::ext_cxx17_attr) << AL;

  D->addAttr(::new (S.Context) UnusedAttr(
      AL.getRange(), S.Context, AL.getAttributeSpellingListIndex()));
}

static void handleConstructorAttr(Sema &S, Decl *D, const ParsedAttr &AL) {
  uint32_t priority = ConstructorAttr::DefaultPriority;
  if (AL.getNumArgs() &&
      !checkUInt32Argument(S, AL, AL.getArgAsExpr(0), priority))
    return;

  D->addAttr(::new (S.Context)
             ConstructorAttr(AL.getRange(), S.Context, priority,
                             AL.getAttributeSpellingListIndex()));
}

static void handleDestructorAttr(Sema &S, Decl *D, const ParsedAttr &AL) {
  uint32_t priority = DestructorAttr::DefaultPriority;
  if (AL.getNumArgs() &&
      !checkUInt32Argument(S, AL, AL.getArgAsExpr(0), priority))
    return;

  D->addAttr(::new (S.Context)
             DestructorAttr(AL.getRange(), S.Context, priority,
                            AL.getAttributeSpellingListIndex()));
}

template <typename AttrTy>
static void handleAttrWithMessage(Sema &S, Decl *D, const ParsedAttr &AL) {
  // Handle the case where the attribute has a text message.
  StringRef Str;
  if (AL.getNumArgs() == 1 && !S.checkStringLiteralArgumentAttr(AL, 0, Str))
    return;

  D->addAttr(::new (S.Context) AttrTy(AL.getRange(), S.Context, Str,
                                      AL.getAttributeSpellingListIndex()));
}

static void handleObjCSuppresProtocolAttr(Sema &S, Decl *D,
                                          const ParsedAttr &AL) {
  if (!cast<ObjCProtocolDecl>(D)->isThisDeclarationADefinition()) {
    S.Diag(AL.getLoc(), diag::err_objc_attr_protocol_requires_definition)
        << AL << AL.getRange();
    return;
  }

  D->addAttr(::new (S.Context)
          ObjCExplicitProtocolImplAttr(AL.getRange(), S.Context,
                                       AL.getAttributeSpellingListIndex()));
}

static bool checkAvailabilityAttr(Sema &S, SourceRange Range,
                                  IdentifierInfo *Platform,
                                  VersionTuple Introduced,
                                  VersionTuple Deprecated,
                                  VersionTuple Obsoleted) {
  StringRef PlatformName
    = AvailabilityAttr::getPrettyPlatformName(Platform->getName());
  if (PlatformName.empty())
    PlatformName = Platform->getName();

  // Ensure that Introduced <= Deprecated <= Obsoleted (although not all
  // of these steps are needed).
  if (!Introduced.empty() && !Deprecated.empty() &&
      !(Introduced <= Deprecated)) {
    S.Diag(Range.getBegin(), diag::warn_availability_version_ordering)
      << 1 << PlatformName << Deprecated.getAsString()
      << 0 << Introduced.getAsString();
    return true;
  }

  if (!Introduced.empty() && !Obsoleted.empty() &&
      !(Introduced <= Obsoleted)) {
    S.Diag(Range.getBegin(), diag::warn_availability_version_ordering)
      << 2 << PlatformName << Obsoleted.getAsString()
      << 0 << Introduced.getAsString();
    return true;
  }

  if (!Deprecated.empty() && !Obsoleted.empty() &&
      !(Deprecated <= Obsoleted)) {
    S.Diag(Range.getBegin(), diag::warn_availability_version_ordering)
      << 2 << PlatformName << Obsoleted.getAsString()
      << 1 << Deprecated.getAsString();
    return true;
  }

  return false;
}

/// Check whether the two versions match.
///
/// If either version tuple is empty, then they are assumed to match. If
/// \p BeforeIsOkay is true, then \p X can be less than or equal to \p Y.
static bool versionsMatch(const VersionTuple &X, const VersionTuple &Y,
                          bool BeforeIsOkay) {
  if (X.empty() || Y.empty())
    return true;

  if (X == Y)
    return true;

  if (BeforeIsOkay && X < Y)
    return true;

  return false;
}

AvailabilityAttr *Sema::mergeAvailabilityAttr(NamedDecl *D, SourceRange Range,
                                              IdentifierInfo *Platform,
                                              bool Implicit,
                                              VersionTuple Introduced,
                                              VersionTuple Deprecated,
                                              VersionTuple Obsoleted,
                                              bool IsUnavailable,
                                              StringRef Message,
                                              bool IsStrict,
                                              StringRef Replacement,
                                              AvailabilityMergeKind AMK,
                                              unsigned AttrSpellingListIndex) {
  VersionTuple MergedIntroduced = Introduced;
  VersionTuple MergedDeprecated = Deprecated;
  VersionTuple MergedObsoleted = Obsoleted;
  bool FoundAny = false;
  bool OverrideOrImpl = false;
  switch (AMK) {
  case AMK_None:
  case AMK_Redeclaration:
    OverrideOrImpl = false;
    break;

  case AMK_Override:
  case AMK_ProtocolImplementation:
    OverrideOrImpl = true;
    break;
  }

  if (D->hasAttrs()) {
    AttrVec &Attrs = D->getAttrs();
    for (unsigned i = 0, e = Attrs.size(); i != e;) {
      const auto *OldAA = dyn_cast<AvailabilityAttr>(Attrs[i]);
      if (!OldAA) {
        ++i;
        continue;
      }

      IdentifierInfo *OldPlatform = OldAA->getPlatform();
      if (OldPlatform != Platform) {
        ++i;
        continue;
      }

      // If there is an existing availability attribute for this platform that
      // is explicit and the new one is implicit use the explicit one and
      // discard the new implicit attribute.
      if (!OldAA->isImplicit() && Implicit) {
        return nullptr;
      }

      // If there is an existing attribute for this platform that is implicit
      // and the new attribute is explicit then erase the old one and
      // continue processing the attributes.
      if (!Implicit && OldAA->isImplicit()) {
        Attrs.erase(Attrs.begin() + i);
        --e;
        continue;
      }

      FoundAny = true;
      VersionTuple OldIntroduced = OldAA->getIntroduced();
      VersionTuple OldDeprecated = OldAA->getDeprecated();
      VersionTuple OldObsoleted = OldAA->getObsoleted();
      bool OldIsUnavailable = OldAA->getUnavailable();

      if (!versionsMatch(OldIntroduced, Introduced, OverrideOrImpl) ||
          !versionsMatch(Deprecated, OldDeprecated, OverrideOrImpl) ||
          !versionsMatch(Obsoleted, OldObsoleted, OverrideOrImpl) ||
          !(OldIsUnavailable == IsUnavailable ||
            (OverrideOrImpl && !OldIsUnavailable && IsUnavailable))) {
        if (OverrideOrImpl) {
          int Which = -1;
          VersionTuple FirstVersion;
          VersionTuple SecondVersion;
          if (!versionsMatch(OldIntroduced, Introduced, OverrideOrImpl)) {
            Which = 0;
            FirstVersion = OldIntroduced;
            SecondVersion = Introduced;
          } else if (!versionsMatch(Deprecated, OldDeprecated, OverrideOrImpl)) {
            Which = 1;
            FirstVersion = Deprecated;
            SecondVersion = OldDeprecated;
          } else if (!versionsMatch(Obsoleted, OldObsoleted, OverrideOrImpl)) {
            Which = 2;
            FirstVersion = Obsoleted;
            SecondVersion = OldObsoleted;
          }

          if (Which == -1) {
            Diag(OldAA->getLocation(),
                 diag::warn_mismatched_availability_override_unavail)
              << AvailabilityAttr::getPrettyPlatformName(Platform->getName())
              << (AMK == AMK_Override);
          } else {
            Diag(OldAA->getLocation(),
                 diag::warn_mismatched_availability_override)
              << Which
              << AvailabilityAttr::getPrettyPlatformName(Platform->getName())
              << FirstVersion.getAsString() << SecondVersion.getAsString()
              << (AMK == AMK_Override);
          }
          if (AMK == AMK_Override)
            Diag(Range.getBegin(), diag::note_overridden_method);
          else
            Diag(Range.getBegin(), diag::note_protocol_method);
        } else {
          Diag(OldAA->getLocation(), diag::warn_mismatched_availability);
          Diag(Range.getBegin(), diag::note_previous_attribute);
        }

        Attrs.erase(Attrs.begin() + i);
        --e;
        continue;
      }

      VersionTuple MergedIntroduced2 = MergedIntroduced;
      VersionTuple MergedDeprecated2 = MergedDeprecated;
      VersionTuple MergedObsoleted2 = MergedObsoleted;

      if (MergedIntroduced2.empty())
        MergedIntroduced2 = OldIntroduced;
      if (MergedDeprecated2.empty())
        MergedDeprecated2 = OldDeprecated;
      if (MergedObsoleted2.empty())
        MergedObsoleted2 = OldObsoleted;

      if (checkAvailabilityAttr(*this, OldAA->getRange(), Platform,
                                MergedIntroduced2, MergedDeprecated2,
                                MergedObsoleted2)) {
        Attrs.erase(Attrs.begin() + i);
        --e;
        continue;
      }

      MergedIntroduced = MergedIntroduced2;
      MergedDeprecated = MergedDeprecated2;
      MergedObsoleted = MergedObsoleted2;
      ++i;
    }
  }

  if (FoundAny &&
      MergedIntroduced == Introduced &&
      MergedDeprecated == Deprecated &&
      MergedObsoleted == Obsoleted)
    return nullptr;

  // Only create a new attribute if !OverrideOrImpl, but we want to do
  // the checking.
  if (!checkAvailabilityAttr(*this, Range, Platform, MergedIntroduced,
                             MergedDeprecated, MergedObsoleted) &&
      !OverrideOrImpl) {
    auto *Avail =  ::new (Context) AvailabilityAttr(Range, Context, Platform,
                                            Introduced, Deprecated,
                                            Obsoleted, IsUnavailable, Message,
                                            IsStrict, Replacement,
                                            AttrSpellingListIndex);
    Avail->setImplicit(Implicit);
    return Avail;
  }
  return nullptr;
}

static void handleAvailabilityAttr(Sema &S, Decl *D, const ParsedAttr &AL) {
  if (!checkAttributeNumArgs(S, AL, 1))
    return;
  IdentifierLoc *Platform = AL.getArgAsIdent(0);
  unsigned Index = AL.getAttributeSpellingListIndex();

  IdentifierInfo *II = Platform->Ident;
  if (AvailabilityAttr::getPrettyPlatformName(II->getName()).empty())
    S.Diag(Platform->Loc, diag::warn_availability_unknown_platform)
      << Platform->Ident;

  auto *ND = dyn_cast<NamedDecl>(D);
  if (!ND) // We warned about this already, so just return.
    return;

  AvailabilityChange Introduced = AL.getAvailabilityIntroduced();
  AvailabilityChange Deprecated = AL.getAvailabilityDeprecated();
  AvailabilityChange Obsoleted = AL.getAvailabilityObsoleted();
  bool IsUnavailable = AL.getUnavailableLoc().isValid();
  bool IsStrict = AL.getStrictLoc().isValid();
  StringRef Str;
  if (const auto *SE = dyn_cast_or_null<StringLiteral>(AL.getMessageExpr()))
    Str = SE->getString();
  StringRef Replacement;
  if (const auto *SE = dyn_cast_or_null<StringLiteral>(AL.getReplacementExpr()))
    Replacement = SE->getString();

  AvailabilityAttr *NewAttr = S.mergeAvailabilityAttr(ND, AL.getRange(), II,
                                                      false/*Implicit*/,
                                                      Introduced.Version,
                                                      Deprecated.Version,
                                                      Obsoleted.Version,
                                                      IsUnavailable, Str,
                                                      IsStrict, Replacement,
                                                      Sema::AMK_None,
                                                      Index);
  if (NewAttr)
    D->addAttr(NewAttr);

  // Transcribe "ios" to "watchos" (and add a new attribute) if the versioning
  // matches before the start of the watchOS platform.
  if (S.Context.getTargetInfo().getTriple().isWatchOS()) {
    IdentifierInfo *NewII = nullptr;
    if (II->getName() == "ios")
      NewII = &S.Context.Idents.get("watchos");
    else if (II->getName() == "ios_app_extension")
      NewII = &S.Context.Idents.get("watchos_app_extension");

    if (NewII) {
        auto adjustWatchOSVersion = [](VersionTuple Version) -> VersionTuple {
          if (Version.empty())
            return Version;
          auto Major = Version.getMajor();
          auto NewMajor = Major >= 9 ? Major - 7 : 0;
          if (NewMajor >= 2) {
            if (Version.getMinor().hasValue()) {
              if (Version.getSubminor().hasValue())
                return VersionTuple(NewMajor, Version.getMinor().getValue(),
                                    Version.getSubminor().getValue());
              else
                return VersionTuple(NewMajor, Version.getMinor().getValue());
            }
          }

          return VersionTuple(2, 0);
        };

        auto NewIntroduced = adjustWatchOSVersion(Introduced.Version);
        auto NewDeprecated = adjustWatchOSVersion(Deprecated.Version);
        auto NewObsoleted = adjustWatchOSVersion(Obsoleted.Version);

        AvailabilityAttr *NewAttr = S.mergeAvailabilityAttr(ND,
                                                            AL.getRange(),
                                                            NewII,
                                                            true/*Implicit*/,
                                                            NewIntroduced,
                                                            NewDeprecated,
                                                            NewObsoleted,
                                                            IsUnavailable, Str,
                                                            IsStrict,
                                                            Replacement,
                                                            Sema::AMK_None,
                                                            Index);
        if (NewAttr)
          D->addAttr(NewAttr);
      }
  } else if (S.Context.getTargetInfo().getTriple().isTvOS()) {
    // Transcribe "ios" to "tvos" (and add a new attribute) if the versioning
    // matches before the start of the tvOS platform.
    IdentifierInfo *NewII = nullptr;
    if (II->getName() == "ios")
      NewII = &S.Context.Idents.get("tvos");
    else if (II->getName() == "ios_app_extension")
      NewII = &S.Context.Idents.get("tvos_app_extension");

    if (NewII) {
        AvailabilityAttr *NewAttr = S.mergeAvailabilityAttr(ND,
                                                            AL.getRange(),
                                                            NewII,
                                                            true/*Implicit*/,
                                                            Introduced.Version,
                                                            Deprecated.Version,
                                                            Obsoleted.Version,
                                                            IsUnavailable, Str,
                                                            IsStrict,
                                                            Replacement,
                                                            Sema::AMK_None,
                                                            Index);
        if (NewAttr)
          D->addAttr(NewAttr);
      }
  }
}

static void handleExternalSourceSymbolAttr(Sema &S, Decl *D,
                                           const ParsedAttr &AL) {
  if (!checkAttributeAtLeastNumArgs(S, AL, 1))
    return;
  assert(checkAttributeAtMostNumArgs(S, AL, 3) &&
         "Invalid number of arguments in an external_source_symbol attribute");

  StringRef Language;
  if (const auto *SE = dyn_cast_or_null<StringLiteral>(AL.getArgAsExpr(0)))
    Language = SE->getString();
  StringRef DefinedIn;
  if (const auto *SE = dyn_cast_or_null<StringLiteral>(AL.getArgAsExpr(1)))
    DefinedIn = SE->getString();
  bool IsGeneratedDeclaration = AL.getArgAsIdent(2) != nullptr;

  D->addAttr(::new (S.Context) ExternalSourceSymbolAttr(
      AL.getRange(), S.Context, Language, DefinedIn, IsGeneratedDeclaration,
      AL.getAttributeSpellingListIndex()));
}

template <class T>
static T *mergeVisibilityAttr(Sema &S, Decl *D, SourceRange range,
                              typename T::VisibilityType value,
                              unsigned attrSpellingListIndex) {
  T *existingAttr = D->getAttr<T>();
  if (existingAttr) {
    typename T::VisibilityType existingValue = existingAttr->getVisibility();
    if (existingValue == value)
      return nullptr;
    S.Diag(existingAttr->getLocation(), diag::err_mismatched_visibility);
    S.Diag(range.getBegin(), diag::note_previous_attribute);
    D->dropAttr<T>();
  }
  return ::new (S.Context) T(range, S.Context, value, attrSpellingListIndex);
}

VisibilityAttr *Sema::mergeVisibilityAttr(Decl *D, SourceRange Range,
                                          VisibilityAttr::VisibilityType Vis,
                                          unsigned AttrSpellingListIndex) {
  return ::mergeVisibilityAttr<VisibilityAttr>(*this, D, Range, Vis,
                                               AttrSpellingListIndex);
}

TypeVisibilityAttr *Sema::mergeTypeVisibilityAttr(Decl *D, SourceRange Range,
                                      TypeVisibilityAttr::VisibilityType Vis,
                                      unsigned AttrSpellingListIndex) {
  return ::mergeVisibilityAttr<TypeVisibilityAttr>(*this, D, Range, Vis,
                                                   AttrSpellingListIndex);
}

static void handleVisibilityAttr(Sema &S, Decl *D, const ParsedAttr &AL,
                                 bool isTypeVisibility) {
  // Visibility attributes don't mean anything on a typedef.
  if (isa<TypedefNameDecl>(D)) {
    S.Diag(AL.getRange().getBegin(), diag::warn_attribute_ignored) << AL;
    return;
  }

  // 'type_visibility' can only go on a type or namespace.
  if (isTypeVisibility &&
      !(isa<TagDecl>(D) ||
        isa<ObjCInterfaceDecl>(D) ||
        isa<NamespaceDecl>(D))) {
    S.Diag(AL.getRange().getBegin(), diag::err_attribute_wrong_decl_type)
        << AL << ExpectedTypeOrNamespace;
    return;
  }

  // Check that the argument is a string literal.
  StringRef TypeStr;
  SourceLocation LiteralLoc;
  if (!S.checkStringLiteralArgumentAttr(AL, 0, TypeStr, &LiteralLoc))
    return;

  VisibilityAttr::VisibilityType type;
  if (!VisibilityAttr::ConvertStrToVisibilityType(TypeStr, type)) {
    S.Diag(LiteralLoc, diag::warn_attribute_type_not_supported) << AL
                                                                << TypeStr;
    return;
  }

  // Complain about attempts to use protected visibility on targets
  // (like Darwin) that don't support it.
  if (type == VisibilityAttr::Protected &&
      !S.Context.getTargetInfo().hasProtectedVisibility()) {
    S.Diag(AL.getLoc(), diag::warn_attribute_protected_visibility);
    type = VisibilityAttr::Default;
  }

  unsigned Index = AL.getAttributeSpellingListIndex();
  Attr *newAttr;
  if (isTypeVisibility) {
    newAttr = S.mergeTypeVisibilityAttr(D, AL.getRange(),
                                    (TypeVisibilityAttr::VisibilityType) type,
                                        Index);
  } else {
    newAttr = S.mergeVisibilityAttr(D, AL.getRange(), type, Index);
  }
  if (newAttr)
    D->addAttr(newAttr);
}

static void handleObjCMethodFamilyAttr(Sema &S, Decl *D, const ParsedAttr &AL) {
  const auto *M = cast<ObjCMethodDecl>(D);
  if (!AL.isArgIdent(0)) {
    S.Diag(AL.getLoc(), diag::err_attribute_argument_n_type)
        << AL << 1 << AANT_ArgumentIdentifier;
    return;
  }

  IdentifierLoc *IL = AL.getArgAsIdent(0);
  ObjCMethodFamilyAttr::FamilyKind F;
  if (!ObjCMethodFamilyAttr::ConvertStrToFamilyKind(IL->Ident->getName(), F)) {
    S.Diag(IL->Loc, diag::warn_attribute_type_not_supported) << AL << IL->Ident;
    return;
  }

  if (F == ObjCMethodFamilyAttr::OMF_init &&
      !M->getReturnType()->isObjCObjectPointerType()) {
    S.Diag(M->getLocation(), diag::err_init_method_bad_return_type)
        << M->getReturnType();
    // Ignore the attribute.
    return;
  }

  D->addAttr(new (S.Context) ObjCMethodFamilyAttr(
      AL.getRange(), S.Context, F, AL.getAttributeSpellingListIndex()));
}

static void handleObjCNSObject(Sema &S, Decl *D, const ParsedAttr &AL) {
  if (const auto *TD = dyn_cast<TypedefNameDecl>(D)) {
    QualType T = TD->getUnderlyingType();
    if (!T->isCARCBridgableType()) {
      S.Diag(TD->getLocation(), diag::err_nsobject_attribute);
      return;
    }
  }
  else if (const auto *PD = dyn_cast<ObjCPropertyDecl>(D)) {
    QualType T = PD->getType();
    if (!T->isCARCBridgableType()) {
      S.Diag(PD->getLocation(), diag::err_nsobject_attribute);
      return;
    }
  }
  else {
    // It is okay to include this attribute on properties, e.g.:
    //
    //  @property (retain, nonatomic) struct Bork *Q __attribute__((NSObject));
    //
    // In this case it follows tradition and suppresses an error in the above
    // case.
    S.Diag(D->getLocation(), diag::warn_nsobject_attribute);
  }
  D->addAttr(::new (S.Context)
             ObjCNSObjectAttr(AL.getRange(), S.Context,
                              AL.getAttributeSpellingListIndex()));
}

static void handleObjCIndependentClass(Sema &S, Decl *D, const ParsedAttr &AL) {
  if (const auto *TD = dyn_cast<TypedefNameDecl>(D)) {
    QualType T = TD->getUnderlyingType();
    if (!T->isObjCObjectPointerType()) {
      S.Diag(TD->getLocation(), diag::warn_ptr_independentclass_attribute);
      return;
    }
  } else {
    S.Diag(D->getLocation(), diag::warn_independentclass_attribute);
    return;
  }
  D->addAttr(::new (S.Context)
             ObjCIndependentClassAttr(AL.getRange(), S.Context,
                              AL.getAttributeSpellingListIndex()));
}

static void handleBlocksAttr(Sema &S, Decl *D, const ParsedAttr &AL) {
  if (!AL.isArgIdent(0)) {
    S.Diag(AL.getLoc(), diag::err_attribute_argument_n_type)
        << AL << 1 << AANT_ArgumentIdentifier;
    return;
  }

  IdentifierInfo *II = AL.getArgAsIdent(0)->Ident;
  BlocksAttr::BlockType type;
  if (!BlocksAttr::ConvertStrToBlockType(II->getName(), type)) {
    S.Diag(AL.getLoc(), diag::warn_attribute_type_not_supported) << AL << II;
    return;
  }

  D->addAttr(::new (S.Context)
             BlocksAttr(AL.getRange(), S.Context, type,
                        AL.getAttributeSpellingListIndex()));
}

static void handleSentinelAttr(Sema &S, Decl *D, const ParsedAttr &AL) {
  unsigned sentinel = (unsigned)SentinelAttr::DefaultSentinel;
  if (AL.getNumArgs() > 0) {
    Expr *E = AL.getArgAsExpr(0);
    llvm::APSInt Idx(32);
    if (E->isTypeDependent() || E->isValueDependent() ||
        !E->isIntegerConstantExpr(Idx, S.Context)) {
      S.Diag(AL.getLoc(), diag::err_attribute_argument_n_type)
          << AL << 1 << AANT_ArgumentIntegerConstant << E->getSourceRange();
      return;
    }

    if (Idx.isSigned() && Idx.isNegative()) {
      S.Diag(AL.getLoc(), diag::err_attribute_sentinel_less_than_zero)
        << E->getSourceRange();
      return;
    }

    sentinel = Idx.getZExtValue();
  }

  unsigned nullPos = (unsigned)SentinelAttr::DefaultNullPos;
  if (AL.getNumArgs() > 1) {
    Expr *E = AL.getArgAsExpr(1);
    llvm::APSInt Idx(32);
    if (E->isTypeDependent() || E->isValueDependent() ||
        !E->isIntegerConstantExpr(Idx, S.Context)) {
      S.Diag(AL.getLoc(), diag::err_attribute_argument_n_type)
          << AL << 2 << AANT_ArgumentIntegerConstant << E->getSourceRange();
      return;
    }
    nullPos = Idx.getZExtValue();

    if ((Idx.isSigned() && Idx.isNegative()) || nullPos > 1) {
      // FIXME: This error message could be improved, it would be nice
      // to say what the bounds actually are.
      S.Diag(AL.getLoc(), diag::err_attribute_sentinel_not_zero_or_one)
        << E->getSourceRange();
      return;
    }
  }

  if (const auto *FD = dyn_cast<FunctionDecl>(D)) {
    const FunctionType *FT = FD->getType()->castAs<FunctionType>();
    if (isa<FunctionNoProtoType>(FT)) {
      S.Diag(AL.getLoc(), diag::warn_attribute_sentinel_named_arguments);
      return;
    }

    if (!cast<FunctionProtoType>(FT)->isVariadic()) {
      S.Diag(AL.getLoc(), diag::warn_attribute_sentinel_not_variadic) << 0;
      return;
    }
  } else if (const auto *MD = dyn_cast<ObjCMethodDecl>(D)) {
    if (!MD->isVariadic()) {
      S.Diag(AL.getLoc(), diag::warn_attribute_sentinel_not_variadic) << 0;
      return;
    }
  } else if (const auto *BD = dyn_cast<BlockDecl>(D)) {
    if (!BD->isVariadic()) {
      S.Diag(AL.getLoc(), diag::warn_attribute_sentinel_not_variadic) << 1;
      return;
    }
  } else if (const auto *V = dyn_cast<VarDecl>(D)) {
    QualType Ty = V->getType();
    if (Ty->isBlockPointerType() || Ty->isFunctionPointerType()) {
      const FunctionType *FT = Ty->isFunctionPointerType()
       ? D->getFunctionType()
       : Ty->getAs<BlockPointerType>()->getPointeeType()->getAs<FunctionType>();
      if (!cast<FunctionProtoType>(FT)->isVariadic()) {
        int m = Ty->isFunctionPointerType() ? 0 : 1;
        S.Diag(AL.getLoc(), diag::warn_attribute_sentinel_not_variadic) << m;
        return;
      }
    } else {
      S.Diag(AL.getLoc(), diag::warn_attribute_wrong_decl_type)
          << AL << ExpectedFunctionMethodOrBlock;
      return;
    }
  } else {
    S.Diag(AL.getLoc(), diag::warn_attribute_wrong_decl_type)
        << AL << ExpectedFunctionMethodOrBlock;
    return;
  }
  D->addAttr(::new (S.Context)
             SentinelAttr(AL.getRange(), S.Context, sentinel, nullPos,
                          AL.getAttributeSpellingListIndex()));
}

static void handleWarnUnusedResult(Sema &S, Decl *D, const ParsedAttr &AL) {
  if (D->getFunctionType() &&
      D->getFunctionType()->getReturnType()->isVoidType()) {
    S.Diag(AL.getLoc(), diag::warn_attribute_void_function_method) << AL << 0;
    return;
  }
  if (const auto *MD = dyn_cast<ObjCMethodDecl>(D))
    if (MD->getReturnType()->isVoidType()) {
      S.Diag(AL.getLoc(), diag::warn_attribute_void_function_method) << AL << 1;
      return;
    }

  // If this is spelled as the standard C++17 attribute, but not in C++17, warn
  // about using it as an extension.
  if (!S.getLangOpts().CPlusPlus17 && AL.isCXX11Attribute() &&
      !AL.getScopeName())
    S.Diag(AL.getLoc(), diag::ext_cxx17_attr) << AL;

  D->addAttr(::new (S.Context)
             WarnUnusedResultAttr(AL.getRange(), S.Context,
                                  AL.getAttributeSpellingListIndex()));
}

static void handleWeakImportAttr(Sema &S, Decl *D, const ParsedAttr &AL) {
  // weak_import only applies to variable & function declarations.
  bool isDef = false;
  if (!D->canBeWeakImported(isDef)) {
    if (isDef)
      S.Diag(AL.getLoc(), diag::warn_attribute_invalid_on_definition)
        << "weak_import";
    else if (isa<ObjCPropertyDecl>(D) || isa<ObjCMethodDecl>(D) ||
             (S.Context.getTargetInfo().getTriple().isOSDarwin() &&
              (isa<ObjCInterfaceDecl>(D) || isa<EnumDecl>(D)))) {
      // Nothing to warn about here.
    } else
      S.Diag(AL.getLoc(), diag::warn_attribute_wrong_decl_type)
          << AL << ExpectedVariableOrFunction;

    return;
  }

  D->addAttr(::new (S.Context)
             WeakImportAttr(AL.getRange(), S.Context,
                            AL.getAttributeSpellingListIndex()));
}

// Handles reqd_work_group_size and work_group_size_hint.
template <typename WorkGroupAttr>
static void handleWorkGroupSize(Sema &S, Decl *D, const ParsedAttr &AL) {
  uint32_t WGSize[3];
  for (unsigned i = 0; i < 3; ++i) {
    const Expr *E = AL.getArgAsExpr(i);
    if (!checkUInt32Argument(S, AL, E, WGSize[i], i))
      return;
    if (WGSize[i] == 0) {
      S.Diag(AL.getLoc(), diag::err_attribute_argument_is_zero)
          << AL << E->getSourceRange();
      return;
    }
  }

  WorkGroupAttr *Existing = D->getAttr<WorkGroupAttr>();
  if (Existing && !(Existing->getXDim() == WGSize[0] &&
                    Existing->getYDim() == WGSize[1] &&
                    Existing->getZDim() == WGSize[2]))
    S.Diag(AL.getLoc(), diag::warn_duplicate_attribute) << AL;

  D->addAttr(::new (S.Context) WorkGroupAttr(AL.getRange(), S.Context,
                                             WGSize[0], WGSize[1], WGSize[2],
                                       AL.getAttributeSpellingListIndex()));
}

// Handles intel_reqd_sub_group_size.
static void handleSubGroupSize(Sema &S, Decl *D, const ParsedAttr &AL) {
  uint32_t SGSize;
  const Expr *E = AL.getArgAsExpr(0);
  if (!checkUInt32Argument(S, AL, E, SGSize))
    return;
  if (SGSize == 0) {
    S.Diag(AL.getLoc(), diag::err_attribute_argument_is_zero)
        << AL << E->getSourceRange();
    return;
  }

  OpenCLIntelReqdSubGroupSizeAttr *Existing =
      D->getAttr<OpenCLIntelReqdSubGroupSizeAttr>();
  if (Existing && Existing->getSubGroupSize() != SGSize)
    S.Diag(AL.getLoc(), diag::warn_duplicate_attribute) << AL;

  D->addAttr(::new (S.Context) OpenCLIntelReqdSubGroupSizeAttr(
      AL.getRange(), S.Context, SGSize,
      AL.getAttributeSpellingListIndex()));
}

static void handleVecTypeHint(Sema &S, Decl *D, const ParsedAttr &AL) {
  if (!AL.hasParsedType()) {
    S.Diag(AL.getLoc(), diag::err_attribute_wrong_number_arguments) << AL << 1;
    return;
  }

  TypeSourceInfo *ParmTSI = nullptr;
  QualType ParmType = S.GetTypeFromParser(AL.getTypeArg(), &ParmTSI);
  assert(ParmTSI && "no type source info for attribute argument");

  if (!ParmType->isExtVectorType() && !ParmType->isFloatingType() &&
      (ParmType->isBooleanType() ||
       !ParmType->isIntegralType(S.getASTContext()))) {
    S.Diag(AL.getLoc(), diag::err_attribute_argument_vec_type_hint)
        << ParmType;
    return;
  }

  if (VecTypeHintAttr *A = D->getAttr<VecTypeHintAttr>()) {
    if (!S.Context.hasSameType(A->getTypeHint(), ParmType)) {
      S.Diag(AL.getLoc(), diag::warn_duplicate_attribute) << AL;
      return;
    }
  }

  D->addAttr(::new (S.Context) VecTypeHintAttr(AL.getLoc(), S.Context,
                                               ParmTSI,
                                        AL.getAttributeSpellingListIndex()));
}

SectionAttr *Sema::mergeSectionAttr(Decl *D, SourceRange Range,
                                    StringRef Name,
                                    unsigned AttrSpellingListIndex) {
  // Explicit or partial specializations do not inherit
  // the section attribute from the primary template.
  if (const auto *FD = dyn_cast<FunctionDecl>(D)) {
    if (AttrSpellingListIndex == SectionAttr::Declspec_allocate &&
        FD->isFunctionTemplateSpecialization())
      return nullptr;
  }
  if (SectionAttr *ExistingAttr = D->getAttr<SectionAttr>()) {
    if (ExistingAttr->getName() == Name)
      return nullptr;
    Diag(ExistingAttr->getLocation(), diag::warn_mismatched_section)
         << 1 /*section*/;
    Diag(Range.getBegin(), diag::note_previous_attribute);
    return nullptr;
  }
  return ::new (Context) SectionAttr(Range, Context, Name,
                                     AttrSpellingListIndex);
}

bool Sema::checkSectionName(SourceLocation LiteralLoc, StringRef SecName) {
  std::string Error = Context.getTargetInfo().isValidSectionSpecifier(SecName);
  if (!Error.empty()) {
    Diag(LiteralLoc, diag::err_attribute_section_invalid_for_target) << Error
         << 1 /*'section'*/;
    return false;
  }
  return true;
}

static void handleSectionAttr(Sema &S, Decl *D, const ParsedAttr &AL) {
  // Make sure that there is a string literal as the sections's single
  // argument.
  StringRef Str;
  SourceLocation LiteralLoc;
  if (!S.checkStringLiteralArgumentAttr(AL, 0, Str, &LiteralLoc))
    return;

  if (!S.checkSectionName(LiteralLoc, Str))
    return;

  // If the target wants to validate the section specifier, make it happen.
  std::string Error = S.Context.getTargetInfo().isValidSectionSpecifier(Str);
  if (!Error.empty()) {
    S.Diag(LiteralLoc, diag::err_attribute_section_invalid_for_target)
    << Error;
    return;
  }

  unsigned Index = AL.getAttributeSpellingListIndex();
  SectionAttr *NewAttr = S.mergeSectionAttr(D, AL.getRange(), Str, Index);
  if (NewAttr)
    D->addAttr(NewAttr);
}

static bool checkCodeSegName(Sema&S, SourceLocation LiteralLoc, StringRef CodeSegName) {
  std::string Error = S.Context.getTargetInfo().isValidSectionSpecifier(CodeSegName);
  if (!Error.empty()) {
    S.Diag(LiteralLoc, diag::err_attribute_section_invalid_for_target) << Error
           << 0 /*'code-seg'*/;
    return false;
  }
  return true;
}

CodeSegAttr *Sema::mergeCodeSegAttr(Decl *D, SourceRange Range,
                                    StringRef Name,
                                    unsigned AttrSpellingListIndex) {
  // Explicit or partial specializations do not inherit
  // the code_seg attribute from the primary template.
  if (const auto *FD = dyn_cast<FunctionDecl>(D)) {
    if (FD->isFunctionTemplateSpecialization())
      return nullptr;
  }
  if (const auto *ExistingAttr = D->getAttr<CodeSegAttr>()) {
    if (ExistingAttr->getName() == Name)
      return nullptr;
    Diag(ExistingAttr->getLocation(), diag::warn_mismatched_section)
         << 0 /*codeseg*/;
    Diag(Range.getBegin(), diag::note_previous_attribute);
    return nullptr;
  }
  return ::new (Context) CodeSegAttr(Range, Context, Name,
                                     AttrSpellingListIndex);
}

static void handleCodeSegAttr(Sema &S, Decl *D, const ParsedAttr &AL) {
  StringRef Str;
  SourceLocation LiteralLoc;
  if (!S.checkStringLiteralArgumentAttr(AL, 0, Str, &LiteralLoc))
    return;
  if (!checkCodeSegName(S, LiteralLoc, Str))
    return;
  if (const auto *ExistingAttr = D->getAttr<CodeSegAttr>()) {
    if (!ExistingAttr->isImplicit()) {
      S.Diag(AL.getLoc(),
             ExistingAttr->getName() == Str
             ? diag::warn_duplicate_codeseg_attribute
             : diag::err_conflicting_codeseg_attribute);
      return;
    }
    D->dropAttr<CodeSegAttr>();
  }
  if (CodeSegAttr *CSA = S.mergeCodeSegAttr(D, AL.getRange(), Str,
                                            AL.getAttributeSpellingListIndex()))
    D->addAttr(CSA);
}

// Check for things we'd like to warn about. Multiversioning issues are
// handled later in the process, once we know how many exist.
bool Sema::checkTargetAttr(SourceLocation LiteralLoc, StringRef AttrStr) {
  enum FirstParam { Unsupported, Duplicate };
  enum SecondParam { None, Architecture };
  for (auto Str : {"tune=", "fpmath="})
    if (AttrStr.find(Str) != StringRef::npos)
      return Diag(LiteralLoc, diag::warn_unsupported_target_attribute)
             << Unsupported << None << Str;

  TargetAttr::ParsedTargetAttr ParsedAttrs = TargetAttr::parse(AttrStr);

  if (!ParsedAttrs.Architecture.empty() &&
      !Context.getTargetInfo().isValidCPUName(ParsedAttrs.Architecture))
    return Diag(LiteralLoc, diag::warn_unsupported_target_attribute)
           << Unsupported << Architecture << ParsedAttrs.Architecture;

  if (ParsedAttrs.DuplicateArchitecture)
    return Diag(LiteralLoc, diag::warn_unsupported_target_attribute)
           << Duplicate << None << "arch=";

  for (const auto &Feature : ParsedAttrs.Features) {
    auto CurFeature = StringRef(Feature).drop_front(); // remove + or -.
    if (!Context.getTargetInfo().isValidFeatureName(CurFeature))
      return Diag(LiteralLoc, diag::warn_unsupported_target_attribute)
             << Unsupported << None << CurFeature;
  }

  return false;
}

static void handleTargetAttr(Sema &S, Decl *D, const ParsedAttr &AL) {
  StringRef Str;
  SourceLocation LiteralLoc;
  if (!S.checkStringLiteralArgumentAttr(AL, 0, Str, &LiteralLoc) ||
      S.checkTargetAttr(LiteralLoc, Str))
    return;

  unsigned Index = AL.getAttributeSpellingListIndex();
  TargetAttr *NewAttr =
      ::new (S.Context) TargetAttr(AL.getRange(), S.Context, Str, Index);
  D->addAttr(NewAttr);
}

static void handleMinVectorWidthAttr(Sema &S, Decl *D, const ParsedAttr &AL) {
  Expr *E = AL.getArgAsExpr(0);
  uint32_t VecWidth;
  if (!checkUInt32Argument(S, AL, E, VecWidth)) {
    AL.setInvalid();
    return;
  }

  MinVectorWidthAttr *Existing = D->getAttr<MinVectorWidthAttr>();
  if (Existing && Existing->getVectorWidth() != VecWidth) {
    S.Diag(AL.getLoc(), diag::warn_duplicate_attribute) << AL;
    return;
  }

  D->addAttr(::new (S.Context)
             MinVectorWidthAttr(AL.getRange(), S.Context, VecWidth,
                                AL.getAttributeSpellingListIndex()));
}

static void handleCleanupAttr(Sema &S, Decl *D, const ParsedAttr &AL) {
  Expr *E = AL.getArgAsExpr(0);
  SourceLocation Loc = E->getExprLoc();
  FunctionDecl *FD = nullptr;
  DeclarationNameInfo NI;

  // gcc only allows for simple identifiers. Since we support more than gcc, we
  // will warn the user.
  if (auto *DRE = dyn_cast<DeclRefExpr>(E)) {
    if (DRE->hasQualifier())
      S.Diag(Loc, diag::warn_cleanup_ext);
    FD = dyn_cast<FunctionDecl>(DRE->getDecl());
    NI = DRE->getNameInfo();
    if (!FD) {
      S.Diag(Loc, diag::err_attribute_cleanup_arg_not_function) << 1
        << NI.getName();
      return;
    }
  } else if (auto *ULE = dyn_cast<UnresolvedLookupExpr>(E)) {
    if (ULE->hasExplicitTemplateArgs())
      S.Diag(Loc, diag::warn_cleanup_ext);
    FD = S.ResolveSingleFunctionTemplateSpecialization(ULE, true);
    NI = ULE->getNameInfo();
    if (!FD) {
      S.Diag(Loc, diag::err_attribute_cleanup_arg_not_function) << 2
        << NI.getName();
      if (ULE->getType() == S.Context.OverloadTy)
        S.NoteAllOverloadCandidates(ULE);
      return;
    }
  } else {
    S.Diag(Loc, diag::err_attribute_cleanup_arg_not_function) << 0;
    return;
  }

  if (FD->getNumParams() != 1) {
    S.Diag(Loc, diag::err_attribute_cleanup_func_must_take_one_arg)
      << NI.getName();
    return;
  }

  // We're currently more strict than GCC about what function types we accept.
  // If this ever proves to be a problem it should be easy to fix.
  QualType Ty = S.Context.getPointerType(cast<VarDecl>(D)->getType());
  QualType ParamTy = FD->getParamDecl(0)->getType();
  if (S.CheckAssignmentConstraints(FD->getParamDecl(0)->getLocation(),
                                   ParamTy, Ty) != Sema::Compatible) {
    S.Diag(Loc, diag::err_attribute_cleanup_func_arg_incompatible_type)
      << NI.getName() << ParamTy << Ty;
    return;
  }

  D->addAttr(::new (S.Context)
             CleanupAttr(AL.getRange(), S.Context, FD,
                         AL.getAttributeSpellingListIndex()));
}

static void handleEnumExtensibilityAttr(Sema &S, Decl *D,
                                        const ParsedAttr &AL) {
  if (!AL.isArgIdent(0)) {
    S.Diag(AL.getLoc(), diag::err_attribute_argument_n_type)
        << AL << 0 << AANT_ArgumentIdentifier;
    return;
  }

  EnumExtensibilityAttr::Kind ExtensibilityKind;
  IdentifierInfo *II = AL.getArgAsIdent(0)->Ident;
  if (!EnumExtensibilityAttr::ConvertStrToKind(II->getName(),
                                               ExtensibilityKind)) {
    S.Diag(AL.getLoc(), diag::warn_attribute_type_not_supported) << AL << II;
    return;
  }

  D->addAttr(::new (S.Context) EnumExtensibilityAttr(
      AL.getRange(), S.Context, ExtensibilityKind,
      AL.getAttributeSpellingListIndex()));
}

/// Handle __attribute__((format_arg((idx)))) attribute based on
/// http://gcc.gnu.org/onlinedocs/gcc/Function-Attributes.html
static void handleFormatArgAttr(Sema &S, Decl *D, const ParsedAttr &AL) {
  Expr *IdxExpr = AL.getArgAsExpr(0);
  ParamIdx Idx;
  if (!checkFunctionOrMethodParameterIndex(S, D, AL, 1, IdxExpr, Idx))
    return;

  // Make sure the format string is really a string.
  QualType Ty = getFunctionOrMethodParamType(D, Idx.getASTIndex());

  bool NotNSStringTy = !isNSStringType(Ty, S.Context);
  if (NotNSStringTy &&
      !isCFStringType(Ty, S.Context) &&
      (!Ty->isPointerType() ||
       !Ty->getAs<PointerType>()->getPointeeType()->isCharType())) {
    S.Diag(AL.getLoc(), diag::err_format_attribute_not)
        << "a string type" << IdxExpr->getSourceRange()
        << getFunctionOrMethodParamRange(D, 0);
    return;
  }
  Ty = getFunctionOrMethodResultType(D);
  if (!isNSStringType(Ty, S.Context) &&
      !isCFStringType(Ty, S.Context) &&
      (!Ty->isPointerType() ||
       !Ty->getAs<PointerType>()->getPointeeType()->isCharType())) {
    S.Diag(AL.getLoc(), diag::err_format_attribute_result_not)
        << (NotNSStringTy ? "string type" : "NSString")
        << IdxExpr->getSourceRange() << getFunctionOrMethodParamRange(D, 0);
    return;
  }

  D->addAttr(::new (S.Context) FormatArgAttr(
      AL.getRange(), S.Context, Idx, AL.getAttributeSpellingListIndex()));
}

enum FormatAttrKind {
  CFStringFormat,
  NSStringFormat,
  StrftimeFormat,
  SupportedFormat,
  IgnoredFormat,
  InvalidFormat
};

/// getFormatAttrKind - Map from format attribute names to supported format
/// types.
static FormatAttrKind getFormatAttrKind(StringRef Format) {
  return llvm::StringSwitch<FormatAttrKind>(Format)
      // Check for formats that get handled specially.
      .Case("NSString", NSStringFormat)
      .Case("CFString", CFStringFormat)
      .Case("strftime", StrftimeFormat)

      // Otherwise, check for supported formats.
      .Cases("scanf", "printf", "printf0", "strfmon", SupportedFormat)
      .Cases("cmn_err", "vcmn_err", "zcmn_err", SupportedFormat)
      .Case("kprintf", SupportedFormat)         // OpenBSD.
      .Case("freebsd_kprintf", SupportedFormat) // FreeBSD.
      .Case("os_trace", SupportedFormat)
      .Case("os_log", SupportedFormat)

      .Cases("gcc_diag", "gcc_cdiag", "gcc_cxxdiag", "gcc_tdiag", IgnoredFormat)
      .Default(InvalidFormat);
}

/// Handle __attribute__((init_priority(priority))) attributes based on
/// http://gcc.gnu.org/onlinedocs/gcc/C_002b_002b-Attributes.html
static void handleInitPriorityAttr(Sema &S, Decl *D, const ParsedAttr &AL) {
  if (!S.getLangOpts().CPlusPlus) {
    S.Diag(AL.getLoc(), diag::warn_attribute_ignored) << AL;
    return;
  }

  if (S.getCurFunctionOrMethodDecl()) {
    S.Diag(AL.getLoc(), diag::err_init_priority_object_attr);
    AL.setInvalid();
    return;
  }
  QualType T = cast<VarDecl>(D)->getType();
  if (S.Context.getAsArrayType(T))
    T = S.Context.getBaseElementType(T);
  if (!T->getAs<RecordType>()) {
    S.Diag(AL.getLoc(), diag::err_init_priority_object_attr);
    AL.setInvalid();
    return;
  }

  Expr *E = AL.getArgAsExpr(0);
  uint32_t prioritynum;
  if (!checkUInt32Argument(S, AL, E, prioritynum)) {
    AL.setInvalid();
    return;
  }

  if (prioritynum < 101 || prioritynum > 65535) {
    S.Diag(AL.getLoc(), diag::err_attribute_argument_outof_range)
        << E->getSourceRange() << AL << 101 << 65535;
    AL.setInvalid();
    return;
  }
  D->addAttr(::new (S.Context)
             InitPriorityAttr(AL.getRange(), S.Context, prioritynum,
                              AL.getAttributeSpellingListIndex()));
}

FormatAttr *Sema::mergeFormatAttr(Decl *D, SourceRange Range,
                                  IdentifierInfo *Format, int FormatIdx,
                                  int FirstArg,
                                  unsigned AttrSpellingListIndex) {
  // Check whether we already have an equivalent format attribute.
  for (auto *F : D->specific_attrs<FormatAttr>()) {
    if (F->getType() == Format &&
        F->getFormatIdx() == FormatIdx &&
        F->getFirstArg() == FirstArg) {
      // If we don't have a valid location for this attribute, adopt the
      // location.
      if (F->getLocation().isInvalid())
        F->setRange(Range);
      return nullptr;
    }
  }

  return ::new (Context) FormatAttr(Range, Context, Format, FormatIdx,
                                    FirstArg, AttrSpellingListIndex);
}

/// Handle __attribute__((format(type,idx,firstarg))) attributes based on
/// http://gcc.gnu.org/onlinedocs/gcc/Function-Attributes.html
static void handleFormatAttr(Sema &S, Decl *D, const ParsedAttr &AL) {
  if (!AL.isArgIdent(0)) {
    S.Diag(AL.getLoc(), diag::err_attribute_argument_n_type)
        << AL << 1 << AANT_ArgumentIdentifier;
    return;
  }

  // In C++ the implicit 'this' function parameter also counts, and they are
  // counted from one.
  bool HasImplicitThisParam = isInstanceMethod(D);
  unsigned NumArgs = getFunctionOrMethodNumParams(D) + HasImplicitThisParam;

  IdentifierInfo *II = AL.getArgAsIdent(0)->Ident;
  StringRef Format = II->getName();

  if (normalizeName(Format)) {
    // If we've modified the string name, we need a new identifier for it.
    II = &S.Context.Idents.get(Format);
  }

  // Check for supported formats.
  FormatAttrKind Kind = getFormatAttrKind(Format);

  if (Kind == IgnoredFormat)
    return;

  if (Kind == InvalidFormat) {
    S.Diag(AL.getLoc(), diag::warn_attribute_type_not_supported)
        << AL << II->getName();
    return;
  }

  // checks for the 2nd argument
  Expr *IdxExpr = AL.getArgAsExpr(1);
  uint32_t Idx;
  if (!checkUInt32Argument(S, AL, IdxExpr, Idx, 2))
    return;

  if (Idx < 1 || Idx > NumArgs) {
    S.Diag(AL.getLoc(), diag::err_attribute_argument_out_of_bounds)
        << AL << 2 << IdxExpr->getSourceRange();
    return;
  }

  // FIXME: Do we need to bounds check?
  unsigned ArgIdx = Idx - 1;

  if (HasImplicitThisParam) {
    if (ArgIdx == 0) {
      S.Diag(AL.getLoc(),
             diag::err_format_attribute_implicit_this_format_string)
        << IdxExpr->getSourceRange();
      return;
    }
    ArgIdx--;
  }

  // make sure the format string is really a string
  QualType Ty = getFunctionOrMethodParamType(D, ArgIdx);

  if (Kind == CFStringFormat) {
    if (!isCFStringType(Ty, S.Context)) {
      S.Diag(AL.getLoc(), diag::err_format_attribute_not)
        << "a CFString" << IdxExpr->getSourceRange()
        << getFunctionOrMethodParamRange(D, ArgIdx);
      return;
    }
  } else if (Kind == NSStringFormat) {
    // FIXME: do we need to check if the type is NSString*?  What are the
    // semantics?
    if (!isNSStringType(Ty, S.Context)) {
      S.Diag(AL.getLoc(), diag::err_format_attribute_not)
        << "an NSString" << IdxExpr->getSourceRange()
        << getFunctionOrMethodParamRange(D, ArgIdx);
      return;
    }
  } else if (!Ty->isPointerType() ||
             !Ty->getAs<PointerType>()->getPointeeType()->isCharType()) {
    S.Diag(AL.getLoc(), diag::err_format_attribute_not)
      << "a string type" << IdxExpr->getSourceRange()
      << getFunctionOrMethodParamRange(D, ArgIdx);
    return;
  }

  // check the 3rd argument
  Expr *FirstArgExpr = AL.getArgAsExpr(2);
  uint32_t FirstArg;
  if (!checkUInt32Argument(S, AL, FirstArgExpr, FirstArg, 3))
    return;

  // check if the function is variadic if the 3rd argument non-zero
  if (FirstArg != 0) {
    if (isFunctionOrMethodVariadic(D)) {
      ++NumArgs; // +1 for ...
    } else {
      S.Diag(D->getLocation(), diag::err_format_attribute_requires_variadic);
      return;
    }
  }

  // strftime requires FirstArg to be 0 because it doesn't read from any
  // variable the input is just the current time + the format string.
  if (Kind == StrftimeFormat) {
    if (FirstArg != 0) {
      S.Diag(AL.getLoc(), diag::err_format_strftime_third_parameter)
        << FirstArgExpr->getSourceRange();
      return;
    }
  // if 0 it disables parameter checking (to use with e.g. va_list)
  } else if (FirstArg != 0 && FirstArg != NumArgs) {
    S.Diag(AL.getLoc(), diag::err_attribute_argument_out_of_bounds)
        << AL << 3 << FirstArgExpr->getSourceRange();
    return;
  }

  FormatAttr *NewAttr = S.mergeFormatAttr(D, AL.getRange(), II,
                                          Idx, FirstArg,
                                          AL.getAttributeSpellingListIndex());
  if (NewAttr)
    D->addAttr(NewAttr);
}

static void handleTransparentUnionAttr(Sema &S, Decl *D, const ParsedAttr &AL) {
  // Try to find the underlying union declaration.
  RecordDecl *RD = nullptr;
  const auto *TD = dyn_cast<TypedefNameDecl>(D);
  if (TD && TD->getUnderlyingType()->isUnionType())
    RD = TD->getUnderlyingType()->getAsUnionType()->getDecl();
  else
    RD = dyn_cast<RecordDecl>(D);

  if (!RD || !RD->isUnion()) {
    S.Diag(AL.getLoc(), diag::warn_attribute_wrong_decl_type) << AL
                                                              << ExpectedUnion;
    return;
  }

  if (!RD->isCompleteDefinition()) {
    if (!RD->isBeingDefined())
      S.Diag(AL.getLoc(),
             diag::warn_transparent_union_attribute_not_definition);
    return;
  }

  RecordDecl::field_iterator Field = RD->field_begin(),
                          FieldEnd = RD->field_end();
  if (Field == FieldEnd) {
    S.Diag(AL.getLoc(), diag::warn_transparent_union_attribute_zero_fields);
    return;
  }

  FieldDecl *FirstField = *Field;
  QualType FirstType = FirstField->getType();
  if (FirstType->hasFloatingRepresentation() || FirstType->isVectorType()) {
    S.Diag(FirstField->getLocation(),
           diag::warn_transparent_union_attribute_floating)
      << FirstType->isVectorType() << FirstType;
    return;
  }

  if (FirstType->isIncompleteType())
    return;
  uint64_t FirstSize = S.Context.getTypeSize(FirstType);
  uint64_t FirstAlign = S.Context.getTypeAlign(FirstType);
  for (; Field != FieldEnd; ++Field) {
    QualType FieldType = Field->getType();
    if (FieldType->isIncompleteType())
      return;
    // FIXME: this isn't fully correct; we also need to test whether the
    // members of the union would all have the same calling convention as the
    // first member of the union. Checking just the size and alignment isn't
    // sufficient (consider structs passed on the stack instead of in registers
    // as an example).
    if (S.Context.getTypeSize(FieldType) != FirstSize ||
        S.Context.getTypeAlign(FieldType) > FirstAlign) {
      // Warn if we drop the attribute.
      bool isSize = S.Context.getTypeSize(FieldType) != FirstSize;
      unsigned FieldBits = isSize? S.Context.getTypeSize(FieldType)
                                 : S.Context.getTypeAlign(FieldType);
      S.Diag(Field->getLocation(),
          diag::warn_transparent_union_attribute_field_size_align)
        << isSize << Field->getDeclName() << FieldBits;
      unsigned FirstBits = isSize? FirstSize : FirstAlign;
      S.Diag(FirstField->getLocation(),
             diag::note_transparent_union_first_field_size_align)
        << isSize << FirstBits;
      return;
    }
  }

  RD->addAttr(::new (S.Context)
              TransparentUnionAttr(AL.getRange(), S.Context,
                                   AL.getAttributeSpellingListIndex()));
}

static void handleAnnotateAttr(Sema &S, Decl *D, const ParsedAttr &AL) {
  // Make sure that there is a string literal as the annotation's single
  // argument.
  StringRef Str;
  if (!S.checkStringLiteralArgumentAttr(AL, 0, Str))
    return;

  // Don't duplicate annotations that are already set.
  for (const auto *I : D->specific_attrs<AnnotateAttr>()) {
    if (I->getAnnotation() == Str)
      return;
  }

  D->addAttr(::new (S.Context)
             AnnotateAttr(AL.getRange(), S.Context, Str,
                          AL.getAttributeSpellingListIndex()));
}

static void handleAlignValueAttr(Sema &S, Decl *D, const ParsedAttr &AL) {
  S.AddAlignValueAttr(AL.getRange(), D, AL.getArgAsExpr(0),
                      AL.getAttributeSpellingListIndex());
}

void Sema::AddAlignValueAttr(SourceRange AttrRange, Decl *D, Expr *E,
                             unsigned SpellingListIndex) {
  AlignValueAttr TmpAttr(AttrRange, Context, E, SpellingListIndex);
  SourceLocation AttrLoc = AttrRange.getBegin();

  QualType T;
  if (const auto *TD = dyn_cast<TypedefNameDecl>(D))
    T = TD->getUnderlyingType();
  else if (const auto *VD = dyn_cast<ValueDecl>(D))
    T = VD->getType();
  else
    llvm_unreachable("Unknown decl type for align_value");

  if (!T->isDependentType() && !T->isAnyPointerType() &&
      !T->isReferenceType() && !T->isMemberPointerType()) {
    Diag(AttrLoc, diag::warn_attribute_pointer_or_reference_only)
      << &TmpAttr /*TmpAttr.getName()*/ << T << D->getSourceRange();
    return;
  }

  if (!E->isValueDependent()) {
    llvm::APSInt Alignment;
    ExprResult ICE
      = VerifyIntegerConstantExpression(E, &Alignment,
          diag::err_align_value_attribute_argument_not_int,
            /*AllowFold*/ false);
    if (ICE.isInvalid())
      return;

    if (!Alignment.isPowerOf2()) {
      Diag(AttrLoc, diag::err_alignment_not_power_of_two)
        << E->getSourceRange();
      return;
    }

    D->addAttr(::new (Context)
               AlignValueAttr(AttrRange, Context, ICE.get(),
               SpellingListIndex));
    return;
  }

  // Save dependent expressions in the AST to be instantiated.
  D->addAttr(::new (Context) AlignValueAttr(TmpAttr));
}

static void handleAlignedAttr(Sema &S, Decl *D, const ParsedAttr &AL) {
  // check the attribute arguments.
  if (AL.getNumArgs() > 1) {
    S.Diag(AL.getLoc(), diag::err_attribute_wrong_number_arguments) << AL << 1;
    return;
  }

  if (AL.getNumArgs() == 0) {
    D->addAttr(::new (S.Context) AlignedAttr(AL.getRange(), S.Context,
               true, nullptr, AL.getAttributeSpellingListIndex()));
    return;
  }

  Expr *E = AL.getArgAsExpr(0);
  if (AL.isPackExpansion() && !E->containsUnexpandedParameterPack()) {
    S.Diag(AL.getEllipsisLoc(),
           diag::err_pack_expansion_without_parameter_packs);
    return;
  }

  if (!AL.isPackExpansion() && S.DiagnoseUnexpandedParameterPack(E))
    return;

  S.AddAlignedAttr(AL.getRange(), D, E, AL.getAttributeSpellingListIndex(),
                   AL.isPackExpansion());
}

void Sema::AddAlignedAttr(SourceRange AttrRange, Decl *D, Expr *E,
                          unsigned SpellingListIndex, bool IsPackExpansion) {
  AlignedAttr TmpAttr(AttrRange, Context, true, E, SpellingListIndex);
  SourceLocation AttrLoc = AttrRange.getBegin();

  // C++11 alignas(...) and C11 _Alignas(...) have additional requirements.
  if (TmpAttr.isAlignas()) {
    // C++11 [dcl.align]p1:
    //   An alignment-specifier may be applied to a variable or to a class
    //   data member, but it shall not be applied to a bit-field, a function
    //   parameter, the formal parameter of a catch clause, or a variable
    //   declared with the register storage class specifier. An
    //   alignment-specifier may also be applied to the declaration of a class
    //   or enumeration type.
    // C11 6.7.5/2:
    //   An alignment attribute shall not be specified in a declaration of
    //   a typedef, or a bit-field, or a function, or a parameter, or an
    //   object declared with the register storage-class specifier.
    int DiagKind = -1;
    if (isa<ParmVarDecl>(D)) {
      DiagKind = 0;
    } else if (const auto *VD = dyn_cast<VarDecl>(D)) {
      if (VD->getStorageClass() == SC_Register)
        DiagKind = 1;
      if (VD->isExceptionVariable())
        DiagKind = 2;
    } else if (const auto *FD = dyn_cast<FieldDecl>(D)) {
      if (FD->isBitField())
        DiagKind = 3;
    } else if (!isa<TagDecl>(D)) {
      Diag(AttrLoc, diag::err_attribute_wrong_decl_type) << &TmpAttr
        << (TmpAttr.isC11() ? ExpectedVariableOrField
                            : ExpectedVariableFieldOrTag);
      return;
    }
    if (DiagKind != -1) {
      Diag(AttrLoc, diag::err_alignas_attribute_wrong_decl_type)
        << &TmpAttr << DiagKind;
      return;
    }
  }

  if (E->isValueDependent()) {
    // We can't support a dependent alignment on a non-dependent type,
    // because we have no way to model that a type is "alignment-dependent"
    // but not dependent in any other way.
    if (const auto *TND = dyn_cast<TypedefNameDecl>(D)) {
      if (!TND->getUnderlyingType()->isDependentType()) {
        Diag(AttrLoc, diag::err_alignment_dependent_typedef_name)
            << E->getSourceRange();
        return;
      }
    }

    // Save dependent expressions in the AST to be instantiated.
    AlignedAttr *AA = ::new (Context) AlignedAttr(TmpAttr);
    AA->setPackExpansion(IsPackExpansion);
    D->addAttr(AA);
    return;
  }

  // FIXME: Cache the number on the AL object?
  llvm::APSInt Alignment;
  ExprResult ICE
    = VerifyIntegerConstantExpression(E, &Alignment,
        diag::err_aligned_attribute_argument_not_int,
        /*AllowFold*/ false);
  if (ICE.isInvalid())
    return;

  uint64_t AlignVal = Alignment.getZExtValue();

  // C++11 [dcl.align]p2:
  //   -- if the constant expression evaluates to zero, the alignment
  //      specifier shall have no effect
  // C11 6.7.5p6:
  //   An alignment specification of zero has no effect.
  if (!(TmpAttr.isAlignas() && !Alignment)) {
    if (!llvm::isPowerOf2_64(AlignVal)) {
      Diag(AttrLoc, diag::err_alignment_not_power_of_two)
        << E->getSourceRange();
      return;
    }
  }

  // Alignment calculations can wrap around if it's greater than 2**28.
  unsigned MaxValidAlignment =
      Context.getTargetInfo().getTriple().isOSBinFormatCOFF() ? 8192
                                                              : 268435456;
  if (AlignVal > MaxValidAlignment) {
    Diag(AttrLoc, diag::err_attribute_aligned_too_great) << MaxValidAlignment
                                                         << E->getSourceRange();
    return;
  }

  if (Context.getTargetInfo().isTLSSupported()) {
    unsigned MaxTLSAlign =
        Context.toCharUnitsFromBits(Context.getTargetInfo().getMaxTLSAlign())
            .getQuantity();
    const auto *VD = dyn_cast<VarDecl>(D);
    if (MaxTLSAlign && AlignVal > MaxTLSAlign && VD &&
        VD->getTLSKind() != VarDecl::TLS_None) {
      Diag(VD->getLocation(), diag::err_tls_var_aligned_over_maximum)
          << (unsigned)AlignVal << VD << MaxTLSAlign;
      return;
    }
  }

  AlignedAttr *AA = ::new (Context) AlignedAttr(AttrRange, Context, true,
                                                ICE.get(), SpellingListIndex);
  AA->setPackExpansion(IsPackExpansion);
  D->addAttr(AA);
}

void Sema::AddAlignedAttr(SourceRange AttrRange, Decl *D, TypeSourceInfo *TS,
                          unsigned SpellingListIndex, bool IsPackExpansion) {
  // FIXME: Cache the number on the AL object if non-dependent?
  // FIXME: Perform checking of type validity
  AlignedAttr *AA = ::new (Context) AlignedAttr(AttrRange, Context, false, TS,
                                                SpellingListIndex);
  AA->setPackExpansion(IsPackExpansion);
  D->addAttr(AA);
}

void Sema::CheckAlignasUnderalignment(Decl *D) {
  assert(D->hasAttrs() && "no attributes on decl");

  QualType UnderlyingTy, DiagTy;
  if (const auto *VD = dyn_cast<ValueDecl>(D)) {
    UnderlyingTy = DiagTy = VD->getType();
  } else {
    UnderlyingTy = DiagTy = Context.getTagDeclType(cast<TagDecl>(D));
    if (const auto *ED = dyn_cast<EnumDecl>(D))
      UnderlyingTy = ED->getIntegerType();
  }
  if (DiagTy->isDependentType() || DiagTy->isIncompleteType())
    return;

  // C++11 [dcl.align]p5, C11 6.7.5/4:
  //   The combined effect of all alignment attributes in a declaration shall
  //   not specify an alignment that is less strict than the alignment that
  //   would otherwise be required for the entity being declared.
  AlignedAttr *AlignasAttr = nullptr;
  unsigned Align = 0;
  for (auto *I : D->specific_attrs<AlignedAttr>()) {
    if (I->isAlignmentDependent())
      return;
    if (I->isAlignas())
      AlignasAttr = I;
    Align = std::max(Align, I->getAlignment(Context));
  }

  if (AlignasAttr && Align) {
    CharUnits RequestedAlign = Context.toCharUnitsFromBits(Align);
    CharUnits NaturalAlign = Context.getTypeAlignInChars(UnderlyingTy);
    if (NaturalAlign > RequestedAlign)
      Diag(AlignasAttr->getLocation(), diag::err_alignas_underaligned)
        << DiagTy << (unsigned)NaturalAlign.getQuantity();
  }
}

bool Sema::checkMSInheritanceAttrOnDefinition(
    CXXRecordDecl *RD, SourceRange Range, bool BestCase,
    MSInheritanceAttr::Spelling SemanticSpelling) {
  assert(RD->hasDefinition() && "RD has no definition!");

  // We may not have seen base specifiers or any virtual methods yet.  We will
  // have to wait until the record is defined to catch any mismatches.
  if (!RD->getDefinition()->isCompleteDefinition())
    return false;

  // The unspecified model never matches what a definition could need.
  if (SemanticSpelling == MSInheritanceAttr::Keyword_unspecified_inheritance)
    return false;

  if (BestCase) {
    if (RD->calculateInheritanceModel() == SemanticSpelling)
      return false;
  } else {
    if (RD->calculateInheritanceModel() <= SemanticSpelling)
      return false;
  }

  Diag(Range.getBegin(), diag::err_mismatched_ms_inheritance)
      << 0 /*definition*/;
  Diag(RD->getDefinition()->getLocation(), diag::note_defined_here)
      << RD->getNameAsString();
  return true;
}

/// parseModeAttrArg - Parses attribute mode string and returns parsed type
/// attribute.
static void parseModeAttrArg(Sema &S, StringRef Str, unsigned &DestWidth,
                             bool &IntegerMode, bool &ComplexMode) {
  IntegerMode = true;
  ComplexMode = false;
  switch (Str.size()) {
  case 2:
    switch (Str[0]) {
    case 'Q':
      DestWidth = 8;
      break;
    case 'H':
      DestWidth = 16;
      break;
    case 'S':
      DestWidth = 32;
      break;
    case 'D':
      DestWidth = 64;
      break;
    case 'X':
      DestWidth = 96;
      break;
    case 'T':
      DestWidth = 128;
      break;
    }
    if (Str[1] == 'F') {
      IntegerMode = false;
    } else if (Str[1] == 'C') {
      IntegerMode = false;
      ComplexMode = true;
    } else if (Str[1] != 'I') {
      DestWidth = 0;
    }
    break;
  case 4:
    // FIXME: glibc uses 'word' to define register_t; this is narrower than a
    // pointer on PIC16 and other embedded platforms.
    if (Str == "word")
      DestWidth = S.Context.getTargetInfo().getRegisterWidth();
    else if (Str == "byte")
      DestWidth = S.Context.getTargetInfo().getCharWidth();
    break;
  case 7:
    if (Str == "pointer")
      DestWidth = S.Context.getTargetInfo().getPointerWidth(0);
    break;
  case 11:
    if (Str == "unwind_word")
      DestWidth = S.Context.getTargetInfo().getUnwindWordWidth();
    break;
  }
}

/// handleModeAttr - This attribute modifies the width of a decl with primitive
/// type.
///
/// Despite what would be logical, the mode attribute is a decl attribute, not a
/// type attribute: 'int ** __attribute((mode(HI))) *G;' tries to make 'G' be
/// HImode, not an intermediate pointer.
static void handleModeAttr(Sema &S, Decl *D, const ParsedAttr &AL) {
  // This attribute isn't documented, but glibc uses it.  It changes
  // the width of an int or unsigned int to the specified size.
  if (!AL.isArgIdent(0)) {
    S.Diag(AL.getLoc(), diag::err_attribute_argument_type)
        << AL << AANT_ArgumentIdentifier;
    return;
  }

  IdentifierInfo *Name = AL.getArgAsIdent(0)->Ident;

  S.AddModeAttr(AL.getRange(), D, Name, AL.getAttributeSpellingListIndex());
}

void Sema::AddModeAttr(SourceRange AttrRange, Decl *D, IdentifierInfo *Name,
                       unsigned SpellingListIndex, bool InInstantiation) {
  StringRef Str = Name->getName();
  normalizeName(Str);
  SourceLocation AttrLoc = AttrRange.getBegin();

  unsigned DestWidth = 0;
  bool IntegerMode = true;
  bool ComplexMode = false;
  llvm::APInt VectorSize(64, 0);
  if (Str.size() >= 4 && Str[0] == 'V') {
    // Minimal length of vector mode is 4: 'V' + NUMBER(>=1) + TYPE(>=2).
    size_t StrSize = Str.size();
    size_t VectorStringLength = 0;
    while ((VectorStringLength + 1) < StrSize &&
           isdigit(Str[VectorStringLength + 1]))
      ++VectorStringLength;
    if (VectorStringLength &&
        !Str.substr(1, VectorStringLength).getAsInteger(10, VectorSize) &&
        VectorSize.isPowerOf2()) {
      parseModeAttrArg(*this, Str.substr(VectorStringLength + 1), DestWidth,
                       IntegerMode, ComplexMode);
      // Avoid duplicate warning from template instantiation.
      if (!InInstantiation)
        Diag(AttrLoc, diag::warn_vector_mode_deprecated);
    } else {
      VectorSize = 0;
    }
  }

  if (!VectorSize)
    parseModeAttrArg(*this, Str, DestWidth, IntegerMode, ComplexMode);

  // FIXME: Sync this with InitializePredefinedMacros; we need to match int8_t
  // and friends, at least with glibc.
  // FIXME: Make sure floating-point mappings are accurate
  // FIXME: Support XF and TF types
  if (!DestWidth) {
    Diag(AttrLoc, diag::err_machine_mode) << 0 /*Unknown*/ << Name;
    return;
  }

  QualType OldTy;
  if (const auto *TD = dyn_cast<TypedefNameDecl>(D))
    OldTy = TD->getUnderlyingType();
  else if (const auto *ED = dyn_cast<EnumDecl>(D)) {
    // Something like 'typedef enum { X } __attribute__((mode(XX))) T;'.
    // Try to get type from enum declaration, default to int.
    OldTy = ED->getIntegerType();
    if (OldTy.isNull())
      OldTy = Context.IntTy;
  } else
    OldTy = cast<ValueDecl>(D)->getType();

  if (OldTy->isDependentType()) {
    D->addAttr(::new (Context)
               ModeAttr(AttrRange, Context, Name, SpellingListIndex));
    return;
  }

  // Base type can also be a vector type (see PR17453).
  // Distinguish between base type and base element type.
  QualType OldElemTy = OldTy;
  if (const auto *VT = OldTy->getAs<VectorType>())
    OldElemTy = VT->getElementType();

  // GCC allows 'mode' attribute on enumeration types (even incomplete), except
  // for vector modes. So, 'enum X __attribute__((mode(QI)));' forms a complete
  // type, 'enum { A } __attribute__((mode(V4SI)))' is rejected.
  if ((isa<EnumDecl>(D) || OldElemTy->getAs<EnumType>()) &&
      VectorSize.getBoolValue()) {
    Diag(AttrLoc, diag::err_enum_mode_vector_type) << Name << AttrRange;
    return;
  }
  bool IntegralOrAnyEnumType =
      OldElemTy->isIntegralOrEnumerationType() || OldElemTy->getAs<EnumType>();

  if (!OldElemTy->getAs<BuiltinType>() && !OldElemTy->isComplexType() &&
      !IntegralOrAnyEnumType)
    Diag(AttrLoc, diag::err_mode_not_primitive);
  else if (IntegerMode) {
    if (!IntegralOrAnyEnumType)
      Diag(AttrLoc, diag::err_mode_wrong_type);
  } else if (ComplexMode) {
    if (!OldElemTy->isComplexType())
      Diag(AttrLoc, diag::err_mode_wrong_type);
  } else {
    if (!OldElemTy->isFloatingType())
      Diag(AttrLoc, diag::err_mode_wrong_type);
  }

  QualType NewElemTy;

  if (IntegerMode)
    NewElemTy = Context.getIntTypeForBitwidth(DestWidth,
                                              OldElemTy->isSignedIntegerType());
  else
    NewElemTy = Context.getRealTypeForBitwidth(DestWidth);

  if (NewElemTy.isNull()) {
    Diag(AttrLoc, diag::err_machine_mode) << 1 /*Unsupported*/ << Name;
    return;
  }

  if (ComplexMode) {
    NewElemTy = Context.getComplexType(NewElemTy);
  }

  QualType NewTy = NewElemTy;
  if (VectorSize.getBoolValue()) {
    NewTy = Context.getVectorType(NewTy, VectorSize.getZExtValue(),
                                  VectorType::GenericVector);
  } else if (const auto *OldVT = OldTy->getAs<VectorType>()) {
    // Complex machine mode does not support base vector types.
    if (ComplexMode) {
      Diag(AttrLoc, diag::err_complex_mode_vector_type);
      return;
    }
    unsigned NumElements = Context.getTypeSize(OldElemTy) *
                           OldVT->getNumElements() /
                           Context.getTypeSize(NewElemTy);
    NewTy =
        Context.getVectorType(NewElemTy, NumElements, OldVT->getVectorKind());
  }

  if (NewTy.isNull()) {
    Diag(AttrLoc, diag::err_mode_wrong_type);
    return;
  }

  // Install the new type.
  if (auto *TD = dyn_cast<TypedefNameDecl>(D))
    TD->setModedTypeSourceInfo(TD->getTypeSourceInfo(), NewTy);
  else if (auto *ED = dyn_cast<EnumDecl>(D))
    ED->setIntegerType(NewTy);
  else
    cast<ValueDecl>(D)->setType(NewTy);

  D->addAttr(::new (Context)
             ModeAttr(AttrRange, Context, Name, SpellingListIndex));
}

static void handleNoDebugAttr(Sema &S, Decl *D, const ParsedAttr &AL) {
  D->addAttr(::new (S.Context)
             NoDebugAttr(AL.getRange(), S.Context,
                         AL.getAttributeSpellingListIndex()));
}

AlwaysInlineAttr *Sema::mergeAlwaysInlineAttr(Decl *D, SourceRange Range,
                                              IdentifierInfo *Ident,
                                              unsigned AttrSpellingListIndex) {
  if (OptimizeNoneAttr *Optnone = D->getAttr<OptimizeNoneAttr>()) {
    Diag(Range.getBegin(), diag::warn_attribute_ignored) << Ident;
    Diag(Optnone->getLocation(), diag::note_conflicting_attribute);
    return nullptr;
  }

  if (D->hasAttr<AlwaysInlineAttr>())
    return nullptr;

  return ::new (Context) AlwaysInlineAttr(Range, Context,
                                          AttrSpellingListIndex);
}

CommonAttr *Sema::mergeCommonAttr(Decl *D, const ParsedAttr &AL) {
  if (checkAttrMutualExclusion<InternalLinkageAttr>(*this, D, AL))
    return nullptr;

  return ::new (Context)
      CommonAttr(AL.getRange(), Context, AL.getAttributeSpellingListIndex());
}

CommonAttr *Sema::mergeCommonAttr(Decl *D, const CommonAttr &AL) {
  if (checkAttrMutualExclusion<InternalLinkageAttr>(*this, D, AL))
    return nullptr;

  return ::new (Context)
      CommonAttr(AL.getRange(), Context, AL.getSpellingListIndex());
}

InternalLinkageAttr *Sema::mergeInternalLinkageAttr(Decl *D,
                                                    const ParsedAttr &AL) {
  if (const auto *VD = dyn_cast<VarDecl>(D)) {
    // Attribute applies to Var but not any subclass of it (like ParmVar,
    // ImplicitParm or VarTemplateSpecialization).
    if (VD->getKind() != Decl::Var) {
      Diag(AL.getLoc(), diag::warn_attribute_wrong_decl_type)
          << AL << (getLangOpts().CPlusPlus ? ExpectedFunctionVariableOrClass
                                            : ExpectedVariableOrFunction);
      return nullptr;
    }
    // Attribute does not apply to non-static local variables.
    if (VD->hasLocalStorage()) {
      Diag(VD->getLocation(), diag::warn_internal_linkage_local_storage);
      return nullptr;
    }
  }

  if (checkAttrMutualExclusion<CommonAttr>(*this, D, AL))
    return nullptr;

  return ::new (Context) InternalLinkageAttr(
      AL.getRange(), Context, AL.getAttributeSpellingListIndex());
}
InternalLinkageAttr *
Sema::mergeInternalLinkageAttr(Decl *D, const InternalLinkageAttr &AL) {
  if (const auto *VD = dyn_cast<VarDecl>(D)) {
    // Attribute applies to Var but not any subclass of it (like ParmVar,
    // ImplicitParm or VarTemplateSpecialization).
    if (VD->getKind() != Decl::Var) {
      Diag(AL.getLocation(), diag::warn_attribute_wrong_decl_type)
          << &AL << (getLangOpts().CPlusPlus ? ExpectedFunctionVariableOrClass
                                             : ExpectedVariableOrFunction);
      return nullptr;
    }
    // Attribute does not apply to non-static local variables.
    if (VD->hasLocalStorage()) {
      Diag(VD->getLocation(), diag::warn_internal_linkage_local_storage);
      return nullptr;
    }
  }

  if (checkAttrMutualExclusion<CommonAttr>(*this, D, AL))
    return nullptr;

  return ::new (Context)
      InternalLinkageAttr(AL.getRange(), Context, AL.getSpellingListIndex());
}

MinSizeAttr *Sema::mergeMinSizeAttr(Decl *D, SourceRange Range,
                                    unsigned AttrSpellingListIndex) {
  if (OptimizeNoneAttr *Optnone = D->getAttr<OptimizeNoneAttr>()) {
    Diag(Range.getBegin(), diag::warn_attribute_ignored) << "'minsize'";
    Diag(Optnone->getLocation(), diag::note_conflicting_attribute);
    return nullptr;
  }

  if (D->hasAttr<MinSizeAttr>())
    return nullptr;

  return ::new (Context) MinSizeAttr(Range, Context, AttrSpellingListIndex);
}

OptimizeNoneAttr *Sema::mergeOptimizeNoneAttr(Decl *D, SourceRange Range,
                                              unsigned AttrSpellingListIndex) {
  if (AlwaysInlineAttr *Inline = D->getAttr<AlwaysInlineAttr>()) {
    Diag(Inline->getLocation(), diag::warn_attribute_ignored) << Inline;
    Diag(Range.getBegin(), diag::note_conflicting_attribute);
    D->dropAttr<AlwaysInlineAttr>();
  }
  if (MinSizeAttr *MinSize = D->getAttr<MinSizeAttr>()) {
    Diag(MinSize->getLocation(), diag::warn_attribute_ignored) << MinSize;
    Diag(Range.getBegin(), diag::note_conflicting_attribute);
    D->dropAttr<MinSizeAttr>();
  }

  if (D->hasAttr<OptimizeNoneAttr>())
    return nullptr;

  return ::new (Context) OptimizeNoneAttr(Range, Context,
                                          AttrSpellingListIndex);
}

static void handleAlwaysInlineAttr(Sema &S, Decl *D, const ParsedAttr &AL) {
  if (checkAttrMutualExclusion<NotTailCalledAttr>(S, D, AL))
    return;

  if (AlwaysInlineAttr *Inline = S.mergeAlwaysInlineAttr(
          D, AL.getRange(), AL.getName(),
          AL.getAttributeSpellingListIndex()))
    D->addAttr(Inline);
}

static void handleMinSizeAttr(Sema &S, Decl *D, const ParsedAttr &AL) {
  if (MinSizeAttr *MinSize = S.mergeMinSizeAttr(
          D, AL.getRange(), AL.getAttributeSpellingListIndex()))
    D->addAttr(MinSize);
}

static void handleOptimizeNoneAttr(Sema &S, Decl *D, const ParsedAttr &AL) {
  if (OptimizeNoneAttr *Optnone = S.mergeOptimizeNoneAttr(
          D, AL.getRange(), AL.getAttributeSpellingListIndex()))
    D->addAttr(Optnone);
}

static void handleConstantAttr(Sema &S, Decl *D, const ParsedAttr &AL) {
  if (checkAttrMutualExclusion<CUDASharedAttr>(S, D, AL))
    return;
  const auto *VD = cast<VarDecl>(D);
  if (!VD->hasGlobalStorage()) {
    S.Diag(AL.getLoc(), diag::err_cuda_nonglobal_constant);
    return;
  }
  D->addAttr(::new (S.Context) CUDAConstantAttr(
      AL.getRange(), S.Context, AL.getAttributeSpellingListIndex()));
}

static void handleSharedAttr(Sema &S, Decl *D, const ParsedAttr &AL) {
  if (checkAttrMutualExclusion<CUDAConstantAttr>(S, D, AL))
    return;
  const auto *VD = cast<VarDecl>(D);
  // extern __shared__ is only allowed on arrays with no length (e.g.
  // "int x[]").
  if (!S.getLangOpts().CUDARelocatableDeviceCode && VD->hasExternalStorage() &&
      !isa<IncompleteArrayType>(VD->getType())) {
    S.Diag(AL.getLoc(), diag::err_cuda_extern_shared) << VD;
    return;
  }
  if (S.getLangOpts().CUDA && VD->hasLocalStorage() &&
      S.CUDADiagIfHostCode(AL.getLoc(), diag::err_cuda_host_shared)
          << S.CurrentCUDATarget())
    return;
  D->addAttr(::new (S.Context) CUDASharedAttr(
      AL.getRange(), S.Context, AL.getAttributeSpellingListIndex()));
}

static void handleHCCTileStaticAttr(Sema &S, Decl *D, const ParsedAttr &AL) {
  // FIXME more checkings to follow
  D->addAttr(::new (S.Context) HCCTileStaticAttr(
      AL.getRange(), S.Context, AL.getAttributeSpellingListIndex()));
}

static void handleGlobalAttr(Sema &S, Decl *D, const ParsedAttr &AL) {
  if (checkAttrMutualExclusion<CUDADeviceAttr>(S, D, AL) ||
      checkAttrMutualExclusion<CUDAHostAttr>(S, D, AL)) {
    return;
  }
  const auto *FD = cast<FunctionDecl>(D);
  if (!FD->getReturnType()->isVoidType()) {
    SourceRange RTRange = FD->getReturnTypeSourceRange();
    S.Diag(FD->getTypeSpecStartLoc(), diag::err_kern_type_not_void_return)
        << FD->getType()
        << (RTRange.isValid() ? FixItHint::CreateReplacement(RTRange, "void")
                              : FixItHint());
    return;
  }
  if (const auto *Method = dyn_cast<CXXMethodDecl>(FD)) {
    if (Method->isInstance()) {
      S.Diag(Method->getBeginLoc(), diag::err_kern_is_nonstatic_method)
          << Method;
      return;
    }
    S.Diag(Method->getBeginLoc(), diag::warn_kern_is_method) << Method;
  }
  // Only warn for "inline" when compiling for host, to cut down on noise.
  if (FD->isInlineSpecified() && !S.getLangOpts().CUDAIsDevice)
    S.Diag(FD->getBeginLoc(), diag::warn_kern_is_inline) << FD;

  D->addAttr(::new (S.Context)
              CUDAGlobalAttr(AL.getRange(), S.Context,
                             AL.getAttributeSpellingListIndex()));
}

static void handleGNUInlineAttr(Sema &S, Decl *D, const ParsedAttr &AL) {
  const auto *Fn = cast<FunctionDecl>(D);
  if (!Fn->isInlineSpecified()) {
    S.Diag(AL.getLoc(), diag::warn_gnu_inline_attribute_requires_inline);
    return;
  }

  D->addAttr(::new (S.Context)
             GNUInlineAttr(AL.getRange(), S.Context,
                           AL.getAttributeSpellingListIndex()));
}

static void handleCallConvAttr(Sema &S, Decl *D, const ParsedAttr &AL) {
  if (hasDeclarator(D)) return;

  // Diagnostic is emitted elsewhere: here we store the (valid) AL
  // in the Decl node for syntactic reasoning, e.g., pretty-printing.
  CallingConv CC;
  if (S.CheckCallingConvAttr(AL, CC, /*FD*/nullptr))
    return;

  if (!isa<ObjCMethodDecl>(D)) {
    S.Diag(AL.getLoc(), diag::warn_attribute_wrong_decl_type)
        << AL << ExpectedFunctionOrMethod;
    return;
  }

  switch (AL.getKind()) {
  case ParsedAttr::AT_FastCall:
    D->addAttr(::new (S.Context)
               FastCallAttr(AL.getRange(), S.Context,
                            AL.getAttributeSpellingListIndex()));
    return;
  case ParsedAttr::AT_StdCall:
    D->addAttr(::new (S.Context)
               StdCallAttr(AL.getRange(), S.Context,
                           AL.getAttributeSpellingListIndex()));
    return;
  case ParsedAttr::AT_ThisCall:
    D->addAttr(::new (S.Context)
               ThisCallAttr(AL.getRange(), S.Context,
                            AL.getAttributeSpellingListIndex()));
    return;
  case ParsedAttr::AT_CDecl:
    D->addAttr(::new (S.Context)
               CDeclAttr(AL.getRange(), S.Context,
                         AL.getAttributeSpellingListIndex()));
    return;
  case ParsedAttr::AT_Pascal:
    D->addAttr(::new (S.Context)
               PascalAttr(AL.getRange(), S.Context,
                          AL.getAttributeSpellingListIndex()));
    return;
  case ParsedAttr::AT_SwiftCall:
    D->addAttr(::new (S.Context)
               SwiftCallAttr(AL.getRange(), S.Context,
                             AL.getAttributeSpellingListIndex()));
    return;
  case ParsedAttr::AT_VectorCall:
    D->addAttr(::new (S.Context)
               VectorCallAttr(AL.getRange(), S.Context,
                              AL.getAttributeSpellingListIndex()));
    return;
  case ParsedAttr::AT_MSABI:
    D->addAttr(::new (S.Context)
               MSABIAttr(AL.getRange(), S.Context,
                         AL.getAttributeSpellingListIndex()));
    return;
  case ParsedAttr::AT_SysVABI:
    D->addAttr(::new (S.Context)
               SysVABIAttr(AL.getRange(), S.Context,
                           AL.getAttributeSpellingListIndex()));
    return;
  case ParsedAttr::AT_RegCall:
    D->addAttr(::new (S.Context) RegCallAttr(
        AL.getRange(), S.Context, AL.getAttributeSpellingListIndex()));
    return;
  case ParsedAttr::AT_Pcs: {
    PcsAttr::PCSType PCS;
    switch (CC) {
    case CC_AAPCS:
      PCS = PcsAttr::AAPCS;
      break;
    case CC_AAPCS_VFP:
      PCS = PcsAttr::AAPCS_VFP;
      break;
    default:
      llvm_unreachable("unexpected calling convention in pcs attribute");
    }

    D->addAttr(::new (S.Context)
               PcsAttr(AL.getRange(), S.Context, PCS,
                       AL.getAttributeSpellingListIndex()));
    return;
  }
  case ParsedAttr::AT_IntelOclBicc:
    D->addAttr(::new (S.Context)
               IntelOclBiccAttr(AL.getRange(), S.Context,
                                AL.getAttributeSpellingListIndex()));
    return;
  case ParsedAttr::AT_PreserveMost:
    D->addAttr(::new (S.Context) PreserveMostAttr(
        AL.getRange(), S.Context, AL.getAttributeSpellingListIndex()));
    return;
  case ParsedAttr::AT_PreserveAll:
    D->addAttr(::new (S.Context) PreserveAllAttr(
        AL.getRange(), S.Context, AL.getAttributeSpellingListIndex()));
    return;
  default:
    llvm_unreachable("unexpected attribute kind");
  }
}

static void handleSuppressAttr(Sema &S, Decl *D, const ParsedAttr &AL) {
  if (!checkAttributeAtLeastNumArgs(S, AL, 1))
    return;

  std::vector<StringRef> DiagnosticIdentifiers;
  for (unsigned I = 0, E = AL.getNumArgs(); I != E; ++I) {
    StringRef RuleName;

    if (!S.checkStringLiteralArgumentAttr(AL, I, RuleName, nullptr))
      return;

    // FIXME: Warn if the rule name is unknown. This is tricky because only
    // clang-tidy knows about available rules.
    DiagnosticIdentifiers.push_back(RuleName);
  }
  D->addAttr(::new (S.Context) SuppressAttr(
      AL.getRange(), S.Context, DiagnosticIdentifiers.data(),
      DiagnosticIdentifiers.size(), AL.getAttributeSpellingListIndex()));
}

bool Sema::CheckCallingConvAttr(const ParsedAttr &Attrs, CallingConv &CC,
                                const FunctionDecl *FD) {
  if (Attrs.isInvalid())
    return true;

  if (Attrs.hasProcessingCache()) {
    CC = (CallingConv) Attrs.getProcessingCache();
    return false;
  }

  unsigned ReqArgs = Attrs.getKind() == ParsedAttr::AT_Pcs ? 1 : 0;
  if (!checkAttributeNumArgs(*this, Attrs, ReqArgs)) {
    Attrs.setInvalid();
    return true;
  }

  // TODO: diagnose uses of these conventions on the wrong target.
  switch (Attrs.getKind()) {
  case ParsedAttr::AT_CDecl:
    CC = CC_C;
    break;
  case ParsedAttr::AT_FastCall:
    CC = CC_X86FastCall;
    break;
  case ParsedAttr::AT_StdCall:
    CC = CC_X86StdCall;
    break;
  case ParsedAttr::AT_ThisCall:
    CC = CC_X86ThisCall;
    break;
  case ParsedAttr::AT_Pascal:
    CC = CC_X86Pascal;
    break;
  case ParsedAttr::AT_SwiftCall:
    CC = CC_Swift;
    break;
  case ParsedAttr::AT_VectorCall:
    CC = CC_X86VectorCall;
    break;
  case ParsedAttr::AT_RegCall:
    CC = CC_X86RegCall;
    break;
  case ParsedAttr::AT_MSABI:
    CC = Context.getTargetInfo().getTriple().isOSWindows() ? CC_C :
                                                             CC_Win64;
    break;
  case ParsedAttr::AT_SysVABI:
    CC = Context.getTargetInfo().getTriple().isOSWindows() ? CC_X86_64SysV :
                                                             CC_C;
    break;
  case ParsedAttr::AT_Pcs: {
    StringRef StrRef;
    if (!checkStringLiteralArgumentAttr(Attrs, 0, StrRef)) {
      Attrs.setInvalid();
      return true;
    }
    if (StrRef == "aapcs") {
      CC = CC_AAPCS;
      break;
    } else if (StrRef == "aapcs-vfp") {
      CC = CC_AAPCS_VFP;
      break;
    }

    Attrs.setInvalid();
    Diag(Attrs.getLoc(), diag::err_invalid_pcs);
    return true;
  }
  case ParsedAttr::AT_IntelOclBicc:
    CC = CC_IntelOclBicc;
    break;
  case ParsedAttr::AT_PreserveMost:
    CC = CC_PreserveMost;
    break;
  case ParsedAttr::AT_PreserveAll:
    CC = CC_PreserveAll;
    break;
  default: llvm_unreachable("unexpected attribute kind");
  }

  const TargetInfo &TI = Context.getTargetInfo();
  TargetInfo::CallingConvCheckResult A = TI.checkCallingConvention(CC);
  if (A != TargetInfo::CCCR_OK) {
    if (A == TargetInfo::CCCR_Warning)
      Diag(Attrs.getLoc(), diag::warn_cconv_ignored) << Attrs;

    // This convention is not valid for the target. Use the default function or
    // method calling convention.
    bool IsCXXMethod = false, IsVariadic = false;
    if (FD) {
      IsCXXMethod = FD->isCXXInstanceMember();
      IsVariadic = FD->isVariadic();
    }
    CC = Context.getDefaultCallingConvention(IsVariadic, IsCXXMethod);
  }

  Attrs.setProcessingCache((unsigned) CC);
  return false;
}

/// Pointer-like types in the default address space.
static bool isValidSwiftContextType(QualType Ty) {
  if (!Ty->hasPointerRepresentation())
    return Ty->isDependentType();
  return Ty->getPointeeType().getAddressSpace() == LangAS::Default;
}

/// Pointers and references in the default address space.
static bool isValidSwiftIndirectResultType(QualType Ty) {
  if (const auto *PtrType = Ty->getAs<PointerType>()) {
    Ty = PtrType->getPointeeType();
  } else if (const auto *RefType = Ty->getAs<ReferenceType>()) {
    Ty = RefType->getPointeeType();
  } else {
    return Ty->isDependentType();
  }
  return Ty.getAddressSpace() == LangAS::Default;
}

/// Pointers and references to pointers in the default address space.
static bool isValidSwiftErrorResultType(QualType Ty) {
  if (const auto *PtrType = Ty->getAs<PointerType>()) {
    Ty = PtrType->getPointeeType();
  } else if (const auto *RefType = Ty->getAs<ReferenceType>()) {
    Ty = RefType->getPointeeType();
  } else {
    return Ty->isDependentType();
  }
  if (!Ty.getQualifiers().empty())
    return false;
  return isValidSwiftContextType(Ty);
}

static void handleParameterABIAttr(Sema &S, Decl *D, const ParsedAttr &Attrs,
                                   ParameterABI Abi) {
  S.AddParameterABIAttr(Attrs.getRange(), D, Abi,
                        Attrs.getAttributeSpellingListIndex());
}

void Sema::AddParameterABIAttr(SourceRange range, Decl *D, ParameterABI abi,
                               unsigned spellingIndex) {

  QualType type = cast<ParmVarDecl>(D)->getType();

  if (auto existingAttr = D->getAttr<ParameterABIAttr>()) {
    if (existingAttr->getABI() != abi) {
      Diag(range.getBegin(), diag::err_attributes_are_not_compatible)
        << getParameterABISpelling(abi) << existingAttr;
      Diag(existingAttr->getLocation(), diag::note_conflicting_attribute);
      return;
    }
  }

  switch (abi) {
  case ParameterABI::Ordinary:
    llvm_unreachable("explicit attribute for ordinary parameter ABI?");

  case ParameterABI::SwiftContext:
    if (!isValidSwiftContextType(type)) {
      Diag(range.getBegin(), diag::err_swift_abi_parameter_wrong_type)
        << getParameterABISpelling(abi)
        << /*pointer to pointer */ 0 << type;
    }
    D->addAttr(::new (Context)
               SwiftContextAttr(range, Context, spellingIndex));
    return;

  case ParameterABI::SwiftErrorResult:
    if (!isValidSwiftErrorResultType(type)) {
      Diag(range.getBegin(), diag::err_swift_abi_parameter_wrong_type)
        << getParameterABISpelling(abi)
        << /*pointer to pointer */ 1 << type;
    }
    D->addAttr(::new (Context)
               SwiftErrorResultAttr(range, Context, spellingIndex));
    return;

  case ParameterABI::SwiftIndirectResult:
    if (!isValidSwiftIndirectResultType(type)) {
      Diag(range.getBegin(), diag::err_swift_abi_parameter_wrong_type)
        << getParameterABISpelling(abi)
        << /*pointer*/ 0 << type;
    }
    D->addAttr(::new (Context)
               SwiftIndirectResultAttr(range, Context, spellingIndex));
    return;
  }
  llvm_unreachable("bad parameter ABI attribute");
}

/// Checks a regparm attribute, returning true if it is ill-formed and
/// otherwise setting numParams to the appropriate value.
bool Sema::CheckRegparmAttr(const ParsedAttr &AL, unsigned &numParams) {
  if (AL.isInvalid())
    return true;

  if (!checkAttributeNumArgs(*this, AL, 1)) {
    AL.setInvalid();
    return true;
  }

  uint32_t NP;
  Expr *NumParamsExpr = AL.getArgAsExpr(0);
  if (!checkUInt32Argument(*this, AL, NumParamsExpr, NP)) {
    AL.setInvalid();
    return true;
  }

  if (Context.getTargetInfo().getRegParmMax() == 0) {
    Diag(AL.getLoc(), diag::err_attribute_regparm_wrong_platform)
      << NumParamsExpr->getSourceRange();
    AL.setInvalid();
    return true;
  }

  numParams = NP;
  if (numParams > Context.getTargetInfo().getRegParmMax()) {
    Diag(AL.getLoc(), diag::err_attribute_regparm_invalid_number)
      << Context.getTargetInfo().getRegParmMax() << NumParamsExpr->getSourceRange();
    AL.setInvalid();
    return true;
  }

  return false;
}

// Checks whether an argument of launch_bounds attribute is
// acceptable, performs implicit conversion to Rvalue, and returns
// non-nullptr Expr result on success. Otherwise, it returns nullptr
// and may output an error.
static Expr *makeLaunchBoundsArgExpr(Sema &S, Expr *E,
                                     const CUDALaunchBoundsAttr &AL,
                                     const unsigned Idx) {
  if (S.DiagnoseUnexpandedParameterPack(E))
    return nullptr;

  // Accept template arguments for now as they depend on something else.
  // We'll get to check them when they eventually get instantiated.
  if (E->isValueDependent())
    return E;

  llvm::APSInt I(64);
  if (!E->isIntegerConstantExpr(I, S.Context)) {
    S.Diag(E->getExprLoc(), diag::err_attribute_argument_n_type)
        << &AL << Idx << AANT_ArgumentIntegerConstant << E->getSourceRange();
    return nullptr;
  }
  // Make sure we can fit it in 32 bits.
  if (!I.isIntN(32)) {
    S.Diag(E->getExprLoc(), diag::err_ice_too_large) << I.toString(10, false)
                                                     << 32 << /* Unsigned */ 1;
    return nullptr;
  }
  if (I < 0)
    S.Diag(E->getExprLoc(), diag::warn_attribute_argument_n_negative)
        << &AL << Idx << E->getSourceRange();

  // We may need to perform implicit conversion of the argument.
  InitializedEntity Entity = InitializedEntity::InitializeParameter(
      S.Context, S.Context.getConstType(S.Context.IntTy), /*consume*/ false);
  ExprResult ValArg = S.PerformCopyInitialization(Entity, SourceLocation(), E);
  assert(!ValArg.isInvalid() &&
         "Unexpected PerformCopyInitialization() failure.");

  return ValArg.getAs<Expr>();
}

void Sema::AddLaunchBoundsAttr(SourceRange AttrRange, Decl *D, Expr *MaxThreads,
                               Expr *MinBlocks, unsigned SpellingListIndex) {
  CUDALaunchBoundsAttr TmpAttr(AttrRange, Context, MaxThreads, MinBlocks,
                               SpellingListIndex);
  MaxThreads = makeLaunchBoundsArgExpr(*this, MaxThreads, TmpAttr, 0);
  if (MaxThreads == nullptr)
    return;

  if (MinBlocks) {
    MinBlocks = makeLaunchBoundsArgExpr(*this, MinBlocks, TmpAttr, 1);
    if (MinBlocks == nullptr)
      return;
  }

  D->addAttr(::new (Context) CUDALaunchBoundsAttr(
      AttrRange, Context, MaxThreads, MinBlocks, SpellingListIndex));
}

static void handleLaunchBoundsAttr(Sema &S, Decl *D, const ParsedAttr &AL) {
  if (!checkAttributeAtLeastNumArgs(S, AL, 1) ||
      !checkAttributeAtMostNumArgs(S, AL, 2))
    return;

  S.AddLaunchBoundsAttr(AL.getRange(), D, AL.getArgAsExpr(0),
                        AL.getNumArgs() > 1 ? AL.getArgAsExpr(1) : nullptr,
                        AL.getAttributeSpellingListIndex());
}

static void handleArgumentWithTypeTagAttr(Sema &S, Decl *D,
                                          const ParsedAttr &AL) {
  if (!AL.isArgIdent(0)) {
    S.Diag(AL.getLoc(), diag::err_attribute_argument_n_type)
        << AL << /* arg num = */ 1 << AANT_ArgumentIdentifier;
    return;
  }

  ParamIdx ArgumentIdx;
  if (!checkFunctionOrMethodParameterIndex(S, D, AL, 2, AL.getArgAsExpr(1),
                                           ArgumentIdx))
    return;

  ParamIdx TypeTagIdx;
  if (!checkFunctionOrMethodParameterIndex(S, D, AL, 3, AL.getArgAsExpr(2),
                                           TypeTagIdx))
    return;

  bool IsPointer = AL.getName()->getName() == "pointer_with_type_tag";
  if (IsPointer) {
    // Ensure that buffer has a pointer type.
    unsigned ArgumentIdxAST = ArgumentIdx.getASTIndex();
    if (ArgumentIdxAST >= getFunctionOrMethodNumParams(D) ||
        !getFunctionOrMethodParamType(D, ArgumentIdxAST)->isPointerType())
      S.Diag(AL.getLoc(), diag::err_attribute_pointers_only) << AL << 0;
  }

  D->addAttr(::new (S.Context) ArgumentWithTypeTagAttr(
      AL.getRange(), S.Context, AL.getArgAsIdent(0)->Ident, ArgumentIdx,
      TypeTagIdx, IsPointer, AL.getAttributeSpellingListIndex()));
}

static void handleTypeTagForDatatypeAttr(Sema &S, Decl *D,
                                         const ParsedAttr &AL) {
  if (!AL.isArgIdent(0)) {
    S.Diag(AL.getLoc(), diag::err_attribute_argument_n_type)
        << AL << 1 << AANT_ArgumentIdentifier;
    return;
  }

  if (!checkAttributeNumArgs(S, AL, 1))
    return;

  if (!isa<VarDecl>(D)) {
    S.Diag(AL.getLoc(), diag::err_attribute_wrong_decl_type)
        << AL << ExpectedVariable;
    return;
  }

  IdentifierInfo *PointerKind = AL.getArgAsIdent(0)->Ident;
  TypeSourceInfo *MatchingCTypeLoc = nullptr;
  S.GetTypeFromParser(AL.getMatchingCType(), &MatchingCTypeLoc);
  assert(MatchingCTypeLoc && "no type source info for attribute argument");

  D->addAttr(::new (S.Context)
             TypeTagForDatatypeAttr(AL.getRange(), S.Context, PointerKind,
                                    MatchingCTypeLoc,
                                    AL.getLayoutCompatible(),
                                    AL.getMustBeNull(),
                                    AL.getAttributeSpellingListIndex()));
}

static void handleXRayLogArgsAttr(Sema &S, Decl *D, const ParsedAttr &AL) {
  ParamIdx ArgCount;

  if (!checkFunctionOrMethodParameterIndex(S, D, AL, 1, AL.getArgAsExpr(0),
                                           ArgCount,
                                           true /* CanIndexImplicitThis */))
    return;

  // ArgCount isn't a parameter index [0;n), it's a count [1;n]
  D->addAttr(::new (S.Context) XRayLogArgsAttr(
      AL.getRange(), S.Context, ArgCount.getSourceIndex(),
      AL.getAttributeSpellingListIndex()));
}

//===----------------------------------------------------------------------===//
// Checker-specific attribute handlers.
//===----------------------------------------------------------------------===//

static bool isValidSubjectOfNSReturnsRetainedAttribute(QualType QT) {
  return QT->isDependentType() || QT->isObjCRetainableType();
}

static bool isValidSubjectOfNSAttribute(Sema &S, QualType QT) {
  return QT->isDependentType() || QT->isObjCObjectPointerType() ||
         S.Context.isObjCNSObjectType(QT);
}

static bool isValidSubjectOfCFAttribute(Sema &S, QualType QT) {
  return QT->isDependentType() || QT->isPointerType() ||
         isValidSubjectOfNSAttribute(S, QT);
}

static void handleNSConsumedAttr(Sema &S, Decl *D, const ParsedAttr &AL) {
  S.AddNSConsumedAttr(AL.getRange(), D, AL.getAttributeSpellingListIndex(),
                      AL.getKind() == ParsedAttr::AT_NSConsumed,
                      /*template instantiation*/ false);
}

void Sema::AddNSConsumedAttr(SourceRange AttrRange, Decl *D,
                             unsigned SpellingIndex, bool IsNSConsumed,
                             bool IsTemplateInstantiation) {
  const auto *Param = cast<ParmVarDecl>(D);
  bool TypeOK;

  if (IsNSConsumed)
    TypeOK = isValidSubjectOfNSAttribute(*this, Param->getType());
  else
    TypeOK = isValidSubjectOfCFAttribute(*this, Param->getType());

  if (!TypeOK) {
    // These attributes are normally just advisory, but in ARC, ns_consumed
    // is significant.  Allow non-dependent code to contain inappropriate
    // attributes even in ARC, but require template instantiations to be
    // set up correctly.
    Diag(D->getBeginLoc(), (IsTemplateInstantiation && IsNSConsumed &&
                                    getLangOpts().ObjCAutoRefCount
                                ? diag::err_ns_attribute_wrong_parameter_type
                                : diag::warn_ns_attribute_wrong_parameter_type))
        << AttrRange << (IsNSConsumed ? "ns_consumed" : "cf_consumed")
        << (IsNSConsumed ? /*objc pointers*/ 0 : /*cf pointers*/ 1);
    return;
  }

  if (IsNSConsumed)
    D->addAttr(::new (Context)
                   NSConsumedAttr(AttrRange, Context, SpellingIndex));
  else
    D->addAttr(::new (Context)
                   CFConsumedAttr(AttrRange, Context, SpellingIndex));
}

bool Sema::checkNSReturnsRetainedReturnType(SourceLocation Loc, QualType QT) {
  if (isValidSubjectOfNSReturnsRetainedAttribute(QT))
    return false;

  Diag(Loc, diag::warn_ns_attribute_wrong_return_type)
      << "'ns_returns_retained'" << 0 << 0;
  return true;
}

static void handleNSReturnsRetainedAttr(Sema &S, Decl *D,
                                        const ParsedAttr &AL) {
  QualType ReturnType;

  if (const auto *MD = dyn_cast<ObjCMethodDecl>(D))
    ReturnType = MD->getReturnType();
  else if (S.getLangOpts().ObjCAutoRefCount && hasDeclarator(D) &&
           (AL.getKind() == ParsedAttr::AT_NSReturnsRetained))
    return; // ignore: was handled as a type attribute
  else if (const auto *PD = dyn_cast<ObjCPropertyDecl>(D))
    ReturnType = PD->getType();
  else if (const auto *FD = dyn_cast<FunctionDecl>(D))
    ReturnType = FD->getReturnType();
  else if (const auto *Param = dyn_cast<ParmVarDecl>(D)) {
    ReturnType = Param->getType()->getPointeeType();
    if (ReturnType.isNull()) {
      S.Diag(D->getBeginLoc(), diag::warn_ns_attribute_wrong_parameter_type)
          << AL << /*pointer-to-CF*/ 2 << AL.getRange();
      return;
    }
  } else if (AL.isUsedAsTypeAttr()) {
    return;
  } else {
    AttributeDeclKind ExpectedDeclKind;
    switch (AL.getKind()) {
    default: llvm_unreachable("invalid ownership attribute");
    case ParsedAttr::AT_NSReturnsRetained:
    case ParsedAttr::AT_NSReturnsAutoreleased:
    case ParsedAttr::AT_NSReturnsNotRetained:
      ExpectedDeclKind = ExpectedFunctionOrMethod;
      break;

    case ParsedAttr::AT_CFReturnsRetained:
    case ParsedAttr::AT_CFReturnsNotRetained:
      ExpectedDeclKind = ExpectedFunctionMethodOrParameter;
      break;
    }
    S.Diag(D->getBeginLoc(), diag::warn_attribute_wrong_decl_type)
        << AL.getRange() << AL << ExpectedDeclKind;
    return;
  }

  bool TypeOK;
  bool Cf;
  switch (AL.getKind()) {
  default: llvm_unreachable("invalid ownership attribute");
  case ParsedAttr::AT_NSReturnsRetained:
    TypeOK = isValidSubjectOfNSReturnsRetainedAttribute(ReturnType);
    Cf = false;
    break;

  case ParsedAttr::AT_NSReturnsAutoreleased:
  case ParsedAttr::AT_NSReturnsNotRetained:
    TypeOK = isValidSubjectOfNSAttribute(S, ReturnType);
    Cf = false;
    break;

  case ParsedAttr::AT_CFReturnsRetained:
  case ParsedAttr::AT_CFReturnsNotRetained:
    TypeOK = isValidSubjectOfCFAttribute(S, ReturnType);
    Cf = true;
    break;
  }

  if (!TypeOK) {
    if (AL.isUsedAsTypeAttr())
      return;

    if (isa<ParmVarDecl>(D)) {
      S.Diag(D->getBeginLoc(), diag::warn_ns_attribute_wrong_parameter_type)
          << AL << /*pointer-to-CF*/ 2 << AL.getRange();
    } else {
      // Needs to be kept in sync with warn_ns_attribute_wrong_return_type.
      enum : unsigned {
        Function,
        Method,
        Property
      } SubjectKind = Function;
      if (isa<ObjCMethodDecl>(D))
        SubjectKind = Method;
      else if (isa<ObjCPropertyDecl>(D))
        SubjectKind = Property;
      S.Diag(D->getBeginLoc(), diag::warn_ns_attribute_wrong_return_type)
          << AL << SubjectKind << Cf << AL.getRange();
    }
    return;
  }

  switch (AL.getKind()) {
    default:
      llvm_unreachable("invalid ownership attribute");
    case ParsedAttr::AT_NSReturnsAutoreleased:
      D->addAttr(::new (S.Context) NSReturnsAutoreleasedAttr(
          AL.getRange(), S.Context, AL.getAttributeSpellingListIndex()));
      return;
    case ParsedAttr::AT_CFReturnsNotRetained:
      D->addAttr(::new (S.Context) CFReturnsNotRetainedAttr(
          AL.getRange(), S.Context, AL.getAttributeSpellingListIndex()));
      return;
    case ParsedAttr::AT_NSReturnsNotRetained:
      D->addAttr(::new (S.Context) NSReturnsNotRetainedAttr(
          AL.getRange(), S.Context, AL.getAttributeSpellingListIndex()));
      return;
    case ParsedAttr::AT_CFReturnsRetained:
      D->addAttr(::new (S.Context) CFReturnsRetainedAttr(
          AL.getRange(), S.Context, AL.getAttributeSpellingListIndex()));
      return;
    case ParsedAttr::AT_NSReturnsRetained:
      D->addAttr(::new (S.Context) NSReturnsRetainedAttr(
          AL.getRange(), S.Context, AL.getAttributeSpellingListIndex()));
      return;
  };
}

static void handleObjCReturnsInnerPointerAttr(Sema &S, Decl *D,
                                              const ParsedAttr &Attrs) {
  const int EP_ObjCMethod = 1;
  const int EP_ObjCProperty = 2;

  SourceLocation loc = Attrs.getLoc();
  QualType resultType;
  if (isa<ObjCMethodDecl>(D))
    resultType = cast<ObjCMethodDecl>(D)->getReturnType();
  else
    resultType = cast<ObjCPropertyDecl>(D)->getType();

  if (!resultType->isReferenceType() &&
      (!resultType->isPointerType() || resultType->isObjCRetainableType())) {
    S.Diag(D->getBeginLoc(), diag::warn_ns_attribute_wrong_return_type)
        << SourceRange(loc) << Attrs
        << (isa<ObjCMethodDecl>(D) ? EP_ObjCMethod : EP_ObjCProperty)
        << /*non-retainable pointer*/ 2;

    // Drop the attribute.
    return;
  }

  D->addAttr(::new (S.Context) ObjCReturnsInnerPointerAttr(
      Attrs.getRange(), S.Context, Attrs.getAttributeSpellingListIndex()));
}

static void handleObjCRequiresSuperAttr(Sema &S, Decl *D,
                                        const ParsedAttr &Attrs) {
  const auto *Method = cast<ObjCMethodDecl>(D);

  const DeclContext *DC = Method->getDeclContext();
  if (const auto *PDecl = dyn_cast_or_null<ObjCProtocolDecl>(DC)) {
    S.Diag(D->getBeginLoc(), diag::warn_objc_requires_super_protocol) << Attrs
                                                                      << 0;
    S.Diag(PDecl->getLocation(), diag::note_protocol_decl);
    return;
  }
  if (Method->getMethodFamily() == OMF_dealloc) {
    S.Diag(D->getBeginLoc(), diag::warn_objc_requires_super_protocol) << Attrs
                                                                      << 1;
    return;
  }

  D->addAttr(::new (S.Context) ObjCRequiresSuperAttr(
      Attrs.getRange(), S.Context, Attrs.getAttributeSpellingListIndex()));
}

static void handleObjCBridgeAttr(Sema &S, Decl *D, const ParsedAttr &AL) {
  IdentifierLoc *Parm = AL.isArgIdent(0) ? AL.getArgAsIdent(0) : nullptr;

  if (!Parm) {
    S.Diag(D->getBeginLoc(), diag::err_objc_attr_not_id) << AL << 0;
    return;
  }

  // Typedefs only allow objc_bridge(id) and have some additional checking.
  if (const auto *TD = dyn_cast<TypedefNameDecl>(D)) {
    if (!Parm->Ident->isStr("id")) {
      S.Diag(AL.getLoc(), diag::err_objc_attr_typedef_not_id) << AL;
      return;
    }

    // Only allow 'cv void *'.
    QualType T = TD->getUnderlyingType();
    if (!T->isVoidPointerType()) {
      S.Diag(AL.getLoc(), diag::err_objc_attr_typedef_not_void_pointer);
      return;
    }
  }

  D->addAttr(::new (S.Context)
             ObjCBridgeAttr(AL.getRange(), S.Context, Parm->Ident,
                           AL.getAttributeSpellingListIndex()));
}

static void handleObjCBridgeMutableAttr(Sema &S, Decl *D,
                                        const ParsedAttr &AL) {
  IdentifierLoc *Parm = AL.isArgIdent(0) ? AL.getArgAsIdent(0) : nullptr;

  if (!Parm) {
    S.Diag(D->getBeginLoc(), diag::err_objc_attr_not_id) << AL << 0;
    return;
  }

  D->addAttr(::new (S.Context)
             ObjCBridgeMutableAttr(AL.getRange(), S.Context, Parm->Ident,
                            AL.getAttributeSpellingListIndex()));
}

static void handleObjCBridgeRelatedAttr(Sema &S, Decl *D,
                                        const ParsedAttr &AL) {
  IdentifierInfo *RelatedClass =
      AL.isArgIdent(0) ? AL.getArgAsIdent(0)->Ident : nullptr;
  if (!RelatedClass) {
    S.Diag(D->getBeginLoc(), diag::err_objc_attr_not_id) << AL << 0;
    return;
  }
  IdentifierInfo *ClassMethod =
    AL.getArgAsIdent(1) ? AL.getArgAsIdent(1)->Ident : nullptr;
  IdentifierInfo *InstanceMethod =
    AL.getArgAsIdent(2) ? AL.getArgAsIdent(2)->Ident : nullptr;
  D->addAttr(::new (S.Context)
             ObjCBridgeRelatedAttr(AL.getRange(), S.Context, RelatedClass,
                                   ClassMethod, InstanceMethod,
                                   AL.getAttributeSpellingListIndex()));
}

static void handleObjCDesignatedInitializer(Sema &S, Decl *D,
                                            const ParsedAttr &AL) {
  ObjCInterfaceDecl *IFace;
  if (auto *CatDecl = dyn_cast<ObjCCategoryDecl>(D->getDeclContext()))
    IFace = CatDecl->getClassInterface();
  else
    IFace = cast<ObjCInterfaceDecl>(D->getDeclContext());

  if (!IFace)
    return;

  IFace->setHasDesignatedInitializers();
  D->addAttr(::new (S.Context)
                  ObjCDesignatedInitializerAttr(AL.getRange(), S.Context,
                                         AL.getAttributeSpellingListIndex()));
}

static void handleObjCRuntimeName(Sema &S, Decl *D, const ParsedAttr &AL) {
  StringRef MetaDataName;
  if (!S.checkStringLiteralArgumentAttr(AL, 0, MetaDataName))
    return;
  D->addAttr(::new (S.Context)
             ObjCRuntimeNameAttr(AL.getRange(), S.Context,
                                 MetaDataName,
                                 AL.getAttributeSpellingListIndex()));
}

// When a user wants to use objc_boxable with a union or struct
// but they don't have access to the declaration (legacy/third-party code)
// then they can 'enable' this feature with a typedef:
// typedef struct __attribute((objc_boxable)) legacy_struct legacy_struct;
static void handleObjCBoxable(Sema &S, Decl *D, const ParsedAttr &AL) {
  bool notify = false;

  auto *RD = dyn_cast<RecordDecl>(D);
  if (RD && RD->getDefinition()) {
    RD = RD->getDefinition();
    notify = true;
  }

  if (RD) {
    ObjCBoxableAttr *BoxableAttr = ::new (S.Context)
                          ObjCBoxableAttr(AL.getRange(), S.Context,
                                          AL.getAttributeSpellingListIndex());
    RD->addAttr(BoxableAttr);
    if (notify) {
      // we need to notify ASTReader/ASTWriter about
      // modification of existing declaration
      if (ASTMutationListener *L = S.getASTMutationListener())
        L->AddedAttributeToRecord(BoxableAttr, RD);
    }
  }
}

static void handleObjCOwnershipAttr(Sema &S, Decl *D, const ParsedAttr &AL) {
  if (hasDeclarator(D)) return;

  S.Diag(D->getBeginLoc(), diag::err_attribute_wrong_decl_type)
      << AL.getRange() << AL << ExpectedVariable;
}

static void handleObjCPreciseLifetimeAttr(Sema &S, Decl *D,
                                          const ParsedAttr &AL) {
  const auto *VD = cast<ValueDecl>(D);
  QualType QT = VD->getType();

  if (!QT->isDependentType() &&
      !QT->isObjCLifetimeType()) {
    S.Diag(AL.getLoc(), diag::err_objc_precise_lifetime_bad_type)
      << QT;
    return;
  }

  Qualifiers::ObjCLifetime Lifetime = QT.getObjCLifetime();

  // If we have no lifetime yet, check the lifetime we're presumably
  // going to infer.
  if (Lifetime == Qualifiers::OCL_None && !QT->isDependentType())
    Lifetime = QT->getObjCARCImplicitLifetime();

  switch (Lifetime) {
  case Qualifiers::OCL_None:
    assert(QT->isDependentType() &&
           "didn't infer lifetime for non-dependent type?");
    break;

  case Qualifiers::OCL_Weak:   // meaningful
  case Qualifiers::OCL_Strong: // meaningful
    break;

  case Qualifiers::OCL_ExplicitNone:
  case Qualifiers::OCL_Autoreleasing:
    S.Diag(AL.getLoc(), diag::warn_objc_precise_lifetime_meaningless)
        << (Lifetime == Qualifiers::OCL_Autoreleasing);
    break;
  }

  D->addAttr(::new (S.Context)
             ObjCPreciseLifetimeAttr(AL.getRange(), S.Context,
                                     AL.getAttributeSpellingListIndex()));
}

//===----------------------------------------------------------------------===//
// Microsoft specific attribute handlers.
//===----------------------------------------------------------------------===//

UuidAttr *Sema::mergeUuidAttr(Decl *D, SourceRange Range,
                              unsigned AttrSpellingListIndex, StringRef Uuid) {
  if (const auto *UA = D->getAttr<UuidAttr>()) {
    if (UA->getGuid().equals_lower(Uuid))
      return nullptr;
    Diag(UA->getLocation(), diag::err_mismatched_uuid);
    Diag(Range.getBegin(), diag::note_previous_uuid);
    D->dropAttr<UuidAttr>();
  }

  return ::new (Context) UuidAttr(Range, Context, Uuid, AttrSpellingListIndex);
}

static void handleUuidAttr(Sema &S, Decl *D, const ParsedAttr &AL) {
  if (!S.LangOpts.CPlusPlus) {
    S.Diag(AL.getLoc(), diag::err_attribute_not_supported_in_lang)
        << AL << AttributeLangSupport::C;
    return;
  }

  StringRef StrRef;
  SourceLocation LiteralLoc;
  if (!S.checkStringLiteralArgumentAttr(AL, 0, StrRef, &LiteralLoc))
    return;

  // GUID format is "XXXXXXXX-XXXX-XXXX-XXXX-XXXXXXXXXXXX" or
  // "{XXXXXXXX-XXXX-XXXX-XXXX-XXXXXXXXXXXX}", normalize to the former.
  if (StrRef.size() == 38 && StrRef.front() == '{' && StrRef.back() == '}')
    StrRef = StrRef.drop_front().drop_back();

  // Validate GUID length.
  if (StrRef.size() != 36) {
    S.Diag(LiteralLoc, diag::err_attribute_uuid_malformed_guid);
    return;
  }

  for (unsigned i = 0; i < 36; ++i) {
    if (i == 8 || i == 13 || i == 18 || i == 23) {
      if (StrRef[i] != '-') {
        S.Diag(LiteralLoc, diag::err_attribute_uuid_malformed_guid);
        return;
      }
    } else if (!isHexDigit(StrRef[i])) {
      S.Diag(LiteralLoc, diag::err_attribute_uuid_malformed_guid);
      return;
    }
  }

  // FIXME: It'd be nice to also emit a fixit removing uuid(...) (and, if it's
  // the only thing in the [] list, the [] too), and add an insertion of
  // __declspec(uuid(...)).  But sadly, neither the SourceLocs of the commas
  // separating attributes nor of the [ and the ] are in the AST.
  // Cf "SourceLocations of attribute list delimiters - [[ ... , ... ]] etc"
  // on cfe-dev.
  if (AL.isMicrosoftAttribute()) // Check for [uuid(...)] spelling.
    S.Diag(AL.getLoc(), diag::warn_atl_uuid_deprecated);

  UuidAttr *UA = S.mergeUuidAttr(D, AL.getRange(),
                                 AL.getAttributeSpellingListIndex(), StrRef);
  if (UA)
    D->addAttr(UA);
}

static void handleMSInheritanceAttr(Sema &S, Decl *D, const ParsedAttr &AL) {
  if (!S.LangOpts.CPlusPlus) {
    S.Diag(AL.getLoc(), diag::err_attribute_not_supported_in_lang)
        << AL << AttributeLangSupport::C;
    return;
  }
  MSInheritanceAttr *IA = S.mergeMSInheritanceAttr(
      D, AL.getRange(), /*BestCase=*/true,
      AL.getAttributeSpellingListIndex(),
      (MSInheritanceAttr::Spelling)AL.getSemanticSpelling());
  if (IA) {
    D->addAttr(IA);
    S.Consumer.AssignInheritanceModel(cast<CXXRecordDecl>(D));
  }
}

static void handleDeclspecThreadAttr(Sema &S, Decl *D, const ParsedAttr &AL) {
  const auto *VD = cast<VarDecl>(D);
  if (!S.Context.getTargetInfo().isTLSSupported()) {
    S.Diag(AL.getLoc(), diag::err_thread_unsupported);
    return;
  }
  if (VD->getTSCSpec() != TSCS_unspecified) {
    S.Diag(AL.getLoc(), diag::err_declspec_thread_on_thread_variable);
    return;
  }
  if (VD->hasLocalStorage()) {
    S.Diag(AL.getLoc(), diag::err_thread_non_global) << "__declspec(thread)";
    return;
  }
  D->addAttr(::new (S.Context) ThreadAttr(AL.getRange(), S.Context,
                                          AL.getAttributeSpellingListIndex()));
}

static void handleAbiTagAttr(Sema &S, Decl *D, const ParsedAttr &AL) {
  SmallVector<StringRef, 4> Tags;
  for (unsigned I = 0, E = AL.getNumArgs(); I != E; ++I) {
    StringRef Tag;
    if (!S.checkStringLiteralArgumentAttr(AL, I, Tag))
      return;
    Tags.push_back(Tag);
  }

  if (const auto *NS = dyn_cast<NamespaceDecl>(D)) {
    if (!NS->isInline()) {
      S.Diag(AL.getLoc(), diag::warn_attr_abi_tag_namespace) << 0;
      return;
    }
    if (NS->isAnonymousNamespace()) {
      S.Diag(AL.getLoc(), diag::warn_attr_abi_tag_namespace) << 1;
      return;
    }
    if (AL.getNumArgs() == 0)
      Tags.push_back(NS->getName());
  } else if (!checkAttributeAtLeastNumArgs(S, AL, 1))
    return;

  // Store tags sorted and without duplicates.
  llvm::sort(Tags.begin(), Tags.end());
  Tags.erase(std::unique(Tags.begin(), Tags.end()), Tags.end());

  D->addAttr(::new (S.Context)
             AbiTagAttr(AL.getRange(), S.Context, Tags.data(), Tags.size(),
                        AL.getAttributeSpellingListIndex()));
}

static void handleARMInterruptAttr(Sema &S, Decl *D, const ParsedAttr &AL) {
  // Check the attribute arguments.
  if (AL.getNumArgs() > 1) {
    S.Diag(AL.getLoc(), diag::err_attribute_too_many_arguments) << AL << 1;
    return;
  }

  StringRef Str;
  SourceLocation ArgLoc;

  if (AL.getNumArgs() == 0)
    Str = "";
  else if (!S.checkStringLiteralArgumentAttr(AL, 0, Str, &ArgLoc))
    return;

  ARMInterruptAttr::InterruptType Kind;
  if (!ARMInterruptAttr::ConvertStrToInterruptType(Str, Kind)) {
    S.Diag(AL.getLoc(), diag::warn_attribute_type_not_supported) << AL << Str
                                                                 << ArgLoc;
    return;
  }

  unsigned Index = AL.getAttributeSpellingListIndex();
  D->addAttr(::new (S.Context)
             ARMInterruptAttr(AL.getLoc(), S.Context, Kind, Index));
}

static void handleMSP430InterruptAttr(Sema &S, Decl *D, const ParsedAttr &AL) {
  if (!checkAttributeNumArgs(S, AL, 1))
    return;

  if (!AL.isArgExpr(0)) {
    S.Diag(AL.getLoc(), diag::err_attribute_argument_type)
        << AL << AANT_ArgumentIntegerConstant;
    return;
  }

  // FIXME: Check for decl - it should be void ()(void).

  Expr *NumParamsExpr = static_cast<Expr *>(AL.getArgAsExpr(0));
  llvm::APSInt NumParams(32);
  if (!NumParamsExpr->isIntegerConstantExpr(NumParams, S.Context)) {
    S.Diag(AL.getLoc(), diag::err_attribute_argument_type)
        << AL << AANT_ArgumentIntegerConstant
        << NumParamsExpr->getSourceRange();
    return;
  }

  unsigned Num = NumParams.getLimitedValue(255);
  if ((Num & 1) || Num > 30) {
    S.Diag(AL.getLoc(), diag::err_attribute_argument_out_of_bounds)
        << AL << (int)NumParams.getSExtValue()
        << NumParamsExpr->getSourceRange();
    return;
  }

  D->addAttr(::new (S.Context)
              MSP430InterruptAttr(AL.getLoc(), S.Context, Num,
                                  AL.getAttributeSpellingListIndex()));
  D->addAttr(UsedAttr::CreateImplicit(S.Context));
}

static void handleMipsInterruptAttr(Sema &S, Decl *D, const ParsedAttr &AL) {
  // Only one optional argument permitted.
  if (AL.getNumArgs() > 1) {
    S.Diag(AL.getLoc(), diag::err_attribute_too_many_arguments) << AL << 1;
    return;
  }

  StringRef Str;
  SourceLocation ArgLoc;

  if (AL.getNumArgs() == 0)
    Str = "";
  else if (!S.checkStringLiteralArgumentAttr(AL, 0, Str, &ArgLoc))
    return;

  // Semantic checks for a function with the 'interrupt' attribute for MIPS:
  // a) Must be a function.
  // b) Must have no parameters.
  // c) Must have the 'void' return type.
  // d) Cannot have the 'mips16' attribute, as that instruction set
  //    lacks the 'eret' instruction.
  // e) The attribute itself must either have no argument or one of the
  //    valid interrupt types, see [MipsInterruptDocs].

  if (!isFunctionOrMethod(D)) {
    S.Diag(D->getLocation(), diag::warn_attribute_wrong_decl_type)
        << "'interrupt'" << ExpectedFunctionOrMethod;
    return;
  }

  if (hasFunctionProto(D) && getFunctionOrMethodNumParams(D) != 0) {
    S.Diag(D->getLocation(), diag::warn_mips_interrupt_attribute)
        << 0;
    return;
  }

  if (!getFunctionOrMethodResultType(D)->isVoidType()) {
    S.Diag(D->getLocation(), diag::warn_mips_interrupt_attribute)
        << 1;
    return;
  }

  if (checkAttrMutualExclusion<Mips16Attr>(S, D, AL))
    return;

  MipsInterruptAttr::InterruptType Kind;
  if (!MipsInterruptAttr::ConvertStrToInterruptType(Str, Kind)) {
    S.Diag(AL.getLoc(), diag::warn_attribute_type_not_supported)
        << AL << "'" + std::string(Str) + "'";
    return;
  }

  D->addAttr(::new (S.Context) MipsInterruptAttr(
      AL.getLoc(), S.Context, Kind, AL.getAttributeSpellingListIndex()));
}

static void handleAnyX86InterruptAttr(Sema &S, Decl *D, const ParsedAttr &AL) {
  // Semantic checks for a function with the 'interrupt' attribute.
  // a) Must be a function.
  // b) Must have the 'void' return type.
  // c) Must take 1 or 2 arguments.
  // d) The 1st argument must be a pointer.
  // e) The 2nd argument (if any) must be an unsigned integer.
  if (!isFunctionOrMethod(D) || !hasFunctionProto(D) || isInstanceMethod(D) ||
      CXXMethodDecl::isStaticOverloadedOperator(
          cast<NamedDecl>(D)->getDeclName().getCXXOverloadedOperator())) {
    S.Diag(AL.getLoc(), diag::warn_attribute_wrong_decl_type)
        << AL << ExpectedFunctionWithProtoType;
    return;
  }
  // Interrupt handler must have void return type.
  if (!getFunctionOrMethodResultType(D)->isVoidType()) {
    S.Diag(getFunctionOrMethodResultSourceRange(D).getBegin(),
           diag::err_anyx86_interrupt_attribute)
        << (S.Context.getTargetInfo().getTriple().getArch() == llvm::Triple::x86
                ? 0
                : 1)
        << 0;
    return;
  }
  // Interrupt handler must have 1 or 2 parameters.
  unsigned NumParams = getFunctionOrMethodNumParams(D);
  if (NumParams < 1 || NumParams > 2) {
    S.Diag(D->getBeginLoc(), diag::err_anyx86_interrupt_attribute)
        << (S.Context.getTargetInfo().getTriple().getArch() == llvm::Triple::x86
                ? 0
                : 1)
        << 1;
    return;
  }
  // The first argument must be a pointer.
  if (!getFunctionOrMethodParamType(D, 0)->isPointerType()) {
    S.Diag(getFunctionOrMethodParamRange(D, 0).getBegin(),
           diag::err_anyx86_interrupt_attribute)
        << (S.Context.getTargetInfo().getTriple().getArch() == llvm::Triple::x86
                ? 0
                : 1)
        << 2;
    return;
  }
  // The second argument, if present, must be an unsigned integer.
  unsigned TypeSize =
      S.Context.getTargetInfo().getTriple().getArch() == llvm::Triple::x86_64
          ? 64
          : 32;
  if (NumParams == 2 &&
      (!getFunctionOrMethodParamType(D, 1)->isUnsignedIntegerType() ||
       S.Context.getTypeSize(getFunctionOrMethodParamType(D, 1)) != TypeSize)) {
    S.Diag(getFunctionOrMethodParamRange(D, 1).getBegin(),
           diag::err_anyx86_interrupt_attribute)
        << (S.Context.getTargetInfo().getTriple().getArch() == llvm::Triple::x86
                ? 0
                : 1)
        << 3 << S.Context.getIntTypeForBitwidth(TypeSize, /*Signed=*/false);
    return;
  }
  D->addAttr(::new (S.Context) AnyX86InterruptAttr(
      AL.getLoc(), S.Context, AL.getAttributeSpellingListIndex()));
  D->addAttr(UsedAttr::CreateImplicit(S.Context));
}

static void handleAVRInterruptAttr(Sema &S, Decl *D, const ParsedAttr &AL) {
  if (!isFunctionOrMethod(D)) {
    S.Diag(D->getLocation(), diag::warn_attribute_wrong_decl_type)
        << "'interrupt'" << ExpectedFunction;
    return;
  }

  if (!checkAttributeNumArgs(S, AL, 0))
    return;

  handleSimpleAttribute<AVRInterruptAttr>(S, D, AL);
}

static void handleAVRSignalAttr(Sema &S, Decl *D, const ParsedAttr &AL) {
  if (!isFunctionOrMethod(D)) {
    S.Diag(D->getLocation(), diag::warn_attribute_wrong_decl_type)
        << "'signal'" << ExpectedFunction;
    return;
  }

  if (!checkAttributeNumArgs(S, AL, 0))
    return;

  handleSimpleAttribute<AVRSignalAttr>(S, D, AL);
}


static void handleRISCVInterruptAttr(Sema &S, Decl *D,
                                     const ParsedAttr &AL) {
  // Warn about repeated attributes.
  if (const auto *A = D->getAttr<RISCVInterruptAttr>()) {
    S.Diag(AL.getRange().getBegin(),
      diag::warn_riscv_repeated_interrupt_attribute);
    S.Diag(A->getLocation(), diag::note_riscv_repeated_interrupt_attribute);
    return;
  }

  // Check the attribute argument. Argument is optional.
  if (!checkAttributeAtMostNumArgs(S, AL, 1))
    return;

  StringRef Str;
  SourceLocation ArgLoc;

  // 'machine'is the default interrupt mode.
  if (AL.getNumArgs() == 0)
    Str = "machine";
  else if (!S.checkStringLiteralArgumentAttr(AL, 0, Str, &ArgLoc))
    return;

  // Semantic checks for a function with the 'interrupt' attribute:
  // - Must be a function.
  // - Must have no parameters.
  // - Must have the 'void' return type.
  // - The attribute itself must either have no argument or one of the
  //   valid interrupt types, see [RISCVInterruptDocs].

  if (D->getFunctionType() == nullptr) {
    S.Diag(D->getLocation(), diag::warn_attribute_wrong_decl_type)
      << "'interrupt'" << ExpectedFunction;
    return;
  }

  if (hasFunctionProto(D) && getFunctionOrMethodNumParams(D) != 0) {
    S.Diag(D->getLocation(), diag::warn_riscv_interrupt_attribute) << 0;
    return;
  }

  if (!getFunctionOrMethodResultType(D)->isVoidType()) {
    S.Diag(D->getLocation(), diag::warn_riscv_interrupt_attribute) << 1;
    return;
  }

  RISCVInterruptAttr::InterruptType Kind;
  if (!RISCVInterruptAttr::ConvertStrToInterruptType(Str, Kind)) {
    S.Diag(AL.getLoc(), diag::warn_attribute_type_not_supported) << AL << Str
                                                                 << ArgLoc;
    return;
  }

  D->addAttr(::new (S.Context) RISCVInterruptAttr(
    AL.getLoc(), S.Context, Kind, AL.getAttributeSpellingListIndex()));
}

static void handleInterruptAttr(Sema &S, Decl *D, const ParsedAttr &AL) {
  // Dispatch the interrupt attribute based on the current target.
  switch (S.Context.getTargetInfo().getTriple().getArch()) {
  case llvm::Triple::msp430:
    handleMSP430InterruptAttr(S, D, AL);
    break;
  case llvm::Triple::mipsel:
  case llvm::Triple::mips:
    handleMipsInterruptAttr(S, D, AL);
    break;
  case llvm::Triple::x86:
  case llvm::Triple::x86_64:
    handleAnyX86InterruptAttr(S, D, AL);
    break;
  case llvm::Triple::avr:
    handleAVRInterruptAttr(S, D, AL);
    break;
  case llvm::Triple::riscv32:
  case llvm::Triple::riscv64:
    handleRISCVInterruptAttr(S, D, AL);
    break;
  default:
    handleARMInterruptAttr(S, D, AL);
    break;
  }
}

class AMDGPUISAVersionChecker {
public:
  AMDGPUISAVersionChecker(Sema &S):S(S){
    GPU = S.getASTContext().getTargetInfo().getTargetOpts().CPU;
  }

  /// Check GPU ISA version parameter of AMDGPU attributes.
  /// The ISA version parameter is either a three-digit ISA version string
  /// prefixed by "gfx", e.g. "gfx810", or a case insensitive device name,
  /// e.g. "Fiji".
  /// \param Attr is AMDGPU attribute containing ISA version parameter.
  /// \param Index is the index for the ISA version parameter.
  /// \param ISA will contain the ISA version string if returning true.
  /// \return true if the attribute does not contain the ISA version parameter,
  ///         or the ISA version parameter is empty, or the ISA version
  ///         parameter and the target GPU have the same ISA version.
  bool checkAMDGPUISAVersion(const ParsedAttr &Attr, unsigned Index,
      StringRef &ISA) {
    if (Attr.getNumArgs() <= Index) {
      ISA = "";
      return true;
    }

    if (!S.checkStringLiteralArgumentAttr(Attr, Index, ISA))
      return false;

    if (ISA.empty())
      return true;
    auto ISAVer = parseAMDGPUISAVersion(ISA);
    if (ISAVer == AMDGPU_ISA_NONE || !ISA.startswith("gfx")) {
      S.Diag(Attr.getLoc(), diag::err_attribute_amdgpu_invalid_isa_version)
        << ISA;
      return false;
    }
    return ISAVer == parseAMDGPUISAVersion(GPU);
  }

private:
  Sema &S;
  StringRef GPU; // target GPU specified by -target-cpu option

  /// \brief The ISA version of AMD GPU.
  enum AMDGPUISAVersion {
    AMDGPU_ISA_NONE,
    AMDGPU_ISA_600,
    AMDGPU_ISA_700,
    AMDGPU_ISA_701,
    AMDGPU_ISA_800,
    AMDGPU_ISA_801,
    AMDGPU_ISA_802,
    AMDGPU_ISA_803,
  };

  // Parse AMDGPU ISA version string.
  // \param ISA is either a three-digit ISA version string with prefix "gfx",
  //        e.g. "gfx810", or a case insensitive device name, e.g. "Fiji".
  // \return AMDGPU ISA version.
  // ToDo: The cases need to cover both ISA version parameter of register
  // control attributes and -target-cpu option. We should phase out using GPU
  // code names in -target-cpu option and remove them from below.
  AMDGPUISAVersion parseAMDGPUISAVersion(StringRef ISA) {
    return llvm::StringSwitch<AMDGPUISAVersion>(ISA.lower())
      .Case("",          AMDGPU_ISA_600)
      .Case("gfx600",    AMDGPU_ISA_600)
      .Case("gfx700",    AMDGPU_ISA_700)
      .Case("gfx701",    AMDGPU_ISA_701)
      .Case("gfx800",    AMDGPU_ISA_800)
      .Case("gfx801",    AMDGPU_ISA_801)
      .Case("gfx802",    AMDGPU_ISA_802)
      .Case("gfx803",    AMDGPU_ISA_803)
      .Case("tahiti",    AMDGPU_ISA_600)
      .Case("pitcairn",  AMDGPU_ISA_600)
      .Case("verde",     AMDGPU_ISA_600)
      .Case("oland",     AMDGPU_ISA_600)
      .Case("hainan",    AMDGPU_ISA_600)
      .Case("bonaire",   AMDGPU_ISA_700)
      .Case("kabini",    AMDGPU_ISA_700)
      .Case("kaveri",    AMDGPU_ISA_700)
      .Case("hawaii",    AMDGPU_ISA_701)
      .Case("mullins",   AMDGPU_ISA_700)
      .Case("tonga",     AMDGPU_ISA_802)
      .Case("iceland",   AMDGPU_ISA_800)
      .Case("carrizo",   AMDGPU_ISA_801)
      .Case("fiji",      AMDGPU_ISA_803)
      .Case("stoney",    AMDGPU_ISA_801)
      .Case("polaris10", AMDGPU_ISA_803)
      .Case("polaris11", AMDGPU_ISA_803)
      .Default(AMDGPU_ISA_NONE);
  }
};

namespace
{
  inline
  bool checkAllAreIntegral(const ParsedAttr &Attr, Sema &S) {
    for (auto i = 0u; i != Attr.getNumArgs(); ++i) {
      auto e = Attr.getArgAsExpr(i);
      if (e && !e->getType()->isIntegralOrEnumerationType()) {
        S.Diag(getAttrLoc(Attr), diag::err_attribute_argument_n_type)
          << getAttrName(Attr) << i << AANT_ArgumentIntegerConstant
          << e->getSourceRange();

        return false;
      }
    }

    return true;
  }
}

static void handleAMDGPUFlatWorkGroupSizeAttr(Sema &S, Decl *D,
                                              const ParsedAttr &AL) {
  uint32_t Min = 0;
  Expr *MinExpr = AL.getArgAsExpr(0);
  if (MinExpr->isEvaluatable(S.Context) &&
      !checkUInt32Argument(S, AL, MinExpr, Min))
    return;

  uint32_t Max = Min;
  Expr *MaxExpr = MinExpr;
  if (AL.getNumArgs() > 1) {
    MaxExpr = AL.getArgAsExpr(1);
    if (MaxExpr->isEvaluatable(S.Context) &&
        !checkUInt32Argument(S, AL, MaxExpr, Max))
      return;
  }

  if (Min == 0 && Max != 0) {
    S.Diag(AL.getLoc(), diag::err_attribute_argument_invalid) << AL << 0;
    return;
  }
<<<<<<< HEAD

  if (AL.getNumArgs() > 1 && Min > Max) {
    S.Diag(AL.getLoc(), diag::err_attribute_argument_invalid)
      << AL.getName() << 1;
=======
  if (Min > Max) {
    S.Diag(AL.getLoc(), diag::err_attribute_argument_invalid) << AL << 1;
>>>>>>> a0c4fa19
    return;
  }

  AMDGPUISAVersionChecker VC(S);
  StringRef ISA;
  if (VC.checkAMDGPUISAVersion(AL, 2, ISA))
    D->addAttr(::new (S.Context)
               AMDGPUFlatWorkGroupSizeAttr(AL.getLoc(), S.Context, MinExpr,
               MaxExpr, ISA, AL.getAttributeSpellingListIndex()));
}

static void handleAMDGPUWavesPerEUAttr(Sema &S, Decl *D, const ParsedAttr &AL) {
  if (!checkAllAreIntegral(AL, S))
    return;

  uint32_t Min = 0;
  Expr *MinExpr = AL.getArgAsExpr(0);
  if (MinExpr->isEvaluatable(S.Context) &&
      !checkUInt32Argument(S, AL, MinExpr, Min))
    return;

  uint32_t Max = Min;
  Expr *MaxExpr = MinExpr;
  if (AL.getNumArgs() > 1) {
    MaxExpr = AL.getArgAsExpr(1);
    if (MaxExpr->isEvaluatable(S.Context) &&
        !checkUInt32Argument(S, AL, MaxExpr, Max))
      return;
  }

  if (Min == 0 && Max != 0) {
    S.Diag(AL.getLoc(), diag::err_attribute_argument_invalid) << AL << 0;
    return;
  }
  if (Max != 0 && Min > Max) {
    S.Diag(AL.getLoc(), diag::err_attribute_argument_invalid) << AL << 1;
    return;
  }

  AMDGPUISAVersionChecker VC(S);
  StringRef ISA;
  if (VC.checkAMDGPUISAVersion(AL, 2, ISA))
    D->addAttr(::new (S.Context)
                       AMDGPUWavesPerEUAttr(AL.getLoc(), S.Context, MinExpr, MaxExpr,
                                            ISA, AL.getAttributeSpellingListIndex()));
}

static void handleAMDGPUNumSGPRAttr(Sema &S, Decl *D, const ParsedAttr &AL) {

  if (!checkAllAreIntegral(AL, S))
    return;

  uint32_t NumSGPR = 0;
  Expr *NumSGPRExpr = AL.getArgAsExpr(0);
  if (NumSGPRExpr->isEvaluatable(S.Context) &&
      !checkUInt32Argument(S, AL, NumSGPRExpr, NumSGPR))
    return;

  D->addAttr(::new (S.Context)
             AMDGPUNumSGPRAttr(AL.getLoc(), S.Context, NumSGPRExpr,
                               AL.getAttributeSpellingListIndex()));
}

static void handleAMDGPUNumVGPRAttr(Sema &S, Decl *D, const ParsedAttr &AL) {

  if (!checkAllAreIntegral(AL, S))
    return;

  uint32_t NumVGPR = 0;
  Expr *NumVGPRExpr = AL.getArgAsExpr(0);
  if (NumVGPRExpr->isEvaluatable(S.Context) &&
      !checkUInt32Argument(S, AL, NumVGPRExpr, NumVGPR))
    return;

  D->addAttr(::new (S.Context)
             AMDGPUNumVGPRAttr(AL.getLoc(), S.Context, NumVGPRExpr,
                               AL.getAttributeSpellingListIndex()));
}

static void handleAMDGPUMaxWorkGroupDimAttr(Sema &S, Decl *D,
                                            const ParsedAttr &Attr) {
  if (!checkAllAreIntegral(Attr, S))
    return;
  if (!checkAttributeAtLeastNumArgs(S, Attr, 3))
    return;

  uint32_t X = 0;
  Expr *XExpr = Attr.getArgAsExpr(0);
  if (XExpr->isEvaluatable(S.Context) &&
      !checkUInt32Argument(S, Attr, XExpr, X))
    return;

  uint32_t Y = 0;
  Expr *YExpr = Attr.getArgAsExpr(1);
  if (YExpr->isEvaluatable(S.Context) &&
      !checkUInt32Argument(S, Attr, YExpr, Y))
    return;

  uint32_t Z = 0;
  Expr *ZExpr = Attr.getArgAsExpr(2);
  if (ZExpr->isEvaluatable(S.Context) &&
      !checkUInt32Argument(S, Attr, ZExpr, Z))
    return;

  AMDGPUISAVersionChecker VC(S);
  StringRef ISA;
  if (VC.checkAMDGPUISAVersion(Attr, 3, ISA))
    D->addAttr(::new (S.Context)
         AMDGPUMaxWorkGroupDimAttr(Attr.getLoc(), S.Context, XExpr, YExpr,
                                   ZExpr, ISA,
                                   Attr.getAttributeSpellingListIndex()));
}

static void handleX86ForceAlignArgPointerAttr(Sema &S, Decl *D,
                                              const ParsedAttr &AL) {
  // If we try to apply it to a function pointer, don't warn, but don't
  // do anything, either. It doesn't matter anyway, because there's nothing
  // special about calling a force_align_arg_pointer function.
  const auto *VD = dyn_cast<ValueDecl>(D);
  if (VD && VD->getType()->isFunctionPointerType())
    return;
  // Also don't warn on function pointer typedefs.
  const auto *TD = dyn_cast<TypedefNameDecl>(D);
  if (TD && (TD->getUnderlyingType()->isFunctionPointerType() ||
    TD->getUnderlyingType()->isFunctionType()))
    return;
  // Attribute can only be applied to function types.
  if (!isa<FunctionDecl>(D)) {
    S.Diag(AL.getLoc(), diag::warn_attribute_wrong_decl_type)
        << AL << ExpectedFunction;
    return;
  }

  D->addAttr(::new (S.Context)
              X86ForceAlignArgPointerAttr(AL.getRange(), S.Context,
                                        AL.getAttributeSpellingListIndex()));
}

static void handleLayoutVersion(Sema &S, Decl *D, const ParsedAttr &AL) {
  uint32_t Version;
  Expr *VersionExpr = static_cast<Expr *>(AL.getArgAsExpr(0));
  if (!checkUInt32Argument(S, AL, AL.getArgAsExpr(0), Version))
    return;

  // TODO: Investigate what happens with the next major version of MSVC.
  if (Version != LangOptions::MSVC2015) {
    S.Diag(AL.getLoc(), diag::err_attribute_argument_out_of_bounds)
        << AL << Version << VersionExpr->getSourceRange();
    return;
  }

  D->addAttr(::new (S.Context)
                 LayoutVersionAttr(AL.getRange(), S.Context, Version,
                                   AL.getAttributeSpellingListIndex()));
}

DLLImportAttr *Sema::mergeDLLImportAttr(Decl *D, SourceRange Range,
                                        unsigned AttrSpellingListIndex) {
  if (D->hasAttr<DLLExportAttr>()) {
    Diag(Range.getBegin(), diag::warn_attribute_ignored) << "'dllimport'";
    return nullptr;
  }

  if (D->hasAttr<DLLImportAttr>())
    return nullptr;

  return ::new (Context) DLLImportAttr(Range, Context, AttrSpellingListIndex);
}

DLLExportAttr *Sema::mergeDLLExportAttr(Decl *D, SourceRange Range,
                                        unsigned AttrSpellingListIndex) {
  if (DLLImportAttr *Import = D->getAttr<DLLImportAttr>()) {
    Diag(Import->getLocation(), diag::warn_attribute_ignored) << Import;
    D->dropAttr<DLLImportAttr>();
  }

  if (D->hasAttr<DLLExportAttr>())
    return nullptr;

  return ::new (Context) DLLExportAttr(Range, Context, AttrSpellingListIndex);
}

static void handleDLLAttr(Sema &S, Decl *D, const ParsedAttr &A) {
  if (isa<ClassTemplatePartialSpecializationDecl>(D) &&
      S.Context.getTargetInfo().getCXXABI().isMicrosoft()) {
    S.Diag(A.getRange().getBegin(), diag::warn_attribute_ignored) << A;
    return;
  }

  if (const auto *FD = dyn_cast<FunctionDecl>(D)) {
    if (FD->isInlined() && A.getKind() == ParsedAttr::AT_DLLImport &&
        !S.Context.getTargetInfo().getCXXABI().isMicrosoft()) {
      // MinGW doesn't allow dllimport on inline functions.
      S.Diag(A.getRange().getBegin(), diag::warn_attribute_ignored_on_inline)
          << A;
      return;
    }
  }

  if (const auto *MD = dyn_cast<CXXMethodDecl>(D)) {
    if (S.Context.getTargetInfo().getCXXABI().isMicrosoft() &&
        MD->getParent()->isLambda()) {
      S.Diag(A.getRange().getBegin(), diag::err_attribute_dll_lambda) << A;
      return;
    }
  }

  unsigned Index = A.getAttributeSpellingListIndex();
  Attr *NewAttr = A.getKind() == ParsedAttr::AT_DLLExport
                      ? (Attr *)S.mergeDLLExportAttr(D, A.getRange(), Index)
                      : (Attr *)S.mergeDLLImportAttr(D, A.getRange(), Index);
  if (NewAttr)
    D->addAttr(NewAttr);
}

MSInheritanceAttr *
Sema::mergeMSInheritanceAttr(Decl *D, SourceRange Range, bool BestCase,
                             unsigned AttrSpellingListIndex,
                             MSInheritanceAttr::Spelling SemanticSpelling) {
  if (MSInheritanceAttr *IA = D->getAttr<MSInheritanceAttr>()) {
    if (IA->getSemanticSpelling() == SemanticSpelling)
      return nullptr;
    Diag(IA->getLocation(), diag::err_mismatched_ms_inheritance)
        << 1 /*previous declaration*/;
    Diag(Range.getBegin(), diag::note_previous_ms_inheritance);
    D->dropAttr<MSInheritanceAttr>();
  }

  auto *RD = cast<CXXRecordDecl>(D);
  if (RD->hasDefinition()) {
    if (checkMSInheritanceAttrOnDefinition(RD, Range, BestCase,
                                           SemanticSpelling)) {
      return nullptr;
    }
  } else {
    if (isa<ClassTemplatePartialSpecializationDecl>(RD)) {
      Diag(Range.getBegin(), diag::warn_ignored_ms_inheritance)
          << 1 /*partial specialization*/;
      return nullptr;
    }
    if (RD->getDescribedClassTemplate()) {
      Diag(Range.getBegin(), diag::warn_ignored_ms_inheritance)
          << 0 /*primary template*/;
      return nullptr;
    }
  }

  return ::new (Context)
      MSInheritanceAttr(Range, Context, BestCase, AttrSpellingListIndex);
}

static void handleCapabilityAttr(Sema &S, Decl *D, const ParsedAttr &AL) {
  // The capability attributes take a single string parameter for the name of
  // the capability they represent. The lockable attribute does not take any
  // parameters. However, semantically, both attributes represent the same
  // concept, and so they use the same semantic attribute. Eventually, the
  // lockable attribute will be removed.
  //
  // For backward compatibility, any capability which has no specified string
  // literal will be considered a "mutex."
  StringRef N("mutex");
  SourceLocation LiteralLoc;
  if (AL.getKind() == ParsedAttr::AT_Capability &&
      !S.checkStringLiteralArgumentAttr(AL, 0, N, &LiteralLoc))
    return;

  // Currently, there are only two names allowed for a capability: role and
  // mutex (case insensitive). Diagnose other capability names.
  if (!N.equals_lower("mutex") && !N.equals_lower("role"))
    S.Diag(LiteralLoc, diag::warn_invalid_capability_name) << N;

  D->addAttr(::new (S.Context) CapabilityAttr(AL.getRange(), S.Context, N,
                                        AL.getAttributeSpellingListIndex()));
}

static void handleAssertCapabilityAttr(Sema &S, Decl *D, const ParsedAttr &AL) {
  SmallVector<Expr*, 1> Args;
  if (!checkLockFunAttrCommon(S, D, AL, Args))
    return;

  D->addAttr(::new (S.Context) AssertCapabilityAttr(AL.getRange(), S.Context,
                                                    Args.data(), Args.size(),
                                        AL.getAttributeSpellingListIndex()));
}

static void handleAcquireCapabilityAttr(Sema &S, Decl *D,
                                        const ParsedAttr &AL) {
  SmallVector<Expr*, 1> Args;
  if (!checkLockFunAttrCommon(S, D, AL, Args))
    return;

  D->addAttr(::new (S.Context) AcquireCapabilityAttr(AL.getRange(),
                                                     S.Context,
                                                     Args.data(), Args.size(),
                                        AL.getAttributeSpellingListIndex()));
}

static void handleTryAcquireCapabilityAttr(Sema &S, Decl *D,
                                           const ParsedAttr &AL) {
  SmallVector<Expr*, 2> Args;
  if (!checkTryLockFunAttrCommon(S, D, AL, Args))
    return;

  D->addAttr(::new (S.Context) TryAcquireCapabilityAttr(AL.getRange(),
                                                        S.Context,
                                                        AL.getArgAsExpr(0),
                                                        Args.data(),
                                                        Args.size(),
                                        AL.getAttributeSpellingListIndex()));
}

static void handleReleaseCapabilityAttr(Sema &S, Decl *D,
                                        const ParsedAttr &AL) {
  // Check that all arguments are lockable objects.
  SmallVector<Expr *, 1> Args;
  checkAttrArgsAreCapabilityObjs(S, D, AL, Args, 0, true);

  D->addAttr(::new (S.Context) ReleaseCapabilityAttr(
      AL.getRange(), S.Context, Args.data(), Args.size(),
      AL.getAttributeSpellingListIndex()));
}

static void handleRequiresCapabilityAttr(Sema &S, Decl *D,
                                         const ParsedAttr &AL) {
  if (!checkAttributeAtLeastNumArgs(S, AL, 1))
    return;

  // check that all arguments are lockable objects
  SmallVector<Expr*, 1> Args;
  checkAttrArgsAreCapabilityObjs(S, D, AL, Args);
  if (Args.empty())
    return;

  RequiresCapabilityAttr *RCA = ::new (S.Context)
    RequiresCapabilityAttr(AL.getRange(), S.Context, Args.data(),
                           Args.size(), AL.getAttributeSpellingListIndex());

  D->addAttr(RCA);
}

static void handleDeprecatedAttr(Sema &S, Decl *D, const ParsedAttr &AL) {
  if (const auto *NSD = dyn_cast<NamespaceDecl>(D)) {
    if (NSD->isAnonymousNamespace()) {
      S.Diag(AL.getLoc(), diag::warn_deprecated_anonymous_namespace);
      // Do not want to attach the attribute to the namespace because that will
      // cause confusing diagnostic reports for uses of declarations within the
      // namespace.
      return;
    }
  }

  // Handle the cases where the attribute has a text message.
  StringRef Str, Replacement;
  if (AL.isArgExpr(0) && AL.getArgAsExpr(0) &&
      !S.checkStringLiteralArgumentAttr(AL, 0, Str))
    return;

  // Only support a single optional message for Declspec and CXX11.
  if (AL.isDeclspecAttribute() || AL.isCXX11Attribute())
    checkAttributeAtMostNumArgs(S, AL, 1);
  else if (AL.isArgExpr(1) && AL.getArgAsExpr(1) &&
           !S.checkStringLiteralArgumentAttr(AL, 1, Replacement))
    return;

  if (!S.getLangOpts().CPlusPlus14)
    if (AL.isCXX11Attribute() &&
        !(AL.hasScope() && AL.getScopeName()->isStr("gnu")))
      S.Diag(AL.getLoc(), diag::ext_cxx14_attr) << AL;

  D->addAttr(::new (S.Context)
                 DeprecatedAttr(AL.getRange(), S.Context, Str, Replacement,
                                AL.getAttributeSpellingListIndex()));
}

static bool isGlobalVar(const Decl *D) {
  if (const auto *S = dyn_cast<VarDecl>(D))
    return S->hasGlobalStorage();
  return false;
}

static void handleNoSanitizeAttr(Sema &S, Decl *D, const ParsedAttr &AL) {
  if (!checkAttributeAtLeastNumArgs(S, AL, 1))
    return;

  std::vector<StringRef> Sanitizers;

  for (unsigned I = 0, E = AL.getNumArgs(); I != E; ++I) {
    StringRef SanitizerName;
    SourceLocation LiteralLoc;

    if (!S.checkStringLiteralArgumentAttr(AL, I, SanitizerName, &LiteralLoc))
      return;

    if (parseSanitizerValue(SanitizerName, /*AllowGroups=*/true) == 0)
      S.Diag(LiteralLoc, diag::warn_unknown_sanitizer_ignored) << SanitizerName;
    else if (isGlobalVar(D) && SanitizerName != "address")
      S.Diag(D->getLocation(), diag::err_attribute_wrong_decl_type)
          << AL << ExpectedFunctionOrMethod;
    Sanitizers.push_back(SanitizerName);
  }

  D->addAttr(::new (S.Context) NoSanitizeAttr(
      AL.getRange(), S.Context, Sanitizers.data(), Sanitizers.size(),
      AL.getAttributeSpellingListIndex()));
}

static void handleNoSanitizeSpecificAttr(Sema &S, Decl *D,
                                         const ParsedAttr &AL) {
  StringRef AttrName = AL.getName()->getName();
  normalizeName(AttrName);
  StringRef SanitizerName = llvm::StringSwitch<StringRef>(AttrName)
                                .Case("no_address_safety_analysis", "address")
                                .Case("no_sanitize_address", "address")
                                .Case("no_sanitize_thread", "thread")
                                .Case("no_sanitize_memory", "memory");
  if (isGlobalVar(D) && SanitizerName != "address")
    S.Diag(D->getLocation(), diag::err_attribute_wrong_decl_type)
        << AL << ExpectedFunction;
  D->addAttr(::new (S.Context)
                 NoSanitizeAttr(AL.getRange(), S.Context, &SanitizerName, 1,
                                AL.getAttributeSpellingListIndex()));
}

static void handleInternalLinkageAttr(Sema &S, Decl *D, const ParsedAttr &AL) {
  if (InternalLinkageAttr *Internal = S.mergeInternalLinkageAttr(D, AL))
    D->addAttr(Internal);
}

static void handleOpenCLNoSVMAttr(Sema &S, Decl *D, const ParsedAttr &AL) {
  if (S.LangOpts.OpenCLVersion != 200)
    S.Diag(AL.getLoc(), diag::err_attribute_requires_opencl_version)
        << AL << "2.0" << 0;
  else
    S.Diag(AL.getLoc(), diag::warn_opencl_attr_deprecated_ignored) << AL
                                                                   << "2.0";
}

/// Handles semantic checking for features that are common to all attributes,
/// such as checking whether a parameter was properly specified, or the correct
/// number of arguments were passed, etc.
static bool handleCommonAttributeFeatures(Sema &S, Decl *D,
                                          const ParsedAttr &AL) {
  // Several attributes carry different semantics than the parsing requires, so
  // those are opted out of the common argument checks.
  //
  // We also bail on unknown and ignored attributes because those are handled
  // as part of the target-specific handling logic.
  if (AL.getKind() == ParsedAttr::UnknownAttribute)
    return false;
  // Check whether the attribute requires specific language extensions to be
  // enabled.
  if (!AL.diagnoseLangOpts(S))
    return true;
  // Check whether the attribute appertains to the given subject.
  if (!AL.diagnoseAppertainsTo(S, D))
    return true;
  if (AL.hasCustomParsing())
    return false;

  if (AL.getMinArgs() == AL.getMaxArgs()) {
    // If there are no optional arguments, then checking for the argument count
    // is trivial.
    if (!checkAttributeNumArgs(S, AL, AL.getMinArgs()))
      return true;
  } else {
    // There are optional arguments, so checking is slightly more involved.
    if (AL.getMinArgs() &&
        !checkAttributeAtLeastNumArgs(S, AL, AL.getMinArgs()))
      return true;
    else if (!AL.hasVariadicArg() && AL.getMaxArgs() &&
             !checkAttributeAtMostNumArgs(S, AL, AL.getMaxArgs()))
      return true;
  }

  if (S.CheckAttrTarget(AL))
    return true;

  return false;
}

static void handleOpenCLAccessAttr(Sema &S, Decl *D, const ParsedAttr &AL) {
  if (D->isInvalidDecl())
    return;

  // Check if there is only one access qualifier.
  if (D->hasAttr<OpenCLAccessAttr>()) {
    S.Diag(AL.getLoc(), diag::err_opencl_multiple_access_qualifiers)
        << D->getSourceRange();
    D->setInvalidDecl(true);
    return;
  }

  // OpenCL v2.0 s6.6 - read_write can be used for image types to specify that an
  // image object can be read and written.
  // OpenCL v2.0 s6.13.6 - A kernel cannot read from and write to the same pipe
  // object. Using the read_write (or __read_write) qualifier with the pipe
  // qualifier is a compilation error.
  if (const auto *PDecl = dyn_cast<ParmVarDecl>(D)) {
    const Type *DeclTy = PDecl->getType().getCanonicalType().getTypePtr();
    if (AL.getName()->getName().find("read_write") != StringRef::npos) {
      if (S.getLangOpts().OpenCLVersion < 200 || DeclTy->isPipeType()) {
        S.Diag(AL.getLoc(), diag::err_opencl_invalid_read_write)
            << AL << PDecl->getType() << DeclTy->isImageType();
        D->setInvalidDecl(true);
        return;
      }
    }
  }

  D->addAttr(::new (S.Context) OpenCLAccessAttr(
      AL.getRange(), S.Context, AL.getAttributeSpellingListIndex()));
}

static void handleDestroyAttr(Sema &S, Decl *D, const ParsedAttr &A) {
  if (!cast<VarDecl>(D)->hasGlobalStorage()) {
    S.Diag(D->getLocation(), diag::err_destroy_attr_on_non_static_var)
        << (A.getKind() == ParsedAttr::AT_AlwaysDestroy);
    return;
  }

  if (A.getKind() == ParsedAttr::AT_AlwaysDestroy)
    handleSimpleAttributeWithExclusions<AlwaysDestroyAttr, NoDestroyAttr>(S, D, A);
  else
    handleSimpleAttributeWithExclusions<NoDestroyAttr, AlwaysDestroyAttr>(S, D, A);
}

//===----------------------------------------------------------------------===//
// C++ AMP specific attribute handlers.
// FIXME: Merge these handlers with handleSimpleAttribute
//===----------------------------------------------------------------------===//

static void handleAutoAttr(Sema &S, Decl *D, const ParsedAttr &Attr) {
  if (S.LangOpts.CUDA) {
    // No support for now
  } else if (S.LangOpts.CPlusPlusAMP) {
    D->addAttr(::new (S.Context) AlwaysInlineAttr(Attr.getRange(),
          S.Context, Attr.getAttributeSpellingListIndex()));
    D->addAttr(::new (S.Context) CXXAMPRestrictAUTOAttr(Attr.getRange(),
          S.Context, Attr.getAttributeSpellingListIndex()));
  } else {
    S.Diag(Attr.getLoc(), diag::warn_attribute_ignored) << "auto";
  }
}

static void handleDeviceAttr(Sema &S, Decl *D, const ParsedAttr &Attr) {
  if (S.LangOpts.CUDA) {
    // check the attribute arguments.
    if (Attr.getNumArgs() != 0) {
      S.Diag(Attr.getLoc(), diag::err_attribute_wrong_number_arguments) << 0;
      return;
    }

    if (!isa<FunctionDecl>(D) && !isa<VarDecl>(D)) {
      S.Diag(Attr.getLoc(), diag::warn_attribute_wrong_decl_type)
        << Attr.getName() << ExpectedVariableOrFunction;
      return;
    }

    D->addAttr(::new (S.Context)
               CUDADeviceAttr(Attr.getRange(), S.Context,
                              Attr.getAttributeSpellingListIndex()));
  } else if (S.LangOpts.CPlusPlusAMP) {
    if (!S.LangOpts.AMPCPU)
      D->addAttr(::new (S.Context) AlwaysInlineAttr(Attr.getRange(),
                                                    S.Context, Attr.getAttributeSpellingListIndex()));
    D->addAttr(::new (S.Context) CXXAMPRestrictAMPAttr(Attr.getRange(),
          S.Context, Attr.getAttributeSpellingListIndex()));
  } else {
    S.Diag(Attr.getLoc(), diag::warn_attribute_ignored) << "device";
  }
}

static void handleHostAttr(Sema &S, Decl *D, const ParsedAttr &Attr) {
  if (S.LangOpts.CUDA) {
    // check the attribute arguments.
    if (!checkAttributeNumArgs(S, Attr, 0))
      return;

    if (!isa<FunctionDecl>(D)) {
      S.Diag(Attr.getLoc(), diag::warn_attribute_wrong_decl_type)
        << Attr.getName() << ExpectedFunction;
      return;
    }

    D->addAttr(::new (S.Context)
               CUDAHostAttr(Attr.getRange(), S.Context,
                            Attr.getAttributeSpellingListIndex()));
  } else if (S.LangOpts.CPlusPlusAMP) {
    D->addAttr(::new (S.Context) CXXAMPRestrictCPUAttr(Attr.getRange(),
          S.Context, Attr.getAttributeSpellingListIndex()));
  } else {
    S.Diag(Attr.getLoc(), diag::warn_attribute_ignored) << "host";
  }
}

//===----------------------------------------------------------------------===//
// Top Level Sema Entry Points
//===----------------------------------------------------------------------===//

/// ProcessDeclAttribute - Apply the specific attribute to the specified decl if
/// the attribute applies to decls.  If the attribute is a type attribute, just
/// silently ignore it if a GNU attribute.
static void ProcessDeclAttribute(Sema &S, Scope *scope, Decl *D,
                                 const ParsedAttr &AL,
                                 bool IncludeCXX11Attributes) {
  if (AL.isInvalid() || AL.getKind() == ParsedAttr::IgnoredAttribute)
    return;

  // Ignore C++11 attributes on declarator chunks: they appertain to the type
  // instead.
  if (AL.isCXX11Attribute() && !IncludeCXX11Attributes &&
      AL.getKind() != ParsedAttr::AT_HC_HC &&
      AL.getKind() != ParsedAttr::AT_HC_CPU &&
      AL.getKind() != ParsedAttr::AT_AMDGPUWavesPerEU &&
      AL.getKind() != ParsedAttr::AT_AMDGPUFlatWorkGroupSize &&
      AL.getKind() != ParsedAttr::AT_AMDGPUMaxWorkGroupDim)
    return;

  // Unknown attributes are automatically warned on. Target-specific attributes
  // which do not apply to the current target architecture are treated as
  // though they were unknown attributes.
  if (AL.getKind() == ParsedAttr::UnknownAttribute ||
      !AL.existsInTarget(S.Context.getTargetInfo())) {
    S.Diag(AL.getLoc(), AL.isDeclspecAttribute()
                            ? diag::warn_unhandled_ms_attribute_ignored
                            : diag::warn_unknown_attribute_ignored)
        << AL;
    return;
  }

  if (handleCommonAttributeFeatures(S, D, AL))
    return;

  switch (AL.getKind()) {
  default:
    if (!AL.isStmtAttr()) {
      // Type attributes are handled elsewhere; silently move on.
      assert(AL.isTypeAttr() && "Non-type attribute not handled");
      break;
    }
    S.Diag(AL.getLoc(), diag::err_stmt_attribute_invalid_on_decl)
        << AL << D->getLocation();
    break;
  case ParsedAttr::AT_Interrupt:
    handleInterruptAttr(S, D, AL);
    break;
  case ParsedAttr::AT_X86ForceAlignArgPointer:
    handleX86ForceAlignArgPointerAttr(S, D, AL);
    break;
  case ParsedAttr::AT_DLLExport:
  case ParsedAttr::AT_DLLImport:
    handleDLLAttr(S, D, AL);
    break;
  case ParsedAttr::AT_Mips16:
    handleSimpleAttributeWithExclusions<Mips16Attr, MicroMipsAttr,
                                        MipsInterruptAttr>(S, D, AL);
    break;
  case ParsedAttr::AT_NoMips16:
    handleSimpleAttribute<NoMips16Attr>(S, D, AL);
    break;
  case ParsedAttr::AT_MicroMips:
    handleSimpleAttributeWithExclusions<MicroMipsAttr, Mips16Attr>(S, D, AL);
    break;
  case ParsedAttr::AT_NoMicroMips:
    handleSimpleAttribute<NoMicroMipsAttr>(S, D, AL);
    break;
  case ParsedAttr::AT_MipsLongCall:
    handleSimpleAttributeWithExclusions<MipsLongCallAttr, MipsShortCallAttr>(
        S, D, AL);
    break;
  case ParsedAttr::AT_MipsShortCall:
    handleSimpleAttributeWithExclusions<MipsShortCallAttr, MipsLongCallAttr>(
        S, D, AL);
    break;
  case ParsedAttr::AT_AMDGPUFlatWorkGroupSize:
    handleAMDGPUFlatWorkGroupSizeAttr(S, D, AL);
    break;
  case ParsedAttr::AT_AMDGPUWavesPerEU:
    handleAMDGPUWavesPerEUAttr(S, D, AL);
    break;
  case ParsedAttr::AT_AMDGPUNumSGPR:
    handleAMDGPUNumSGPRAttr(S, D, AL);
    break;
  case ParsedAttr::AT_AMDGPUNumVGPR:
    handleAMDGPUNumVGPRAttr(S, D, AL);
    break;
  case ParsedAttr::AT_AMDGPUMaxWorkGroupDim:
    handleAMDGPUMaxWorkGroupDimAttr(S, D, AL);
    break;
  case ParsedAttr::AT_AVRSignal:
    handleAVRSignalAttr(S, D, AL);
    break;
  case ParsedAttr::AT_IBAction:
    handleSimpleAttribute<IBActionAttr>(S, D, AL);
    break;
  case ParsedAttr::AT_IBOutlet:
    handleIBOutlet(S, D, AL);
    break;
  case ParsedAttr::AT_IBOutletCollection:
    handleIBOutletCollection(S, D, AL);
    break;
  case ParsedAttr::AT_IFunc:
    handleIFuncAttr(S, D, AL);
    break;
  case ParsedAttr::AT_Alias:
    handleAliasAttr(S, D, AL);
    break;
  case ParsedAttr::AT_Aligned:
    handleAlignedAttr(S, D, AL);
    break;
  case ParsedAttr::AT_AlignValue:
    handleAlignValueAttr(S, D, AL);
    break;
  case ParsedAttr::AT_AllocSize:
    handleAllocSizeAttr(S, D, AL);
    break;
  case ParsedAttr::AT_AlwaysInline:
    handleAlwaysInlineAttr(S, D, AL);
    break;
  case ParsedAttr::AT_Artificial:
    handleSimpleAttribute<ArtificialAttr>(S, D, AL);
    break;
  case ParsedAttr::AT_AnalyzerNoReturn:
    handleAnalyzerNoReturnAttr(S, D, AL);
    break;
  case ParsedAttr::AT_TLSModel:
    handleTLSModelAttr(S, D, AL);
    break;
  case ParsedAttr::AT_Annotate:
    handleAnnotateAttr(S, D, AL);
    break;
  case ParsedAttr::AT_Availability:
    handleAvailabilityAttr(S, D, AL);
    break;
  case ParsedAttr::AT_CarriesDependency:
    handleDependencyAttr(S, scope, D, AL);
    break;
  case ParsedAttr::AT_CPUDispatch:
  case ParsedAttr::AT_CPUSpecific:
    handleCPUSpecificAttr(S, D, AL);
    break;
  case ParsedAttr::AT_Common:
    handleCommonAttr(S, D, AL);
    break;
  case ParsedAttr::AT_CUDAConstant:
    handleConstantAttr(S, D, AL);
    break;
  case ParsedAttr::AT_PassObjectSize:
    handlePassObjectSizeAttr(S, D, AL);
    break;
  case ParsedAttr::AT_Constructor:
    handleConstructorAttr(S, D, AL);
    break;
  case ParsedAttr::AT_CXX11NoReturn:
    handleSimpleAttribute<CXX11NoReturnAttr>(S, D, AL);
    break;
  case ParsedAttr::AT_Deprecated:
    handleDeprecatedAttr(S, D, AL);
    break;
  case ParsedAttr::AT_Destructor:
    handleDestructorAttr(S, D, AL);
    break;
  case ParsedAttr::AT_EnableIf:
    handleEnableIfAttr(S, D, AL);
    break;
  case ParsedAttr::AT_DiagnoseIf:
    handleDiagnoseIfAttr(S, D, AL);
    break;
  case ParsedAttr::AT_ExtVectorType:
    handleExtVectorTypeAttr(S, D, AL);
    break;
  case ParsedAttr::AT_ExternalSourceSymbol:
    handleExternalSourceSymbolAttr(S, D, AL);
    break;
  case ParsedAttr::AT_MinSize:
    handleMinSizeAttr(S, D, AL);
    break;
  case ParsedAttr::AT_OptimizeNone:
    handleOptimizeNoneAttr(S, D, AL);
    break;
  case ParsedAttr::AT_FlagEnum:
    handleSimpleAttribute<FlagEnumAttr>(S, D, AL);
    break;
  case ParsedAttr::AT_EnumExtensibility:
    handleEnumExtensibilityAttr(S, D, AL);
    break;
  case ParsedAttr::AT_Flatten:
    handleSimpleAttribute<FlattenAttr>(S, D, AL);
    break;
  case ParsedAttr::AT_Format:
    handleFormatAttr(S, D, AL);
    break;
  case ParsedAttr::AT_FormatArg:
    handleFormatArgAttr(S, D, AL);
    break;
  case ParsedAttr::AT_CUDAGlobal:
    handleGlobalAttr(S, D, AL);
    break;
  case ParsedAttr::AT_HC_HC:
  case ParsedAttr::AT_CXXAMPRestrictAMP:
    handleDeviceAttr(S, D, AL);
    break;
  case ParsedAttr::AT_HC_CPU:
  case ParsedAttr::AT_CXXAMPRestrictCPU:
    handleHostAttr(S, D, AL);
    break;
  case ParsedAttr::AT_CXXAMPRestrictAUTO:
    handleAutoAttr(S, D, AL);
    break;
  case ParsedAttr::AT_CUDADevice:
    handleSimpleAttributeWithExclusions<CUDADeviceAttr, CUDAGlobalAttr>(S, D, AL);
    break;
  case ParsedAttr::AT_CUDAHost:
    handleSimpleAttributeWithExclusions<CUDAHostAttr, CUDAGlobalAttr>(S, D, AL);
    break;
  case ParsedAttr::AT_GNUInline:
    handleGNUInlineAttr(S, D, AL);
    break;
  case ParsedAttr::AT_CUDALaunchBounds:
    handleLaunchBoundsAttr(S, D, AL);
    break;
  case ParsedAttr::AT_Restrict:
    handleRestrictAttr(S, D, AL);
    break;
  case ParsedAttr::AT_LifetimeBound:
    handleSimpleAttribute<LifetimeBoundAttr>(S, D, AL);
    break;
  case ParsedAttr::AT_MayAlias:
    handleSimpleAttribute<MayAliasAttr>(S, D, AL);
    break;
  case ParsedAttr::AT_Mode:
    handleModeAttr(S, D, AL);
    break;
  case ParsedAttr::AT_NoAlias:
    handleSimpleAttribute<NoAliasAttr>(S, D, AL);
    break;
  case ParsedAttr::AT_NoCommon:
    handleSimpleAttribute<NoCommonAttr>(S, D, AL);
    break;
  case ParsedAttr::AT_NoSplitStack:
    handleSimpleAttribute<NoSplitStackAttr>(S, D, AL);
    break;
  case ParsedAttr::AT_NonNull:
    if (auto *PVD = dyn_cast<ParmVarDecl>(D))
      handleNonNullAttrParameter(S, PVD, AL);
    else
      handleNonNullAttr(S, D, AL);
    break;
  case ParsedAttr::AT_ReturnsNonNull:
    handleReturnsNonNullAttr(S, D, AL);
    break;
  case ParsedAttr::AT_NoEscape:
    handleNoEscapeAttr(S, D, AL);
    break;
  case ParsedAttr::AT_AssumeAligned:
    handleAssumeAlignedAttr(S, D, AL);
    break;
  case ParsedAttr::AT_AllocAlign:
    handleAllocAlignAttr(S, D, AL);
    break;
  case ParsedAttr::AT_Overloadable:
    handleSimpleAttribute<OverloadableAttr>(S, D, AL);
    break;
  case ParsedAttr::AT_Ownership:
    handleOwnershipAttr(S, D, AL);
    break;
  case ParsedAttr::AT_Cold:
    handleSimpleAttributeWithExclusions<ColdAttr, HotAttr>(S, D, AL);
    break;
  case ParsedAttr::AT_Hot:
    handleSimpleAttributeWithExclusions<HotAttr, ColdAttr>(S, D, AL);
    break;
  case ParsedAttr::AT_Naked:
    handleNakedAttr(S, D, AL);
    break;
  case ParsedAttr::AT_NoReturn:
    handleNoReturnAttr(S, D, AL);
    break;
  case ParsedAttr::AT_AnyX86NoCfCheck:
    handleNoCfCheckAttr(S, D, AL);
    break;
  case ParsedAttr::AT_NoThrow:
    handleSimpleAttribute<NoThrowAttr>(S, D, AL);
    break;
  case ParsedAttr::AT_CUDAShared:
    handleSharedAttr(S, D, AL);
    break;
  case ParsedAttr::AT_HCCTileStatic:
    handleHCCTileStaticAttr(S, D, AL);
    break;
  case ParsedAttr::AT_VecReturn:
    handleVecReturnAttr(S, D, AL);
    break;
  case ParsedAttr::AT_ObjCOwnership:
    handleObjCOwnershipAttr(S, D, AL);
    break;
  case ParsedAttr::AT_ObjCPreciseLifetime:
    handleObjCPreciseLifetimeAttr(S, D, AL);
    break;
  case ParsedAttr::AT_ObjCReturnsInnerPointer:
    handleObjCReturnsInnerPointerAttr(S, D, AL);
    break;
  case ParsedAttr::AT_ObjCRequiresSuper:
    handleObjCRequiresSuperAttr(S, D, AL);
    break;
  case ParsedAttr::AT_ObjCBridge:
    handleObjCBridgeAttr(S, D, AL);
    break;
  case ParsedAttr::AT_ObjCBridgeMutable:
    handleObjCBridgeMutableAttr(S, D, AL);
    break;
  case ParsedAttr::AT_ObjCBridgeRelated:
    handleObjCBridgeRelatedAttr(S, D, AL);
    break;
  case ParsedAttr::AT_ObjCDesignatedInitializer:
    handleObjCDesignatedInitializer(S, D, AL);
    break;
  case ParsedAttr::AT_ObjCRuntimeName:
    handleObjCRuntimeName(S, D, AL);
    break;
  case ParsedAttr::AT_ObjCRuntimeVisible:
    handleSimpleAttribute<ObjCRuntimeVisibleAttr>(S, D, AL);
    break;
  case ParsedAttr::AT_ObjCBoxable:
    handleObjCBoxable(S, D, AL);
    break;
  case ParsedAttr::AT_CFAuditedTransfer:
    handleSimpleAttributeWithExclusions<CFAuditedTransferAttr,
                                        CFUnknownTransferAttr>(S, D, AL);
    break;
  case ParsedAttr::AT_CFUnknownTransfer:
    handleSimpleAttributeWithExclusions<CFUnknownTransferAttr,
                                        CFAuditedTransferAttr>(S, D, AL);
    break;
  case ParsedAttr::AT_CFConsumed:
  case ParsedAttr::AT_NSConsumed:
    handleNSConsumedAttr(S, D, AL);
    break;
  case ParsedAttr::AT_NSConsumesSelf:
    handleSimpleAttribute<NSConsumesSelfAttr>(S, D, AL);
    break;
  case ParsedAttr::AT_NSReturnsAutoreleased:
  case ParsedAttr::AT_NSReturnsNotRetained:
  case ParsedAttr::AT_CFReturnsNotRetained:
  case ParsedAttr::AT_NSReturnsRetained:
  case ParsedAttr::AT_CFReturnsRetained:
    handleNSReturnsRetainedAttr(S, D, AL);
    break;
  case ParsedAttr::AT_WorkGroupSizeHint:
    handleWorkGroupSize<WorkGroupSizeHintAttr>(S, D, AL);
    break;
  case ParsedAttr::AT_ReqdWorkGroupSize:
    handleWorkGroupSize<ReqdWorkGroupSizeAttr>(S, D, AL);
    break;
  case ParsedAttr::AT_OpenCLIntelReqdSubGroupSize:
    handleSubGroupSize(S, D, AL);
    break;
  case ParsedAttr::AT_VecTypeHint:
    handleVecTypeHint(S, D, AL);
    break;
  case ParsedAttr::AT_RequireConstantInit:
    handleSimpleAttribute<RequireConstantInitAttr>(S, D, AL);
    break;
  case ParsedAttr::AT_InitPriority:
    handleInitPriorityAttr(S, D, AL);
    break;
  case ParsedAttr::AT_Packed:
    handlePackedAttr(S, D, AL);
    break;
  case ParsedAttr::AT_Section:
    handleSectionAttr(S, D, AL);
    break;
  case ParsedAttr::AT_CodeSeg:
    handleCodeSegAttr(S, D, AL);
    break;
  case ParsedAttr::AT_Target:
    handleTargetAttr(S, D, AL);
    break;
  case ParsedAttr::AT_MinVectorWidth:
    handleMinVectorWidthAttr(S, D, AL);
    break;
  case ParsedAttr::AT_Unavailable:
    handleAttrWithMessage<UnavailableAttr>(S, D, AL);
    break;
  case ParsedAttr::AT_ArcWeakrefUnavailable:
    handleSimpleAttribute<ArcWeakrefUnavailableAttr>(S, D, AL);
    break;
  case ParsedAttr::AT_ObjCRootClass:
    handleSimpleAttribute<ObjCRootClassAttr>(S, D, AL);
    break;
  case ParsedAttr::AT_ObjCSubclassingRestricted:
    handleSimpleAttribute<ObjCSubclassingRestrictedAttr>(S, D, AL);
    break;
  case ParsedAttr::AT_ObjCExplicitProtocolImpl:
    handleObjCSuppresProtocolAttr(S, D, AL);
    break;
  case ParsedAttr::AT_ObjCRequiresPropertyDefs:
    handleSimpleAttribute<ObjCRequiresPropertyDefsAttr>(S, D, AL);
    break;
  case ParsedAttr::AT_Unused:
    handleUnusedAttr(S, D, AL);
    break;
  case ParsedAttr::AT_ReturnsTwice:
    handleSimpleAttribute<ReturnsTwiceAttr>(S, D, AL);
    break;
  case ParsedAttr::AT_NotTailCalled:
    handleSimpleAttributeWithExclusions<NotTailCalledAttr, AlwaysInlineAttr>(
        S, D, AL);
    break;
  case ParsedAttr::AT_DisableTailCalls:
    handleSimpleAttributeWithExclusions<DisableTailCallsAttr, NakedAttr>(S, D,
                                                                         AL);
    break;
  case ParsedAttr::AT_Used:
    handleSimpleAttribute<UsedAttr>(S, D, AL);
    break;
  case ParsedAttr::AT_Visibility:
    handleVisibilityAttr(S, D, AL, false);
    break;
  case ParsedAttr::AT_TypeVisibility:
    handleVisibilityAttr(S, D, AL, true);
    break;
  case ParsedAttr::AT_WarnUnused:
    handleSimpleAttribute<WarnUnusedAttr>(S, D, AL);
    break;
  case ParsedAttr::AT_WarnUnusedResult:
    handleWarnUnusedResult(S, D, AL);
    break;
  case ParsedAttr::AT_Weak:
    handleSimpleAttribute<WeakAttr>(S, D, AL);
    break;
  case ParsedAttr::AT_WeakRef:
    handleWeakRefAttr(S, D, AL);
    break;
  case ParsedAttr::AT_WeakImport:
    handleWeakImportAttr(S, D, AL);
    break;
  case ParsedAttr::AT_TransparentUnion:
    handleTransparentUnionAttr(S, D, AL);
    break;
  case ParsedAttr::AT_ObjCException:
    handleSimpleAttribute<ObjCExceptionAttr>(S, D, AL);
    break;
  case ParsedAttr::AT_ObjCMethodFamily:
    handleObjCMethodFamilyAttr(S, D, AL);
    break;
  case ParsedAttr::AT_ObjCNSObject:
    handleObjCNSObject(S, D, AL);
    break;
  case ParsedAttr::AT_ObjCIndependentClass:
    handleObjCIndependentClass(S, D, AL);
    break;
  case ParsedAttr::AT_Blocks:
    handleBlocksAttr(S, D, AL);
    break;
  case ParsedAttr::AT_Sentinel:
    handleSentinelAttr(S, D, AL);
    break;
  case ParsedAttr::AT_Const:
    handleSimpleAttribute<ConstAttr>(S, D, AL);
    break;
  case ParsedAttr::AT_Pure:
    handleSimpleAttribute<PureAttr>(S, D, AL);
    break;
  case ParsedAttr::AT_Cleanup:
    handleCleanupAttr(S, D, AL);
    break;
  case ParsedAttr::AT_NoDebug:
    handleNoDebugAttr(S, D, AL);
    break;
  case ParsedAttr::AT_NoDuplicate:
    handleSimpleAttribute<NoDuplicateAttr>(S, D, AL);
    break;
  case ParsedAttr::AT_Convergent:
    handleSimpleAttribute<ConvergentAttr>(S, D, AL);
    break;
  case ParsedAttr::AT_NoInline:
    handleSimpleAttribute<NoInlineAttr>(S, D, AL);
    break;
  case ParsedAttr::AT_NoInstrumentFunction: // Interacts with -pg.
    handleSimpleAttribute<NoInstrumentFunctionAttr>(S, D, AL);
    break;
  case ParsedAttr::AT_NoStackProtector:
    // Interacts with -fstack-protector options.
    handleSimpleAttribute<NoStackProtectorAttr>(S, D, AL);
    break;
  case ParsedAttr::AT_StdCall:
  case ParsedAttr::AT_CDecl:
  case ParsedAttr::AT_FastCall:
  case ParsedAttr::AT_ThisCall:
  case ParsedAttr::AT_Pascal:
  case ParsedAttr::AT_RegCall:
  case ParsedAttr::AT_SwiftCall:
  case ParsedAttr::AT_VectorCall:
  case ParsedAttr::AT_MSABI:
  case ParsedAttr::AT_SysVABI:
  case ParsedAttr::AT_Pcs:
  case ParsedAttr::AT_IntelOclBicc:
  case ParsedAttr::AT_PreserveMost:
  case ParsedAttr::AT_PreserveAll:
    handleCallConvAttr(S, D, AL);
    break;
  case ParsedAttr::AT_Suppress:
    handleSuppressAttr(S, D, AL);
    break;
  case ParsedAttr::AT_OpenCLKernel:
    handleSimpleAttribute<OpenCLKernelAttr>(S, D, AL);
    break;
  case ParsedAttr::AT_OpenCLAccess:
    handleOpenCLAccessAttr(S, D, AL);
    break;
  case ParsedAttr::AT_OpenCLNoSVM:
    handleOpenCLNoSVMAttr(S, D, AL);
    break;
  case ParsedAttr::AT_SwiftContext:
    handleParameterABIAttr(S, D, AL, ParameterABI::SwiftContext);
    break;
  case ParsedAttr::AT_SwiftErrorResult:
    handleParameterABIAttr(S, D, AL, ParameterABI::SwiftErrorResult);
    break;
  case ParsedAttr::AT_SwiftIndirectResult:
    handleParameterABIAttr(S, D, AL, ParameterABI::SwiftIndirectResult);
    break;
  case ParsedAttr::AT_InternalLinkage:
    handleInternalLinkageAttr(S, D, AL);
    break;
  case ParsedAttr::AT_LTOVisibilityPublic:
    handleSimpleAttribute<LTOVisibilityPublicAttr>(S, D, AL);
    break;

  // Microsoft attributes:
  case ParsedAttr::AT_EmptyBases:
    handleSimpleAttribute<EmptyBasesAttr>(S, D, AL);
    break;
  case ParsedAttr::AT_LayoutVersion:
    handleLayoutVersion(S, D, AL);
    break;
  case ParsedAttr::AT_TrivialABI:
    handleSimpleAttribute<TrivialABIAttr>(S, D, AL);
    break;
  case ParsedAttr::AT_MSNoVTable:
    handleSimpleAttribute<MSNoVTableAttr>(S, D, AL);
    break;
  case ParsedAttr::AT_MSStruct:
    handleSimpleAttribute<MSStructAttr>(S, D, AL);
    break;
  case ParsedAttr::AT_Uuid:
    handleUuidAttr(S, D, AL);
    break;
  case ParsedAttr::AT_MSInheritance:
    handleMSInheritanceAttr(S, D, AL);
    break;
  case ParsedAttr::AT_SelectAny:
    handleSimpleAttribute<SelectAnyAttr>(S, D, AL);
    break;
  case ParsedAttr::AT_Thread:
    handleDeclspecThreadAttr(S, D, AL);
    break;

  case ParsedAttr::AT_AbiTag:
    handleAbiTagAttr(S, D, AL);
    break;

  // Thread safety attributes:
  case ParsedAttr::AT_AssertExclusiveLock:
    handleAssertExclusiveLockAttr(S, D, AL);
    break;
  case ParsedAttr::AT_AssertSharedLock:
    handleAssertSharedLockAttr(S, D, AL);
    break;
  case ParsedAttr::AT_GuardedVar:
    handleSimpleAttribute<GuardedVarAttr>(S, D, AL);
    break;
  case ParsedAttr::AT_PtGuardedVar:
    handlePtGuardedVarAttr(S, D, AL);
    break;
  case ParsedAttr::AT_ScopedLockable:
    handleSimpleAttribute<ScopedLockableAttr>(S, D, AL);
    break;
  case ParsedAttr::AT_NoSanitize:
    handleNoSanitizeAttr(S, D, AL);
    break;
  case ParsedAttr::AT_NoSanitizeSpecific:
    handleNoSanitizeSpecificAttr(S, D, AL);
    break;
  case ParsedAttr::AT_NoThreadSafetyAnalysis:
    handleSimpleAttribute<NoThreadSafetyAnalysisAttr>(S, D, AL);
    break;
  case ParsedAttr::AT_GuardedBy:
    handleGuardedByAttr(S, D, AL);
    break;
  case ParsedAttr::AT_PtGuardedBy:
    handlePtGuardedByAttr(S, D, AL);
    break;
  case ParsedAttr::AT_ExclusiveTrylockFunction:
    handleExclusiveTrylockFunctionAttr(S, D, AL);
    break;
  case ParsedAttr::AT_LockReturned:
    handleLockReturnedAttr(S, D, AL);
    break;
  case ParsedAttr::AT_LocksExcluded:
    handleLocksExcludedAttr(S, D, AL);
    break;
  case ParsedAttr::AT_SharedTrylockFunction:
    handleSharedTrylockFunctionAttr(S, D, AL);
    break;
  case ParsedAttr::AT_AcquiredBefore:
    handleAcquiredBeforeAttr(S, D, AL);
    break;
  case ParsedAttr::AT_AcquiredAfter:
    handleAcquiredAfterAttr(S, D, AL);
    break;

  // Capability analysis attributes.
  case ParsedAttr::AT_Capability:
  case ParsedAttr::AT_Lockable:
    handleCapabilityAttr(S, D, AL);
    break;
  case ParsedAttr::AT_RequiresCapability:
    handleRequiresCapabilityAttr(S, D, AL);
    break;

  case ParsedAttr::AT_AssertCapability:
    handleAssertCapabilityAttr(S, D, AL);
    break;
  case ParsedAttr::AT_AcquireCapability:
    handleAcquireCapabilityAttr(S, D, AL);
    break;
  case ParsedAttr::AT_ReleaseCapability:
    handleReleaseCapabilityAttr(S, D, AL);
    break;
  case ParsedAttr::AT_TryAcquireCapability:
    handleTryAcquireCapabilityAttr(S, D, AL);
    break;

  // Consumed analysis attributes.
  case ParsedAttr::AT_Consumable:
    handleConsumableAttr(S, D, AL);
    break;
  case ParsedAttr::AT_ConsumableAutoCast:
    handleSimpleAttribute<ConsumableAutoCastAttr>(S, D, AL);
    break;
  case ParsedAttr::AT_ConsumableSetOnRead:
    handleSimpleAttribute<ConsumableSetOnReadAttr>(S, D, AL);
    break;
  case ParsedAttr::AT_CallableWhen:
    handleCallableWhenAttr(S, D, AL);
    break;
  case ParsedAttr::AT_ParamTypestate:
    handleParamTypestateAttr(S, D, AL);
    break;
  case ParsedAttr::AT_ReturnTypestate:
    handleReturnTypestateAttr(S, D, AL);
    break;
  case ParsedAttr::AT_SetTypestate:
    handleSetTypestateAttr(S, D, AL);
    break;
  case ParsedAttr::AT_TestTypestate:
    handleTestTypestateAttr(S, D, AL);
    break;

  // Type safety attributes.
  case ParsedAttr::AT_ArgumentWithTypeTag:
    handleArgumentWithTypeTagAttr(S, D, AL);
    break;
  case ParsedAttr::AT_TypeTagForDatatype:
    handleTypeTagForDatatypeAttr(S, D, AL);
    break;
  case ParsedAttr::AT_AnyX86NoCallerSavedRegisters:
    handleSimpleAttribute<AnyX86NoCallerSavedRegistersAttr>(S, D, AL);
    break;
  case ParsedAttr::AT_RenderScriptKernel:
    handleSimpleAttribute<RenderScriptKernelAttr>(S, D, AL);
    break;
  // XRay attributes.
  case ParsedAttr::AT_XRayInstrument:
    handleSimpleAttribute<XRayInstrumentAttr>(S, D, AL);
    break;
  case ParsedAttr::AT_XRayLogArgs:
    handleXRayLogArgsAttr(S, D, AL);
    break;

  // Move semantics attribute.
  case ParsedAttr::AT_Reinitializes:
    handleSimpleAttribute<ReinitializesAttr>(S, D, AL);
    break;

  case ParsedAttr::AT_AlwaysDestroy:
  case ParsedAttr::AT_NoDestroy:
    handleDestroyAttr(S, D, AL);
    break;
  }
}

/// ProcessDeclAttributeList - Apply all the decl attributes in the specified
/// attribute list to the specified decl, ignoring any type attributes.
void Sema::ProcessDeclAttributeList(Scope *S, Decl *D,
                                    const ParsedAttributesView &AttrList,
                                    bool IncludeCXX11Attributes) {
  if (AttrList.empty())
    return;

  for (const ParsedAttr &AL : AttrList)
    ProcessDeclAttribute(*this, S, D, AL, IncludeCXX11Attributes);

  // FIXME: We should be able to handle these cases in TableGen.
  // GCC accepts
  // static int a9 __attribute__((weakref));
  // but that looks really pointless. We reject it.
  if (D->hasAttr<WeakRefAttr>() && !D->hasAttr<AliasAttr>()) {
    Diag(AttrList.begin()->getLoc(), diag::err_attribute_weakref_without_alias)
        << cast<NamedDecl>(D);
    D->dropAttr<WeakRefAttr>();
    return;
  }

  // FIXME: We should be able to handle this in TableGen as well. It would be
  // good to have a way to specify "these attributes must appear as a group",
  // for these. Additionally, it would be good to have a way to specify "these
  // attribute must never appear as a group" for attributes like cold and hot.
  if (!D->hasAttr<OpenCLKernelAttr>()) {
    // These attributes cannot be applied to a non-kernel function.
    if (const auto *A = D->getAttr<ReqdWorkGroupSizeAttr>()) {
      // FIXME: This emits a different error message than
      // diag::err_attribute_wrong_decl_type + ExpectedKernelFunction.
      Diag(D->getLocation(), diag::err_opencl_kernel_attr) << A;
      D->setInvalidDecl();
    } else if (const auto *A = D->getAttr<WorkGroupSizeHintAttr>()) {
      Diag(D->getLocation(), diag::err_opencl_kernel_attr) << A;
      D->setInvalidDecl();
    } else if (const auto *A = D->getAttr<VecTypeHintAttr>()) {
      Diag(D->getLocation(), diag::err_opencl_kernel_attr) << A;
      D->setInvalidDecl();
    } else if (const auto *A = D->getAttr<OpenCLIntelReqdSubGroupSizeAttr>()) {
      Diag(D->getLocation(), diag::err_opencl_kernel_attr) << A;
      D->setInvalidDecl();
    } else if (!D->hasAttr<CUDAGlobalAttr>() && !D->hasAttr<CXXAMPRestrictAMPAttr>()) {
      if (const auto *A = D->getAttr<AMDGPUFlatWorkGroupSizeAttr>()) {
        Diag(D->getLocation(), diag::err_attribute_wrong_decl_type)
            << A << ExpectedKernelFunction;
        D->setInvalidDecl();
      } else if (const auto *A = D->getAttr<AMDGPUWavesPerEUAttr>()) {
        Diag(D->getLocation(), diag::err_attribute_wrong_decl_type)
            << A << ExpectedKernelFunction;
        D->setInvalidDecl();
      } else if (const auto *A = D->getAttr<AMDGPUNumSGPRAttr>()) {
        Diag(D->getLocation(), diag::err_attribute_wrong_decl_type)
            << A << ExpectedKernelFunction;
        D->setInvalidDecl();
      } else if (const auto *A = D->getAttr<AMDGPUNumVGPRAttr>()) {
        Diag(D->getLocation(), diag::err_attribute_wrong_decl_type)
            << A << ExpectedKernelFunction;
        D->setInvalidDecl();
      }
    }
  }
}

// Helper for delayed processing TransparentUnion attribute.
void Sema::ProcessDeclAttributeDelayed(Decl *D,
                                       const ParsedAttributesView &AttrList) {
  for (const ParsedAttr &AL : AttrList)
    if (AL.getKind() == ParsedAttr::AT_TransparentUnion) {
      handleTransparentUnionAttr(*this, D, AL);
      break;
    }
}

// Annotation attributes are the only attributes allowed after an access
// specifier.
bool Sema::ProcessAccessDeclAttributeList(
    AccessSpecDecl *ASDecl, const ParsedAttributesView &AttrList) {
  for (const ParsedAttr &AL : AttrList) {
    if (AL.getKind() == ParsedAttr::AT_Annotate) {
      ProcessDeclAttribute(*this, nullptr, ASDecl, AL, AL.isCXX11Attribute());
    } else {
      Diag(AL.getLoc(), diag::err_only_annotate_after_access_spec);
      return true;
    }
  }
  return false;
}

/// checkUnusedDeclAttributes - Check a list of attributes to see if it
/// contains any decl attributes that we should warn about.
static void checkUnusedDeclAttributes(Sema &S, const ParsedAttributesView &A) {
  for (const ParsedAttr &AL : A) {
    // Only warn if the attribute is an unignored, non-type attribute.
    if (AL.isUsedAsTypeAttr() || AL.isInvalid())
      continue;
    if (AL.getKind() == ParsedAttr::IgnoredAttribute)
      continue;

    if (AL.getKind() == ParsedAttr::UnknownAttribute) {
      S.Diag(AL.getLoc(), diag::warn_unknown_attribute_ignored)
          << AL << AL.getRange();
    } else {
      S.Diag(AL.getLoc(), diag::warn_attribute_not_on_decl) << AL
                                                            << AL.getRange();
    }
  }
}

/// checkUnusedDeclAttributes - Given a declarator which is not being
/// used to build a declaration, complain about any decl attributes
/// which might be lying around on it.
void Sema::checkUnusedDeclAttributes(Declarator &D) {
  ::checkUnusedDeclAttributes(*this, D.getDeclSpec().getAttributes());
  ::checkUnusedDeclAttributes(*this, D.getAttributes());
  for (unsigned i = 0, e = D.getNumTypeObjects(); i != e; ++i)
    ::checkUnusedDeclAttributes(*this, D.getTypeObject(i).getAttrs());
}

/// DeclClonePragmaWeak - clone existing decl (maybe definition),
/// \#pragma weak needs a non-definition decl and source may not have one.
NamedDecl * Sema::DeclClonePragmaWeak(NamedDecl *ND, IdentifierInfo *II,
                                      SourceLocation Loc) {
  assert(isa<FunctionDecl>(ND) || isa<VarDecl>(ND));
  NamedDecl *NewD = nullptr;
  if (auto *FD = dyn_cast<FunctionDecl>(ND)) {
    FunctionDecl *NewFD;
    // FIXME: Missing call to CheckFunctionDeclaration().
    // FIXME: Mangling?
    // FIXME: Is the qualifier info correct?
    // FIXME: Is the DeclContext correct?
    NewFD = FunctionDecl::Create(FD->getASTContext(), FD->getDeclContext(),
                                 Loc, Loc, DeclarationName(II),
                                 FD->getType(), FD->getTypeSourceInfo(),
                                 SC_None, false/*isInlineSpecified*/,
                                 FD->hasPrototype(),
                                 false/*isConstexprSpecified*/);
    NewD = NewFD;

    if (FD->getQualifier())
      NewFD->setQualifierInfo(FD->getQualifierLoc());

    // Fake up parameter variables; they are declared as if this were
    // a typedef.
    QualType FDTy = FD->getType();
    if (const auto *FT = FDTy->getAs<FunctionProtoType>()) {
      SmallVector<ParmVarDecl*, 16> Params;
      for (const auto &AI : FT->param_types()) {
        ParmVarDecl *Param = BuildParmVarDeclForTypedef(NewFD, Loc, AI);
        Param->setScopeInfo(0, Params.size());
        Params.push_back(Param);
      }
      NewFD->setParams(Params);
    }
  } else if (auto *VD = dyn_cast<VarDecl>(ND)) {
    NewD = VarDecl::Create(VD->getASTContext(), VD->getDeclContext(),
                           VD->getInnerLocStart(), VD->getLocation(), II,
                           VD->getType(), VD->getTypeSourceInfo(),
                           VD->getStorageClass());
    if (VD->getQualifier())
      cast<VarDecl>(NewD)->setQualifierInfo(VD->getQualifierLoc());
  }
  return NewD;
}

/// DeclApplyPragmaWeak - A declaration (maybe definition) needs \#pragma weak
/// applied to it, possibly with an alias.
void Sema::DeclApplyPragmaWeak(Scope *S, NamedDecl *ND, WeakInfo &W) {
  if (W.getUsed()) return; // only do this once
  W.setUsed(true);
  if (W.getAlias()) { // clone decl, impersonate __attribute(weak,alias(...))
    IdentifierInfo *NDId = ND->getIdentifier();
    NamedDecl *NewD = DeclClonePragmaWeak(ND, W.getAlias(), W.getLocation());
    NewD->addAttr(AliasAttr::CreateImplicit(Context, NDId->getName(),
                                            W.getLocation()));
    NewD->addAttr(WeakAttr::CreateImplicit(Context, W.getLocation()));
    WeakTopLevelDecl.push_back(NewD);
    // FIXME: "hideous" code from Sema::LazilyCreateBuiltin
    // to insert Decl at TU scope, sorry.
    DeclContext *SavedContext = CurContext;
    CurContext = Context.getTranslationUnitDecl();
    NewD->setDeclContext(CurContext);
    NewD->setLexicalDeclContext(CurContext);
    PushOnScopeChains(NewD, S);
    CurContext = SavedContext;
  } else { // just add weak to existing
    ND->addAttr(WeakAttr::CreateImplicit(Context, W.getLocation()));
  }
}

void Sema::ProcessPragmaWeak(Scope *S, Decl *D) {
  // It's valid to "forward-declare" #pragma weak, in which case we
  // have to do this.
  LoadExternalWeakUndeclaredIdentifiers();
  if (!WeakUndeclaredIdentifiers.empty()) {
    NamedDecl *ND = nullptr;
    if (auto *VD = dyn_cast<VarDecl>(D))
      if (VD->isExternC())
        ND = VD;
    if (auto *FD = dyn_cast<FunctionDecl>(D))
      if (FD->isExternC())
        ND = FD;
    if (ND) {
      if (IdentifierInfo *Id = ND->getIdentifier()) {
        auto I = WeakUndeclaredIdentifiers.find(Id);
        if (I != WeakUndeclaredIdentifiers.end()) {
          WeakInfo W = I->second;
          DeclApplyPragmaWeak(S, ND, W);
          WeakUndeclaredIdentifiers[Id] = W;
        }
      }
    }
  }
}

/// ProcessDeclAttributes - Given a declarator (PD) with attributes indicated in
/// it, apply them to D.  This is a bit tricky because PD can have attributes
/// specified in many different places, and we need to find and apply them all.
void Sema::ProcessDeclAttributes(Scope *S, Decl *D, const Declarator &PD) {
  // Apply decl attributes from the DeclSpec if present.
  if (!PD.getDeclSpec().getAttributes().empty())
    ProcessDeclAttributeList(S, D, PD.getDeclSpec().getAttributes());

  // Walk the declarator structure, applying decl attributes that were in a type
  // position to the decl itself.  This handles cases like:
  //   int *__attr__(x)** D;
  // when X is a decl attribute.
  for (unsigned i = 0, e = PD.getNumTypeObjects(); i != e; ++i)
    ProcessDeclAttributeList(S, D, PD.getTypeObject(i).getAttrs(),
                             /*IncludeCXX11Attributes=*/false);

  // Finally, apply any attributes on the decl itself.
  ProcessDeclAttributeList(S, D, PD.getAttributes());

  // Apply additional attributes specified by '#pragma clang attribute'.
  AddPragmaAttributes(S, D);
}

/// Is the given declaration allowed to use a forbidden type?
/// If so, it'll still be annotated with an attribute that makes it
/// illegal to actually use.
static bool isForbiddenTypeAllowed(Sema &S, Decl *D,
                                   const DelayedDiagnostic &diag,
                                   UnavailableAttr::ImplicitReason &reason) {
  // Private ivars are always okay.  Unfortunately, people don't
  // always properly make their ivars private, even in system headers.
  // Plus we need to make fields okay, too.
  if (!isa<FieldDecl>(D) && !isa<ObjCPropertyDecl>(D) &&
      !isa<FunctionDecl>(D))
    return false;

  // Silently accept unsupported uses of __weak in both user and system
  // declarations when it's been disabled, for ease of integration with
  // -fno-objc-arc files.  We do have to take some care against attempts
  // to define such things;  for now, we've only done that for ivars
  // and properties.
  if ((isa<ObjCIvarDecl>(D) || isa<ObjCPropertyDecl>(D))) {
    if (diag.getForbiddenTypeDiagnostic() == diag::err_arc_weak_disabled ||
        diag.getForbiddenTypeDiagnostic() == diag::err_arc_weak_no_runtime) {
      reason = UnavailableAttr::IR_ForbiddenWeak;
      return true;
    }
  }

  // Allow all sorts of things in system headers.
  if (S.Context.getSourceManager().isInSystemHeader(D->getLocation())) {
    // Currently, all the failures dealt with this way are due to ARC
    // restrictions.
    reason = UnavailableAttr::IR_ARCForbiddenType;
    return true;
  }

  return false;
}

/// Handle a delayed forbidden-type diagnostic.
static void handleDelayedForbiddenType(Sema &S, DelayedDiagnostic &DD,
                                       Decl *D) {
  auto Reason = UnavailableAttr::IR_None;
  if (D && isForbiddenTypeAllowed(S, D, DD, Reason)) {
    assert(Reason && "didn't set reason?");
    D->addAttr(UnavailableAttr::CreateImplicit(S.Context, "", Reason, DD.Loc));
    return;
  }
  if (S.getLangOpts().ObjCAutoRefCount)
    if (const auto *FD = dyn_cast<FunctionDecl>(D)) {
      // FIXME: we may want to suppress diagnostics for all
      // kind of forbidden type messages on unavailable functions.
      if (FD->hasAttr<UnavailableAttr>() &&
          DD.getForbiddenTypeDiagnostic() ==
              diag::err_arc_array_param_no_ownership) {
        DD.Triggered = true;
        return;
      }
    }

  S.Diag(DD.Loc, DD.getForbiddenTypeDiagnostic())
      << DD.getForbiddenTypeOperand() << DD.getForbiddenTypeArgument();
  DD.Triggered = true;
}

static const AvailabilityAttr *getAttrForPlatform(ASTContext &Context,
                                                  const Decl *D) {
  // Check each AvailabilityAttr to find the one for this platform.
  for (const auto *A : D->attrs()) {
    if (const auto *Avail = dyn_cast<AvailabilityAttr>(A)) {
      // FIXME: this is copied from CheckAvailability. We should try to
      // de-duplicate.

      // Check if this is an App Extension "platform", and if so chop off
      // the suffix for matching with the actual platform.
      StringRef ActualPlatform = Avail->getPlatform()->getName();
      StringRef RealizedPlatform = ActualPlatform;
      if (Context.getLangOpts().AppExt) {
        size_t suffix = RealizedPlatform.rfind("_app_extension");
        if (suffix != StringRef::npos)
          RealizedPlatform = RealizedPlatform.slice(0, suffix);
      }

      StringRef TargetPlatform = Context.getTargetInfo().getPlatformName();

      // Match the platform name.
      if (RealizedPlatform == TargetPlatform)
        return Avail;
    }
  }
  return nullptr;
}

/// The diagnostic we should emit for \c D, and the declaration that
/// originated it, or \c AR_Available.
///
/// \param D The declaration to check.
/// \param Message If non-null, this will be populated with the message from
/// the availability attribute that is selected.
static std::pair<AvailabilityResult, const NamedDecl *>
ShouldDiagnoseAvailabilityOfDecl(const NamedDecl *D, std::string *Message) {
  AvailabilityResult Result = D->getAvailability(Message);

  // For typedefs, if the typedef declaration appears available look
  // to the underlying type to see if it is more restrictive.
  while (const auto *TD = dyn_cast<TypedefNameDecl>(D)) {
    if (Result == AR_Available) {
      if (const auto *TT = TD->getUnderlyingType()->getAs<TagType>()) {
        D = TT->getDecl();
        Result = D->getAvailability(Message);
        continue;
      }
    }
    break;
  }

  // Forward class declarations get their attributes from their definition.
  if (const auto *IDecl = dyn_cast<ObjCInterfaceDecl>(D)) {
    if (IDecl->getDefinition()) {
      D = IDecl->getDefinition();
      Result = D->getAvailability(Message);
    }
  }

  if (const auto *ECD = dyn_cast<EnumConstantDecl>(D))
    if (Result == AR_Available) {
      const DeclContext *DC = ECD->getDeclContext();
      if (const auto *TheEnumDecl = dyn_cast<EnumDecl>(DC)) {
        Result = TheEnumDecl->getAvailability(Message);
        D = TheEnumDecl;
      }
    }

  return {Result, D};
}


/// whether we should emit a diagnostic for \c K and \c DeclVersion in
/// the context of \c Ctx. For example, we should emit an unavailable diagnostic
/// in a deprecated context, but not the other way around.
static bool ShouldDiagnoseAvailabilityInContext(Sema &S, AvailabilityResult K,
                                                VersionTuple DeclVersion,
                                                Decl *Ctx) {
  assert(K != AR_Available && "Expected an unavailable declaration here!");

  // Checks if we should emit the availability diagnostic in the context of C.
  auto CheckContext = [&](const Decl *C) {
    if (K == AR_NotYetIntroduced) {
      if (const AvailabilityAttr *AA = getAttrForPlatform(S.Context, C))
        if (AA->getIntroduced() >= DeclVersion)
          return true;
    } else if (K == AR_Deprecated)
      if (C->isDeprecated())
        return true;

    if (C->isUnavailable())
      return true;
    return false;
  };

  do {
    if (CheckContext(Ctx))
      return false;

    // An implementation implicitly has the availability of the interface.
    // Unless it is "+load" method.
    if (const auto *MethodD = dyn_cast<ObjCMethodDecl>(Ctx))
      if (MethodD->isClassMethod() &&
          MethodD->getSelector().getAsString() == "load")
        return true;

    if (const auto *CatOrImpl = dyn_cast<ObjCImplDecl>(Ctx)) {
      if (const ObjCInterfaceDecl *Interface = CatOrImpl->getClassInterface())
        if (CheckContext(Interface))
          return false;
    }
    // A category implicitly has the availability of the interface.
    else if (const auto *CatD = dyn_cast<ObjCCategoryDecl>(Ctx))
      if (const ObjCInterfaceDecl *Interface = CatD->getClassInterface())
        if (CheckContext(Interface))
          return false;
  } while ((Ctx = cast_or_null<Decl>(Ctx->getDeclContext())));

  return true;
}

static bool
shouldDiagnoseAvailabilityByDefault(const ASTContext &Context,
                                    const VersionTuple &DeploymentVersion,
                                    const VersionTuple &DeclVersion) {
  const auto &Triple = Context.getTargetInfo().getTriple();
  VersionTuple ForceAvailabilityFromVersion;
  switch (Triple.getOS()) {
  case llvm::Triple::IOS:
  case llvm::Triple::TvOS:
    ForceAvailabilityFromVersion = VersionTuple(/*Major=*/11);
    break;
  case llvm::Triple::WatchOS:
    ForceAvailabilityFromVersion = VersionTuple(/*Major=*/4);
    break;
  case llvm::Triple::Darwin:
  case llvm::Triple::MacOSX:
    ForceAvailabilityFromVersion = VersionTuple(/*Major=*/10, /*Minor=*/13);
    break;
  default:
    // New targets should always warn about availability.
    return Triple.getVendor() == llvm::Triple::Apple;
  }
  return DeploymentVersion >= ForceAvailabilityFromVersion ||
         DeclVersion >= ForceAvailabilityFromVersion;
}

static NamedDecl *findEnclosingDeclToAnnotate(Decl *OrigCtx) {
  for (Decl *Ctx = OrigCtx; Ctx;
       Ctx = cast_or_null<Decl>(Ctx->getDeclContext())) {
    if (isa<TagDecl>(Ctx) || isa<FunctionDecl>(Ctx) || isa<ObjCMethodDecl>(Ctx))
      return cast<NamedDecl>(Ctx);
    if (auto *CD = dyn_cast<ObjCContainerDecl>(Ctx)) {
      if (auto *Imp = dyn_cast<ObjCImplDecl>(Ctx))
        return Imp->getClassInterface();
      return CD;
    }
  }

  return dyn_cast<NamedDecl>(OrigCtx);
}

namespace {

struct AttributeInsertion {
  StringRef Prefix;
  SourceLocation Loc;
  StringRef Suffix;

  static AttributeInsertion createInsertionAfter(const NamedDecl *D) {
    return {" ", D->getEndLoc(), ""};
  }
  static AttributeInsertion createInsertionAfter(SourceLocation Loc) {
    return {" ", Loc, ""};
  }
  static AttributeInsertion createInsertionBefore(const NamedDecl *D) {
    return {"", D->getBeginLoc(), "\n"};
  }
};

} // end anonymous namespace

/// Tries to parse a string as ObjC method name.
///
/// \param Name The string to parse. Expected to originate from availability
/// attribute argument.
/// \param SlotNames The vector that will be populated with slot names. In case
/// of unsuccessful parsing can contain invalid data.
/// \returns A number of method parameters if parsing was successful, None
/// otherwise.
static Optional<unsigned>
tryParseObjCMethodName(StringRef Name, SmallVectorImpl<StringRef> &SlotNames,
                       const LangOptions &LangOpts) {
  // Accept replacements starting with - or + as valid ObjC method names.
  if (!Name.empty() && (Name.front() == '-' || Name.front() == '+'))
    Name = Name.drop_front(1);
  if (Name.empty())
    return None;
  Name.split(SlotNames, ':');
  unsigned NumParams;
  if (Name.back() == ':') {
    // Remove an empty string at the end that doesn't represent any slot.
    SlotNames.pop_back();
    NumParams = SlotNames.size();
  } else {
    if (SlotNames.size() != 1)
      // Not a valid method name, just a colon-separated string.
      return None;
    NumParams = 0;
  }
  // Verify all slot names are valid.
  bool AllowDollar = LangOpts.DollarIdents;
  for (StringRef S : SlotNames) {
    if (S.empty())
      continue;
    if (!isValidIdentifier(S, AllowDollar))
      return None;
  }
  return NumParams;
}

/// Returns a source location in which it's appropriate to insert a new
/// attribute for the given declaration \D.
static Optional<AttributeInsertion>
createAttributeInsertion(const NamedDecl *D, const SourceManager &SM,
                         const LangOptions &LangOpts) {
  if (isa<ObjCPropertyDecl>(D))
    return AttributeInsertion::createInsertionAfter(D);
  if (const auto *MD = dyn_cast<ObjCMethodDecl>(D)) {
    if (MD->hasBody())
      return None;
    return AttributeInsertion::createInsertionAfter(D);
  }
  if (const auto *TD = dyn_cast<TagDecl>(D)) {
    SourceLocation Loc =
        Lexer::getLocForEndOfToken(TD->getInnerLocStart(), 0, SM, LangOpts);
    if (Loc.isInvalid())
      return None;
    // Insert after the 'struct'/whatever keyword.
    return AttributeInsertion::createInsertionAfter(Loc);
  }
  return AttributeInsertion::createInsertionBefore(D);
}

/// Actually emit an availability diagnostic for a reference to an unavailable
/// decl.
///
/// \param Ctx The context that the reference occurred in
/// \param ReferringDecl The exact declaration that was referenced.
/// \param OffendingDecl A related decl to \c ReferringDecl that has an
/// availability attribute corresponding to \c K attached to it. Note that this
/// may not be the same as ReferringDecl, i.e. if an EnumDecl is annotated and
/// we refer to a member EnumConstantDecl, ReferringDecl is the EnumConstantDecl
/// and OffendingDecl is the EnumDecl.
static void DoEmitAvailabilityWarning(Sema &S, AvailabilityResult K,
                                      Decl *Ctx, const NamedDecl *ReferringDecl,
                                      const NamedDecl *OffendingDecl,
                                      StringRef Message,
                                      ArrayRef<SourceLocation> Locs,
                                      const ObjCInterfaceDecl *UnknownObjCClass,
                                      const ObjCPropertyDecl *ObjCProperty,
                                      bool ObjCPropertyAccess) {
  // Diagnostics for deprecated or unavailable.
  unsigned diag, diag_message, diag_fwdclass_message;
  unsigned diag_available_here = diag::note_availability_specified_here;
  SourceLocation NoteLocation = OffendingDecl->getLocation();

  // Matches 'diag::note_property_attribute' options.
  unsigned property_note_select;

  // Matches diag::note_availability_specified_here.
  unsigned available_here_select_kind;

  VersionTuple DeclVersion;
  if (const AvailabilityAttr *AA = getAttrForPlatform(S.Context, OffendingDecl))
    DeclVersion = AA->getIntroduced();

  if (!ShouldDiagnoseAvailabilityInContext(S, K, DeclVersion, Ctx))
    return;

  SourceLocation Loc = Locs.front();

  // The declaration can have multiple availability attributes, we are looking
  // at one of them.
  const AvailabilityAttr *A = getAttrForPlatform(S.Context, OffendingDecl);
  if (A && A->isInherited()) {
    for (const Decl *Redecl = OffendingDecl->getMostRecentDecl(); Redecl;
         Redecl = Redecl->getPreviousDecl()) {
      const AvailabilityAttr *AForRedecl =
          getAttrForPlatform(S.Context, Redecl);
      if (AForRedecl && !AForRedecl->isInherited()) {
        // If D is a declaration with inherited attributes, the note should
        // point to the declaration with actual attributes.
        NoteLocation = Redecl->getLocation();
        break;
      }
    }
  }

  switch (K) {
  case AR_NotYetIntroduced: {
    // We would like to emit the diagnostic even if -Wunguarded-availability is
    // not specified for deployment targets >= to iOS 11 or equivalent or
    // for declarations that were introduced in iOS 11 (macOS 10.13, ...) or
    // later.
    const AvailabilityAttr *AA =
        getAttrForPlatform(S.getASTContext(), OffendingDecl);
    VersionTuple Introduced = AA->getIntroduced();

    bool UseNewWarning = shouldDiagnoseAvailabilityByDefault(
        S.Context, S.Context.getTargetInfo().getPlatformMinVersion(),
        Introduced);
    unsigned Warning = UseNewWarning ? diag::warn_unguarded_availability_new
                                     : diag::warn_unguarded_availability;

    S.Diag(Loc, Warning)
        << OffendingDecl
        << AvailabilityAttr::getPrettyPlatformName(
               S.getASTContext().getTargetInfo().getPlatformName())
        << Introduced.getAsString();

    S.Diag(OffendingDecl->getLocation(), diag::note_availability_specified_here)
        << OffendingDecl << /* partial */ 3;

    if (const auto *Enclosing = findEnclosingDeclToAnnotate(Ctx)) {
      if (const auto *TD = dyn_cast<TagDecl>(Enclosing))
        if (TD->getDeclName().isEmpty()) {
          S.Diag(TD->getLocation(),
                 diag::note_decl_unguarded_availability_silence)
              << /*Anonymous*/ 1 << TD->getKindName();
          return;
        }
      auto FixitNoteDiag =
          S.Diag(Enclosing->getLocation(),
                 diag::note_decl_unguarded_availability_silence)
          << /*Named*/ 0 << Enclosing;
      // Don't offer a fixit for declarations with availability attributes.
      if (Enclosing->hasAttr<AvailabilityAttr>())
        return;
      if (!S.getPreprocessor().isMacroDefined("API_AVAILABLE"))
        return;
      Optional<AttributeInsertion> Insertion = createAttributeInsertion(
          Enclosing, S.getSourceManager(), S.getLangOpts());
      if (!Insertion)
        return;
      std::string PlatformName =
          AvailabilityAttr::getPlatformNameSourceSpelling(
              S.getASTContext().getTargetInfo().getPlatformName())
              .lower();
      std::string Introduced =
          OffendingDecl->getVersionIntroduced().getAsString();
      FixitNoteDiag << FixItHint::CreateInsertion(
          Insertion->Loc,
          (llvm::Twine(Insertion->Prefix) + "API_AVAILABLE(" + PlatformName +
           "(" + Introduced + "))" + Insertion->Suffix)
              .str());
    }
    return;
  }
  case AR_Deprecated:
    diag = !ObjCPropertyAccess ? diag::warn_deprecated
                               : diag::warn_property_method_deprecated;
    diag_message = diag::warn_deprecated_message;
    diag_fwdclass_message = diag::warn_deprecated_fwdclass_message;
    property_note_select = /* deprecated */ 0;
    available_here_select_kind = /* deprecated */ 2;
    if (const auto *AL = OffendingDecl->getAttr<DeprecatedAttr>())
      NoteLocation = AL->getLocation();
    break;

  case AR_Unavailable:
    diag = !ObjCPropertyAccess ? diag::err_unavailable
                               : diag::err_property_method_unavailable;
    diag_message = diag::err_unavailable_message;
    diag_fwdclass_message = diag::warn_unavailable_fwdclass_message;
    property_note_select = /* unavailable */ 1;
    available_here_select_kind = /* unavailable */ 0;

    if (auto AL = OffendingDecl->getAttr<UnavailableAttr>()) {
      if (AL->isImplicit() && AL->getImplicitReason()) {
        // Most of these failures are due to extra restrictions in ARC;
        // reflect that in the primary diagnostic when applicable.
        auto flagARCError = [&] {
          if (S.getLangOpts().ObjCAutoRefCount &&
              S.getSourceManager().isInSystemHeader(
                  OffendingDecl->getLocation()))
            diag = diag::err_unavailable_in_arc;
        };

        switch (AL->getImplicitReason()) {
        case UnavailableAttr::IR_None: break;

        case UnavailableAttr::IR_ARCForbiddenType:
          flagARCError();
          diag_available_here = diag::note_arc_forbidden_type;
          break;

        case UnavailableAttr::IR_ForbiddenWeak:
          if (S.getLangOpts().ObjCWeakRuntime)
            diag_available_here = diag::note_arc_weak_disabled;
          else
            diag_available_here = diag::note_arc_weak_no_runtime;
          break;

        case UnavailableAttr::IR_ARCForbiddenConversion:
          flagARCError();
          diag_available_here = diag::note_performs_forbidden_arc_conversion;
          break;

        case UnavailableAttr::IR_ARCInitReturnsUnrelated:
          flagARCError();
          diag_available_here = diag::note_arc_init_returns_unrelated;
          break;

        case UnavailableAttr::IR_ARCFieldWithOwnership:
          flagARCError();
          diag_available_here = diag::note_arc_field_with_ownership;
          break;
        }
      }
    }
    break;

  case AR_Available:
    llvm_unreachable("Warning for availability of available declaration?");
  }

  SmallVector<FixItHint, 12> FixIts;
  if (K == AR_Deprecated) {
    StringRef Replacement;
    if (auto AL = OffendingDecl->getAttr<DeprecatedAttr>())
      Replacement = AL->getReplacement();
    if (auto AL = getAttrForPlatform(S.Context, OffendingDecl))
      Replacement = AL->getReplacement();

    CharSourceRange UseRange;
    if (!Replacement.empty())
      UseRange =
          CharSourceRange::getCharRange(Loc, S.getLocForEndOfToken(Loc));
    if (UseRange.isValid()) {
      if (const auto *MethodDecl = dyn_cast<ObjCMethodDecl>(ReferringDecl)) {
        Selector Sel = MethodDecl->getSelector();
        SmallVector<StringRef, 12> SelectorSlotNames;
        Optional<unsigned> NumParams = tryParseObjCMethodName(
            Replacement, SelectorSlotNames, S.getLangOpts());
        if (NumParams && NumParams.getValue() == Sel.getNumArgs()) {
          assert(SelectorSlotNames.size() == Locs.size());
          for (unsigned I = 0; I < Locs.size(); ++I) {
            if (!Sel.getNameForSlot(I).empty()) {
              CharSourceRange NameRange = CharSourceRange::getCharRange(
                  Locs[I], S.getLocForEndOfToken(Locs[I]));
              FixIts.push_back(FixItHint::CreateReplacement(
                  NameRange, SelectorSlotNames[I]));
            } else
              FixIts.push_back(
                  FixItHint::CreateInsertion(Locs[I], SelectorSlotNames[I]));
          }
        } else
          FixIts.push_back(FixItHint::CreateReplacement(UseRange, Replacement));
      } else
        FixIts.push_back(FixItHint::CreateReplacement(UseRange, Replacement));
    }
  }

  if (!Message.empty()) {
    S.Diag(Loc, diag_message) << ReferringDecl << Message << FixIts;
    if (ObjCProperty)
      S.Diag(ObjCProperty->getLocation(), diag::note_property_attribute)
          << ObjCProperty->getDeclName() << property_note_select;
  } else if (!UnknownObjCClass) {
    S.Diag(Loc, diag) << ReferringDecl << FixIts;
    if (ObjCProperty)
      S.Diag(ObjCProperty->getLocation(), diag::note_property_attribute)
          << ObjCProperty->getDeclName() << property_note_select;
  } else {
    S.Diag(Loc, diag_fwdclass_message) << ReferringDecl << FixIts;
    S.Diag(UnknownObjCClass->getLocation(), diag::note_forward_class);
  }

  S.Diag(NoteLocation, diag_available_here)
    << OffendingDecl << available_here_select_kind;
}

static void handleDelayedAvailabilityCheck(Sema &S, DelayedDiagnostic &DD,
                                           Decl *Ctx) {
  assert(DD.Kind == DelayedDiagnostic::Availability &&
         "Expected an availability diagnostic here");

  DD.Triggered = true;
  DoEmitAvailabilityWarning(
      S, DD.getAvailabilityResult(), Ctx, DD.getAvailabilityReferringDecl(),
      DD.getAvailabilityOffendingDecl(), DD.getAvailabilityMessage(),
      DD.getAvailabilitySelectorLocs(), DD.getUnknownObjCClass(),
      DD.getObjCProperty(), false);
}

void Sema::PopParsingDeclaration(ParsingDeclState state, Decl *decl) {
  assert(DelayedDiagnostics.getCurrentPool());
  DelayedDiagnosticPool &poppedPool = *DelayedDiagnostics.getCurrentPool();
  DelayedDiagnostics.popWithoutEmitting(state);

  // When delaying diagnostics to run in the context of a parsed
  // declaration, we only want to actually emit anything if parsing
  // succeeds.
  if (!decl) return;

  // We emit all the active diagnostics in this pool or any of its
  // parents.  In general, we'll get one pool for the decl spec
  // and a child pool for each declarator; in a decl group like:
  //   deprecated_typedef foo, *bar, baz();
  // only the declarator pops will be passed decls.  This is correct;
  // we really do need to consider delayed diagnostics from the decl spec
  // for each of the different declarations.
  const DelayedDiagnosticPool *pool = &poppedPool;
  do {
    for (DelayedDiagnosticPool::pool_iterator
           i = pool->pool_begin(), e = pool->pool_end(); i != e; ++i) {
      // This const_cast is a bit lame.  Really, Triggered should be mutable.
      DelayedDiagnostic &diag = const_cast<DelayedDiagnostic&>(*i);
      if (diag.Triggered)
        continue;

      switch (diag.Kind) {
      case DelayedDiagnostic::Availability:
        // Don't bother giving deprecation/unavailable diagnostics if
        // the decl is invalid.
        if (!decl->isInvalidDecl())
          handleDelayedAvailabilityCheck(*this, diag, decl);
        break;

      case DelayedDiagnostic::Access:
        HandleDelayedAccessCheck(diag, decl);
        break;

      case DelayedDiagnostic::ForbiddenType:
        handleDelayedForbiddenType(*this, diag, decl);
        break;
      }
    }
  } while ((pool = pool->getParent()));
}

/// Given a set of delayed diagnostics, re-emit them as if they had
/// been delayed in the current context instead of in the given pool.
/// Essentially, this just moves them to the current pool.
void Sema::redelayDiagnostics(DelayedDiagnosticPool &pool) {
  DelayedDiagnosticPool *curPool = DelayedDiagnostics.getCurrentPool();
  assert(curPool && "re-emitting in undelayed context not supported");
  curPool->steal(pool);
}

static void EmitAvailabilityWarning(Sema &S, AvailabilityResult AR,
                                    const NamedDecl *ReferringDecl,
                                    const NamedDecl *OffendingDecl,
                                    StringRef Message,
                                    ArrayRef<SourceLocation> Locs,
                                    const ObjCInterfaceDecl *UnknownObjCClass,
                                    const ObjCPropertyDecl *ObjCProperty,
                                    bool ObjCPropertyAccess) {
  // Delay if we're currently parsing a declaration.
  if (S.DelayedDiagnostics.shouldDelayDiagnostics()) {
    S.DelayedDiagnostics.add(
        DelayedDiagnostic::makeAvailability(
            AR, Locs, ReferringDecl, OffendingDecl, UnknownObjCClass,
            ObjCProperty, Message, ObjCPropertyAccess));
    return;
  }

  Decl *Ctx = cast<Decl>(S.getCurLexicalContext());
  DoEmitAvailabilityWarning(S, AR, Ctx, ReferringDecl, OffendingDecl,
                            Message, Locs, UnknownObjCClass, ObjCProperty,
                            ObjCPropertyAccess);
}

namespace {

/// Returns true if the given statement can be a body-like child of \p Parent.
bool isBodyLikeChildStmt(const Stmt *S, const Stmt *Parent) {
  switch (Parent->getStmtClass()) {
  case Stmt::IfStmtClass:
    return cast<IfStmt>(Parent)->getThen() == S ||
           cast<IfStmt>(Parent)->getElse() == S;
  case Stmt::WhileStmtClass:
    return cast<WhileStmt>(Parent)->getBody() == S;
  case Stmt::DoStmtClass:
    return cast<DoStmt>(Parent)->getBody() == S;
  case Stmt::ForStmtClass:
    return cast<ForStmt>(Parent)->getBody() == S;
  case Stmt::CXXForRangeStmtClass:
    return cast<CXXForRangeStmt>(Parent)->getBody() == S;
  case Stmt::ObjCForCollectionStmtClass:
    return cast<ObjCForCollectionStmt>(Parent)->getBody() == S;
  case Stmt::CaseStmtClass:
  case Stmt::DefaultStmtClass:
    return cast<SwitchCase>(Parent)->getSubStmt() == S;
  default:
    return false;
  }
}

class StmtUSEFinder : public RecursiveASTVisitor<StmtUSEFinder> {
  const Stmt *Target;

public:
  bool VisitStmt(Stmt *S) { return S != Target; }

  /// Returns true if the given statement is present in the given declaration.
  static bool isContained(const Stmt *Target, const Decl *D) {
    StmtUSEFinder Visitor;
    Visitor.Target = Target;
    return !Visitor.TraverseDecl(const_cast<Decl *>(D));
  }
};

/// Traverses the AST and finds the last statement that used a given
/// declaration.
class LastDeclUSEFinder : public RecursiveASTVisitor<LastDeclUSEFinder> {
  const Decl *D;

public:
  bool VisitDeclRefExpr(DeclRefExpr *DRE) {
    if (DRE->getDecl() == D)
      return false;
    return true;
  }

  static const Stmt *findLastStmtThatUsesDecl(const Decl *D,
                                              const CompoundStmt *Scope) {
    LastDeclUSEFinder Visitor;
    Visitor.D = D;
    for (auto I = Scope->body_rbegin(), E = Scope->body_rend(); I != E; ++I) {
      const Stmt *S = *I;
      if (!Visitor.TraverseStmt(const_cast<Stmt *>(S)))
        return S;
    }
    return nullptr;
  }
};

/// This class implements -Wunguarded-availability.
///
/// This is done with a traversal of the AST of a function that makes reference
/// to a partially available declaration. Whenever we encounter an \c if of the
/// form: \c if(@available(...)), we use the version from the condition to visit
/// the then statement.
class DiagnoseUnguardedAvailability
    : public RecursiveASTVisitor<DiagnoseUnguardedAvailability> {
  typedef RecursiveASTVisitor<DiagnoseUnguardedAvailability> Base;

  Sema &SemaRef;
  Decl *Ctx;

  /// Stack of potentially nested 'if (@available(...))'s.
  SmallVector<VersionTuple, 8> AvailabilityStack;
  SmallVector<const Stmt *, 16> StmtStack;

  void DiagnoseDeclAvailability(NamedDecl *D, SourceRange Range);

public:
  DiagnoseUnguardedAvailability(Sema &SemaRef, Decl *Ctx)
      : SemaRef(SemaRef), Ctx(Ctx) {
    AvailabilityStack.push_back(
        SemaRef.Context.getTargetInfo().getPlatformMinVersion());
  }

  bool TraverseDecl(Decl *D) {
    // Avoid visiting nested functions to prevent duplicate warnings.
    if (!D || isa<FunctionDecl>(D))
      return true;
    return Base::TraverseDecl(D);
  }

  bool TraverseStmt(Stmt *S) {
    if (!S)
      return true;
    StmtStack.push_back(S);
    bool Result = Base::TraverseStmt(S);
    StmtStack.pop_back();
    return Result;
  }

  void IssueDiagnostics(Stmt *S) { TraverseStmt(S); }

  bool TraverseIfStmt(IfStmt *If);

  bool TraverseLambdaExpr(LambdaExpr *E) { return true; }

  // for 'case X:' statements, don't bother looking at the 'X'; it can't lead
  // to any useful diagnostics.
  bool TraverseCaseStmt(CaseStmt *CS) { return TraverseStmt(CS->getSubStmt()); }

  bool VisitObjCPropertyRefExpr(ObjCPropertyRefExpr *PRE) {
    if (PRE->isClassReceiver())
      DiagnoseDeclAvailability(PRE->getClassReceiver(), PRE->getReceiverLocation());
    return true;
  }

  bool VisitObjCMessageExpr(ObjCMessageExpr *Msg) {
    if (ObjCMethodDecl *D = Msg->getMethodDecl())
      DiagnoseDeclAvailability(
          D, SourceRange(Msg->getSelectorStartLoc(), Msg->getEndLoc()));
    return true;
  }

  bool VisitDeclRefExpr(DeclRefExpr *DRE) {
    DiagnoseDeclAvailability(DRE->getDecl(),
                             SourceRange(DRE->getBeginLoc(), DRE->getEndLoc()));
    return true;
  }

  bool VisitMemberExpr(MemberExpr *ME) {
    DiagnoseDeclAvailability(ME->getMemberDecl(),
                             SourceRange(ME->getBeginLoc(), ME->getEndLoc()));
    return true;
  }

  bool VisitObjCAvailabilityCheckExpr(ObjCAvailabilityCheckExpr *E) {
    SemaRef.Diag(E->getBeginLoc(), diag::warn_at_available_unchecked_use)
        << (!SemaRef.getLangOpts().ObjC1);
    return true;
  }

  bool VisitTypeLoc(TypeLoc Ty);
};

void DiagnoseUnguardedAvailability::DiagnoseDeclAvailability(
    NamedDecl *D, SourceRange Range) {
  AvailabilityResult Result;
  const NamedDecl *OffendingDecl;
  std::tie(Result, OffendingDecl) =
    ShouldDiagnoseAvailabilityOfDecl(D, nullptr);
  if (Result != AR_Available) {
    // All other diagnostic kinds have already been handled in
    // DiagnoseAvailabilityOfDecl.
    if (Result != AR_NotYetIntroduced)
      return;

    const AvailabilityAttr *AA =
      getAttrForPlatform(SemaRef.getASTContext(), OffendingDecl);
    VersionTuple Introduced = AA->getIntroduced();

    if (AvailabilityStack.back() >= Introduced)
      return;

    // If the context of this function is less available than D, we should not
    // emit a diagnostic.
    if (!ShouldDiagnoseAvailabilityInContext(SemaRef, Result, Introduced, Ctx))
      return;

    // We would like to emit the diagnostic even if -Wunguarded-availability is
    // not specified for deployment targets >= to iOS 11 or equivalent or
    // for declarations that were introduced in iOS 11 (macOS 10.13, ...) or
    // later.
    unsigned DiagKind =
        shouldDiagnoseAvailabilityByDefault(
            SemaRef.Context,
            SemaRef.Context.getTargetInfo().getPlatformMinVersion(), Introduced)
            ? diag::warn_unguarded_availability_new
            : diag::warn_unguarded_availability;

    SemaRef.Diag(Range.getBegin(), DiagKind)
        << Range << D
        << AvailabilityAttr::getPrettyPlatformName(
               SemaRef.getASTContext().getTargetInfo().getPlatformName())
        << Introduced.getAsString();

    SemaRef.Diag(OffendingDecl->getLocation(),
                 diag::note_availability_specified_here)
        << OffendingDecl << /* partial */ 3;

    auto FixitDiag =
        SemaRef.Diag(Range.getBegin(), diag::note_unguarded_available_silence)
        << Range << D
        << (SemaRef.getLangOpts().ObjC1 ? /*@available*/ 0
                                        : /*__builtin_available*/ 1);

    // Find the statement which should be enclosed in the if @available check.
    if (StmtStack.empty())
      return;
    const Stmt *StmtOfUse = StmtStack.back();
    const CompoundStmt *Scope = nullptr;
    for (const Stmt *S : llvm::reverse(StmtStack)) {
      if (const auto *CS = dyn_cast<CompoundStmt>(S)) {
        Scope = CS;
        break;
      }
      if (isBodyLikeChildStmt(StmtOfUse, S)) {
        // The declaration won't be seen outside of the statement, so we don't
        // have to wrap the uses of any declared variables in if (@available).
        // Therefore we can avoid setting Scope here.
        break;
      }
      StmtOfUse = S;
    }
    const Stmt *LastStmtOfUse = nullptr;
    if (isa<DeclStmt>(StmtOfUse) && Scope) {
      for (const Decl *D : cast<DeclStmt>(StmtOfUse)->decls()) {
        if (StmtUSEFinder::isContained(StmtStack.back(), D)) {
          LastStmtOfUse = LastDeclUSEFinder::findLastStmtThatUsesDecl(D, Scope);
          break;
        }
      }
    }

    const SourceManager &SM = SemaRef.getSourceManager();
    SourceLocation IfInsertionLoc =
        SM.getExpansionLoc(StmtOfUse->getBeginLoc());
    SourceLocation StmtEndLoc =
        SM.getExpansionRange(
              (LastStmtOfUse ? LastStmtOfUse : StmtOfUse)->getEndLoc())
            .getEnd();
    if (SM.getFileID(IfInsertionLoc) != SM.getFileID(StmtEndLoc))
      return;

    StringRef Indentation = Lexer::getIndentationForLine(IfInsertionLoc, SM);
    const char *ExtraIndentation = "    ";
    std::string FixItString;
    llvm::raw_string_ostream FixItOS(FixItString);
    FixItOS << "if (" << (SemaRef.getLangOpts().ObjC1 ? "@available"
                                                      : "__builtin_available")
            << "("
            << AvailabilityAttr::getPlatformNameSourceSpelling(
                   SemaRef.getASTContext().getTargetInfo().getPlatformName())
            << " " << Introduced.getAsString() << ", *)) {\n"
            << Indentation << ExtraIndentation;
    FixitDiag << FixItHint::CreateInsertion(IfInsertionLoc, FixItOS.str());
    SourceLocation ElseInsertionLoc = Lexer::findLocationAfterToken(
        StmtEndLoc, tok::semi, SM, SemaRef.getLangOpts(),
        /*SkipTrailingWhitespaceAndNewLine=*/false);
    if (ElseInsertionLoc.isInvalid())
      ElseInsertionLoc =
          Lexer::getLocForEndOfToken(StmtEndLoc, 0, SM, SemaRef.getLangOpts());
    FixItOS.str().clear();
    FixItOS << "\n"
            << Indentation << "} else {\n"
            << Indentation << ExtraIndentation
            << "// Fallback on earlier versions\n"
            << Indentation << "}";
    FixitDiag << FixItHint::CreateInsertion(ElseInsertionLoc, FixItOS.str());
  }
}

bool DiagnoseUnguardedAvailability::VisitTypeLoc(TypeLoc Ty) {
  const Type *TyPtr = Ty.getTypePtr();
  SourceRange Range{Ty.getBeginLoc(), Ty.getEndLoc()};

  if (Range.isInvalid())
    return true;

  if (const auto *TT = dyn_cast<TagType>(TyPtr)) {
    TagDecl *TD = TT->getDecl();
    DiagnoseDeclAvailability(TD, Range);

  } else if (const auto *TD = dyn_cast<TypedefType>(TyPtr)) {
    TypedefNameDecl *D = TD->getDecl();
    DiagnoseDeclAvailability(D, Range);

  } else if (const auto *ObjCO = dyn_cast<ObjCObjectType>(TyPtr)) {
    if (NamedDecl *D = ObjCO->getInterface())
      DiagnoseDeclAvailability(D, Range);
  }

  return true;
}

bool DiagnoseUnguardedAvailability::TraverseIfStmt(IfStmt *If) {
  VersionTuple CondVersion;
  if (auto *E = dyn_cast<ObjCAvailabilityCheckExpr>(If->getCond())) {
    CondVersion = E->getVersion();

    // If we're using the '*' case here or if this check is redundant, then we
    // use the enclosing version to check both branches.
    if (CondVersion.empty() || CondVersion <= AvailabilityStack.back())
      return TraverseStmt(If->getThen()) && TraverseStmt(If->getElse());
  } else {
    // This isn't an availability checking 'if', we can just continue.
    return Base::TraverseIfStmt(If);
  }

  AvailabilityStack.push_back(CondVersion);
  bool ShouldContinue = TraverseStmt(If->getThen());
  AvailabilityStack.pop_back();

  return ShouldContinue && TraverseStmt(If->getElse());
}

} // end anonymous namespace

void Sema::DiagnoseUnguardedAvailabilityViolations(Decl *D) {
  Stmt *Body = nullptr;

  if (auto *FD = D->getAsFunction()) {
    // FIXME: We only examine the pattern decl for availability violations now,
    // but we should also examine instantiated templates.
    if (FD->isTemplateInstantiation())
      return;

    Body = FD->getBody();
  } else if (auto *MD = dyn_cast<ObjCMethodDecl>(D))
    Body = MD->getBody();
  else if (auto *BD = dyn_cast<BlockDecl>(D))
    Body = BD->getBody();

  assert(Body && "Need a body here!");

  DiagnoseUnguardedAvailability(*this, D).IssueDiagnostics(Body);
}

void Sema::DiagnoseAvailabilityOfDecl(NamedDecl *D,
                                      ArrayRef<SourceLocation> Locs,
                                      const ObjCInterfaceDecl *UnknownObjCClass,
                                      bool ObjCPropertyAccess,
                                      bool AvoidPartialAvailabilityChecks) {
  std::string Message;
  AvailabilityResult Result;
  const NamedDecl* OffendingDecl;
  // See if this declaration is unavailable, deprecated, or partial.
  std::tie(Result, OffendingDecl) = ShouldDiagnoseAvailabilityOfDecl(D, &Message);
  if (Result == AR_Available)
    return;

  if (Result == AR_NotYetIntroduced) {
    if (AvoidPartialAvailabilityChecks)
      return;

    // We need to know the @available context in the current function to
    // diagnose this use, let DiagnoseUnguardedAvailabilityViolations do that
    // when we're done parsing the current function.
    if (getCurFunctionOrMethodDecl()) {
      getEnclosingFunction()->HasPotentialAvailabilityViolations = true;
      return;
    } else if (getCurBlock() || getCurLambda()) {
      getCurFunction()->HasPotentialAvailabilityViolations = true;
      return;
    }
  }

  const ObjCPropertyDecl *ObjCPDecl = nullptr;
  if (const auto *MD = dyn_cast<ObjCMethodDecl>(D)) {
    if (const ObjCPropertyDecl *PD = MD->findPropertyDecl()) {
      AvailabilityResult PDeclResult = PD->getAvailability(nullptr);
      if (PDeclResult == Result)
        ObjCPDecl = PD;
    }
  }

  EmitAvailabilityWarning(*this, Result, D, OffendingDecl, Message, Locs,
                          UnknownObjCClass, ObjCPDecl, ObjCPropertyAccess);
}<|MERGE_RESOLUTION|>--- conflicted
+++ resolved
@@ -5547,7 +5547,7 @@
       auto e = Attr.getArgAsExpr(i);
       if (e && !e->getType()->isIntegralOrEnumerationType()) {
         S.Diag(getAttrLoc(Attr), diag::err_attribute_argument_n_type)
-          << getAttrName(Attr) << i << AANT_ArgumentIntegerConstant
+          << Attr << i << AANT_ArgumentIntegerConstant
           << e->getSourceRange();
 
         return false;
@@ -5579,15 +5579,15 @@
     S.Diag(AL.getLoc(), diag::err_attribute_argument_invalid) << AL << 0;
     return;
   }
-<<<<<<< HEAD
 
   if (AL.getNumArgs() > 1 && Min > Max) {
     S.Diag(AL.getLoc(), diag::err_attribute_argument_invalid)
-      << AL.getName() << 1;
-=======
+      << AL << 1;
+    return;
+  }
+
   if (Min > Max) {
     S.Diag(AL.getLoc(), diag::err_attribute_argument_invalid) << AL << 1;
->>>>>>> a0c4fa19
     return;
   }
 
