##===----------------------------------------------------------------------===##
#
# Part of the LLVM Project, under the Apache License v2.0 with LLVM Exceptions.
# See https://llvm.org/LICENSE.txt for license information.
# SPDX-License-Identifier: Apache-2.0 WITH LLVM-exception
#
##===----------------------------------------------------------------------===##
#
# Build the DeviceRTL for all toolchains that are available
#
##===----------------------------------------------------------------------===##

set(LIBOMPTARGET_BUILD_DEVICERTL_BCLIB TRUE CACHE BOOL
  "Can be set to false to disable building this library.")

if (NOT LIBOMPTARGET_BUILD_DEVICERTL_BCLIB)
  libomptarget_say("Not building DeviceRTL: Disabled by LIBOMPTARGET_BUILD_DEVICERTL_BCLIB")
  return()
endif()

# Check to ensure the host system is a supported host architecture.
if(NOT ${CMAKE_SIZEOF_VOID_P} EQUAL "8")
  libomptarget_say("Not building DeviceRTL: Runtime does not support 32-bit hosts")
  return()
endif()

if (LLVM_DIR)
  # Builds that use pre-installed LLVM have LLVM_DIR set.
  # A standalone or LLVM_ENABLE_RUNTIMES=openmp build takes this route
  find_program(CLANG_TOOL clang PATHS ${LLVM_TOOLS_BINARY_DIR} NO_DEFAULT_PATH)
  find_program(PACKAGER_TOOL clang-offload-packager PATHS ${LLVM_TOOLS_BINARY_DIR} NO_DEFAULT_PATH)
  find_program(LINK_TOOL llvm-link PATHS ${LLVM_TOOLS_BINARY_DIR} NO_DEFAULT_PATH)
  find_program(OPT_TOOL opt PATHS ${LLVM_TOOLS_BINARY_DIR} NO_DEFAULT_PATH)
  find_program(EXTRACT_TOOL llvm-extract PATHS ${LLVM_TOOLS_BINARY_DIR} NO_DEFAULT_PATH)
  if ((NOT CLANG_TOOL) OR (NOT LINK_TOOL) OR (NOT OPT_TOOL) OR (NOT EXTRACT_TOOL) OR (NOT_PACKAGER_TOOL))
    libomptarget_say("Not building DeviceRTL. Missing clang: ${CLANG_TOOL}, llvm-link: ${LINK_TOOL}, opt: ${OPT_TOOL}, llvm-extract: ${EXTRACT_TOOL}, or clang-offload-packager: ${PACKAGER_TOOL}")
    return()
  else()
    libomptarget_say("Building DeviceRTL. Using clang: ${CLANG_TOOL}, llvm-link: ${LINK_TOOL} and opt: ${OPT_TOOL}")
  endif()
elseif (LLVM_TOOL_CLANG_BUILD AND NOT CMAKE_CROSSCOMPILING AND NOT OPENMP_STANDALONE_BUILD)
  # LLVM in-tree builds may use CMake target names to discover the tools.
  # A LLVM_ENABLE_PROJECTS=openmp build takes this route
  set(CLANG_TOOL $<TARGET_FILE:clang>)
  set(PACKAGER_TOOL $<TARGET_FILE:clang-offload-packager>)
  set(LINK_TOOL $<TARGET_FILE:llvm-link>)
  set(OPT_TOOL $<TARGET_FILE:opt>)
  set(EXTRACT_TOOL $<TARGET_FILE:llvm-extract>)
  libomptarget_say("Building DeviceRTL. Using clang from in-tree build")
else()
  libomptarget_say("Not building DeviceRTL. No appropriate clang found")
  return()
endif()

set(devicertl_base_directory ${CMAKE_CURRENT_SOURCE_DIR})
set(include_directory ${devicertl_base_directory}/include)
set(source_directory ${devicertl_base_directory}/src)

<<<<<<< HEAD
set(all_capabilities 35 37 50 52 53 60 61 62 70 72 75 80 86 89 90)

set(LIBOMPTARGET_NVPTX_COMPUTE_CAPABILITIES ${all_capabilities} CACHE STRING
  "List of CUDA Compute Capabilities to be used to compile the NVPTX DeviceRTL.")
string(TOLOWER ${LIBOMPTARGET_NVPTX_COMPUTE_CAPABILITIES} LIBOMPTARGET_NVPTX_COMPUTE_CAPABILITIES)

if (LIBOMPTARGET_NVPTX_COMPUTE_CAPABILITIES STREQUAL "all")
  set(nvptx_sm_list ${all_capabilities})
elseif(LIBOMPTARGET_NVPTX_COMPUTE_CAPABILITIES STREQUAL "auto")
  if (NOT LIBOMPTARGET_DEP_CUDA_FOUND)
    libomptarget_error_say("[NVPTX] Cannot auto detect compute capability as CUDA not found.")
=======
set(all_amdgpu_architectures "gfx700;gfx701;gfx801;gfx803;gfx900;gfx902;gfx906"
                             "gfx908;gfx90a;gfx90c;gfx940;gfx1010;gfx1030"
                             "gfx1031;gfx1032;gfx1033;gfx1034;gfx1035;gfx1036"
                             "gfx1100;gfx1101;gfx1102;gfx1103")
set(all_nvptx_architectures "sm_35;sm_37;sm_50;sm_52;sm_53;sm_60;sm_61;sm_62"
                            "sm_70;sm_72;sm_75;sm_80;sm_86;sm_89;sm_90")
set(all_gpu_architectures
    "${all_amdgpu_architectures};${all_nvptx_architectures}")

set(LIBOMPTARGET_DEVICE_ARCHITECTURES "all" CACHE STRING
    "List of device architectures to be used to compile the OpenMP DeviceRTL.")

if(LIBOMPTARGET_DEVICE_ARCHITECTURES STREQUAL "all")
  set(LIBOMPTARGET_DEVICE_ARCHITECTURES ${all_gpu_architectures})
elseif(LIBOMPTARGET_DEVICE_ARCHITECTURES STREQUAL "auto" OR
       LIBOMPTARGET_DEVICE_ARCHITECTURES STREQUAL "native")
  if(NOT LIBOMPTARGET_NVPTX_ARCH AND NOT LIBOMPTARGET_AMDGPU_ARCH)
    libomptarget_error_say(
      "Could not find 'amdgpu-arch' and 'nvptx-arch' tools required for 'auto'")
  elseif(NOT LIBOMPTARGET_FOUND_NVIDIA_GPU AND NOT LIBOMPTARGET_FOUND_AMDGPU_GPU)
    libomptarget_error_say("No AMD or NVIDIA GPU found on the system when using 'auto'")
>>>>>>> 5e53e1bb
  endif()
  set(nvptx_sm_list ${LIBOMPTARGET_DEP_CUDA_ARCH})
else()
  string(REPLACE "," ";" nvptx_sm_list "${LIBOMPTARGET_NVPTX_COMPUTE_CAPABILITIES}")
endif()
list(REMOVE_DUPLICATES LIBOMPTARGET_DEVICE_ARCHITECTURES)

# Check all SM values
foreach(sm ${nvptx_sm_list})
  if (NOT ${sm} IN_LIST all_capabilities)
    libomptarget_warning_say("[NVPTX] Compute capability ${sm} is not supported. Make sure clang can work with it.")
  endif()
endforeach()

set(amdgpu_mcpus gfx700 gfx701 gfx801 gfx803 gfx900 gfx902 gfx906 gfx908 gfx90a gfx90c gfx940 gfx1010 gfx1030 gfx1031 gfx1032 gfx1033 gfx1034 gfx1035 gfx1036 gfx1100 gfx1101 gfx1102 gfx1103)
if (DEFINED LIBOMPTARGET_AMDGCN_GFXLIST)
  set(amdgpu_mcpus ${LIBOMPTARGET_AMDGCN_GFXLIST})
endif()

# Activate RTL message dumps if requested by the user.
set(LIBOMPTARGET_DEVICE_DEBUG FALSE CACHE BOOL
  "Activate DeviceRTL debug messages.")

set(include_files
  ${include_directory}/Configuration.h
  ${include_directory}/Debug.h
  ${include_directory}/Interface.h
  ${include_directory}/LibC.h
  ${include_directory}/Mapping.h
  ${include_directory}/State.h
  ${include_directory}/Synchronization.h
  ${include_directory}/Types.h
  ${include_directory}/Utils.h
  ${include_directory}/Xteamr.h
)

set(src_files
  ${source_directory}/Configuration.cpp
  ${source_directory}/Debug.cpp
  ${source_directory}/Kernel.cpp
  ${source_directory}/LibC.cpp
  ${source_directory}/Mapping.cpp
  ${source_directory}/Misc.cpp
  ${source_directory}/Parallelism.cpp
  ${source_directory}/Reduction.cpp
  ${source_directory}/State.cpp
  ${source_directory}/Synchronization.cpp
  ${source_directory}/Tasking.cpp
  ${source_directory}/Utils.cpp
  ${source_directory}/Workshare.cpp
  ${source_directory}/ExtraMapping.cpp
  ${source_directory}/Xteamr.cpp
  ${source_directory}/Memory.cpp
)

set(clang_opt_flags -O3 -mllvm -openmp-opt-disable -DSHARED_SCRATCHPAD_SIZE=512)
set(link_opt_flags  -O3        -openmp-opt-disable -attributor-enable=module)
set(link_export_flag -passes=internalize -internalize-public-api-file=${source_directory}/exports)
#set(link_extract_flag --func='__keep_alive' --delete)

# Prepend -I to each list element
set (LIBOMPTARGET_LLVM_INCLUDE_DIRS_DEVICERTL "${LIBOMPTARGET_LLVM_INCLUDE_DIRS}")
list(TRANSFORM LIBOMPTARGET_LLVM_INCLUDE_DIRS_DEVICERTL PREPEND "-I")

# Set flags for LLVM Bitcode compilation.
set(bc_flags -c -emit-llvm -std=c++17 -fvisibility=hidden
              ${clang_opt_flags} --offload-device-only
             -nocudalib -nogpulib -nostdinc
             -fopenmp -fopenmp-cuda-mode
             -Wno-unknown-cuda-version
             -I${include_directory}
             -I${devicertl_base_directory}/../include
             ${LIBOMPTARGET_LLVM_INCLUDE_DIRS_DEVICERTL}
)

if(${LIBOMPTARGET_DEVICE_DEBUG})
  list(APPEND bc_flags -DOMPTARGET_DEBUG=-1)
else()
  list(APPEND bc_flags -DOMPTARGET_DEBUG=0)
endif()

# first create an object target
add_library(omptarget.devicertl.all_objs OBJECT IMPORTED)
function(compileDeviceRTLLibrary target_cpu target_name target_triple)
  set(target_bc_flags ${ARGN})

  set(bc_files "")
  foreach(src ${src_files})
    get_filename_component(infile ${src} ABSOLUTE)
    get_filename_component(outfile ${src} NAME)
    set(outfile "${outfile}-${target_cpu}.bc")

    add_custom_target(${outfile}
      COMMAND ${CLANG_TOOL}
      ${bc_flags}
      --offload-arch=${target_cpu}
      ${target_bc_flags}
      ${infile} -o ${outfile}
      DEPENDS ${infile} ${include_files}
      COMMENT "Building LLVM bitcode ${outfile}"
      VERBATIM
    )
    if("${CLANG_TOOL}" STREQUAL "$<TARGET_FILE:clang>")
      # Add a target-level dependency to ensure that clang is up-to-date.
      # By default, add_custom_target only builds clang if the
      # executable is missing.
      add_dependencies(${outfile} clang)
    endif()
    set_property(DIRECTORY APPEND PROPERTY ADDITIONAL_MAKE_CLEAN_FILES ${outfile})

    list(APPEND bc_files ${outfile})
  endforeach()

  set(bclib_name "libomptarget-${target_name}-${target_cpu}.bc")

  # add_custom_command can only depend on local files. "All-inclusive"
  # libomptarget needs bc files from other CMake build directories.
  set(local_depend_files ${bc_files})
  if( ${target_name} STREQUAL "amdgpu" )
    # For amdgpu, add bc libs to make libomptarget bc "all inclusive".
    # During compilation, the libomptarget bc is essentially the only
    # non-user library linked. It is linked once in GPU link phase
    # following llvm-link options: --internalize --only-needed
    if(NOT amd_device_libs_found)
      find_package(AMDDeviceLibs REQUIRED CONFIG
        HINTS
        ${CMAKE_INSTALL_PREFIX}
        PATHS
        /opt/rocm)
      if(AMDDeviceLibs_DIR)
	      set(amd_device_libs_found ON)
        libomptarget_say("DeviceRTLs ${target_cpu}: Getting ROCm device libs from ${AMDDeviceLibs_DIR}")
      else()
        libomptarget_say("DeviceRTLs ${target_cpu}: Not building AMDGCN device RTL: Could not find AMDDeviceLibs package")
        return()
      endif()
    endif()
    get_target_property(ockl_bc_file ockl LOCATION)
    get_target_property(ocml_bc_file ocml LOCATION)
    set(amdgpu_wfsz_is32 gfx1030 gfx1031 gfx1032 gfx1033 gfx1034 gfx1035 gfx1036 gfx1100 gfx1101 gfx1102 gfx1103)
    string(FIND "${amdgpu_wfsz_is32}" "${target_cpu}" is_32bit)
    if(NOT is_32bit EQUAL -1)
      get_target_property(oclc_wf_bc_file oclc_wavefrontsize64_off LOCATION)
    else()
      get_target_property(oclc_wf_bc_file oclc_wavefrontsize64_on LOCATION)
    endif()
    string(LENGTH "${target_cpu}" gfxlen)
    if(gfxlen EQUAL 6)
      string(SUBSTRING ${target_cpu} 3 3 gfxnum)
    else()
      string(SUBSTRING ${target_cpu} 3 4 gfxnum)
    endif()
    get_target_property(oclc_isa_bc_file oclc_isa_version_${gfxnum} LOCATION)

    # Add custom target so targets from other directories
    # can be added as dependencies to ensure libm
    # and libhostexec bc files have been built.
    add_custom_target(touch-target-${target_cpu} ALL)
    add_dependencies(touch-target-${target_cpu}
      libm-target-${target_cpu}
      libhostexec-amdgcn-${target_cpu}.bc
      #${CMAKE_BINARY_DIR}/libomptarget/hostexec/libhostexec-amdgcn-${target_cpu}.bc
    )
    list(APPEND bc_files
      ${CMAKE_BINARY_DIR}/libm-amdgcn-${target_cpu}.bc
      ${CMAKE_BINARY_DIR}/libomptarget/hostexec/libhostexec-amdgcn-${target_cpu}.bc
    )
    if (EXISTS ${CMAKE_BINARY_DIR}/../../tools/ROCMDEVLIBS)
      add_dependencies(touch-target-${target_cpu}
        ockl ocml oclc_wavefrontsize64_on oclc_wavefrontsize64_off oclc_isa_version_${gfxnum})
    endif()
    # Add amdgcn-specific bc files to link command
    list(APPEND bc_files ${ocml_bc_file} ${ockl_bc_file} ${oclc_wf_bc_file} ${oclc_isa_bc_file} ${oclc_abi_version_file})
    # Add touch-target-$(target_cpu) to local_depend_files so all $bc_files will exist or be created.
    list(APPEND local_depend_files touch-target-${target_cpu})
  endif()

  # Link to a bitcode library.
  add_custom_target(linked_${bclib_name}
      COMMAND ${LINK_TOOL}
        -o ${CMAKE_CURRENT_BINARY_DIR}/linked_${bclib_name} ${bc_files}
      COMMENT "Linking LLVM bitcode ${bclib_name}"
  )
  add_dependencies(linked_${bclib_name} ${local_depend_files})

  add_custom_target(internalized_${bclib_name}
      COMMAND ${OPT_TOOL} ${link_export_flag} ${CMAKE_CURRENT_BINARY_DIR}/linked_${bclib_name}
                      -o ${CMAKE_CURRENT_BINARY_DIR}/internalized_${bclib_name}
      DEPENDS ${source_directory}/exports
      COMMENT "Internalizing LLVM bitcode ${bclib_name}"
  )
  add_dependencies(internalized_${bclib_name} linked_${bclib_name})

  add_custom_target(${bclib_name}
      COMMAND ${OPT_TOOL} ${link_opt_flags} ${CMAKE_CURRENT_BINARY_DIR}/internalized_${bclib_name}
                      -o ${CMAKE_CURRENT_BINARY_DIR}/${bclib_name}
      COMMENT "Optimizing LLVM bitcode ${bclib_name}"
  )
  add_dependencies(${bclib_name} internalized_${bclib_name})

  add_custom_target(extracted_${bclib_name}
      COMMAND ${EXTRACT_TOOL} ${link_extract_flag} ${CMAKE_CURRENT_BINARY_DIR}/${bclib_name} -o ${CMAKE_CURRENT_BINARY_DIR}/extracted_${bclib_name}
      COMMENT "Extracting LLVM bitcode ${bclib_name}"
  )
  add_dependencies(extracted_${bclib_name} ${bclib_name})

  # Package the bitcode in the bitcode and embed it in an ELF for the static library
  add_custom_target(packaged_${bclib_name}
      COMMAND ${PACKAGER_TOOL} -o ${CMAKE_CURRENT_BINARY_DIR}/packaged_${bclib_name}
        "--image=file=${CMAKE_CURRENT_BINARY_DIR}/${bclib_name},triple=${target_triple},arch=${target_cpu},kind=openmp"
      DEPENDS ${CMAKE_CURRENT_BINARY_DIR}/${bclib_name}
      COMMENT "Packaging LLVM offloading binary ${bclib_name}.out"
  )
  add_dependencies(packaged_${bclib_name} ${bclib_name})

  set(output_name "${CMAKE_CURRENT_BINARY_DIR}/devicertl-${target_name}-${target_cpu}.o")
  add_custom_target(embedded_${target_name}-${target_cpu}
    COMMAND ${CLANG_TOOL} --std=c++17 -c -nostdlib
            -Xclang -fembed-offload-object=${CMAKE_CURRENT_BINARY_DIR}/packaged_${bclib_name}
            -o ${output_name}
            ${source_directory}/Stub.cpp
    BYPRODUCTS ${output_name}
    COMMENT "Embedding LLVM offloading binary in ${output_name}"
    VERBATIM
  )
  add_dependencies(embedded_${target_name}-${target_cpu} packaged_${bclib_name})

  set_property(DIRECTORY APPEND PROPERTY ADDITIONAL_MAKE_CLEAN_FILES ${output_name})
  add_dependencies(omptarget.devicertl.all_objs embedded_${target_name}-${target_cpu})
  set_property(TARGET omptarget.devicertl.all_objs APPEND PROPERTY IMPORTED_OBJECTS ${output_name})

  # Add a target-level dependency to ensure that llvm-link and opt are up-to-date.
  # By default, add_custom_target only builds the tool if the executable is missing
  if("${LINK_TOOL}" STREQUAL "$<TARGET_FILE:llvm-link>")
    add_dependencies(linked_${bclib_name} llvm-link)
  endif()
  if("${OPT_TOOL}" STREQUAL "$<TARGET_FILE:opt>")
    add_dependencies(${bclib_name} opt)
  endif()
  if("${EXTRACT_TOOL}" STREQUAL "$<TARGET_FILE:llvm-extract>")
    add_dependencies(extracted_${bclib_name} llvm-extract)
  endif()
  if("${PACKAGER_TOOL}" STREQUAL "$<TARGET_FILE:clang-offload-packager>")
    add_dependencies(packaged_${bclib_name} clang-offload-packager)
  endif()
  if("${CLANG_TOOL}" STREQUAL "$<TARGET_FILE:clang>")
    add_dependencies(embedded_${target_name}-${target_cpu} clang)
  endif()

  set_property(DIRECTORY APPEND PROPERTY ADDITIONAL_MAKE_CLEAN_FILES ${bclib_name})

  set(bclib_target_name "omptarget-${target_name}-${target_cpu}-bc")

  add_custom_target(${bclib_target_name} ALL)
  add_dependencies(${bclib_target_name} ${bclib_name})

  # Copy library to destination.
  add_custom_command(TARGET ${bclib_target_name} POST_BUILD
                    COMMAND ${CMAKE_COMMAND} -E copy ${CMAKE_CURRENT_BINARY_DIR}/${bclib_name}
                    ${LIBOMPTARGET_LIBRARY_DIR})
  add_dependencies("omptarget.devicertl.${target_name}" "${bclib_target_name}")

  # _____________________________________________________________________________
  # ------  SUPPORT FOR OLD DRIVER bc files
  if( ${target_name} STREQUAL "amdgpu" )
    set(bclib_name_old_driver "libomptarget-old-${target_name}-${target_cpu}.bc")
    add_custom_target(opt_${bclib_name_old_driver}
      COMMAND ${OPT_TOOL} ${link_opt_flags} ${CMAKE_CURRENT_BINARY_DIR}/linked_${bclib_name}
                      -o ${CMAKE_CURRENT_BINARY_DIR}/opt_${bclib_name_old_driver}
      DEPENDS ${source_directory}/exports
      COMMENT "Generating opt_${bclib_name_old_driver}"
    )
    add_dependencies(opt_${bclib_name_old_driver} linked_${bclib_name})
    add_custom_target(${bclib_name_old_driver}
      COMMAND ${PREP_TOOL} ${CMAKE_CURRENT_BINARY_DIR}/opt_${bclib_name_old_driver}
                      -o ${bclib_name_old_driver}
      DEPENDS ${CMAKE_CURRENT_BINARY_DIR}/opt_${bclib_name_old_driver}
      COMMENT "Running ${PREP_TOOL} for ${bclib_name_old_driver}"
    )
    add_dependencies(${bclib_name_old_driver} opt_${bclib_name_old_driver})
    if("${PREP_TOOL}" STREQUAL "$<TARGET_FILE:prep-libomptarget-bc>")
      add_dependencies(${bclib_name_old_driver} prep-libomptarget-bc)
    endif()
    set_property(DIRECTORY APPEND PROPERTY ADDITIONAL_MAKE_CLEAN_FILES ${bclib_name_old_driver})
    set(bclib_target_name_old "omptarget-old-${target_name}-${target_cpu}-bc")
    add_custom_target(${bclib_target_name_old} ALL)
    add_dependencies(${bclib_target_name_old} ${bclib_name_old_driver})
    add_custom_command(TARGET ${bclib_target_name_old} POST_BUILD
                    COMMAND ${CMAKE_COMMAND} -E copy ${CMAKE_CURRENT_BINARY_DIR}/${bclib_name_old_driver}
                    ${LIBOMPTARGET_LIBRARY_DIR})
    add_dependencies("omptarget.devicertl.${target_name}" "${bclib_target_name_old}")
    install(FILES ${CMAKE_CURRENT_BINARY_DIR}/${bclib_name_old_driver} DESTINATION "${DEVEL_PACKAGE}${OPENMP_INSTALL_LIBDIR}")
  endif()
# _____________________________________________________________________________
endfunction()

# Generate a Bitcode library for all the compute capabilities the user requested
add_custom_target(omptarget.devicertl.nvptx)
foreach(sm ${nvptx_sm_list})
  compileDeviceRTLLibrary(sm_${sm} nvptx nvptx64-nvidia-cuda -fopenmp-targets=nvptx64-nvidia-cuda -Xopenmp-target=nvptx64-nvidia-cuda -march=sm_${sm} -DLIBOMPTARGET_BC_TARGET --cuda-feature=+ptx61)
endforeach()

add_custom_target(omptarget.devicertl.amdgpu)
foreach(mcpu ${amdgpu_mcpus})
  compileDeviceRTLLibrary(${mcpu} amdgpu amdgcn-amd-amdhsa -fopenmp-targets=amdgcn-amd-amdhsa -Xopenmp-target=amdgcn-amd-amdhsa -march=${mcpu} -DLIBOMPTARGET_BC_TARGET -D__AMDGCN__ -nogpulib)
endforeach()

# Archive all the object files generated above into a static library
add_library(omptarget.devicertl STATIC)
set_target_properties(omptarget.devicertl PROPERTIES LINKER_LANGUAGE CXX)
target_link_libraries(omptarget.devicertl PRIVATE omptarget.devicertl.all_objs)

install(TARGETS omptarget.devicertl ARCHIVE DESTINATION ${DEVEL_PACKAGE}${OPENMP_INSTALL_LIBDIR})<|MERGE_RESOLUTION|>--- conflicted
+++ resolved
@@ -56,30 +56,11 @@
 set(include_directory ${devicertl_base_directory}/include)
 set(source_directory ${devicertl_base_directory}/src)
 
-<<<<<<< HEAD
 set(all_capabilities 35 37 50 52 53 60 61 62 70 72 75 80 86 89 90)
 
 set(LIBOMPTARGET_NVPTX_COMPUTE_CAPABILITIES ${all_capabilities} CACHE STRING
   "List of CUDA Compute Capabilities to be used to compile the NVPTX DeviceRTL.")
 string(TOLOWER ${LIBOMPTARGET_NVPTX_COMPUTE_CAPABILITIES} LIBOMPTARGET_NVPTX_COMPUTE_CAPABILITIES)
-
-if (LIBOMPTARGET_NVPTX_COMPUTE_CAPABILITIES STREQUAL "all")
-  set(nvptx_sm_list ${all_capabilities})
-elseif(LIBOMPTARGET_NVPTX_COMPUTE_CAPABILITIES STREQUAL "auto")
-  if (NOT LIBOMPTARGET_DEP_CUDA_FOUND)
-    libomptarget_error_say("[NVPTX] Cannot auto detect compute capability as CUDA not found.")
-=======
-set(all_amdgpu_architectures "gfx700;gfx701;gfx801;gfx803;gfx900;gfx902;gfx906"
-                             "gfx908;gfx90a;gfx90c;gfx940;gfx1010;gfx1030"
-                             "gfx1031;gfx1032;gfx1033;gfx1034;gfx1035;gfx1036"
-                             "gfx1100;gfx1101;gfx1102;gfx1103")
-set(all_nvptx_architectures "sm_35;sm_37;sm_50;sm_52;sm_53;sm_60;sm_61;sm_62"
-                            "sm_70;sm_72;sm_75;sm_80;sm_86;sm_89;sm_90")
-set(all_gpu_architectures
-    "${all_amdgpu_architectures};${all_nvptx_architectures}")
-
-set(LIBOMPTARGET_DEVICE_ARCHITECTURES "all" CACHE STRING
-    "List of device architectures to be used to compile the OpenMP DeviceRTL.")
 
 if(LIBOMPTARGET_DEVICE_ARCHITECTURES STREQUAL "all")
   set(LIBOMPTARGET_DEVICE_ARCHITECTURES ${all_gpu_architectures})
@@ -90,7 +71,6 @@
       "Could not find 'amdgpu-arch' and 'nvptx-arch' tools required for 'auto'")
   elseif(NOT LIBOMPTARGET_FOUND_NVIDIA_GPU AND NOT LIBOMPTARGET_FOUND_AMDGPU_GPU)
     libomptarget_error_say("No AMD or NVIDIA GPU found on the system when using 'auto'")
->>>>>>> 5e53e1bb
   endif()
   set(nvptx_sm_list ${LIBOMPTARGET_DEP_CUDA_ARCH})
 else()
