//===--- LangOptions.def - Language option database -------------*- C++ -*-===//
//
// Part of the LLVM Project, under the Apache License v2.0 with LLVM Exceptions.
// See https://llvm.org/LICENSE.txt for license information.
// SPDX-License-Identifier: Apache-2.0 WITH LLVM-exception
//
//===----------------------------------------------------------------------===//
//
// This file defines the language options. Users of this file must
// define the LANGOPT macro to make use of this information.
//
// Optionally, the user may also define:
//
// BENIGN_LANGOPT: for options that don't affect the construction of the AST in
//     any way (that is, the value can be different between an implicit module
//     and the user of that module).
//
// COMPATIBLE_LANGOPT: for options that affect the construction of the AST in
//     a way that doesn't prevent interoperability (that is, the value can be
//     different between an explicit module and the user of that module).
//
// ENUM_LANGOPT: for options that have enumeration, rather than unsigned, type.
//
// VALUE_LANGOPT: for options that describe a value rather than a flag.
//
// BENIGN_ENUM_LANGOPT, COMPATIBLE_ENUM_LANGOPT,
// BENIGN_VALUE_LANGOPT, COMPATIBLE_VALUE_LANGOPT: combinations of the above.
//
// FIXME: Clients should be able to more easily select whether they want
// different levels of compatibility versus how to handle different kinds
// of option.
//
// The Description field should be a noun phrase, for instance "frobbing all
// widgets" or "C's implicit blintz feature".
//===----------------------------------------------------------------------===//

#ifndef LANGOPT
#  error Define the LANGOPT macro to handle language options
#endif

#ifndef COMPATIBLE_LANGOPT
#  define COMPATIBLE_LANGOPT(Name, Bits, Default, Description) \
     LANGOPT(Name, Bits, Default, Description)
#endif

#ifndef BENIGN_LANGOPT
#  define BENIGN_LANGOPT(Name, Bits, Default, Description) \
     COMPATIBLE_LANGOPT(Name, Bits, Default, Description)
#endif

#ifndef ENUM_LANGOPT
#  define ENUM_LANGOPT(Name, Type, Bits, Default, Description) \
     LANGOPT(Name, Bits, Default, Description)
#endif

#ifndef COMPATIBLE_ENUM_LANGOPT
#  define COMPATIBLE_ENUM_LANGOPT(Name, Type, Bits, Default, Description) \
     ENUM_LANGOPT(Name, Type, Bits, Default, Description)
#endif

#ifndef BENIGN_ENUM_LANGOPT
#  define BENIGN_ENUM_LANGOPT(Name, Type, Bits, Default, Description) \
     COMPATIBLE_ENUM_LANGOPT(Name, Type, Bits, Default, Description)
#endif

#ifndef VALUE_LANGOPT
#  define VALUE_LANGOPT(Name, Bits, Default, Description) \
     LANGOPT(Name, Bits, Default, Description)
#endif

#ifndef COMPATIBLE_VALUE_LANGOPT
#  define COMPATIBLE_VALUE_LANGOPT(Name, Bits, Default, Description) \
     VALUE_LANGOPT(Name, Bits, Default, Description)
#endif

#ifndef BENIGN_VALUE_LANGOPT
#  define BENIGN_VALUE_LANGOPT(Name, Bits, Default, Description) \
     COMPATIBLE_VALUE_LANGOPT(Name, Bits, Default, Description)
#endif

// FIXME: A lot of the BENIGN_ options should be COMPATIBLE_ instead.
LANGOPT(C99               , 1, 0, "C99")
LANGOPT(C11               , 1, 0, "C11")
LANGOPT(C17               , 1, 0, "C17")
LANGOPT(C2x               , 1, 0, "C2x")
LANGOPT(MSVCCompat        , 1, 0, "Microsoft Visual C++ full compatibility mode")
LANGOPT(MicrosoftExt      , 1, 0, "Microsoft C++ extensions")
LANGOPT(AsmBlocks         , 1, 0, "Microsoft inline asm blocks")
LANGOPT(Borland           , 1, 0, "Borland extensions")
LANGOPT(CPlusPlus         , 1, 0, "C++")
LANGOPT(CPlusPlus11       , 1, 0, "C++11")
LANGOPT(CPlusPlus14       , 1, 0, "C++14")
LANGOPT(CPlusPlus17       , 1, 0, "C++17")
LANGOPT(CPlusPlus2a       , 1, 0, "C++2a")
LANGOPT(ObjC              , 1, 0, "Objective-C")
BENIGN_LANGOPT(ObjCDefaultSynthProperties , 1, 0,
               "Objective-C auto-synthesized properties")
BENIGN_LANGOPT(EncodeExtendedBlockSig , 1, 0,
               "Encoding extended block type signature")
BENIGN_LANGOPT(ObjCInferRelatedResultType , 1, 1,
               "Objective-C related result type inference")
LANGOPT(AppExt , 1, 0, "Objective-C App Extension")
LANGOPT(Trigraphs         , 1, 0,"trigraphs")
LANGOPT(LineComment       , 1, 0, "'//' comments")
LANGOPT(Bool              , 1, 0, "bool, true, and false keywords")
LANGOPT(Half              , 1, 0, "half keyword")
LANGOPT(WChar             , 1, CPlusPlus, "wchar_t keyword")
LANGOPT(Char8             , 1, 0, "char8_t keyword")
LANGOPT(DeclSpecKeyword   , 1, 0, "__declspec keyword")
BENIGN_LANGOPT(DollarIdents   , 1, 1, "'$' in identifiers")
BENIGN_LANGOPT(AsmPreprocessor, 1, 0, "preprocessor in asm mode")
LANGOPT(GNUMode           , 1, 1, "GNU extensions")
LANGOPT(GNUKeywords       , 1, 1, "GNU keywords")
VALUE_LANGOPT(GNUCVersion , 32, 0, "GNU C compatibility version")
BENIGN_LANGOPT(ImplicitInt, 1, !C99 && !CPlusPlus, "C89 implicit 'int'")
LANGOPT(Digraphs          , 1, 0, "digraphs")
BENIGN_LANGOPT(HexFloats  , 1, C99, "C99 hexadecimal float constants")
LANGOPT(CXXOperatorNames  , 1, 0, "C++ operator name keywords")
LANGOPT(AppleKext         , 1, 0, "Apple kext support")
BENIGN_LANGOPT(PascalStrings, 1, 0, "Pascal string support")
LANGOPT(WritableStrings   , 1, 0, "writable string support")
LANGOPT(ConstStrings      , 1, 0, "const-qualified string support")
ENUM_LANGOPT(LaxVectorConversions, LaxVectorConversionKind, 2,
             LaxVectorConversionKind::All, "lax vector conversions")
LANGOPT(ConvergentFunctions, 1, 1, "Assume convergent functions")
LANGOPT(AltiVec           , 1, 0, "AltiVec-style vector initializers")
LANGOPT(ZVector           , 1, 0, "System z vector extensions")
LANGOPT(Exceptions        , 1, 0, "exception handling")
LANGOPT(ObjCExceptions    , 1, 0, "Objective-C exceptions")
LANGOPT(CXXExceptions     , 1, 0, "C++ exceptions")
LANGOPT(DWARFExceptions   , 1, 0, "dwarf exception handling")
LANGOPT(SjLjExceptions    , 1, 0, "setjmp-longjump exception handling")
LANGOPT(SEHExceptions     , 1, 0, "SEH .xdata exception handling")
LANGOPT(WasmExceptions    , 1, 0, "WebAssembly exception handling")
LANGOPT(IgnoreExceptions  , 1, 0, "ignore exceptions")
LANGOPT(ExternCNoUnwind   , 1, 0, "Assume extern C functions don't unwind")
LANGOPT(TraditionalCPP    , 1, 0, "traditional CPP emulation")
LANGOPT(RTTI              , 1, 1, "run-time type information")
LANGOPT(RTTIData          , 1, 1, "emit run-time type information data")
LANGOPT(MSBitfields       , 1, 0, "Microsoft-compatible structure layout")
LANGOPT(Freestanding, 1, 0, "freestanding implementation")
LANGOPT(NoBuiltin         , 1, 0, "disable builtin functions")
LANGOPT(NoMathBuiltin     , 1, 0, "disable math builtin functions")
LANGOPT(GNUAsm            , 1, 1, "GNU-style inline assembly")
LANGOPT(Coroutines        , 1, 0, "C++20 coroutines")
LANGOPT(DllExportInlines  , 1, 1, "dllexported classes dllexport inline methods")
LANGOPT(RelaxedTemplateTemplateArgs, 1, 0, "C++17 relaxed matching of template template arguments")

LANGOPT(DoubleSquareBracketAttributes, 1, 0, "'[[]]' attributes extension for all language standard modes")

BENIGN_LANGOPT(ThreadsafeStatics , 1, 1, "thread-safe static initializers")
LANGOPT(POSIXThreads      , 1, 0, "POSIX thread support")
LANGOPT(Blocks            , 1, 0, "blocks extension to C")
BENIGN_LANGOPT(EmitAllDecls      , 1, 0, "emitting all declarations")
LANGOPT(MathErrno         , 1, 1, "errno in math functions")
BENIGN_LANGOPT(HeinousExtensions , 1, 0, "extensions that we really don't like and may be ripped out at any time")
LANGOPT(Modules           , 1, 0, "modules semantics")
COMPATIBLE_LANGOPT(ModulesTS  , 1, 0, "C++ Modules TS syntax")
COMPATIBLE_LANGOPT(CPlusPlusModules, 1, 0, "C++ modules syntax")
BENIGN_ENUM_LANGOPT(CompilingModule, CompilingModuleKind, 2, CMK_None,
                    "compiling a module interface")
BENIGN_LANGOPT(CompilingPCH, 1, 0, "building a pch")
BENIGN_LANGOPT(BuildingPCHWithObjectFile, 1, 0, "building a pch which has a corresponding object file")
BENIGN_LANGOPT(CacheGeneratedPCH, 1, 0, "cache generated PCH files in memory")
COMPATIBLE_LANGOPT(ModulesDeclUse    , 1, 0, "require declaration of module uses")
BENIGN_LANGOPT(ModulesSearchAll  , 1, 1, "searching even non-imported modules to find unresolved references")
COMPATIBLE_LANGOPT(ModulesStrictDeclUse, 1, 0, "requiring declaration of module uses and all headers to be in modules")
BENIGN_LANGOPT(ModulesErrorRecovery, 1, 1, "automatically importing modules as needed when performing error recovery")
BENIGN_LANGOPT(ImplicitModules, 1, 1, "building modules that are not specified via -fmodule-file")
COMPATIBLE_LANGOPT(ModulesLocalVisibility, 1, 0, "local submodule visibility")
COMPATIBLE_LANGOPT(Optimize          , 1, 0, "__OPTIMIZE__ predefined macro")
COMPATIBLE_LANGOPT(OptimizeSize      , 1, 0, "__OPTIMIZE_SIZE__ predefined macro")
COMPATIBLE_LANGOPT(Static            , 1, 0, "__STATIC__ predefined macro (as opposed to __DYNAMIC__)")
VALUE_LANGOPT(PackStruct  , 32, 0,
              "default struct packing maximum alignment")
VALUE_LANGOPT(MaxTypeAlign  , 32, 0,
              "default maximum alignment for types")
VALUE_LANGOPT(AlignDouble            , 1, 0, "Controls if doubles should be aligned to 8 bytes (x86 only)")
VALUE_LANGOPT(LongDoubleSize        , 32, 0, "width of long double")
LANGOPT(PPCIEEELongDouble            , 1, 0, "use IEEE 754 quadruple-precision for long double")
COMPATIBLE_VALUE_LANGOPT(PICLevel    , 2, 0, "__PIC__ level")
COMPATIBLE_VALUE_LANGOPT(PIE         , 1, 0, "is pie")
LANGOPT(ROPI                         , 1, 0, "Read-only position independence")
LANGOPT(RWPI                         , 1, 0, "Read-write position independence")
COMPATIBLE_LANGOPT(GNUInline         , 1, 0, "GNU inline semantics")
COMPATIBLE_LANGOPT(NoInlineDefine    , 1, 0, "__NO_INLINE__ predefined macro")
COMPATIBLE_LANGOPT(Deprecated        , 1, 0, "__DEPRECATED predefined macro")
COMPATIBLE_LANGOPT(FastMath          , 1, 0, "fast FP math optimizations, and __FAST_MATH__ predefined macro")
COMPATIBLE_LANGOPT(FiniteMathOnly    , 1, 0, "__FINITE_MATH_ONLY__ predefined macro")
COMPATIBLE_LANGOPT(UnsafeFPMath      , 1, 0, "Unsafe Floating Point Math")

BENIGN_LANGOPT(ObjCGCBitmapPrint , 1, 0, "printing of GC's bitmap layout for __weak/__strong ivars")

BENIGN_LANGOPT(AccessControl     , 1, 1, "C++ access control")
LANGOPT(CharIsSigned      , 1, 1, "signed char")
LANGOPT(WCharSize         , 4, 0, "width of wchar_t")
LANGOPT(WCharIsSigned        , 1, 0, "signed or unsigned wchar_t")
ENUM_LANGOPT(MSPointerToMemberRepresentationMethod, PragmaMSPointersToMembersKind, 2, PPTMK_BestCase, "member-pointer representation method")
ENUM_LANGOPT(DefaultCallingConv, DefaultCallingConvention, 3, DCC_None, "default calling convention")

LANGOPT(ShortEnums        , 1, 0, "short enum types")

LANGOPT(OpenCL            , 1, 0, "OpenCL")
LANGOPT(OpenCLVersion     , 32, 0, "OpenCL C version")
LANGOPT(OpenCLCPlusPlus   , 1, 0, "C++ for OpenCL")
LANGOPT(OpenCLCPlusPlusVersion     , 32, 0, "C++ for OpenCL version")
LANGOPT(NativeHalfType    , 1, 0, "Native half type support")
LANGOPT(NativeHalfArgsAndReturns, 1, 0, "Native half args and returns")
LANGOPT(HalfArgsAndReturns, 1, 0, "half args and returns")
LANGOPT(CUDA              , 1, 0, "CUDA")
LANGOPT(HIP               , 1, 0, "HIP")
LANGOPT(OpenMP            , 32, 0, "OpenMP support and version of OpenMP (31, 40 or 45)")
LANGOPT(OpenMPSimd        , 1, 0, "Use SIMD only OpenMP support.")
LANGOPT(OpenMPUseTLS      , 1, 0, "Use TLS for threadprivates or runtime calls")
LANGOPT(OpenMPIsDevice    , 1, 0, "Generate code only for OpenMP target device")
LANGOPT(OpenMPCUDAMode    , 1, 0, "Generate code for OpenMP pragmas in SIMT/SPMD mode")
LANGOPT(OpenMPIRBuilder   , 1, 0, "Use the experimental OpenMP-IR-Builder codegen path.")
LANGOPT(OpenMPCUDAForceFullRuntime , 1, 0, "Force to use full runtime in all constructs when offloading to CUDA devices")
LANGOPT(OpenMPCUDANumSMs  , 32, 0, "Number of SMs for CUDA devices.")
LANGOPT(OpenMPCUDABlocksPerSM  , 32, 0, "Number of blocks per SM for CUDA devices.")
LANGOPT(OpenMPCUDAReductionBufNum , 32, 1024, "Number of the reduction records in the intermediate reduction buffer used for the teams reductions.")
LANGOPT(OpenMPOptimisticCollapse  , 1, 0, "Use at most 32 bits to represent the collapsed loop nest counter.")
LANGOPT(RenderScript      , 1, 0, "RenderScript")

LANGOPT(CUDAIsDevice      , 1, 0, "compiling for CUDA device")
LANGOPT(CUDAAllowVariadicFunctions, 1, 0, "allowing variadic functions in CUDA device code")
LANGOPT(CUDAHostDeviceConstexpr, 1, 1, "treating unattributed constexpr functions as __host__ __device__")
LANGOPT(CUDADeviceApproxTranscendentals, 1, 0, "using approximate transcendental functions")
LANGOPT(GPURelocatableDeviceCode, 1, 0, "generate relocatable device code")
LANGOPT(GPUAllowDeviceInit, 1, 0, "allowing device side global init functions for HIP")
LANGOPT(GPUMaxThreadsPerBlock, 32, 256, "default max threads per block for kernel launch bounds for HIP")

<<<<<<< HEAD
LANGOPT(CPlusPlusAMP      , 1, 0, "C++AMP")
LANGOPT(DevicePath        , 1, 0, "C++AMP Device Path")
LANGOPT(AMPCPU            , 1, 0, "C++AMP CPU Path")
LANGOPT(HSAExtension      , 1, 0, "C++AMP Extension for HSA")
LANGOPT(AutoAuto          , 1, 0, "Enable auto-auto")
LANGOPT(AutoCompileForAccelerator, 1, 0, "Enable auto-compile-for-accelerator")

=======
LANGOPT(SYCL              , 1, 0, "SYCL")
>>>>>>> bd56fa5c
LANGOPT(SYCLIsDevice      , 1, 0, "Generate code for SYCL device")
LANGOPT(SYCLVersion       , 32, 0, "Version of the SYCL standard used")

LANGOPT(HIPUseNewLaunchAPI, 1, 0, "Use new kernel launching API for HIP")

LANGOPT(SizedDeallocation , 1, 0, "sized deallocation")
LANGOPT(AlignedAllocation , 1, 0, "aligned allocation")
LANGOPT(AlignedAllocationUnavailable, 1, 0, "aligned allocation functions are unavailable")
LANGOPT(NewAlignOverride  , 32, 0, "maximum alignment guaranteed by '::operator new(size_t)'")
LANGOPT(ConceptSatisfactionCaching , 1, 1, "enable satisfaction caching for C++2a Concepts")
BENIGN_LANGOPT(ModulesCodegen , 1, 0, "Modules code generation")
BENIGN_LANGOPT(ModulesDebugInfo , 1, 0, "Modules debug info")
BENIGN_LANGOPT(ElideConstructors , 1, 1, "C++ copy constructor elision")
BENIGN_LANGOPT(DumpRecordLayouts , 1, 0, "dumping the layout of IRgen'd records")
BENIGN_LANGOPT(DumpRecordLayoutsSimple , 1, 0, "dumping the layout of IRgen'd records in a simple form")
BENIGN_LANGOPT(DumpVTableLayouts , 1, 0, "dumping the layouts of emitted vtables")
LANGOPT(NoConstantCFStrings , 1, 0, "no constant CoreFoundation strings")
BENIGN_LANGOPT(InlineVisibilityHidden , 1, 0, "hidden visibility for inline C++ methods")
LANGOPT(GlobalAllocationFunctionVisibilityHidden , 1, 0, "hidden visibility for global operator new and delete declaration")
BENIGN_LANGOPT(ParseUnknownAnytype, 1, 0, "__unknown_anytype")
BENIGN_LANGOPT(DebuggerSupport , 1, 0, "debugger support")
BENIGN_LANGOPT(DebuggerCastResultToId, 1, 0, "for 'po' in the debugger, cast the result to id if it is of unknown type")
BENIGN_LANGOPT(DebuggerObjCLiteral , 1, 0, "debugger Objective-C literals and subscripting support")

BENIGN_LANGOPT(SpellChecking , 1, 1, "spell-checking")
LANGOPT(SinglePrecisionConstants , 1, 0, "treating double-precision floating point constants as single precision constants")
LANGOPT(FastRelaxedMath , 1, 0, "OpenCL fast relaxed math")
/// FP_CONTRACT mode (on/off/fast).
ENUM_LANGOPT(DefaultFPContractMode, FPContractModeKind, 2, FPC_Off, "FP contraction type")
ENUM_LANGOPT(FPRoundingMode, FPRoundingModeKind, 3, FPR_ToNearest, "FP Rounding Mode type")
ENUM_LANGOPT(FPExceptionMode, FPExceptionModeKind, 2, FPE_Ignore, "FP Exception Behavior Mode type")
LANGOPT(NoBitFieldTypeAlign , 1, 0, "bit-field type alignment")
LANGOPT(HexagonQdsp6Compat , 1, 0, "hexagon-qdsp6 backward compatibility")
LANGOPT(ObjCAutoRefCount , 1, 0, "Objective-C automated reference counting")
LANGOPT(ObjCWeakRuntime     , 1, 0, "__weak support in the ARC runtime")
LANGOPT(ObjCWeak            , 1, 0, "Objective-C __weak in ARC and MRC files")
LANGOPT(ObjCSubscriptingLegacyRuntime         , 1, 0, "Subscripting support in legacy ObjectiveC runtime")
LANGOPT(CFProtectionBranch , 1, 0, "Control-Flow Branch Protection enabled")
LANGOPT(FakeAddressSpaceMap , 1, 0, "OpenCL fake address space map")
ENUM_LANGOPT(AddressSpaceMapMangling , AddrSpaceMapMangling, 2, ASMM_Target, "OpenCL address space map mangling mode")
LANGOPT(IncludeDefaultHeader, 1, 0, "Include default header file for OpenCL")
LANGOPT(DeclareOpenCLBuiltins, 1, 0, "Declare OpenCL builtin functions")
BENIGN_LANGOPT(DelayedTemplateParsing , 1, 0, "delayed template parsing")
LANGOPT(BlocksRuntimeOptional , 1, 0, "optional blocks runtime")
LANGOPT(
    CompleteMemberPointers, 1, 0,
    "Require member pointer base types to be complete at the point where the "
    "type's inheritance model would be determined under the Microsoft ABI")

ENUM_LANGOPT(GC, GCMode, 2, NonGC, "Objective-C Garbage Collection mode")
ENUM_LANGOPT(ValueVisibilityMode, Visibility, 3, DefaultVisibility,
             "default visibility for functions and variables [-fvisibility]")
ENUM_LANGOPT(TypeVisibilityMode, Visibility, 3, DefaultVisibility,
             "default visibility for types [-ftype-visibility]")
LANGOPT(SetVisibilityForExternDecls, 1, 0,
        "apply global symbol visibility to external declarations without an explicit visibility")
BENIGN_LANGOPT(SemanticInterposition        , 1, 0, "semantic interposition")
ENUM_LANGOPT(StackProtector, StackProtectorMode, 2, SSPOff,
             "stack protector mode")
ENUM_LANGOPT(TrivialAutoVarInit, TrivialAutoVarInitKind, 2, TrivialAutoVarInitKind::Uninitialized,
             "trivial automatic variable initialization")
ENUM_LANGOPT(SignedOverflowBehavior, SignedOverflowBehaviorTy, 2, SOB_Undefined,
             "signed integer overflow handling")

BENIGN_LANGOPT(ArrowDepth, 32, 256,
               "maximum number of operator->s to follow")
BENIGN_LANGOPT(InstantiationDepth, 32, 1024,
               "maximum template instantiation depth")
BENIGN_LANGOPT(ConstexprCallDepth, 32, 512,
               "maximum constexpr call depth")
BENIGN_LANGOPT(ConstexprStepLimit, 32, 1048576,
               "maximum constexpr evaluation steps")
BENIGN_LANGOPT(EnableNewConstInterp, 1, 0,
               "enable the experimental new constant interpreter")
BENIGN_LANGOPT(BracketDepth, 32, 256,
               "maximum bracket nesting depth")
BENIGN_LANGOPT(NumLargeByValueCopy, 32, 0,
        "if non-zero, warn about parameter or return Warn if parameter/return value is larger in bytes than this setting. 0 is no check.")
VALUE_LANGOPT(MSCompatibilityVersion, 32, 0, "Microsoft Visual C/C++ Version")
ENUM_LANGOPT(VtorDispMode, MSVtorDispMode, 2, MSVtorDispMode::ForVBaseOverride,
             "How many vtordisps to insert")

LANGOPT(ApplePragmaPack, 1, 0, "Apple gcc-compatible #pragma pack handling")

LANGOPT(RetainCommentsFromSystemHeaders, 1, 0, "retain documentation comments from system headers in the AST")

LANGOPT(SanitizeAddressFieldPadding, 2, 0, "controls how aggressive is ASan "
                                           "field padding (0: none, 1:least "
                                           "aggressive, 2: more aggressive)")

LANGOPT(Cmse, 1, 0, "ARM Security extensions support")

LANGOPT(XRayInstrument, 1, 0, "controls whether to do XRay instrumentation")
LANGOPT(XRayAlwaysEmitCustomEvents, 1, 0,
        "controls whether to always emit intrinsic calls to "
        "__xray_customevent(...) builtin.")
LANGOPT(XRayAlwaysEmitTypedEvents, 1, 0,
        "controls whether to always emit intrinsic calls to "
        "__xray_typedevent(...) builtin.")

LANGOPT(ForceEmitVTables, 1, 0, "whether to emit all vtables")

BENIGN_LANGOPT(AllowEditorPlaceholders, 1, 0,
               "allow editor placeholders in source")

ENUM_LANGOPT(ClangABICompat, ClangABI, 4, ClangABI::Latest,
             "version of Clang that we should attempt to be ABI-compatible "
             "with")

COMPATIBLE_VALUE_LANGOPT(FunctionAlignment, 5, 0, "Default alignment for functions")

LANGOPT(FixedPoint, 1, 0, "fixed point types")
LANGOPT(PaddingOnUnsignedFixedPoint, 1, 0,
        "unsigned fixed point types having one extra padding bit")

LANGOPT(RegisterStaticDestructors, 1, 1, "Register C++ static destructors")

COMPATIBLE_VALUE_LANGOPT(MaxTokens, 32, 0, "Max number of tokens per TU or 0")

#undef LANGOPT
#undef COMPATIBLE_LANGOPT
#undef BENIGN_LANGOPT
#undef ENUM_LANGOPT
#undef COMPATIBLE_ENUM_LANGOPT
#undef BENIGN_ENUM_LANGOPT
#undef VALUE_LANGOPT
#undef COMPATIBLE_VALUE_LANGOPT
#undef BENIGN_VALUE_LANGOPT<|MERGE_RESOLUTION|>--- conflicted
+++ resolved
@@ -230,7 +230,6 @@
 LANGOPT(GPUAllowDeviceInit, 1, 0, "allowing device side global init functions for HIP")
 LANGOPT(GPUMaxThreadsPerBlock, 32, 256, "default max threads per block for kernel launch bounds for HIP")
 
-<<<<<<< HEAD
 LANGOPT(CPlusPlusAMP      , 1, 0, "C++AMP")
 LANGOPT(DevicePath        , 1, 0, "C++AMP Device Path")
 LANGOPT(AMPCPU            , 1, 0, "C++AMP CPU Path")
@@ -238,9 +237,7 @@
 LANGOPT(AutoAuto          , 1, 0, "Enable auto-auto")
 LANGOPT(AutoCompileForAccelerator, 1, 0, "Enable auto-compile-for-accelerator")
 
-=======
 LANGOPT(SYCL              , 1, 0, "SYCL")
->>>>>>> bd56fa5c
 LANGOPT(SYCLIsDevice      , 1, 0, "Generate code for SYCL device")
 LANGOPT(SYCLVersion       , 32, 0, "Version of the SYCL standard used")
 
