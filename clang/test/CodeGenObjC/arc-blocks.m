// RUN: %clang_cc1 -triple x86_64-apple-darwin10 -emit-llvm -fblocks -fobjc-arc -fobjc-runtime-has-weak -O2 -disable-llvm-passes -o - %s | FileCheck %s
// RUN: %clang_cc1 -triple x86_64-apple-darwin10 -emit-llvm -fblocks -fobjc-arc -fobjc-runtime-has-weak -o - %s | FileCheck -check-prefix=CHECK-UNOPT %s

// This shouldn't crash.
void test0(id (^maker)(void)) {
  maker();
}

int (^test1(int x))(void) {
  // CHECK-LABEL:    define i32 ()* @test1(
  // CHECK:      [[X:%.*]] = alloca i32,
  // CHECK-NEXT: [[BLOCK:%.*]] = alloca [[BLOCK_T:<{.*}>]],
  // CHECK-NEXT: store i32 {{%.*}}, i32* [[X]]
  // CHECK:      [[T0:%.*]] = bitcast [[BLOCK_T]]* [[BLOCK]] to i32 ()*
  // CHECK-NEXT: [[T1:%.*]] = bitcast i32 ()* [[T0]] to i8*
  // CHECK-NEXT: [[T2:%.*]] = call i8* @objc_retainBlock(i8* [[T1]]) [[NUW:#[0-9]+]]
  // CHECK-NEXT: [[T3:%.*]] = bitcast i8* [[T2]] to i32 ()*
  // CHECK-NEXT: [[T4:%.*]] = bitcast i32 ()* [[T3]] to i8*
  // CHECK-NEXT: [[T5:%.*]] = tail call i8* @objc_autoreleaseReturnValue(i8* [[T4]]) [[NUW]]
  // CHECK-NEXT: [[T6:%.*]] = bitcast i8* [[T5]] to i32 ()*
  // CHECK-NEXT: ret i32 ()* [[T6]]
  return ^{ return x; };
}

void test2(id x) {
// CHECK-LABEL:    define void @test2(
// CHECK:      [[X:%.*]] = alloca i8*,
// CHECK-NEXT: [[BLOCK:%.*]] = alloca [[BLOCK_T:<{.*}>]],
// CHECK-NEXT: [[PARM:%.*]] = call i8* @objc_retain(i8* {{%.*}})
// CHECK-NEXT: store i8* [[PARM]], i8** [[X]]
// CHECK-NEXT: [[SLOTREL:%.*]] = getelementptr inbounds [[BLOCK_T]], [[BLOCK_T]]* [[BLOCK]], i32 0, i32 5
// CHECK:      [[SLOT:%.*]] = getelementptr inbounds [[BLOCK_T]], [[BLOCK_T]]* [[BLOCK]], i32 0, i32 5
// CHECK-NEXT: [[T0:%.*]] = load i8*, i8** [[X]],
// CHECK-NEXT: [[T1:%.*]] = call i8* @objc_retain(i8* [[T0]])
// CHECK-NEXT: store i8* [[T1]], i8** [[SLOT]],
// CHECK-NEXT: bitcast
// CHECK-NEXT: call void @test2_helper(
// CHECK-NEXT: [[T0:%.*]] = load i8*, i8** [[SLOTREL]]
// CHECK-NEXT: call void @objc_release(i8* [[T0]]) [[NUW]], !clang.imprecise_release
// CHECK-NEXT: [[T0:%.*]] = load i8*, i8** [[X]]
// CHECK-NEXT: call void @objc_release(i8* [[T0]]) [[NUW]], !clang.imprecise_release
// CHECK-NEXT: ret void
  extern void test2_helper(id (^)(void));
  test2_helper(^{ return x; });

// CHECK-LABEL:    define internal void @__copy_helper_block_(i8*, i8*) #{{[0-9]+}} {
// CHECK:      [[T0:%.*]] = load i8*, i8**
// CHECK-NEXT: [[SRC:%.*]] = bitcast i8* [[T0]] to [[BLOCK_T]]*
// CHECK-NEXT: [[T0:%.*]] = load i8*, i8**
// CHECK-NEXT: [[DST:%.*]] = bitcast i8* [[T0]] to [[BLOCK_T]]*
// CHECK-NEXT: [[T0:%.*]] = getelementptr inbounds [[BLOCK_T]], [[BLOCK_T]]* [[SRC]], i32 0, i32 5
// CHECK-NEXT: [[T1:%.*]] = load i8*, i8** [[T0]]
// CHECK-NEXT: [[T2:%.*]] = call i8* @objc_retain(i8* [[T1]]) [[NUW]]
// CHECK-NEXT: ret void

// CHECK-LABEL:    define internal void @__destroy_helper_block_(i8*) #{{[0-9]+}} {
// CHECK:      [[T0:%.*]] = load i8*, i8**
// CHECK-NEXT: [[T1:%.*]] = bitcast i8* [[T0]] to [[BLOCK_T]]*
// CHECK-NEXT: [[T2:%.*]] = getelementptr inbounds [[BLOCK_T]], [[BLOCK_T]]* [[T1]], i32 0, i32 5
// CHECK-NEXT: [[T3:%.*]] = load i8*, i8** [[T2]]
// CHECK-NEXT: call void @objc_release(i8* [[T3]])
// CHECK-NEXT: ret void
}

void test3(void (^sink)(id*)) {
  __strong id strong;
  sink(&strong);

  // CHECK-LABEL:    define void @test3(
  // CHECK:      [[SINK:%.*]] = alloca void (i8**)*
  // CHECK-NEXT: [[STRONG:%.*]] = alloca i8*
  // CHECK-NEXT: [[TEMP:%.*]] = alloca i8*
  // CHECK-NEXT: bitcast void (i8**)* {{%.*}} to i8*
  // CHECK-NEXT: call i8* @objc_retain(
  // CHECK-NEXT: bitcast i8*
  // CHECK-NEXT: store void (i8**)* {{%.*}}, void (i8**)** [[SINK]]
  // CHECK-NEXT: [[STRONGPTR1:%.*]] = bitcast i8** [[STRONG]] to i8*
  // CHECK-NEXT: call void @llvm.lifetime.start.p0i8(i64 8, i8* [[STRONGPTR1]])
  // CHECK-NEXT: store i8* null, i8** [[STRONG]]

  // CHECK-NEXT: load void (i8**)*, void (i8**)** [[SINK]]
  // CHECK-NEXT: bitcast
  // CHECK-NEXT: getelementptr
  // CHECK-NEXT: [[BLOCK:%.*]] = bitcast
  // CHECK-NEXT: [[V:%.*]] = load i8*, i8** [[STRONG]]
  // CHECK-NEXT: store i8* [[V]], i8** [[TEMP]]
  // CHECK-NEXT: [[F0:%.*]] = load i8*, i8**
  // CHECK-NEXT: [[F1:%.*]] = bitcast i8* [[F0]] to void (i8*, i8**)*
  // CHECK-NEXT: call void [[F1]](i8* [[BLOCK]], i8** [[TEMP]])
  // CHECK-NEXT: [[T0:%.*]] = load i8*, i8** [[TEMP]]
  // CHECK-NEXT: [[T1:%.*]] = call i8* @objc_retain(i8* [[T0]])
  // CHECK-NEXT: call void (...) @clang.arc.use(i8* [[V]]) [[NUW]]
  // CHECK-NEXT: [[T2:%.*]] = load i8*, i8** [[STRONG]]
  // CHECK-NEXT: store i8* [[T1]], i8** [[STRONG]]
  // CHECK-NEXT: call void @objc_release(i8* [[T2]])

  // CHECK-NEXT: [[T0:%.*]] = load i8*, i8** [[STRONG]]
  // CHECK-NEXT: call void @objc_release(i8* [[T0]])
  // CHECK-NEXT: [[STRONGPTR2:%.*]] = bitcast i8** [[STRONG]] to i8*
  // CHECK-NEXT: call void @llvm.lifetime.end.p0i8(i64 8, i8* [[STRONGPTR2]])

  // CHECK-NEXT: load void (i8**)*, void (i8**)** [[SINK]]
  // CHECK-NEXT: bitcast
  // CHECK-NEXT: call void @objc_release
  // CHECK-NEXT: ret void

}

void test4(void) {
  id test4_source(void);
  void test4_helper(void (^)(void));
  __block id var = test4_source();
  test4_helper(^{ var = 0; });

  // CHECK-LABEL:    define void @test4()
  // CHECK:      [[VAR:%.*]] = alloca [[BYREF_T:%.*]],
  // CHECK-NEXT: [[BLOCK:%.*]] = alloca [[BLOCK_T:<{.*}>]],
  // CHECK:      [[T0:%.*]] = getelementptr inbounds [[BYREF_T]], [[BYREF_T]]* [[VAR]], i32 0, i32 2
  // 0x02000000 - has copy/dispose helpers strong
  // CHECK-NEXT: store i32 838860800, i32* [[T0]]
  // CHECK:      [[SLOT:%.*]] = getelementptr inbounds [[BYREF_T]], [[BYREF_T]]* [[VAR]], i32 0, i32 6
  // CHECK-NEXT: [[T0:%.*]] = call i8* @test4_source()
  // CHECK-NEXT: [[T1:%.*]] = call i8* @objc_retainAutoreleasedReturnValue(i8* [[T0]])
  // CHECK-NEXT: store i8* [[T1]], i8** [[SLOT]]
  // CHECK-NEXT: [[SLOT:%.*]] = getelementptr inbounds [[BYREF_T]], [[BYREF_T]]* [[VAR]], i32 0, i32 6
  // 0x42800000 - has signature, copy/dispose helpers, as well as BLOCK_HAS_EXTENDED_LAYOUT
  // CHECK:      store i32 -1040187392,
  // CHECK:      [[T0:%.*]] = bitcast [[BYREF_T]]* [[VAR]] to i8*
  // CHECK-NEXT: store i8* [[T0]], i8**
  // CHECK:      call void @test4_helper(
  // CHECK:      [[T0:%.*]] = bitcast [[BYREF_T]]* [[VAR]] to i8*
  // CHECK-NEXT: call void @_Block_object_dispose(i8* [[T0]], i32 8)
  // CHECK-NEXT: [[T0:%.*]] = load i8*, i8** [[SLOT]]
  // CHECK-NEXT: call void @objc_release(i8* [[T0]])
  // CHECK: ret void

  // CHECK-LABEL:    define internal void @__Block_byref_object_copy_(i8*, i8*) #{{[0-9]+}} {
  // CHECK:      [[T0:%.*]] = getelementptr inbounds [[BYREF_T]], [[BYREF_T]]* {{%.*}}, i32 0, i32 6
  // CHECK-NEXT: load i8*, i8**
  // CHECK-NEXT: bitcast i8* {{%.*}} to [[BYREF_T]]*
  // CHECK-NEXT: [[T1:%.*]] = getelementptr inbounds [[BYREF_T]], [[BYREF_T]]* {{%.*}}, i32 0, i32 6
  // CHECK-NEXT: [[T2:%.*]] = load i8*, i8** [[T1]]
  // CHECK-NEXT: store i8* [[T2]], i8** [[T0]]
  // CHECK-NEXT: store i8* null, i8** [[T1]]

  // CHECK-LABEL:    define internal void @__Block_byref_object_dispose_(i8*) #{{[0-9]+}} {
  // CHECK:      [[T0:%.*]] = getelementptr inbounds [[BYREF_T]], [[BYREF_T]]* {{%.*}}, i32 0, i32 6
  // CHECK-NEXT: [[T1:%.*]] = load i8*, i8** [[T0]]
  // CHECK-NEXT: call void @objc_release(i8* [[T1]])

  // CHECK-LABEL:    define internal void @__test4_block_invoke
  // CHECK:      [[SLOT:%.*]] = getelementptr inbounds {{.*}}, i32 0, i32 6
  // CHECK-NEXT: [[T0:%.*]] = load i8*, i8** [[SLOT]], align 8
  // CHECK-NEXT: store i8* null, i8** [[SLOT]],
  // CHECK-NEXT: call void @objc_release(i8* [[T0]])
  // CHECK-NEXT: ret void

  // CHECK-LABEL:    define internal void @__copy_helper_block_.{{[0-9]+}}(i8*, i8*) #{{[0-9]+}} {
  // CHECK:      call void @_Block_object_assign(i8* {{%.*}}, i8* {{%.*}}, i32 8)

  // CHECK-LABEL:    define internal void @__destroy_helper_block_.{{[0-9]+}}(i8*) #{{[0-9]+}} {
  // CHECK:      call void @_Block_object_dispose(i8* {{%.*}}, i32 8)
}

void test5(void) {
  extern id test5_source(void);
  void test5_helper(void (^)(void));
  __unsafe_unretained id var = test5_source();
  test5_helper(^{ (void) var; });

  // CHECK-LABEL:    define void @test5()
  // CHECK:      [[VAR:%.*]] = alloca i8*
  // CHECK-NEXT: [[BLOCK:%.*]] = alloca [[BLOCK_T:<{.*}>]],
  // CHECK-NEXT: [[VARPTR1:%.*]] = bitcast i8** [[VAR]] to i8*
  // CHECK-NEXT: call void @llvm.lifetime.start.p0i8(i64 8, i8* [[VARPTR1]])
  // CHECK: [[T0:%.*]] = call i8* @test5_source()
  // CHECK-NEXT: [[T1:%.*]] = call i8* @objc_retainAutoreleasedReturnValue(i8* [[T0]])
  // CHECK-NEXT: store i8* [[T1]], i8** [[VAR]],
  // CHECK-NEXT: call void @objc_release(i8* [[T1]])
  // 0x40800000 - has signature but no copy/dispose, as well as BLOCK_HAS_EXTENDED_LAYOUT
  // CHECK:      store i32 -1073741824, i32*
  // CHECK:      [[CAPTURE:%.*]] = getelementptr inbounds [[BLOCK_T]], [[BLOCK_T]]* [[BLOCK]], i32 0, i32 5
  // CHECK-NEXT: [[T0:%.*]] = load i8*, i8** [[VAR]]
  // CHECK-NEXT: store i8* [[T0]], i8** [[CAPTURE]]
  // CHECK-NEXT: [[T0:%.*]] = bitcast [[BLOCK_T]]* [[BLOCK]] to
  // CHECK: call void @test5_helper
  // CHECK-NEXT: [[VARPTR2:%.*]] = bitcast i8** [[VAR]] to i8*
  // CHECK-NEXT: call void @llvm.lifetime.end.p0i8(i64 8, i8* [[VARPTR2]])
  // CHECK-NEXT: ret void
}

void test6(void) {
  id test6_source(void);
  void test6_helper(void (^)(void));
  __block __weak id var = test6_source();
  test6_helper(^{ var = 0; });

  // CHECK-LABEL:    define void @test6()
  // CHECK:      [[VAR:%.*]] = alloca [[BYREF_T:%.*]],
  // CHECK-NEXT: [[BLOCK:%.*]] = alloca [[BLOCK_T:<{.*}>]],
  // CHECK-NEXT: [[VARPTR1:%.*]] = bitcast [[BYREF_T]]* [[VAR]] to i8*
  // CHECK-NEXT: call void @llvm.lifetime.start.p0i8(i64 48, i8* [[VARPTR1]])
  // CHECK:      [[T0:%.*]] = getelementptr inbounds [[BYREF_T]], [[BYREF_T]]* [[VAR]], i32 0, i32 2
  // 0x02000000 - has copy/dispose helpers weak
  // CHECK-NEXT: store i32 1107296256, i32* [[T0]]
  // CHECK:      [[SLOT:%.*]] = getelementptr inbounds [[BYREF_T]], [[BYREF_T]]* [[VAR]], i32 0, i32 6
  // CHECK-NEXT: [[T0:%.*]] = call i8* @test6_source()
  // CHECK-NEXT: [[T1:%.*]] = call i8* @objc_retainAutoreleasedReturnValue(i8* [[T0]])
  // CHECK-NEXT: call i8* @objc_initWeak(i8** [[SLOT]], i8* [[T1]])
  // CHECK-NEXT: call void @objc_release(i8* [[T1]])
  // CHECK-NEXT: [[SLOT:%.*]] = getelementptr inbounds [[BYREF_T]], [[BYREF_T]]* [[VAR]], i32 0, i32 6
  // 0x42800000 - has signature, copy/dispose helpers, as well as BLOCK_HAS_EXTENDED_LAYOUT
  // CHECK:      store i32 -1040187392,
  // CHECK:      [[T0:%.*]] = bitcast [[BYREF_T]]* [[VAR]] to i8*
  // CHECK-NEXT: store i8* [[T0]], i8**
  // CHECK:      call void @test6_helper(
  // CHECK:      [[T0:%.*]] = bitcast [[BYREF_T]]* [[VAR]] to i8*
  // CHECK-NEXT: call void @_Block_object_dispose(i8* [[T0]], i32 8)
  // CHECK-NEXT: call void @objc_destroyWeak(i8** [[SLOT]])
  // CHECK-NEXT: [[VARPTR2:%.*]] = bitcast [[BYREF_T]]* [[VAR]] to i8*
  // CHECK-NEXT: call void @llvm.lifetime.end.p0i8(i64 48, i8* [[VARPTR2]])
  // CHECK-NEXT: ret void

  // CHECK-LABEL:    define internal void @__Block_byref_object_copy_.{{[0-9]+}}(i8*, i8*) #{{[0-9]+}} {
  // CHECK:      [[T0:%.*]] = getelementptr inbounds [[BYREF_T]], [[BYREF_T]]* {{%.*}}, i32 0, i32 6
  // CHECK-NEXT: load i8*, i8**
  // CHECK-NEXT: bitcast i8* {{%.*}} to [[BYREF_T]]*
  // CHECK-NEXT: [[T1:%.*]] = getelementptr inbounds [[BYREF_T]], [[BYREF_T]]* {{%.*}}, i32 0, i32 6
  // CHECK-NEXT: call void @objc_moveWeak(i8** [[T0]], i8** [[T1]])

  // CHECK-LABEL:    define internal void @__Block_byref_object_dispose_.{{[0-9]+}}(i8*) #{{[0-9]+}} {
  // CHECK:      [[T0:%.*]] = getelementptr inbounds [[BYREF_T]], [[BYREF_T]]* {{%.*}}, i32 0, i32 6
  // CHECK-NEXT: call void @objc_destroyWeak(i8** [[T0]])

  // CHECK-LABEL:    define internal void @__test6_block_invoke
  // CHECK:      [[SLOT:%.*]] = getelementptr inbounds {{.*}}, i32 0, i32 6
  // CHECK-NEXT: call i8* @objc_storeWeak(i8** [[SLOT]], i8* null)
  // CHECK-NEXT: ret void

  // CHECK-LABEL:    define internal void @__copy_helper_block_.{{[0-9]+}}(i8*, i8*) #{{[0-9]+}} {
  // 0x8 - FIELD_IS_BYREF (no FIELD_IS_WEAK because clang in control)
  // CHECK:      call void @_Block_object_assign(i8* {{%.*}}, i8* {{%.*}}, i32 8)

  // CHECK-LABEL:    define internal void @__destroy_helper_block_.{{[0-9]+}}(i8*) #{{[0-9]+}} {
  // 0x8 - FIELD_IS_BYREF (no FIELD_IS_WEAK because clang in control)
  // CHECK:      call void @_Block_object_dispose(i8* {{%.*}}, i32 8)
}

void test7(void) {
  id test7_source(void);
  void test7_helper(void (^)(void));
  void test7_consume(id);
  __weak id var = test7_source();
  test7_helper(^{ test7_consume(var); });

  // CHECK-LABEL:    define void @test7()
  // CHECK:      [[VAR:%.*]] = alloca i8*,
  // CHECK-NEXT: [[BLOCK:%.*]] = alloca [[BLOCK_T:<{.*}>]],
  // CHECK:      [[T0:%.*]] = call i8* @test7_source()
  // CHECK-NEXT: [[T1:%.*]] = call i8* @objc_retainAutoreleasedReturnValue(i8* [[T0]])
  // CHECK-NEXT: call i8* @objc_initWeak(i8** [[VAR]], i8* [[T1]])
  // CHECK-NEXT: call void @objc_release(i8* [[T1]])
  // 0x42800000 - has signature, copy/dispose helpers, as well as BLOCK_HAS_EXTENDED_LAYOUT
  // CHECK:      store i32 -1040187392,
  // CHECK:      [[SLOT:%.*]] = getelementptr inbounds [[BLOCK_T]], [[BLOCK_T]]* [[BLOCK]], i32 0, i32 5
  // CHECK-NEXT: call void @objc_copyWeak(i8** [[SLOT]], i8** [[VAR]])
  // CHECK:      call void @test7_helper(
  // CHECK-NEXT: call void @objc_destroyWeak(i8** {{%.*}})
  // CHECK-NEXT: call void @objc_destroyWeak(i8** [[VAR]])
  // CHECK: ret void

  // CHECK-LABEL:    define internal void @__test7_block_invoke
  // CHECK:      [[SLOT:%.*]] = getelementptr inbounds [[BLOCK_T]], [[BLOCK_T]]* {{%.*}}, i32 0, i32 5
  // CHECK-NEXT: [[T0:%.*]] = call i8* @objc_loadWeakRetained(i8** [[SLOT]])
  // CHECK-NEXT: call void @test7_consume(i8* [[T0]])
  // CHECK-NEXT: call void @objc_release(i8* [[T0]])
  // CHECK: ret void

  // CHECK-LABEL:    define internal void @__copy_helper_block_.{{[0-9]+}}(i8*, i8*) #{{[0-9]+}} {
  // CHECK:      getelementptr
  // CHECK-NEXT: getelementptr
  // CHECK-NEXT: call void @objc_copyWeak(

  // CHECK-LABEL:    define internal void @__destroy_helper_block_.{{[0-9]+}}(i8*) #{{[0-9]+}} {
  // CHECK:      getelementptr
  // CHECK-NEXT: call void @objc_destroyWeak(
}

@interface Test8 @end
@implementation Test8
- (void) test {
// CHECK:    define internal void @"\01-[Test8 test]"
// CHECK:      [[SELF:%.*]] = alloca [[TEST8:%.*]]*,
// CHECK-NEXT: alloca i8*
// CHECK-NEXT: [[BLOCK:%.*]] = alloca [[BLOCK_T:<{.*}>]],
// CHECK: store
// CHECK-NEXT: store
// CHECK:      [[D0:%.*]] = getelementptr inbounds [[BLOCK_T]], [[BLOCK_T]]* [[BLOCK]], i32 0, i32 5
// CHECK:      [[T0:%.*]] = getelementptr inbounds [[BLOCK_T]], [[BLOCK_T]]* [[BLOCK]], i32 0, i32 5
// CHECK-NEXT: [[T1:%.*]] = load [[TEST8]]*, [[TEST8]]** [[SELF]],
// CHECK-NEXT: store %0* [[T1]], %0** [[T0]]
// CHECK-NEXT: bitcast [[BLOCK_T]]* [[BLOCK]] to
// CHECK: call void @test8_helper(
// CHECK-NEXT: [[T2:%.*]] = load [[TEST8]]*, [[TEST8]]** [[D0]]
// CHECK-NEXT: call void (...) @clang.arc.use([[TEST8]]* [[T2]])
// CHECK: ret void

  extern void test8_helper(void (^)(void));
  test8_helper(^{ (void) self; });
}
@end

id test9(void) {
  typedef id __attribute__((ns_returns_retained)) blocktype(void);
  extern void test9_consume_block(blocktype^);
  return ^blocktype {
      extern id test9_produce(void);
      return test9_produce();
  }();

// CHECK-LABEL:    define i8* @test9(
// CHECK:      load i8*, i8** getelementptr
// CHECK-NEXT: bitcast i8*
// CHECK-NEXT: call i8* 
// CHECK-NEXT: tail call i8* @objc_autoreleaseReturnValue
// CHECK-NEXT: ret i8*

// CHECK:      call i8* @test9_produce()
// CHECK-NEXT: call i8* @objc_retain
// CHECK-NEXT: ret i8*
}

// rdar://problem/9814099
// Test that we correctly initialize __block variables
// when the initialization captures the variable.
void test10a(void) {
  __block void (^block)(void) = ^{ block(); };
  // CHECK-LABEL:    define void @test10a()
  // CHECK:      [[BYREF:%.*]] = alloca [[BYREF_T:%.*]],

  // Zero-initialization before running the initializer.
  // CHECK:      [[T0:%.*]] = getelementptr inbounds [[BYREF_T]], [[BYREF_T]]* [[BYREF]], i32 0, i32 6
  // CHECK-NEXT: store void ()* null, void ()** [[T0]], align 8

  // Run the initializer as an assignment.
  // CHECK:      [[T0:%.*]] = bitcast void ()* {{%.*}} to i8*
  // CHECK-NEXT: [[T1:%.*]] = call i8* @objc_retainBlock(i8* [[T0]])
  // CHECK-NEXT: [[T2:%.*]] = bitcast i8* [[T1]] to void ()*
  // CHECK-NEXT: [[T3:%.*]] = getelementptr inbounds [[BYREF_T]], [[BYREF_T]]* [[BYREF]], i32 0, i32 1
  // CHECK-NEXT: [[T4:%.*]] = load [[BYREF_T]]*, [[BYREF_T]]** [[T3]]
  // CHECK-NEXT: [[T5:%.*]] = getelementptr inbounds [[BYREF_T]], [[BYREF_T]]* [[T4]], i32 0, i32 6
  // CHECK-NEXT: [[T6:%.*]] = load void ()*, void ()** [[T5]], align 8
  // CHECK-NEXT: store void ()* {{%.*}}, void ()** [[T5]], align 8
  // CHECK-NEXT: [[T7:%.*]] = bitcast void ()* [[T6]] to i8*
  // CHECK-NEXT: call void @objc_release(i8* [[T7]])

  // Destroy at end of function.
  // CHECK-NEXT: [[SLOT:%.*]] = getelementptr inbounds [[BYREF_T]], [[BYREF_T]]* [[BYREF]], i32 0, i32 6
  // CHECK-NEXT: [[T0:%.*]] = bitcast [[BYREF_T]]* [[BYREF]] to i8*
  // CHECK-NEXT: call void @_Block_object_dispose(i8* [[T0]], i32 8)
  // CHECK-NEXT: [[T1:%.*]] = load void ()*, void ()** [[SLOT]]
  // CHECK-NEXT: [[T2:%.*]] = bitcast void ()* [[T1]] to i8*
  // CHECK-NEXT: call void @objc_release(i8* [[T2]])
  // CHECK: ret void
}

// <rdar://problem/10402698>: do this copy and dispose with
// objc_retainBlock/release instead of _Block_object_assign/destroy.
// We can also use _Block_object_assign/destroy with
// BLOCK_FIELD_IS_BLOCK as long as we don't pass BLOCK_BYREF_CALLER.

// CHECK-LABEL: define internal void @__Block_byref_object_copy_.{{[0-9]+}}(i8*, i8*) #{{[0-9]+}} {
// CHECK:      [[D0:%.*]] = load i8*, i8** {{%.*}}
// CHECK-NEXT: [[D1:%.*]] = bitcast i8* [[D0]] to [[BYREF_T]]*
// CHECK-NEXT: [[D2:%.*]] = getelementptr inbounds [[BYREF_T]], [[BYREF_T]]* [[D1]], i32 0, i32 6
// CHECK-NEXT: [[S0:%.*]] = load i8*, i8** {{%.*}}
// CHECK-NEXT: [[S1:%.*]] = bitcast i8* [[S0]] to [[BYREF_T]]*
// CHECK-NEXT: [[S2:%.*]] = getelementptr inbounds [[BYREF_T]], [[BYREF_T]]* [[S1]], i32 0, i32 6
// CHECK-NEXT: [[T0:%.*]] = load void ()*, void ()** [[S2]], align 8
// CHECK-NEXT: [[T1:%.*]] = bitcast void ()* [[T0]] to i8*
// CHECK-NEXT: [[T2:%.*]] = call i8* @objc_retainBlock(i8* [[T1]])
// CHECK-NEXT: [[T3:%.*]] = bitcast i8* [[T2]] to void ()*
// CHECK-NEXT: store void ()* [[T3]], void ()** [[D2]], align 8
// CHECK: ret void

// CHECK-LABEL: define internal void @__Block_byref_object_dispose_.{{[0-9]+}}(i8*) #{{[0-9]+}} {
// CHECK:      [[T0:%.*]] = load i8*, i8** {{%.*}}
// CHECK-NEXT: [[T1:%.*]] = bitcast i8* [[T0]] to [[BYREF_T]]*
// CHECK-NEXT: [[T2:%.*]] = getelementptr inbounds [[BYREF_T]], [[BYREF_T]]* [[T1]], i32 0, i32 6
// CHECK-NEXT: [[T3:%.*]] = load void ()*, void ()** [[T2]]
// CHECK-NEXT: [[T4:%.*]] = bitcast void ()* [[T3]] to i8*
// CHECK-NEXT: call void @objc_release(i8* [[T4]])
// CHECK-NEXT: ret void

// Test that we correctly assign to __block variables when the
// assignment captures the variable.
void test10b(void) {
  __block void (^block)(void);
  block = ^{ block(); };

  // CHECK-LABEL:    define void @test10b()
  // CHECK:      [[BYREF:%.*]] = alloca [[BYREF_T:%.*]],

  // Zero-initialize.
  // CHECK:      [[T0:%.*]] = getelementptr inbounds [[BYREF_T]], [[BYREF_T]]* [[BYREF]], i32 0, i32 6
  // CHECK-NEXT: store void ()* null, void ()** [[T0]], align 8

  // CHECK-NEXT: [[SLOT:%.*]] = getelementptr inbounds [[BYREF_T]], [[BYREF_T]]* [[BYREF]], i32 0, i32 6

  // The assignment.
  // CHECK:      [[T0:%.*]] = bitcast void ()* {{%.*}} to i8*
  // CHECK-NEXT: [[T1:%.*]] = call i8* @objc_retainBlock(i8* [[T0]])
  // CHECK-NEXT: [[T2:%.*]] = bitcast i8* [[T1]] to void ()*
  // CHECK-NEXT: [[T3:%.*]] = getelementptr inbounds [[BYREF_T]], [[BYREF_T]]* [[BYREF]], i32 0, i32 1
  // CHECK-NEXT: [[T4:%.*]] = load [[BYREF_T]]*, [[BYREF_T]]** [[T3]]
  // CHECK-NEXT: [[T5:%.*]] = getelementptr inbounds [[BYREF_T]], [[BYREF_T]]* [[T4]], i32 0, i32 6
  // CHECK-NEXT: [[T6:%.*]] = load void ()*, void ()** [[T5]], align 8
  // CHECK-NEXT: store void ()* {{%.*}}, void ()** [[T5]], align 8
  // CHECK-NEXT: [[T7:%.*]] = bitcast void ()* [[T6]] to i8*
  // CHECK-NEXT: call void @objc_release(i8* [[T7]])

  // Destroy at end of function.
  // CHECK-NEXT: [[T0:%.*]] = bitcast [[BYREF_T]]* [[BYREF]] to i8*
  // CHECK-NEXT: call void @_Block_object_dispose(i8* [[T0]], i32 8)
  // CHECK-NEXT: [[T1:%.*]] = load void ()*, void ()** [[SLOT]]
  // CHECK-NEXT: [[T2:%.*]] = bitcast void ()* [[T1]] to i8*
  // CHECK-NEXT: call void @objc_release(i8* [[T2]])
  // CHECK: ret void
}

// rdar://problem/10088932
void test11_helper(id);
void test11a(void) {
  int x;
  test11_helper(^{ (void) x; });

  // CHECK-LABEL:    define void @test11a()
  // CHECK:      [[X:%.*]] = alloca i32, align 4
  // CHECK-NEXT: [[BLOCK:%.*]] = alloca [[BLOCK_T:<{.*}>]], align 8
  // CHECK:      [[T0:%.*]] = bitcast [[BLOCK_T]]* [[BLOCK]] to void ()*
  // CHECK-NEXT: [[T1:%.*]] = bitcast void ()* [[T0]] to i8*
  // CHECK-NEXT: [[T2:%.*]] = call i8* @objc_retainBlock(i8* [[T1]])
  // CHECK-NEXT: [[T3:%.*]] = bitcast i8* [[T2]] to void ()*
  // CHECK-NEXT: [[T4:%.*]] = bitcast void ()* [[T3]] to i8*
  // CHECK-NEXT: call void @test11_helper(i8* [[T4]])
  // CHECK-NEXT: [[T5:%.*]] = bitcast void ()* [[T3]] to i8*
  // CHECK-NEXT: call void @objc_release(i8* [[T5]])
  // CHECK: ret void
}
void test11b(void) {
  int x;
  id b = ^{ (void) x; };

  // CHECK-LABEL:    define void @test11b()
  // CHECK:      [[X:%.*]] = alloca i32, align 4
  // CHECK-NEXT: [[B:%.*]] = alloca i8*, align 8
  // CHECK-NEXT: [[BLOCK:%.*]] = alloca [[BLOCK_T:<{.*}>]], align 8
  // CHECK:      [[T0:%.*]] = bitcast [[BLOCK_T]]* [[BLOCK]] to void ()*
  // CHECK-NEXT: [[T1:%.*]] = bitcast void ()* [[T0]] to i8*
  // CHECK-NEXT: [[T2:%.*]] = call i8* @objc_retainBlock(i8* [[T1]])
  // CHECK-NEXT: [[T3:%.*]] = bitcast i8* [[T2]] to void ()*
  // CHECK-NEXT: [[T4:%.*]] = bitcast void ()* [[T3]] to i8*
  // CHECK-NEXT: store i8* [[T4]], i8** [[B]], align 8
  // CHECK-NEXT: [[T5:%.*]] = load i8*, i8** [[B]]
  // CHECK-NEXT: call void @objc_release(i8* [[T5]])
  // CHECK: ret void
}

// rdar://problem/9979150
@interface Test12
@property (strong) void(^ablock)(void);
@property (nonatomic, strong) void(^nblock)(void);
@end
@implementation Test12
@synthesize ablock, nblock;
// CHECK:    define internal void ()* @"\01-[Test12 ablock]"(
// CHECK:    call i8* @objc_getProperty(i8* {{%.*}}, i8* {{%.*}}, i64 {{%.*}}, i1 zeroext true)

// CHECK:    define internal void @"\01-[Test12 setAblock:]"(
// CHECK:    call void @objc_setProperty(i8* {{%.*}}, i8* {{%.*}}, i64 {{%.*}}, i8* {{%.*}}, i1 zeroext true, i1 zeroext true)

// CHECK:    define internal void ()* @"\01-[Test12 nblock]"(
// CHECK:    call i8* @objc_getProperty(i8* {{%.*}}, i8* {{%.*}}, i64 {{%.*}}, i1 zeroext false)

// CHECK:    define internal void @"\01-[Test12 setNblock:]"(
// CHECK:    call void @objc_setProperty(i8* {{%.*}}, i8* {{%.*}}, i64 {{%.*}}, i8* {{%.*}}, i1 zeroext false, i1 zeroext true)
@end

// rdar://problem/10131784
void test13(id x) {
  extern void test13_helper(id);
  extern void test13_use(void(^)(void));

  void (^b)(void) = (x ? ^{test13_helper(x);} : 0);
  test13_use(b);

  // CHECK-LABEL:    define void @test13(
  // CHECK:      [[X:%.*]] = alloca i8*, align 8
  // CHECK-NEXT: [[B:%.*]] = alloca void ()*, align 8
  // CHECK-NEXT: [[BLOCK:%.*]] = alloca [[BLOCK_T:.*]], align 8
  // CHECK-NEXT: [[CLEANUP_ACTIVE:%.*]] = alloca i1
  // CHECK-NEXT: [[T0:%.*]] = call i8* @objc_retain(i8* {{%.*}})
  // CHECK-NEXT: store i8* [[T0]], i8** [[X]], align 8
  // CHECK-NEXT: [[BPTR1:%.*]] = bitcast void ()** [[B]] to i8*
  // CHECK-NEXT: call void @llvm.lifetime.start.p0i8(i64 8, i8* [[BPTR1]])
  // CHECK-NEXT: [[CLEANUP_ADDR:%.*]] = getelementptr inbounds [[BLOCK_T]], [[BLOCK_T]]* [[BLOCK]], i32 0, i32 5
  // CHECK-NEXT: [[T0:%.*]] = load i8*, i8** [[X]], align 8
  // CHECK-NEXT: [[T1:%.*]] = icmp ne i8* [[T0]], null
  // CHECK-NEXT: store i1 false, i1* [[CLEANUP_ACTIVE]]
  // CHECK-NEXT: br i1 [[T1]],

  // CHECK-NOT:  br
  // CHECK:      [[CAPTURE:%.*]] = getelementptr inbounds [[BLOCK_T]], [[BLOCK_T]]* [[BLOCK]], i32 0, i32 5
  // CHECK-NEXT: [[T0:%.*]] = load i8*, i8** [[X]], align 8
  // CHECK-NEXT: [[T1:%.*]] = call i8* @objc_retain(i8* [[T0]])
  // CHECK-NEXT: store i8* [[T1]], i8** [[CAPTURE]], align 8
  // CHECK-NEXT: store i1 true, i1* [[CLEANUP_ACTIVE]]
  // CHECK-NEXT: bitcast [[BLOCK_T]]* [[BLOCK]] to void ()*
  // CHECK-NEXT: br label
  // CHECK:      br label
  // CHECK:      [[T0:%.*]] = phi void ()*
  // CHECK-NEXT: [[T1:%.*]] = bitcast void ()* [[T0]] to i8*
  // CHECK-NEXT: [[T2:%.*]] = call i8* @objc_retainBlock(i8* [[T1]])
  // CHECK-NEXT: [[T3:%.*]] = bitcast i8* [[T2]] to void ()*
  // CHECK-NEXT: store void ()* [[T3]], void ()** [[B]], align 8
  // CHECK-NEXT: [[T0:%.*]] = load void ()*, void ()** [[B]], align 8
  // CHECK-NEXT: call void @test13_use(void ()* [[T0]])
  // CHECK-NEXT: [[T0:%.*]] = load void ()*, void ()** [[B]]
  // CHECK-NEXT: [[T1:%.*]] = bitcast void ()* [[T0]] to i8*
  // CHECK-NEXT: call void @objc_release(i8* [[T1]])
<<<<<<< HEAD
  // CHECK-NEXT: [[BPTR2:%.*]] = bitcast void ()** [[B]] to i8*
  // CHECK-NEXT: call void @llvm.lifetime.end.p0i8(i64 8, i8* [[BPTR2]])
=======
>>>>>>> e4884aad

  // CHECK-NEXT: [[T0:%.*]] = load i1, i1* [[CLEANUP_ACTIVE]]
  // CHECK-NEXT: br i1 [[T0]]
  // CHECK:      [[T0:%.*]] = load i8*, i8** [[CLEANUP_ADDR]]
  // CHECK-NEXT: call void @objc_release(i8* [[T0]])
  // CHECK-NEXT: br label

  // CHECK:      [[BPTR2:%.*]] = bitcast void ()** [[B]] to i8*
  // CHECK-NEXT: call void @llvm.lifetime.end.p0i8(i64 8, i8* [[BPTR2]])
  // CHECK-NEXT:      [[T0:%.*]] = load i8*, i8** [[X]]
  // CHECK-NEXT: call void @objc_release(i8* [[T0]])
  // CHECK-NEXT: ret void
}

// <rdar://problem/10907510>
void test14() {
  void (^const x[1])(void) = { ^{} };
}

// rdar://11149025
// Don't make invalid ASTs and crash.
void test15_helper(void (^block)(void), int x);
void test15(int a) {
  test15_helper(^{ (void) a; }, ({ a; }));
}

// rdar://11016025
void test16() {
  void (^BLKVAR)(void) = ^{ BLKVAR(); };

  // CHECK-LABEL: define void @test16(
  // CHECK: [[BLKVAR:%.*]]  = alloca void ()*, align 8
  // CHECK-NEXT:  [[BLOCK:%.*]] = alloca [[BLOCK_T:<{.*}>]],
  // CHECK-NEXT:  [[BLKVARPTR1:%.*]] = bitcast void ()** [[BLKVAR]] to i8*
  // CHECK-NEXT:  call void @llvm.lifetime.start.p0i8(i64 8, i8* [[BLKVARPTR1]])
  // CHECK-NEXT:  [[SLOTREL:%.*]] = getelementptr inbounds [[BLOCK_T]], [[BLOCK_T]]* [[BLOCK]], i32 0, i32 5
  // CHECK-NEXT:  store void ()* null, void ()** [[BLKVAR]], align 8
}

// rdar://12151005
//
// This is an intentional exception to our conservative jump-scope
// checking for full-expressions containing block literals with
// non-trivial cleanups: if the block literal appears in the operand
// of a return statement, there's no need to extend its lifetime.
id (^test17(id self, int which))(void) {
  switch (which) {
  case 1: return ^{ return self; };
  case 0: return ^{ return self; };
  }
  return (void*) 0;
}
// CHECK-LABEL:    define i8* ()* @test17(
// CHECK:      [[RET:%.*]] = alloca i8* ()*, align
// CHECK-NEXT: [[SELF:%.*]] = alloca i8*,
// CHECK:      [[B0:%.*]] = alloca [[BLOCK:<.*>]], align
// CHECK:      [[B1:%.*]] = alloca [[BLOCK]], align
// CHECK:      [[T0:%.*]] = call i8* @objc_retain(i8*
// CHECK-NEXT: store i8* [[T0]], i8** [[SELF]], align
// CHECK-NOT:  objc_retain
// CHECK-NOT:  objc_release
// CHECK:      [[DESTROY:%.*]] = getelementptr inbounds [[BLOCK]], [[BLOCK]]* [[B0]], i32 0, i32 5
// CHECK-NOT:  objc_retain
// CHECK-NOT:  objc_release
// CHECK:      [[T0:%.*]] = getelementptr inbounds [[BLOCK]], [[BLOCK]]* [[B0]], i32 0, i32 5
// CHECK-NEXT: [[T1:%.*]] = load i8*, i8** [[SELF]], align
// CHECK-NEXT: [[T2:%.*]] = call i8* @objc_retain(i8* [[T1]])
// CHECK-NEXT: store i8* [[T2]], i8** [[T0]],
// CHECK-NEXT: [[T0:%.*]] = bitcast [[BLOCK]]* [[B0]] to i8* ()*
// CHECK-NEXT: [[T1:%.*]] = bitcast i8* ()* [[T0]] to i8*
// CHECK-NEXT: [[T2:%.*]] = call i8* @objc_retainBlock(i8* [[T1]])
// CHECK-NEXT: [[T3:%.*]] = bitcast i8* [[T2]] to i8* ()*
// CHECK-NEXT: store i8* ()* [[T3]], i8* ()** [[RET]]
// CHECK-NEXT: [[T0:%.*]] = load i8*, i8** [[DESTROY]]
// CHECK-NEXT: call void @objc_release(i8* [[T0]])
// CHECK-NEXT: store i32
// CHECK-NEXT: br label
// CHECK-NOT:  objc_retain
// CHECK-NOT:  objc_release
// CHECK:      [[DESTROY:%.*]] = getelementptr inbounds [[BLOCK]], [[BLOCK]]* [[B1]], i32 0, i32 5
// CHECK-NOT:  objc_retain
// CHECK-NOT:  objc_release
// CHECK:      [[T0:%.*]] = getelementptr inbounds [[BLOCK]], [[BLOCK]]* [[B1]], i32 0, i32 5
// CHECK-NEXT: [[T1:%.*]] = load i8*, i8** [[SELF]], align
// CHECK-NEXT: [[T2:%.*]] = call i8* @objc_retain(i8* [[T1]])
// CHECK-NEXT: store i8* [[T2]], i8** [[T0]],
// CHECK-NEXT: [[T0:%.*]] = bitcast [[BLOCK]]* [[B1]] to i8* ()*
// CHECK-NEXT: [[T1:%.*]] = bitcast i8* ()* [[T0]] to i8*
// CHECK-NEXT: [[T2:%.*]] = call i8* @objc_retainBlock(i8* [[T1]])
// CHECK-NEXT: [[T3:%.*]] = bitcast i8* [[T2]] to i8* ()*
// CHECK-NEXT: store i8* ()* [[T3]], i8* ()** [[RET]]
// CHECK-NEXT: [[T0:%.*]] = load i8*, i8** [[DESTROY]]
// CHECK-NEXT: call void @objc_release(i8* [[T0]])
// CHECK-NEXT: store i32
// CHECK-NEXT: br label

void test18(id x) {
// CHECK-UNOPT-LABEL:    define void @test18(
// CHECK-UNOPT:      [[X:%.*]] = alloca i8*,
// CHECK-UNOPT-NEXT: [[BLOCK:%.*]] = alloca [[BLOCK_T:<{.*}>]],
// CHECK-UNOPT-NEXT: store i8* null, i8** [[X]]
// CHECK-UNOPT-NEXT: call void @objc_storeStrong(i8** [[X]], 
// CHECK-UNOPT-NEXT: [[SLOTREL:%.*]] = getelementptr inbounds [[BLOCK_T]], [[BLOCK_T]]* [[BLOCK]], i32 0, i32 5
// CHECK-UNOPT:      [[SLOT:%.*]] = getelementptr inbounds [[BLOCK_T]], [[BLOCK_T]]* [[BLOCK]], i32 0, i32 5
// CHECK-UNOPT-NEXT: [[T0:%.*]] = load i8*, i8** [[X]],
// CHECK-UNOPT-NEXT: [[T1:%.*]] = call i8* @objc_retain(i8* [[T0]])
// CHECK-UNOPT-NEXT: store i8* [[T1]], i8** [[SLOT]],
// CHECK-UNOPT-NEXT: bitcast
// CHECK-UNOPT-NEXT: call void @test18_helper(
// CHECK-UNOPT-NEXT: call void @objc_storeStrong(i8** [[SLOTREL]], i8* null) [[NUW:#[0-9]+]]
// CHECK-UNOPT-NEXT: call void @objc_storeStrong(i8** [[X]], i8* null) [[NUW]]
// CHECK-UNOPT-NEXT: ret void
  extern void test18_helper(id (^)(void));
  test18_helper(^{ return x; });

// CHECK-UNOPT-LABEL:    define internal void @__copy_helper_block_.{{[0-9]+}}(i8*, i8*) #{{[0-9]+}} {
// CHECK-UNOPT:      [[T0:%.*]] = load i8*, i8**
// CHECK-UNOPT-NEXT: [[SRC:%.*]] = bitcast i8* [[T0]] to [[BLOCK_T]]*
// CHECK-UNOPT-NEXT: [[T0:%.*]] = load i8*, i8**
// CHECK-UNOPT-NEXT: [[DST:%.*]] = bitcast i8* [[T0]] to [[BLOCK_T]]*
// CHECK-UNOPT-NEXT: [[T0:%.*]] = getelementptr inbounds [[BLOCK_T]], [[BLOCK_T]]* [[SRC]], i32 0, i32 5
// CHECK-UNOPT-NEXT: [[T1:%.*]] = getelementptr inbounds [[BLOCK_T]], [[BLOCK_T]]* [[DST]], i32 0, i32 5
// CHECK-UNOPT-NEXT: [[T2:%.*]] = load i8*, i8** [[T0]]
// CHECK-UNOPT-NEXT: store i8* null, i8** [[T1]]
// CHECK-UNOPT-NEXT: call void @objc_storeStrong(i8** [[T1]], i8* [[T2]]) [[NUW]]
// CHECK-UNOPT-NEXT: ret void

// CHECK-UNOPT-LABEL:    define internal void @__destroy_helper_block_.{{[0-9]+}}(i8*) #{{[0-9]+}} {
// CHECK-UNOPT:      [[T0:%.*]] = load i8*, i8**
// CHECK-UNOPT-NEXT: [[T1:%.*]] = bitcast i8* [[T0]] to [[BLOCK_T]]*
// CHECK-UNOPT-NEXT: [[T2:%.*]] = getelementptr inbounds [[BLOCK_T]], [[BLOCK_T]]* [[T1]], i32 0, i32 5
// CHECK-UNOPT-NEXT: call void @objc_storeStrong(i8** [[T2]], i8* null)
// CHECK-UNOPT-NEXT: ret void
}

// Ensure that we don't emit helper code in copy/dispose routines for variables
// that are const-captured.
void testUnsafeUnretainedLifetimeInCopyAndDestroyHelpers(id x, id y) {
  id __unsafe_unretained unsafeObject = x;
  (^ { testUnsafeUnretainedLifetimeInCopyAndDestroyHelpers(x, unsafeObject); })();
}

// CHECK-LABEL: testUnsafeUnretainedLifetimeInCopyAndDestroyHelpers_block_invoke
// CHECK-UNOPT-LABEL: testUnsafeUnretainedLifetimeInCopyAndDestroyHelpers_block_invoke

// CHECK-UNOPT: @__copy_helper_block
// CHECK-UNOPT: alloca
// CHECK-UNOPT-NEXT: alloca
// CHECK-UNOPT-NEXT: store
// CHECK-UNOPT-NEXT: store
// CHECK-UNOPT-NEXT: load
// CHECK-UNOPT-NEXT: bitcast
// CHECK-UNOPT-NEXT: load
// CHECK-UNOPT-NEXT: bitcast
// CHECK-UNOPT-NEXT: getelementptr
// CHECK-UNOPT-NEXT: getelementptr
// CHECK-UNOPT-NEXT: load
// CHECK-UNOPT-NEXT: store
// CHECK-UNOPT-NEXT: call void @objc_storeStrong
// CHECK-UNOPT-NEXT: ret

// CHECK-UNOPT: @__destroy_helper_block
// CHECK-UNOPT: alloca
// CHECK-UNOPT-NEXT: store
// CHECK-UNOPT-NEXT: load
// CHECK-UNOPT-NEXT: bitcast
// CHECK-UNOPT-NEXT: getelementptr
// CHECK-UNOPT-NEXT: call void @objc_storeStrong
// CHECK-UNOPT-NEXT: ret

// rdar://13588325
void test19_sink(void (^)(int));
void test19(void (^b)(void)) {
// CHECK-LABEL:    define void @test19(
//   Prologue.
// CHECK:      [[B:%.*]] = alloca void ()*,
// CHECK-NEXT: [[BLOCK:%.*]] = alloca [[BLOCK_T:<{.*}>]],
// CHECK-NEXT: [[T0:%.*]] = bitcast void ()* {{%.*}} to i8*
// CHECK-NEXT: [[T1:%.*]] = call i8* @objc_retain(i8* [[T0]])
// CHECK-NEXT: [[T2:%.*]] = bitcast i8* [[T1]] to void ()*
// CHECK-NEXT: store void ()* [[T2]], void ()** [[B]]

//   Block setup.  We skip most of this.  Note the bare retain.
// CHECK-NEXT: [[SLOTREL:%.*]] = getelementptr inbounds [[BLOCK_T]], [[BLOCK_T]]* [[BLOCK]], i32 0, i32 5
// CHECK:      [[SLOT:%.*]] = getelementptr inbounds [[BLOCK_T]], [[BLOCK_T]]* [[BLOCK]], i32 0, i32 5
// CHECK-NEXT: [[T0:%.*]] = load void ()*, void ()** [[B]],
// CHECK-NEXT: [[T1:%.*]] = bitcast void ()* [[T0]] to i8*
// CHECK-NEXT: [[T2:%.*]] = call i8* @objc_retain(i8* [[T1]])
// CHECK-NEXT: [[T3:%.*]] = bitcast i8* [[T2]] to void ()*
// CHECK-NEXT: store void ()* [[T3]], void ()** [[SLOT]],
//   Call.
// CHECK-NEXT: [[T0:%.*]] = bitcast [[BLOCK_T]]* [[BLOCK]] to void (i32)*
// CHECK-NEXT: call void @test19_sink(void (i32)* [[T0]])

  test19_sink(^(int x) { b(); });

//   Block teardown.
// CHECK-NEXT: [[T0:%.*]] = load void ()*, void ()** [[SLOTREL]]
// CHECK-NEXT: [[T1:%.*]] = bitcast void ()* [[T0]] to i8*
// CHECK-NEXT: call void @objc_release(i8* [[T1]])

//   Local cleanup.
// CHECK-NEXT: [[T0:%.*]] = load void ()*, void ()** [[B]]
// CHECK-NEXT: [[T1:%.*]] = bitcast void ()* [[T0]] to i8*
// CHECK-NEXT: call void @objc_release(i8* [[T1]])

// CHECK-NEXT: ret void
}

// CHECK-LABEL: define void @test20(
// CHECK: [[XADDR:%.*]] = alloca i8*
// CHECK-NEXT: [[BLOCK:%.*]] = alloca <[[BLOCKTY:.*]]>
// CHECK-NEXT: [[RETAINEDX:%.*]] = call i8* @objc_retain(i8* %{{.*}})
// CHECK-NEXT: store i8* [[RETAINEDX]], i8** [[XADDR]]
// CHECK-NEXT: [[CAPTUREFIELD:%.*]] = getelementptr inbounds <[[BLOCKTY]]>, <[[BLOCKTY]]>* [[BLOCK]], i32 0, i32 5
// CHECK: [[BLOCKCAPTURED:%.*]] = getelementptr inbounds <[[BLOCKTY]]>, <[[BLOCKTY]]>* [[BLOCK]], i32 0, i32 5
// CHECK: [[CAPTURED:%.*]] = load i8*, i8** [[XADDR]]
// CHECK: store i8* [[CAPTURED]], i8** [[BLOCKCAPTURED]]
// CHECK: [[CAPTURE:%.*]] = load i8*, i8** [[CAPTUREFIELD]]
// CHECK-NEXT: call void (...) @clang.arc.use(i8* [[CAPTURE]])
// CHECK-NEXT: [[X:%.*]] = load i8*, i8** [[XADDR]]
// CHECK-NEXT: call void @objc_release(i8* [[X]])
// CHECK-NEXT: ret void

// CHECK-LABEL: define internal void @__copy_helper_block
// CHECK: [[BLOCKSOURCE:%.*]] = bitcast i8* %{{.*}} to <[[BLOCKTY]]>*
// CHECK: [[CAPTUREFIELD:%.*]] = getelementptr inbounds <[[BLOCKTY]]>, <[[BLOCKTY]]>* [[BLOCKSOURCE]], i32 0, i32 5
// CHECK: [[BLOCKCOPYSRC:%.*]] = load i8*, i8** [[CAPTUREFIELD]]
// CHECK: call i8* @objc_retain(i8* [[BLOCKCOPYSRC]])

void test20_callee(void (^)());
void test20(const id x) {
  test20_callee(^{ (void)x; });
}

// CHECK: attributes [[NUW]] = { nounwind }
// CHECK-UNOPT: attributes [[NUW]] = { nounwind }<|MERGE_RESOLUTION|>--- conflicted
+++ resolved
@@ -528,11 +528,6 @@
   // CHECK-NEXT: [[T0:%.*]] = load void ()*, void ()** [[B]]
   // CHECK-NEXT: [[T1:%.*]] = bitcast void ()* [[T0]] to i8*
   // CHECK-NEXT: call void @objc_release(i8* [[T1]])
-<<<<<<< HEAD
-  // CHECK-NEXT: [[BPTR2:%.*]] = bitcast void ()** [[B]] to i8*
-  // CHECK-NEXT: call void @llvm.lifetime.end.p0i8(i64 8, i8* [[BPTR2]])
-=======
->>>>>>> e4884aad
 
   // CHECK-NEXT: [[T0:%.*]] = load i1, i1* [[CLEANUP_ACTIVE]]
   // CHECK-NEXT: br i1 [[T0]]
