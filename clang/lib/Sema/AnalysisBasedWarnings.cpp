--- conflicted
+++ resolved
@@ -2340,12 +2340,13 @@
   // The Callback function that performs analyses:
   auto CallAnalyzers = [&](const Decl *Node) -> void {
     // Perform unsafe buffer analysis:
+#ifdef MIOPEN_GTEST_FIXED
     if (!Diags.isIgnored(diag::warn_unsafe_buffer_operation,
                          Node->getBeginLoc()) ||
         !Diags.isIgnored(diag::warn_unsafe_buffer_variable,
                          Node->getBeginLoc()))
       clang::checkUnsafeBufferUsage(Node, R, UnsafeBufferEmitFixits);
-
+#endif
     // More analysis ...
   };
   // Emit per-function analysis-based warnings that require the whole-TU
@@ -2578,7 +2579,6 @@
     if (const FunctionDecl *FD = dyn_cast<FunctionDecl>(D))
       if (S.getLangOpts().CPlusPlus && !fscope->isCoroutine() && isNoexcept(FD))
         checkThrowInNonThrowingFunc(S, FD, AC);
-<<<<<<< HEAD
 #ifdef MIOPEN_GTEST_FIXED
   // Emit unsafe buffer usage warnings and fixits.
   if (!Diags.isIgnored(diag::warn_unsafe_buffer_operation, D->getBeginLoc()) ||
@@ -2590,9 +2590,6 @@
             S.getLangOpts().CPlusPlus20);
   }
 #endif
-=======
-
->>>>>>> c40277f1
   // If none of the previous checks caused a CFG build, trigger one here
   // for the logical error handler.
   if (LogicalErrorHandler::hasActiveDiagnostics(Diags, D->getBeginLoc())) {
