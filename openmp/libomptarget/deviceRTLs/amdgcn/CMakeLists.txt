##===----------------------------------------------------------------------===##
#
# Part of the LLVM Project, under the Apache License v2.0 with LLVM Exceptions.
# See https://llvm.org/LICENSE.txt for license information.
# SPDX-License-Identifier: Apache-2.0 WITH LLVM-exception
#
##===----------------------------------------------------------------------===##
#
# Build the AMDGCN Device RTL if the ROCM tools are available
#
##===----------------------------------------------------------------------===##

find_package(LLVM QUIET CONFIG
  PATHS
  ${LLVM_INSTALL_PREFIX}
  $ENV{AOMP}
  $ENV{HOME}/rocm/aomp
  /opt/rocm/aomp
  /usr/lib/rocm/aomp
  ${LIBOMPTARGET_NVPTX_CUDA_COMPILER_DIR}
  ${LIBOMPTARGET_NVPTX_CUDA_LINKER_DIR}
  ${CMAKE_CXX_COMPILER_DIR}
  NO_DEFAULT_PATH)

if (LLVM_DIR)
  libomptarget_say("Found LLVM ${LLVM_PACKAGE_VERSION}. Configure: ${LLVM_DIR}/LLVMConfig.cmake")
else()
  libomptarget_say("Not building AMDGCN device RTL: AOMP not found")
  return()
endif()

set(AOMP_INSTALL_PREFIX ${LLVM_INSTALL_PREFIX})

if (AOMP_INSTALL_PREFIX)
  set(AOMP_BINDIR ${AOMP_INSTALL_PREFIX}/bin)
else()
  set(AOMP_BINDIR ${LLVM_BUILD_BINARY_DIR}/bin)
endif()

libomptarget_say("Building AMDGCN device RTL. LLVM_COMPILER_PATH=${AOMP_BINDIR}")

if(${AOMP_STANDALONE_BUILD} STREQUAL "0")
  message("------------- NON STANDALONE BUILD ---------------")
  set(ROCDL_INC_OCKL ${DEVICELIBS_ROOT}/ockl/inc)
  set(ROCDL_INC_OCML ${DEVICELIBS_ROOT}/ocml/inc)
  set(ROCDL_INC_IRIF ${DEVICELIBS_ROOT}/irif/inc)
  set(HIPINC ${ROCM_DIR}/hip/include)

else()
  message("------------- STANDALONE BUILD ---------------")
  # Assome rocm-device-libs repository is next to amd-llvm-project repository
  set(ROCDL ${CMAKE_CURRENT_SOURCE_DIR}/../../../../../rocm-device-libs)
  set(ROCDL_INC_OCKL ${ROCDL}/ockl/inc)
  set(ROCDL_INC_OCML ${ROCDL}/ocml/inc)
  set(ROCDL_INC_IRIF ${ROCDL}/irif/inc)
  set(HIPINC ${CMAKE_CURRENT_SOURCE_DIR}/../../../../../hip-on-vdi/include)
endif()

project(omptarget-amdgcn)

add_custom_target(omptarget-amdgcn ALL)

#optimization level
set(optimization_level 2)

# Activate RTL message dumps if requested by the user.
if(LIBOMPTARGET_NVPTX_DEBUG)
  set(CUDA_DEBUG -DOMPTARGET_NVPTX_DEBUG=-1)
endif()

get_filename_component(devicertl_base_directory
  ${CMAKE_CURRENT_SOURCE_DIR}
  DIRECTORY)

set(hip_sources
  ${CMAKE_CURRENT_SOURCE_DIR}/src/amdgcn_libcall.hip
  ${CMAKE_CURRENT_SOURCE_DIR}/src/amdgcn_locks.hip
  ${CMAKE_CURRENT_SOURCE_DIR}/src/amdgcn_smid.hip
  ${CMAKE_CURRENT_SOURCE_DIR}/src/target_impl.hip
  ${devicertl_base_directory}/common/src/cancel.cu
  ${devicertl_base_directory}/common/src/critical.cu
  ${devicertl_base_directory}/common/src/data_sharing.cu
  ${devicertl_base_directory}/common/src/libcall.cu
  ${devicertl_base_directory}/common/src/loop.cu
  ${devicertl_base_directory}/common/src/omp_data.cu
  ${devicertl_base_directory}/common/src/omptarget.cu
  ${devicertl_base_directory}/common/src/parallel.cu
  ${devicertl_base_directory}/common/src/reduction.cu
  ${devicertl_base_directory}/common/src/support.cu
  ${devicertl_base_directory}/common/src/shuffle.cpp
  ${devicertl_base_directory}/common/src/sync.cu
  ${devicertl_base_directory}/common/src/task.cu
  ${devicertl_base_directory}/common/src/ompd-specific.cu)

set(ocl_sources
  ${CMAKE_CURRENT_SOURCE_DIR}/src/hostrpc_invoke.cl)
  
set(h_files
  ${CMAKE_CURRENT_SOURCE_DIR}/src/amdgcn_interface.h
  ${CMAKE_CURRENT_SOURCE_DIR}/src/target_impl.h
  ${devicertl_base_directory}/common/debug.h
  ${devicertl_base_directory}/common/device_environment.h
  ${devicertl_base_directory}/common/omptarget.h
  ${devicertl_base_directory}/common/omptargeti.h
  ${devicertl_base_directory}/common/state-queue.h
  ${devicertl_base_directory}/common/state-queuei.h
  ${devicertl_base_directory}/common/support.h)

# for both in-tree and out-of-tree build
if (NOT CMAKE_ARCHIVE_OUTPUT_DIRECTORY)
  set(OUTPUTDIR ${CMAKE_CURRENT_BINARY_DIR})
else()
  set(OUTPUTDIR ${CMAKE_ARCHIVE_OUTPUT_DIRECTORY})
endif()

# create libraries
set(mcpus gfx700 gfx701 gfx801 gfx803 gfx900 gfx902 gfx906 gfx908)
if (DEFINED LIBOMPTARGET_AMDGCN_GFXLIST)
  set(mcpus ${LIBOMPTARGET_AMDGCN_GFXLIST})
endif()
message("======> list of AMDGCN GPUs to build for :${mcpus}")

macro(add_ocl_bc_library dir)
  set(cl_cmd ${AOMP_BINDIR}/clang
    -fvisibility=default
    -S -nogpulib -nogpuinc -emit-llvm
    -DCL_VERSION_2_0=200 -D__OPENCL_C_VERSION__=200
    -Dcl_khr_fp64 -Dcl_khr_fp16
    -Dcl_khr_subgroups -Dcl_khr_int64_base_atomics -Dcl_khr_int64_extended_atomics
    -x cl -Xclang -cl-std=CL2.0 -Xclang -finclude-default-header
    -target amdgcn-amd-amdhsa
    -I${ROCDL_INC_OCKL}
    -I${ROCDL_INC_OCML}
    -I${ROCDL_INC_IRIF}
    -I${CMAKE_CURRENT_SOURCE_DIR}/src
    -I${LLVM_COMPILER}/include
    -I${ROCM_DIR}/include)
  set(cl_bc_files)
  file(GLOB h_files "${CMAKE_CURRENT_SOURCE_DIR}/src/*.h")

  foreach(file ${ARGN})
     file(RELATIVE_PATH rfile ${dir} ${file})
     get_filename_component(fname ${rfile} NAME_WE)
     set(bc_filename ${fname}.bc)
     add_custom_command(
       OUTPUT ${bc_filename}
       COMMAND ${cl_cmd} ${CMAKE_CURRENT_SOURCE_DIR}/src/${fname}.cl -o ${bc_filename}
       DEPENDS ${CMAKE_CURRENT_SOURCE_DIR}/src/${fname}.cl ${h_files}
       )
     list(APPEND cl_bc_files ${bc_filename})
  endforeach()

  add_custom_command(
    OUTPUT linkout.ocl.${mcpu}.bc
    COMMAND ${LLVM_INSTALL_PREFIX}/bin/llvm-link ${cl_bc_files} -o linkout.ocl.${mcpu}.bc
    DEPENDS ${cl_bc_files}
    )
  list(APPEND bc_files linkout.ocl.${mcpu}.bc)
endmacro()

macro(add_cuda_bc_library)
  set(cu_cmd ${AOMP_BINDIR}/clang++
    -xc++
    -c
    -std=c++14
<<<<<<< HEAD
=======
    -ffreestanding
>>>>>>> bcf95cbb
    -target amdgcn-amd-amdhsa
    -emit-llvm
    -Xclang -aux-triple -Xclang x86_64-unknown-linux-gnu # see nvptx
    -fopenmp -fopenmp-cuda-mode -Xclang -fopenmp-is-device
    -D__AMDGCN__
    -Xclang -target-cpu -Xclang ${mcpu}
    -fvisibility=default
    -Wno-unused-value
    -nogpulib
    -O${optimization_level}
    ${CUDA_DEBUG}
    -I${CMAKE_CURRENT_SOURCE_DIR}/src
    -I${devicertl_base_directory}/common/include
    -I${devicertl_base_directory})

  set(bc1_files)

  foreach(file ${ARGN})
    get_filename_component(fname ${file} NAME_WE)
    set(bc1_filename ${fname}.${mcpu}.bc)

    add_custom_command(
      OUTPUT ${bc1_filename}
      COMMAND ${cu_cmd} ${file} -o ${bc1_filename}
      DEPENDS ${file} ${h_files})

    list(APPEND bc1_files ${bc1_filename})
  endforeach()

  add_custom_command(
    OUTPUT linkout.cuda.${mcpu}.bc
    COMMAND ${AOMP_BINDIR}/llvm-link ${bc1_files} -o linkout.cuda.${mcpu}.bc
    DEPENDS ${bc1_files})

  list(APPEND bc_files linkout.cuda.${mcpu}.bc)
endmacro()

set(libname "omptarget-amdgcn")

foreach(mcpu ${mcpus})
  set(bc_files)
  add_cuda_bc_library(${hip_sources})
  add_ocl_bc_library(${CMAKE_CURRENT_SOURCE_DIR} ${ocl_sources})

  set(bc_libname lib${libname}-${mcpu}.bc)
  add_custom_command(
    OUTPUT ${bc_libname}
    COMMAND ${AOMP_BINDIR}/llvm-link ${bc_files} | ${AOMP_BINDIR}/opt --always-inline -o ${OUTPUTDIR}/${bc_libname}
    DEPENDS ${bc_files})

  add_custom_target(lib${libname}-${mcpu} ALL DEPENDS ${bc_libname})

  install(FILES ${OUTPUTDIR}/${bc_libname}
     DESTINATION "${OPENMP_INSTALL_LIBDIR}/libdevice"
  )
endforeach()<|MERGE_RESOLUTION|>--- conflicted
+++ resolved
@@ -163,11 +163,8 @@
     -xc++
     -c
     -std=c++14
-<<<<<<< HEAD
-=======
+    -target amdgcn-amd-amdhsa
     -ffreestanding
->>>>>>> bcf95cbb
-    -target amdgcn-amd-amdhsa
     -emit-llvm
     -Xclang -aux-triple -Xclang x86_64-unknown-linux-gnu # see nvptx
     -fopenmp -fopenmp-cuda-mode -Xclang -fopenmp-is-device
