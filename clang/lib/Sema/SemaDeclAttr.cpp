--- conflicted
+++ resolved
@@ -5891,7 +5891,6 @@
   }
 }
 
-<<<<<<< HEAD
 class AMDGPUISAVersionChecker {
 public:
   AMDGPUISAVersionChecker(Sema &S):S(S){
@@ -6002,9 +6001,7 @@
   }
 }
 
-static void handleAMDGPUFlatWorkGroupSizeAttr(Sema &S, Decl *D,
-                                              const ParsedAttr &AL) {
-=======
+
 static bool
 checkAMDGPUFlatWorkGroupSizeArguments(Sema &S, Expr *MinExpr, Expr *MaxExpr,
                                       const AMDGPUFlatWorkGroupSizeAttr &Attr) {
@@ -6013,25 +6010,13 @@
   if (MinExpr->isValueDependent() || MaxExpr->isValueDependent())
     return false;
 
->>>>>>> 100666b8
   uint32_t Min = 0;
-  if (!checkUInt32Argument(S, Attr, MinExpr, Min, 0))
+  if (MinExpr->isEvaluatable(S.Context) && !checkUInt32Argument(S, Attr, MinExpr, Min, 0))
     return true;
 
-<<<<<<< HEAD
-  uint32_t Max = Min;
-  Expr *MaxExpr = MinExpr;
-  if (AL.getNumArgs() > 1) {
-    MaxExpr = AL.getArgAsExpr(1);
-    if (MaxExpr->isEvaluatable(S.Context) &&
-        !checkUInt32Argument(S, AL, MaxExpr, Max))
-      return;
-  }
-=======
   uint32_t Max = 0;
-  if (!checkUInt32Argument(S, Attr, MaxExpr, Max, 1))
+  if (MaxExpr->isEvaluatable(S.Context) && !checkUInt32Argument(S, Attr, MaxExpr, Max, 1))
     return true;
->>>>>>> 100666b8
 
   if (Min == 0 && Max != 0) {
     S.Diag(Attr.getLocation(), diag::err_attribute_argument_invalid)
@@ -6044,24 +6029,6 @@
     return true;
   }
 
-<<<<<<< HEAD
- AMDGPUISAVersionChecker VC(S);
-  StringRef ISA;
-  if (VC.checkAMDGPUISAVersion(AL, 2, ISA))
-    D->addAttr(::new (S.Context)
-               AMDGPUFlatWorkGroupSizeAttr(AL.getLoc(), S.Context, MinExpr,
-               MaxExpr, ISA, AL.getAttributeSpellingListIndex()));
-}
-
-static void handleAMDGPUWavesPerEUAttr(Sema &S, Decl *D, const ParsedAttr &AL) {
-  if (!checkAllAreIntegral(AL, S))
-    return;
-
-  uint32_t Min = 0;
-  Expr *MinExpr = AL.getArgAsExpr(0);
-  if (MinExpr->isEvaluatable(S.Context) &&
-      !checkUInt32Argument(S, AL, MinExpr, Min))
-=======
   return false;
 }
 
@@ -6072,7 +6039,6 @@
                                       SpellingListIndex);
 
   if (checkAMDGPUFlatWorkGroupSizeArguments(*this, MinExpr, MaxExpr, TmpAttr))
->>>>>>> 100666b8
     return;
 
   D->addAttr(::new (Context) AMDGPUFlatWorkGroupSizeAttr(
@@ -6082,7 +6048,9 @@
 static void handleAMDGPUFlatWorkGroupSizeAttr(Sema &S, Decl *D,
                                               const ParsedAttr &AL) {
   Expr *MinExpr = AL.getArgAsExpr(0);
-  Expr *MaxExpr = AL.getArgAsExpr(1);
+  Expr *MaxExpr = MinExpr;
+  if (AL.getNumArgs() > 1)
+    MaxExpr = AL.getArgAsExpr(1);
 
   S.addAMDGPUFlatWorkGroupSizeAttr(AL.getRange(), D, MinExpr, MaxExpr,
                                    AL.getAttributeSpellingListIndex());
@@ -6119,14 +6087,6 @@
     return true;
   }
 
-<<<<<<< HEAD
-  AMDGPUISAVersionChecker VC(S);
-  StringRef ISA;
-  if (VC.checkAMDGPUISAVersion(AL, 2, ISA))
-    D->addAttr(::new (S.Context)
-                       AMDGPUWavesPerEUAttr(AL.getLoc(), S.Context, MinExpr, MaxExpr,
-                                            ISA, AL.getAttributeSpellingListIndex()));
-=======
   return false;
 }
 
@@ -6153,7 +6113,6 @@
 
   S.addAMDGPUWavesPerEUAttr(AL.getRange(), D, MinExpr, MaxExpr,
                             AL.getAttributeSpellingListIndex());
->>>>>>> 100666b8
 }
 
 static void handleAMDGPUNumSGPRAttr(Sema &S, Decl *D, const ParsedAttr &AL) {
