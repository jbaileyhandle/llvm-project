--- conflicted
+++ resolved
@@ -1,18 +1,12 @@
 ; RUN: opt --thinlto-bc --thinlto-split-lto-unit %s -o %t0
-<<<<<<< HEAD
-; RUN: llvm-reduce -write-tmp-files-as-bitcode --delta-passes=basic-blocks %t0 -o %t1 \
-; RUN:     --test %python --test-arg %p/Inputs/llvm-dis-and-filecheck.py --test-arg llvm-dis  --test-arg FileCheck --test-arg --check-prefixes=CHECK-ALL,CHECK-INTERESTINGNESS --test-arg %s
-; RUN: cat %t1* | FileCheck --check-prefixes=CHECK-ALL,CHECK-FINAL %s
-=======
 ; RUN: llvm-reduce -write-tmp-files-as-bitcode --delta-passes=function-bodies,basic-blocks %t0 -o %t1 \
 ; RUN:     --test %python --test-arg %p/Inputs/llvm-dis-and-filecheck.py --test-arg llvm-dis --test-arg FileCheck --test-arg --check-prefixes=CHECK-ALL,CHECK-INTERESTINGNESS --test-arg %s
 ; RUN: llvm-dis < %t1* | FileCheck --check-prefixes=CHECK-ALL,CHECK-FINAL %s
->>>>>>> f4f6c63f
 
 @g = internal global i8 42, !type !0
 
 ; CHECK-INTERESTINGNESS: @callee(
-; CHECK-FINAL: define void @callee()
+; CHECK-FINAL: declare void @callee()
 define void @callee() {
   ret void
 }
