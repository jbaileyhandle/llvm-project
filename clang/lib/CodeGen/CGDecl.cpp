//===--- CGDecl.cpp - Emit LLVM Code for declarations ---------------------===//
//
// Part of the LLVM Project, under the Apache License v2.0 with LLVM Exceptions.
// See https://llvm.org/LICENSE.txt for license information.
// SPDX-License-Identifier: Apache-2.0 WITH LLVM-exception
//
//===----------------------------------------------------------------------===//
//
// This contains code to emit Decl nodes as LLVM code.
//
//===----------------------------------------------------------------------===//

#include "CGBlocks.h"
#include "CGCXXABI.h"
#include "CGCleanup.h"
#include "CGDebugInfo.h"
#include "CGOpenCLRuntime.h"
#include "CGOpenMPRuntime.h"
#include "CodeGenFunction.h"
#include "CodeGenModule.h"
#include "ConstantEmitter.h"
#include "PatternInit.h"
#include "TargetInfo.h"
#include "clang/AST/ASTContext.h"
#include "clang/AST/Attr.h"
#include "clang/AST/CharUnits.h"
#include "clang/AST/Decl.h"
#include "clang/AST/DeclObjC.h"
#include "clang/AST/DeclOpenMP.h"
#include "clang/Basic/CodeGenOptions.h"
#include "clang/Basic/SourceManager.h"
#include "clang/Basic/TargetInfo.h"
#include "clang/CodeGen/CGFunctionInfo.h"
#include "clang/Sema/Sema.h"
#include "llvm/Analysis/ValueTracking.h"
#include "llvm/IR/DataLayout.h"
#include "llvm/IR/GlobalVariable.h"
#include "llvm/IR/Intrinsics.h"
#include "llvm/IR/Type.h"

using namespace clang;
using namespace CodeGen;

static_assert(clang::Sema::MaximumAlignment <= llvm::Value::MaximumAlignment,
              "Clang max alignment greater than what LLVM supports?");

void CodeGenFunction::EmitDecl(const Decl &D) {
  switch (D.getKind()) {
  case Decl::BuiltinTemplate:
  case Decl::TranslationUnit:
  case Decl::ExternCContext:
  case Decl::Namespace:
  case Decl::UnresolvedUsingTypename:
  case Decl::ClassTemplateSpecialization:
  case Decl::ClassTemplatePartialSpecialization:
  case Decl::VarTemplateSpecialization:
  case Decl::VarTemplatePartialSpecialization:
  case Decl::TemplateTypeParm:
  case Decl::UnresolvedUsingValue:
  case Decl::NonTypeTemplateParm:
  case Decl::CXXDeductionGuide:
  case Decl::CXXMethod:
  case Decl::CXXConstructor:
  case Decl::CXXDestructor:
  case Decl::CXXConversion:
  case Decl::Field:
  case Decl::MSProperty:
  case Decl::IndirectField:
  case Decl::ObjCIvar:
  case Decl::ObjCAtDefsField:
  case Decl::ParmVar:
  case Decl::ImplicitParam:
  case Decl::ClassTemplate:
  case Decl::VarTemplate:
  case Decl::FunctionTemplate:
  case Decl::TypeAliasTemplate:
  case Decl::TemplateTemplateParm:
  case Decl::ObjCMethod:
  case Decl::ObjCCategory:
  case Decl::ObjCProtocol:
  case Decl::ObjCInterface:
  case Decl::ObjCCategoryImpl:
  case Decl::ObjCImplementation:
  case Decl::ObjCProperty:
  case Decl::ObjCCompatibleAlias:
  case Decl::PragmaComment:
  case Decl::PragmaDetectMismatch:
  case Decl::AccessSpec:
  case Decl::LinkageSpec:
  case Decl::Export:
  case Decl::ObjCPropertyImpl:
  case Decl::FileScopeAsm:
  case Decl::Friend:
  case Decl::FriendTemplate:
  case Decl::Block:
  case Decl::Captured:
  case Decl::ClassScopeFunctionSpecialization:
  case Decl::UsingShadow:
  case Decl::ConstructorUsingShadow:
  case Decl::ObjCTypeParam:
  case Decl::Binding:
    llvm_unreachable("Declaration should not be in declstmts!");
  case Decl::Function:  // void X();
  case Decl::Record:    // struct/union/class X;
  case Decl::Enum:      // enum X;
  case Decl::EnumConstant: // enum ? { X = ? }
  case Decl::CXXRecord: // struct/union/class X; [C++]
  case Decl::StaticAssert: // static_assert(X, ""); [C++0x]
  case Decl::Label:        // __label__ x;
  case Decl::Import:
  case Decl::OMPThreadPrivate:
  case Decl::OMPAllocate:
  case Decl::OMPCapturedExpr:
  case Decl::OMPRequires:
  case Decl::Empty:
  case Decl::Concept:
  case Decl::LifetimeExtendedTemporary:
  case Decl::RequiresExprBody:
    // None of these decls require codegen support.
    return;

  case Decl::NamespaceAlias:
    if (CGDebugInfo *DI = getDebugInfo())
        DI->EmitNamespaceAlias(cast<NamespaceAliasDecl>(D));
    return;
  case Decl::Using:          // using X; [C++]
    if (CGDebugInfo *DI = getDebugInfo())
        DI->EmitUsingDecl(cast<UsingDecl>(D));
    return;
  case Decl::UsingPack:
    for (auto *Using : cast<UsingPackDecl>(D).expansions())
      EmitDecl(*Using);
    return;
  case Decl::UsingDirective: // using namespace X; [C++]
    if (CGDebugInfo *DI = getDebugInfo())
      DI->EmitUsingDirective(cast<UsingDirectiveDecl>(D));
    return;
  case Decl::Var:
  case Decl::Decomposition: {
    const VarDecl &VD = cast<VarDecl>(D);
    assert(VD.isLocalVarDecl() &&
           "Should not see file-scope variables inside a function!");
    EmitVarDecl(VD);
    if (auto *DD = dyn_cast<DecompositionDecl>(&VD))
      for (auto *B : DD->bindings())
        if (auto *HD = B->getHoldingVar())
          EmitVarDecl(*HD);
    return;
  }

  case Decl::OMPDeclareReduction:
    return CGM.EmitOMPDeclareReduction(cast<OMPDeclareReductionDecl>(&D), this);

  case Decl::OMPDeclareMapper:
    return CGM.EmitOMPDeclareMapper(cast<OMPDeclareMapperDecl>(&D), this);

  case Decl::Typedef:      // typedef int X;
  case Decl::TypeAlias: {  // using X = int; [C++0x]
    const TypedefNameDecl &TD = cast<TypedefNameDecl>(D);
    QualType Ty = TD.getUnderlyingType();

    if (Ty->isVariablyModifiedType())
      EmitVariablyModifiedType(Ty);

    return;
  }
  }
}

/// EmitVarDecl - This method handles emission of any variable declaration
/// inside a function, including static vars etc.
void CodeGenFunction::EmitVarDecl(const VarDecl &D) {
  if (D.hasExternalStorage())
    // Don't emit it now, allow it to be emitted lazily on its first use.
    return;

  // Some function-scope variable does not have static storage but still
  // needs to be emitted like a static variable, e.g. a function-scope
  // variable in constant address space in OpenCL.
  if (D.getStorageDuration() != SD_Automatic) {
    // Static sampler variables translated to function calls.
    if (D.getType()->isSamplerT())
      return;

    llvm::GlobalValue::LinkageTypes Linkage =
        CGM.getLLVMLinkageVarDefinition(&D, /*IsConstant=*/false);

    // FIXME: We need to force the emission/use of a guard variable for
    // some variables even if we can constant-evaluate them because
    // we can't guarantee every translation unit will constant-evaluate them.

    return EmitStaticVarDecl(D, Linkage);
  }

  if (D.getType().getAddressSpace() == LangAS::opencl_local)
    return CGM.getOpenCLRuntime().EmitWorkGroupLocalVarDecl(*this, D);

  assert(D.hasLocalStorage());
  return EmitAutoVarDecl(D);
}

static std::string getStaticDeclName(CodeGenModule &CGM, const VarDecl &D) {
  if (CGM.getLangOpts().CPlusPlus)
    return CGM.getMangledName(&D).str();

  // If this isn't C++, we don't need a mangled name, just a pretty one.
  assert(!D.isExternallyVisible() && "name shouldn't matter");
  std::string ContextName;
  const DeclContext *DC = D.getDeclContext();
  if (auto *CD = dyn_cast<CapturedDecl>(DC))
    DC = cast<DeclContext>(CD->getNonClosureContext());
  if (const auto *FD = dyn_cast<FunctionDecl>(DC))
    ContextName = std::string(CGM.getMangledName(FD));
  else if (const auto *BD = dyn_cast<BlockDecl>(DC))
    ContextName = std::string(CGM.getBlockMangledName(GlobalDecl(), BD));
  else if (const auto *OMD = dyn_cast<ObjCMethodDecl>(DC))
    ContextName = OMD->getSelector().getAsString();
  else
    llvm_unreachable("Unknown context for static var decl");

  ContextName += "." + D.getNameAsString();
  return ContextName;
}

llvm::Constant *CodeGenModule::getOrCreateStaticVarDecl(
    const VarDecl &D, llvm::GlobalValue::LinkageTypes Linkage) {
  // In general, we don't always emit static var decls once before we reference
  // them. It is possible to reference them before emitting the function that
  // contains them, and it is possible to emit the containing function multiple
  // times.
  if (llvm::Constant *ExistingGV = StaticLocalDeclMap[&D])
    return ExistingGV;

  QualType Ty = D.getType();
  assert(Ty->isConstantSizeType() && "VLAs can't be static");

  // Use the label if the variable is renamed with the asm-label extension.
  std::string Name;
  if (D.hasAttr<AsmLabelAttr>())
    Name = std::string(getMangledName(&D));
  else
    Name = getStaticDeclName(*this, D);

  llvm::Type *LTy = getTypes().ConvertTypeForMem(Ty);
  LangAS AS = GetGlobalVarAddressSpace(&D);
  unsigned TargetAS = getContext().getTargetAddressSpace(AS);

  // OpenCL variables in local address space and CUDA shared
  // variables cannot have an initializer.
  // HCC tile_static variables cannot have an initializer.
  llvm::Constant *Init = nullptr;
  if (Ty.getAddressSpace() == LangAS::opencl_local ||
<<<<<<< HEAD
      D.hasAttr<CUDASharedAttr>() || D.hasAttr<HCCTileStaticAttr>())
=======
      D.hasAttr<CUDASharedAttr>() || D.hasAttr<LoaderUninitializedAttr>())
>>>>>>> 38c5f65d
    Init = llvm::UndefValue::get(LTy);
  else
    Init = EmitNullConstant(Ty);

  llvm::GlobalVariable *GV = new llvm::GlobalVariable(
      getModule(), LTy, Ty.isConstant(getContext()), Linkage, Init, Name,
      nullptr, llvm::GlobalVariable::NotThreadLocal, TargetAS);
  GV->setAlignment(getContext().getDeclAlign(&D).getAsAlign());

  if (supportsCOMDAT() && GV->isWeakForLinker())
    GV->setComdat(TheModule.getOrInsertComdat(GV->getName()));

  if (D.getTLSKind())
    setTLSMode(GV, D);

  setGVProperties(GV, &D);

  // Make sure the result is of the correct type.
  LangAS ExpectedAS = Ty.getAddressSpace();

  // HCC tile_static pointer would be in generic address space
  if (D.hasAttr<HCCTileStaticAttr>()) {
    ExpectedAS = LangAS::hcc_generic;
  }

  llvm::Constant *Addr = GV;
  if (AS != ExpectedAS) {
    Addr = getTargetCodeGenInfo().performAddrSpaceCast(
        *this, GV, AS, ExpectedAS,
        LTy->getPointerTo(getContext().getTargetAddressSpace(ExpectedAS)));
  }

  setStaticLocalDeclAddress(&D, Addr);

  // Ensure that the static local gets initialized by making sure the parent
  // function gets emitted eventually.
  const Decl *DC = cast<Decl>(D.getDeclContext());

  // We can't name blocks or captured statements directly, so try to emit their
  // parents.
  if (isa<BlockDecl>(DC) || isa<CapturedDecl>(DC)) {
    DC = DC->getNonClosureContext();
    // FIXME: Ensure that global blocks get emitted.
    if (!DC)
      return Addr;
  }

  GlobalDecl GD;
  if (const auto *CD = dyn_cast<CXXConstructorDecl>(DC))
    GD = GlobalDecl(CD, Ctor_Base);
  else if (const auto *DD = dyn_cast<CXXDestructorDecl>(DC))
    GD = GlobalDecl(DD, Dtor_Base);
  else if (const auto *FD = dyn_cast<FunctionDecl>(DC))
    GD = getGlobalDecl(FD);
  else {
    // Don't do anything for Obj-C method decls or global closures. We should
    // never defer them.
    assert(isa<ObjCMethodDecl>(DC) && "unexpected parent code decl");
  }
  if (GD.getDecl()) {
    // Disable emission of the parent function for the OpenMP device codegen.
    CGOpenMPRuntime::DisableAutoDeclareTargetRAII NoDeclTarget(*this);
    (void)GetAddrOfGlobal(GD);
  }

  return Addr;
}

/// AddInitializerToStaticVarDecl - Add the initializer for 'D' to the
/// global variable that has already been created for it.  If the initializer
/// has a different type than GV does, this may free GV and return a different
/// one.  Otherwise it just returns GV.
llvm::GlobalVariable *
CodeGenFunction::AddInitializerToStaticVarDecl(const VarDecl &D,
                                               llvm::GlobalVariable *GV) {
  ConstantEmitter emitter(*this);
  llvm::Constant *Init = emitter.tryEmitForInitializer(D);

  // If constant emission failed, then this should be a C++ static
  // initializer.
  if (!Init) {
    if (!getLangOpts().CPlusPlus)
      CGM.ErrorUnsupported(D.getInit(), "constant l-value expression");
    else if (HaveInsertPoint()) {
      // Since we have a static initializer, this global variable can't
      // be constant.
      GV->setConstant(false);

      EmitCXXGuardedInit(D, GV, /*PerformInit*/true);
    }
    return GV;
  }

  // The initializer may differ in type from the global. Rewrite
  // the global to match the initializer.  (We have to do this
  // because some types, like unions, can't be completely represented
  // in the LLVM type system.)
  if (GV->getType()->getElementType() != Init->getType()) {
    llvm::GlobalVariable *OldGV = GV;

    GV = new llvm::GlobalVariable(CGM.getModule(), Init->getType(),
                                  OldGV->isConstant(),
                                  OldGV->getLinkage(), Init, "",
                                  /*InsertBefore*/ OldGV,
                                  OldGV->getThreadLocalMode(),
                           CGM.getContext().getTargetAddressSpace(D.getType()));
    GV->setVisibility(OldGV->getVisibility());
    GV->setDSOLocal(OldGV->isDSOLocal());
    GV->setComdat(OldGV->getComdat());

    // Steal the name of the old global
    GV->takeName(OldGV);

    // Replace all uses of the old global with the new global
    llvm::Constant *NewPtrForOldDecl =
    llvm::ConstantExpr::getBitCast(GV, OldGV->getType());
    OldGV->replaceAllUsesWith(NewPtrForOldDecl);

    // Erase the old global, since it is no longer used.
    OldGV->eraseFromParent();
  }

  GV->setConstant(CGM.isTypeConstant(D.getType(), true));
  GV->setInitializer(Init);

  emitter.finalize(GV);

  if (D.needsDestruction(getContext()) == QualType::DK_cxx_destructor &&
      HaveInsertPoint()) {
    // We have a constant initializer, but a nontrivial destructor. We still
    // need to perform a guarded "initialization" in order to register the
    // destructor.
    EmitCXXGuardedInit(D, GV, /*PerformInit*/false);
  }

  return GV;
}

void CodeGenFunction::EmitStaticVarDecl(const VarDecl &D,
                                      llvm::GlobalValue::LinkageTypes Linkage) {
  // Check to see if we already have a global variable for this
  // declaration.  This can happen when double-emitting function
  // bodies, e.g. with complete and base constructors.
  llvm::Constant *addr = CGM.getOrCreateStaticVarDecl(D, Linkage);
  CharUnits alignment = getContext().getDeclAlign(&D);

  // Store into LocalDeclMap before generating initializer to handle
  // circular references.
  setAddrOfLocalVar(&D, Address(addr, alignment));

  // We can't have a VLA here, but we can have a pointer to a VLA,
  // even though that doesn't really make any sense.
  // Make sure to evaluate VLA bounds now so that we have them for later.
  if (D.getType()->isVariablyModifiedType())
    EmitVariablyModifiedType(D.getType());

  // Save the type in case adding the initializer forces a type change.
  llvm::Type *expectedType = addr->getType();

  llvm::GlobalVariable *var =
    cast<llvm::GlobalVariable>(addr->stripPointerCasts());

  // CUDA's local and local static __shared__ variables should not
  // have any non-empty initializers. This is ensured by Sema.
  // Whatever initializer such variable may have when it gets here is
  // a no-op and should not be emitted.
  bool isCudaSharedVar = getLangOpts().CUDA && getLangOpts().CUDAIsDevice &&
                         D.hasAttr<CUDASharedAttr>();
  bool isHCCAcceleratorPath =
      getLangOpts().CPlusPlusAMP && getLangOpts().DevicePath;
  // If this value has an initializer, emit it.
  if (D.getInit() && !isCudaSharedVar && !isHCCAcceleratorPath)
    var = AddInitializerToStaticVarDecl(D, var);

  var->setAlignment(alignment.getAsAlign());

  if (D.hasAttr<AnnotateAttr>())
    CGM.AddGlobalAnnotations(&D, var);

  if (auto *SA = D.getAttr<PragmaClangBSSSectionAttr>())
    var->addAttribute("bss-section", SA->getName());
  if (auto *SA = D.getAttr<PragmaClangDataSectionAttr>())
    var->addAttribute("data-section", SA->getName());
  if (auto *SA = D.getAttr<PragmaClangRodataSectionAttr>())
    var->addAttribute("rodata-section", SA->getName());
  if (auto *SA = D.getAttr<PragmaClangRelroSectionAttr>())
    var->addAttribute("relro-section", SA->getName());

  if (const SectionAttr *SA = D.getAttr<SectionAttr>())
    var->setSection(SA->getName());

  if (D.hasAttr<UsedAttr>())
    CGM.addUsedGlobal(var);

  // We may have to cast the constant because of the initializer
  // mismatch above.
  //
  // FIXME: It is really dangerous to store this in the map; if anyone
  // RAUW's the GV uses of this constant will be invalid.
  llvm::Constant *castedAddr =
    llvm::ConstantExpr::getPointerBitCastOrAddrSpaceCast(var, expectedType);
  if (var != castedAddr)
    LocalDeclMap.find(&D)->second = Address(castedAddr, alignment);
  CGM.setStaticLocalDeclAddress(&D, castedAddr);

  CGM.getSanitizerMetadata()->reportGlobalToASan(var, D);

  // Emit global variable debug descriptor for static vars.
  CGDebugInfo *DI = getDebugInfo();
  if (DI && CGM.getCodeGenOpts().hasReducedDebugInfo()) {
    DI->setLocation(D.getLocation());
    DI->EmitGlobalVariable(var, &D);
  }
}

namespace {
  struct DestroyObject final : EHScopeStack::Cleanup {
    DestroyObject(Address addr, QualType type,
                  CodeGenFunction::Destroyer *destroyer,
                  bool useEHCleanupForArray)
      : addr(addr), type(type), destroyer(destroyer),
        useEHCleanupForArray(useEHCleanupForArray) {}

    Address addr;
    QualType type;
    CodeGenFunction::Destroyer *destroyer;
    bool useEHCleanupForArray;

    void Emit(CodeGenFunction &CGF, Flags flags) override {
      // Don't use an EH cleanup recursively from an EH cleanup.
      bool useEHCleanupForArray =
        flags.isForNormalCleanup() && this->useEHCleanupForArray;

      CGF.emitDestroy(addr, type, destroyer, useEHCleanupForArray);
    }
  };

  template <class Derived>
  struct DestroyNRVOVariable : EHScopeStack::Cleanup {
    DestroyNRVOVariable(Address addr, QualType type, llvm::Value *NRVOFlag)
        : NRVOFlag(NRVOFlag), Loc(addr), Ty(type) {}

    llvm::Value *NRVOFlag;
    Address Loc;
    QualType Ty;

    void Emit(CodeGenFunction &CGF, Flags flags) override {
      // Along the exceptions path we always execute the dtor.
      bool NRVO = flags.isForNormalCleanup() && NRVOFlag;

      llvm::BasicBlock *SkipDtorBB = nullptr;
      if (NRVO) {
        // If we exited via NRVO, we skip the destructor call.
        llvm::BasicBlock *RunDtorBB = CGF.createBasicBlock("nrvo.unused");
        SkipDtorBB = CGF.createBasicBlock("nrvo.skipdtor");
        llvm::Value *DidNRVO =
          CGF.Builder.CreateFlagLoad(NRVOFlag, "nrvo.val");
        CGF.Builder.CreateCondBr(DidNRVO, SkipDtorBB, RunDtorBB);
        CGF.EmitBlock(RunDtorBB);
      }

      static_cast<Derived *>(this)->emitDestructorCall(CGF);

      if (NRVO) CGF.EmitBlock(SkipDtorBB);
    }

    virtual ~DestroyNRVOVariable() = default;
  };

  struct DestroyNRVOVariableCXX final
      : DestroyNRVOVariable<DestroyNRVOVariableCXX> {
    DestroyNRVOVariableCXX(Address addr, QualType type,
                           const CXXDestructorDecl *Dtor, llvm::Value *NRVOFlag)
        : DestroyNRVOVariable<DestroyNRVOVariableCXX>(addr, type, NRVOFlag),
          Dtor(Dtor) {}

    const CXXDestructorDecl *Dtor;

    void emitDestructorCall(CodeGenFunction &CGF) {
      CGF.EmitCXXDestructorCall(Dtor, Dtor_Complete,
                                /*ForVirtualBase=*/false,
                                /*Delegating=*/false, Loc, Ty);
    }
  };

  struct DestroyNRVOVariableC final
      : DestroyNRVOVariable<DestroyNRVOVariableC> {
    DestroyNRVOVariableC(Address addr, llvm::Value *NRVOFlag, QualType Ty)
        : DestroyNRVOVariable<DestroyNRVOVariableC>(addr, Ty, NRVOFlag) {}

    void emitDestructorCall(CodeGenFunction &CGF) {
      CGF.destroyNonTrivialCStruct(CGF, Loc, Ty);
    }
  };

  struct CallStackRestore final : EHScopeStack::Cleanup {
    Address Stack;
    CallStackRestore(Address Stack) : Stack(Stack) {}
    void Emit(CodeGenFunction &CGF, Flags flags) override {
      llvm::Value *V = CGF.Builder.CreateLoad(Stack);
      llvm::Function *F = CGF.CGM.getIntrinsic(llvm::Intrinsic::stackrestore);
      CGF.Builder.CreateCall(F, V);
    }
  };

  struct ExtendGCLifetime final : EHScopeStack::Cleanup {
    const VarDecl &Var;
    ExtendGCLifetime(const VarDecl *var) : Var(*var) {}

    void Emit(CodeGenFunction &CGF, Flags flags) override {
      // Compute the address of the local variable, in case it's a
      // byref or something.
      DeclRefExpr DRE(CGF.getContext(), const_cast<VarDecl *>(&Var), false,
                      Var.getType(), VK_LValue, SourceLocation());
      llvm::Value *value = CGF.EmitLoadOfScalar(CGF.EmitDeclRefLValue(&DRE),
                                                SourceLocation());
      CGF.EmitExtendGCLifetime(value);
    }
  };

  struct CallCleanupFunction final : EHScopeStack::Cleanup {
    llvm::Constant *CleanupFn;
    const CGFunctionInfo &FnInfo;
    const VarDecl &Var;

    CallCleanupFunction(llvm::Constant *CleanupFn, const CGFunctionInfo *Info,
                        const VarDecl *Var)
      : CleanupFn(CleanupFn), FnInfo(*Info), Var(*Var) {}

    void Emit(CodeGenFunction &CGF, Flags flags) override {
      DeclRefExpr DRE(CGF.getContext(), const_cast<VarDecl *>(&Var), false,
                      Var.getType(), VK_LValue, SourceLocation());
      // Compute the address of the local variable, in case it's a byref
      // or something.
      llvm::Value *Addr = CGF.EmitDeclRefLValue(&DRE).getPointer(CGF);

      // In some cases, the type of the function argument will be different from
      // the type of the pointer. An example of this is
      // void f(void* arg);
      // __attribute__((cleanup(f))) void *g;
      //
      // To fix this we insert a bitcast here.
      QualType ArgTy = FnInfo.arg_begin()->type;
      llvm::Value *Arg =
        CGF.Builder.CreateBitCast(Addr, CGF.ConvertType(ArgTy));

      CallArgList Args;
      Args.add(RValue::get(Arg),
               CGF.getContext().getPointerType(Var.getType()));
      auto Callee = CGCallee::forDirect(CleanupFn);
      CGF.EmitCall(FnInfo, Callee, ReturnValueSlot(), Args);
    }
  };
} // end anonymous namespace

/// EmitAutoVarWithLifetime - Does the setup required for an automatic
/// variable with lifetime.
static void EmitAutoVarWithLifetime(CodeGenFunction &CGF, const VarDecl &var,
                                    Address addr,
                                    Qualifiers::ObjCLifetime lifetime) {
  switch (lifetime) {
  case Qualifiers::OCL_None:
    llvm_unreachable("present but none");

  case Qualifiers::OCL_ExplicitNone:
    // nothing to do
    break;

  case Qualifiers::OCL_Strong: {
    CodeGenFunction::Destroyer *destroyer =
      (var.hasAttr<ObjCPreciseLifetimeAttr>()
       ? CodeGenFunction::destroyARCStrongPrecise
       : CodeGenFunction::destroyARCStrongImprecise);

    CleanupKind cleanupKind = CGF.getARCCleanupKind();
    CGF.pushDestroy(cleanupKind, addr, var.getType(), destroyer,
                    cleanupKind & EHCleanup);
    break;
  }
  case Qualifiers::OCL_Autoreleasing:
    // nothing to do
    break;

  case Qualifiers::OCL_Weak:
    // __weak objects always get EH cleanups; otherwise, exceptions
    // could cause really nasty crashes instead of mere leaks.
    CGF.pushDestroy(NormalAndEHCleanup, addr, var.getType(),
                    CodeGenFunction::destroyARCWeak,
                    /*useEHCleanup*/ true);
    break;
  }
}

static bool isAccessedBy(const VarDecl &var, const Stmt *s) {
  if (const Expr *e = dyn_cast<Expr>(s)) {
    // Skip the most common kinds of expressions that make
    // hierarchy-walking expensive.
    s = e = e->IgnoreParenCasts();

    if (const DeclRefExpr *ref = dyn_cast<DeclRefExpr>(e))
      return (ref->getDecl() == &var);
    if (const BlockExpr *be = dyn_cast<BlockExpr>(e)) {
      const BlockDecl *block = be->getBlockDecl();
      for (const auto &I : block->captures()) {
        if (I.getVariable() == &var)
          return true;
      }
    }
  }

  for (const Stmt *SubStmt : s->children())
    // SubStmt might be null; as in missing decl or conditional of an if-stmt.
    if (SubStmt && isAccessedBy(var, SubStmt))
      return true;

  return false;
}

static bool isAccessedBy(const ValueDecl *decl, const Expr *e) {
  if (!decl) return false;
  if (!isa<VarDecl>(decl)) return false;
  const VarDecl *var = cast<VarDecl>(decl);
  return isAccessedBy(*var, e);
}

static bool tryEmitARCCopyWeakInit(CodeGenFunction &CGF,
                                   const LValue &destLV, const Expr *init) {
  bool needsCast = false;

  while (auto castExpr = dyn_cast<CastExpr>(init->IgnoreParens())) {
    switch (castExpr->getCastKind()) {
    // Look through casts that don't require representation changes.
    case CK_NoOp:
    case CK_BitCast:
    case CK_BlockPointerToObjCPointerCast:
      needsCast = true;
      break;

    // If we find an l-value to r-value cast from a __weak variable,
    // emit this operation as a copy or move.
    case CK_LValueToRValue: {
      const Expr *srcExpr = castExpr->getSubExpr();
      if (srcExpr->getType().getObjCLifetime() != Qualifiers::OCL_Weak)
        return false;

      // Emit the source l-value.
      LValue srcLV = CGF.EmitLValue(srcExpr);

      // Handle a formal type change to avoid asserting.
      auto srcAddr = srcLV.getAddress(CGF);
      if (needsCast) {
        srcAddr = CGF.Builder.CreateElementBitCast(
            srcAddr, destLV.getAddress(CGF).getElementType());
      }

      // If it was an l-value, use objc_copyWeak.
      if (srcExpr->getValueKind() == VK_LValue) {
        CGF.EmitARCCopyWeak(destLV.getAddress(CGF), srcAddr);
      } else {
        assert(srcExpr->getValueKind() == VK_XValue);
        CGF.EmitARCMoveWeak(destLV.getAddress(CGF), srcAddr);
      }
      return true;
    }

    // Stop at anything else.
    default:
      return false;
    }

    init = castExpr->getSubExpr();
  }
  return false;
}

static void drillIntoBlockVariable(CodeGenFunction &CGF,
                                   LValue &lvalue,
                                   const VarDecl *var) {
  lvalue.setAddress(CGF.emitBlockByrefAddress(lvalue.getAddress(CGF), var));
}

void CodeGenFunction::EmitNullabilityCheck(LValue LHS, llvm::Value *RHS,
                                           SourceLocation Loc) {
  if (!SanOpts.has(SanitizerKind::NullabilityAssign))
    return;

  auto Nullability = LHS.getType()->getNullability(getContext());
  if (!Nullability || *Nullability != NullabilityKind::NonNull)
    return;

  // Check if the right hand side of the assignment is nonnull, if the left
  // hand side must be nonnull.
  SanitizerScope SanScope(this);
  llvm::Value *IsNotNull = Builder.CreateIsNotNull(RHS);
  llvm::Constant *StaticData[] = {
      EmitCheckSourceLocation(Loc), EmitCheckTypeDescriptor(LHS.getType()),
      llvm::ConstantInt::get(Int8Ty, 0), // The LogAlignment info is unused.
      llvm::ConstantInt::get(Int8Ty, TCK_NonnullAssign)};
  EmitCheck({{IsNotNull, SanitizerKind::NullabilityAssign}},
            SanitizerHandler::TypeMismatch, StaticData, RHS);
}

void CodeGenFunction::EmitScalarInit(const Expr *init, const ValueDecl *D,
                                     LValue lvalue, bool capturedByInit) {
  Qualifiers::ObjCLifetime lifetime = lvalue.getObjCLifetime();
  if (!lifetime) {
    llvm::Value *value = EmitScalarExpr(init);
    if (capturedByInit)
      drillIntoBlockVariable(*this, lvalue, cast<VarDecl>(D));
    EmitNullabilityCheck(lvalue, value, init->getExprLoc());
    EmitStoreThroughLValue(RValue::get(value), lvalue, true);
    return;
  }

  if (const CXXDefaultInitExpr *DIE = dyn_cast<CXXDefaultInitExpr>(init))
    init = DIE->getExpr();

  // If we're emitting a value with lifetime, we have to do the
  // initialization *before* we leave the cleanup scopes.
  if (const FullExpr *fe = dyn_cast<FullExpr>(init)) {
    enterFullExpression(fe);
    init = fe->getSubExpr();
  }
  CodeGenFunction::RunCleanupsScope Scope(*this);

  // We have to maintain the illusion that the variable is
  // zero-initialized.  If the variable might be accessed in its
  // initializer, zero-initialize before running the initializer, then
  // actually perform the initialization with an assign.
  bool accessedByInit = false;
  if (lifetime != Qualifiers::OCL_ExplicitNone)
    accessedByInit = (capturedByInit || isAccessedBy(D, init));
  if (accessedByInit) {
    LValue tempLV = lvalue;
    // Drill down to the __block object if necessary.
    if (capturedByInit) {
      // We can use a simple GEP for this because it can't have been
      // moved yet.
      tempLV.setAddress(emitBlockByrefAddress(tempLV.getAddress(*this),
                                              cast<VarDecl>(D),
                                              /*follow*/ false));
    }

    auto ty =
        cast<llvm::PointerType>(tempLV.getAddress(*this).getElementType());
    llvm::Value *zero = CGM.getNullPointer(ty, tempLV.getType());

    // If __weak, we want to use a barrier under certain conditions.
    if (lifetime == Qualifiers::OCL_Weak)
      EmitARCInitWeak(tempLV.getAddress(*this), zero);

    // Otherwise just do a simple store.
    else
      EmitStoreOfScalar(zero, tempLV, /* isInitialization */ true);
  }

  // Emit the initializer.
  llvm::Value *value = nullptr;

  switch (lifetime) {
  case Qualifiers::OCL_None:
    llvm_unreachable("present but none");

  case Qualifiers::OCL_Strong: {
    if (!D || !isa<VarDecl>(D) || !cast<VarDecl>(D)->isARCPseudoStrong()) {
      value = EmitARCRetainScalarExpr(init);
      break;
    }
    // If D is pseudo-strong, treat it like __unsafe_unretained here. This means
    // that we omit the retain, and causes non-autoreleased return values to be
    // immediately released.
    LLVM_FALLTHROUGH;
  }

  case Qualifiers::OCL_ExplicitNone:
    value = EmitARCUnsafeUnretainedScalarExpr(init);
    break;

  case Qualifiers::OCL_Weak: {
    // If it's not accessed by the initializer, try to emit the
    // initialization with a copy or move.
    if (!accessedByInit && tryEmitARCCopyWeakInit(*this, lvalue, init)) {
      return;
    }

    // No way to optimize a producing initializer into this.  It's not
    // worth optimizing for, because the value will immediately
    // disappear in the common case.
    value = EmitScalarExpr(init);

    if (capturedByInit) drillIntoBlockVariable(*this, lvalue, cast<VarDecl>(D));
    if (accessedByInit)
      EmitARCStoreWeak(lvalue.getAddress(*this), value, /*ignored*/ true);
    else
      EmitARCInitWeak(lvalue.getAddress(*this), value);
    return;
  }

  case Qualifiers::OCL_Autoreleasing:
    value = EmitARCRetainAutoreleaseScalarExpr(init);
    break;
  }

  if (capturedByInit) drillIntoBlockVariable(*this, lvalue, cast<VarDecl>(D));

  EmitNullabilityCheck(lvalue, value, init->getExprLoc());

  // If the variable might have been accessed by its initializer, we
  // might have to initialize with a barrier.  We have to do this for
  // both __weak and __strong, but __weak got filtered out above.
  if (accessedByInit && lifetime == Qualifiers::OCL_Strong) {
    llvm::Value *oldValue = EmitLoadOfScalar(lvalue, init->getExprLoc());
    EmitStoreOfScalar(value, lvalue, /* isInitialization */ true);
    EmitARCRelease(oldValue, ARCImpreciseLifetime);
    return;
  }

  EmitStoreOfScalar(value, lvalue, /* isInitialization */ true);
}

/// Decide whether we can emit the non-zero parts of the specified initializer
/// with equal or fewer than NumStores scalar stores.
static bool canEmitInitWithFewStoresAfterBZero(llvm::Constant *Init,
                                               unsigned &NumStores) {
  // Zero and Undef never requires any extra stores.
  if (isa<llvm::ConstantAggregateZero>(Init) ||
      isa<llvm::ConstantPointerNull>(Init) ||
      isa<llvm::UndefValue>(Init))
    return true;
  if (isa<llvm::ConstantInt>(Init) || isa<llvm::ConstantFP>(Init) ||
      isa<llvm::ConstantVector>(Init) || isa<llvm::BlockAddress>(Init) ||
      isa<llvm::ConstantExpr>(Init))
    return Init->isNullValue() || NumStores--;

  // See if we can emit each element.
  if (isa<llvm::ConstantArray>(Init) || isa<llvm::ConstantStruct>(Init)) {
    for (unsigned i = 0, e = Init->getNumOperands(); i != e; ++i) {
      llvm::Constant *Elt = cast<llvm::Constant>(Init->getOperand(i));
      if (!canEmitInitWithFewStoresAfterBZero(Elt, NumStores))
        return false;
    }
    return true;
  }

  if (llvm::ConstantDataSequential *CDS =
        dyn_cast<llvm::ConstantDataSequential>(Init)) {
    for (unsigned i = 0, e = CDS->getNumElements(); i != e; ++i) {
      llvm::Constant *Elt = CDS->getElementAsConstant(i);
      if (!canEmitInitWithFewStoresAfterBZero(Elt, NumStores))
        return false;
    }
    return true;
  }

  // Anything else is hard and scary.
  return false;
}

/// For inits that canEmitInitWithFewStoresAfterBZero returned true for, emit
/// the scalar stores that would be required.
static void emitStoresForInitAfterBZero(CodeGenModule &CGM,
                                        llvm::Constant *Init, Address Loc,
                                        bool isVolatile, CGBuilderTy &Builder) {
  assert(!Init->isNullValue() && !isa<llvm::UndefValue>(Init) &&
         "called emitStoresForInitAfterBZero for zero or undef value.");

  if (isa<llvm::ConstantInt>(Init) || isa<llvm::ConstantFP>(Init) ||
      isa<llvm::ConstantVector>(Init) || isa<llvm::BlockAddress>(Init) ||
      isa<llvm::ConstantExpr>(Init)) {
    Builder.CreateStore(Init, Loc, isVolatile);
    return;
  }

  if (llvm::ConstantDataSequential *CDS =
          dyn_cast<llvm::ConstantDataSequential>(Init)) {
    for (unsigned i = 0, e = CDS->getNumElements(); i != e; ++i) {
      llvm::Constant *Elt = CDS->getElementAsConstant(i);

      // If necessary, get a pointer to the element and emit it.
      if (!Elt->isNullValue() && !isa<llvm::UndefValue>(Elt))
        emitStoresForInitAfterBZero(
            CGM, Elt, Builder.CreateConstInBoundsGEP2_32(Loc, 0, i), isVolatile,
            Builder);
    }
    return;
  }

  assert((isa<llvm::ConstantStruct>(Init) || isa<llvm::ConstantArray>(Init)) &&
         "Unknown value type!");

  for (unsigned i = 0, e = Init->getNumOperands(); i != e; ++i) {
    llvm::Constant *Elt = cast<llvm::Constant>(Init->getOperand(i));

    // If necessary, get a pointer to the element and emit it.
    if (!Elt->isNullValue() && !isa<llvm::UndefValue>(Elt))
      emitStoresForInitAfterBZero(CGM, Elt,
                                  Builder.CreateConstInBoundsGEP2_32(Loc, 0, i),
                                  isVolatile, Builder);
  }
}

/// Decide whether we should use bzero plus some stores to initialize a local
/// variable instead of using a memcpy from a constant global.  It is beneficial
/// to use bzero if the global is all zeros, or mostly zeros and large.
static bool shouldUseBZeroPlusStoresToInitialize(llvm::Constant *Init,
                                                 uint64_t GlobalSize) {
  // If a global is all zeros, always use a bzero.
  if (isa<llvm::ConstantAggregateZero>(Init)) return true;

  // If a non-zero global is <= 32 bytes, always use a memcpy.  If it is large,
  // do it if it will require 6 or fewer scalar stores.
  // TODO: Should budget depends on the size?  Avoiding a large global warrants
  // plopping in more stores.
  unsigned StoreBudget = 6;
  uint64_t SizeLimit = 32;

  return GlobalSize > SizeLimit &&
         canEmitInitWithFewStoresAfterBZero(Init, StoreBudget);
}

/// Decide whether we should use memset to initialize a local variable instead
/// of using a memcpy from a constant global. Assumes we've already decided to
/// not user bzero.
/// FIXME We could be more clever, as we are for bzero above, and generate
///       memset followed by stores. It's unclear that's worth the effort.
static llvm::Value *shouldUseMemSetToInitialize(llvm::Constant *Init,
                                                uint64_t GlobalSize,
                                                const llvm::DataLayout &DL) {
  uint64_t SizeLimit = 32;
  if (GlobalSize <= SizeLimit)
    return nullptr;
  return llvm::isBytewiseValue(Init, DL);
}

/// Decide whether we want to split a constant structure or array store into a
/// sequence of its fields' stores. This may cost us code size and compilation
/// speed, but plays better with store optimizations.
static bool shouldSplitConstantStore(CodeGenModule &CGM,
                                     uint64_t GlobalByteSize) {
  // Don't break things that occupy more than one cacheline.
  uint64_t ByteSizeLimit = 64;
  if (CGM.getCodeGenOpts().OptimizationLevel == 0)
    return false;
  if (GlobalByteSize <= ByteSizeLimit)
    return true;
  return false;
}

enum class IsPattern { No, Yes };

/// Generate a constant filled with either a pattern or zeroes.
static llvm::Constant *patternOrZeroFor(CodeGenModule &CGM, IsPattern isPattern,
                                        llvm::Type *Ty) {
  if (isPattern == IsPattern::Yes)
    return initializationPatternFor(CGM, Ty);
  else
    return llvm::Constant::getNullValue(Ty);
}

static llvm::Constant *constWithPadding(CodeGenModule &CGM, IsPattern isPattern,
                                        llvm::Constant *constant);

/// Helper function for constWithPadding() to deal with padding in structures.
static llvm::Constant *constStructWithPadding(CodeGenModule &CGM,
                                              IsPattern isPattern,
                                              llvm::StructType *STy,
                                              llvm::Constant *constant) {
  const llvm::DataLayout &DL = CGM.getDataLayout();
  const llvm::StructLayout *Layout = DL.getStructLayout(STy);
  llvm::Type *Int8Ty = llvm::IntegerType::getInt8Ty(CGM.getLLVMContext());
  unsigned SizeSoFar = 0;
  SmallVector<llvm::Constant *, 8> Values;
  bool NestedIntact = true;
  for (unsigned i = 0, e = STy->getNumElements(); i != e; i++) {
    unsigned CurOff = Layout->getElementOffset(i);
    if (SizeSoFar < CurOff) {
      assert(!STy->isPacked());
      auto *PadTy = llvm::ArrayType::get(Int8Ty, CurOff - SizeSoFar);
      Values.push_back(patternOrZeroFor(CGM, isPattern, PadTy));
    }
    llvm::Constant *CurOp;
    if (constant->isZeroValue())
      CurOp = llvm::Constant::getNullValue(STy->getElementType(i));
    else
      CurOp = cast<llvm::Constant>(constant->getAggregateElement(i));
    auto *NewOp = constWithPadding(CGM, isPattern, CurOp);
    if (CurOp != NewOp)
      NestedIntact = false;
    Values.push_back(NewOp);
    SizeSoFar = CurOff + DL.getTypeAllocSize(CurOp->getType());
  }
  unsigned TotalSize = Layout->getSizeInBytes();
  if (SizeSoFar < TotalSize) {
    auto *PadTy = llvm::ArrayType::get(Int8Ty, TotalSize - SizeSoFar);
    Values.push_back(patternOrZeroFor(CGM, isPattern, PadTy));
  }
  if (NestedIntact && Values.size() == STy->getNumElements())
    return constant;
  return llvm::ConstantStruct::getAnon(Values, STy->isPacked());
}

/// Replace all padding bytes in a given constant with either a pattern byte or
/// 0x00.
static llvm::Constant *constWithPadding(CodeGenModule &CGM, IsPattern isPattern,
                                        llvm::Constant *constant) {
  llvm::Type *OrigTy = constant->getType();
  if (const auto STy = dyn_cast<llvm::StructType>(OrigTy))
    return constStructWithPadding(CGM, isPattern, STy, constant);
  if (auto *STy = dyn_cast<llvm::SequentialType>(OrigTy)) {
    llvm::SmallVector<llvm::Constant *, 8> Values;
    unsigned Size = STy->getNumElements();
    if (!Size)
      return constant;
    llvm::Type *ElemTy = STy->getElementType();
    bool ZeroInitializer = constant->isZeroValue();
    llvm::Constant *OpValue, *PaddedOp;
    if (ZeroInitializer) {
      OpValue = llvm::Constant::getNullValue(ElemTy);
      PaddedOp = constWithPadding(CGM, isPattern, OpValue);
    }
    for (unsigned Op = 0; Op != Size; ++Op) {
      if (!ZeroInitializer) {
        OpValue = constant->getAggregateElement(Op);
        PaddedOp = constWithPadding(CGM, isPattern, OpValue);
      }
      Values.push_back(PaddedOp);
    }
    auto *NewElemTy = Values[0]->getType();
    if (NewElemTy == ElemTy)
      return constant;
    if (OrigTy->isArrayTy()) {
      auto *ArrayTy = llvm::ArrayType::get(NewElemTy, Size);
      return llvm::ConstantArray::get(ArrayTy, Values);
    } else {
      return llvm::ConstantVector::get(Values);
    }
  }
  return constant;
}

Address CodeGenModule::createUnnamedGlobalFrom(const VarDecl &D,
                                               llvm::Constant *Constant,
                                               CharUnits Align) {
  auto FunctionName = [&](const DeclContext *DC) -> std::string {
    if (const auto *FD = dyn_cast<FunctionDecl>(DC)) {
      if (const auto *CC = dyn_cast<CXXConstructorDecl>(FD))
        return CC->getNameAsString();
      if (const auto *CD = dyn_cast<CXXDestructorDecl>(FD))
        return CD->getNameAsString();
      return std::string(getMangledName(FD));
    } else if (const auto *OM = dyn_cast<ObjCMethodDecl>(DC)) {
      return OM->getNameAsString();
    } else if (isa<BlockDecl>(DC)) {
      return "<block>";
    } else if (isa<CapturedDecl>(DC)) {
      return "<captured>";
    } else {
      llvm_unreachable("expected a function or method");
    }
  };

  // Form a simple per-variable cache of these values in case we find we
  // want to reuse them.
  llvm::GlobalVariable *&CacheEntry = InitializerConstants[&D];
  if (!CacheEntry || CacheEntry->getInitializer() != Constant) {
    auto *Ty = Constant->getType();
    bool isConstant = true;
    llvm::GlobalVariable *InsertBefore = nullptr;
    unsigned AS =
        getContext().getTargetAddressSpace(getStringLiteralAddressSpace());
    std::string Name;
    if (D.hasGlobalStorage())
      Name = getMangledName(&D).str() + ".const";
    else if (const DeclContext *DC = D.getParentFunctionOrMethod())
      Name = ("__const." + FunctionName(DC) + "." + D.getName()).str();
    else
      llvm_unreachable("local variable has no parent function or method");
    llvm::GlobalVariable *GV = new llvm::GlobalVariable(
        getModule(), Ty, isConstant, llvm::GlobalValue::PrivateLinkage,
        Constant, Name, InsertBefore, llvm::GlobalValue::NotThreadLocal, AS);
    GV->setAlignment(Align.getAsAlign());
    GV->setUnnamedAddr(llvm::GlobalValue::UnnamedAddr::Global);
    CacheEntry = GV;
  } else if (CacheEntry->getAlignment() < Align.getQuantity()) {
    CacheEntry->setAlignment(Align.getAsAlign());
  }

  return Address(CacheEntry, Align);
}

static Address createUnnamedGlobalForMemcpyFrom(CodeGenModule &CGM,
                                                const VarDecl &D,
                                                CGBuilderTy &Builder,
                                                llvm::Constant *Constant,
                                                CharUnits Align) {
  Address SrcPtr = CGM.createUnnamedGlobalFrom(D, Constant, Align);
  llvm::Type *BP = llvm::PointerType::getInt8PtrTy(CGM.getLLVMContext(),
                                                   SrcPtr.getAddressSpace());
  if (SrcPtr.getType() != BP)
    SrcPtr = Builder.CreateBitCast(SrcPtr, BP);
  return SrcPtr;
}

static void emitStoresForConstant(CodeGenModule &CGM, const VarDecl &D,
                                  Address Loc, bool isVolatile,
                                  CGBuilderTy &Builder,
                                  llvm::Constant *constant) {
  auto *Ty = constant->getType();
  uint64_t ConstantSize = CGM.getDataLayout().getTypeAllocSize(Ty);
  if (!ConstantSize)
    return;

  bool canDoSingleStore = Ty->isIntOrIntVectorTy() ||
                          Ty->isPtrOrPtrVectorTy() || Ty->isFPOrFPVectorTy();
  if (canDoSingleStore) {
    Builder.CreateStore(constant, Loc, isVolatile);
    return;
  }

  auto *SizeVal = llvm::ConstantInt::get(CGM.IntPtrTy, ConstantSize);

  // If the initializer is all or mostly the same, codegen with bzero / memset
  // then do a few stores afterward.
  if (shouldUseBZeroPlusStoresToInitialize(constant, ConstantSize)) {
    Builder.CreateMemSet(Loc, llvm::ConstantInt::get(CGM.Int8Ty, 0), SizeVal,
                         isVolatile);

    bool valueAlreadyCorrect =
        constant->isNullValue() || isa<llvm::UndefValue>(constant);
    if (!valueAlreadyCorrect) {
      Loc = Builder.CreateBitCast(Loc, Ty->getPointerTo(Loc.getAddressSpace()));
      emitStoresForInitAfterBZero(CGM, constant, Loc, isVolatile, Builder);
    }
    return;
  }

  // If the initializer is a repeated byte pattern, use memset.
  llvm::Value *Pattern =
      shouldUseMemSetToInitialize(constant, ConstantSize, CGM.getDataLayout());
  if (Pattern) {
    uint64_t Value = 0x00;
    if (!isa<llvm::UndefValue>(Pattern)) {
      const llvm::APInt &AP = cast<llvm::ConstantInt>(Pattern)->getValue();
      assert(AP.getBitWidth() <= 8);
      Value = AP.getLimitedValue();
    }
    Builder.CreateMemSet(Loc, llvm::ConstantInt::get(CGM.Int8Ty, Value), SizeVal,
                         isVolatile);
    return;
  }

  // If the initializer is small, use a handful of stores.
  if (shouldSplitConstantStore(CGM, ConstantSize)) {
    if (auto *STy = dyn_cast<llvm::StructType>(Ty)) {
      // FIXME: handle the case when STy != Loc.getElementType().
      if (STy == Loc.getElementType()) {
        for (unsigned i = 0; i != constant->getNumOperands(); i++) {
          Address EltPtr = Builder.CreateStructGEP(Loc, i);
          emitStoresForConstant(
              CGM, D, EltPtr, isVolatile, Builder,
              cast<llvm::Constant>(Builder.CreateExtractValue(constant, i)));
        }
        return;
      }
    } else if (auto *ATy = dyn_cast<llvm::ArrayType>(Ty)) {
      // FIXME: handle the case when ATy != Loc.getElementType().
      if (ATy == Loc.getElementType()) {
        for (unsigned i = 0; i != ATy->getNumElements(); i++) {
          Address EltPtr = Builder.CreateConstArrayGEP(Loc, i);
          emitStoresForConstant(
              CGM, D, EltPtr, isVolatile, Builder,
              cast<llvm::Constant>(Builder.CreateExtractValue(constant, i)));
        }
        return;
      }
    }
  }

  // Copy from a global.
  Builder.CreateMemCpy(Loc,
                       createUnnamedGlobalForMemcpyFrom(
                           CGM, D, Builder, constant, Loc.getAlignment()),
                       SizeVal, isVolatile);
}

static void emitStoresForZeroInit(CodeGenModule &CGM, const VarDecl &D,
                                  Address Loc, bool isVolatile,
                                  CGBuilderTy &Builder) {
  llvm::Type *ElTy = Loc.getElementType();
  llvm::Constant *constant =
      constWithPadding(CGM, IsPattern::No, llvm::Constant::getNullValue(ElTy));
  emitStoresForConstant(CGM, D, Loc, isVolatile, Builder, constant);
}

static void emitStoresForPatternInit(CodeGenModule &CGM, const VarDecl &D,
                                     Address Loc, bool isVolatile,
                                     CGBuilderTy &Builder) {
  llvm::Type *ElTy = Loc.getElementType();
  llvm::Constant *constant = constWithPadding(
      CGM, IsPattern::Yes, initializationPatternFor(CGM, ElTy));
  assert(!isa<llvm::UndefValue>(constant));
  emitStoresForConstant(CGM, D, Loc, isVolatile, Builder, constant);
}

static bool containsUndef(llvm::Constant *constant) {
  auto *Ty = constant->getType();
  if (isa<llvm::UndefValue>(constant))
    return true;
  if (Ty->isStructTy() || Ty->isArrayTy() || Ty->isVectorTy())
    for (llvm::Use &Op : constant->operands())
      if (containsUndef(cast<llvm::Constant>(Op)))
        return true;
  return false;
}

static llvm::Constant *replaceUndef(CodeGenModule &CGM, IsPattern isPattern,
                                    llvm::Constant *constant) {
  auto *Ty = constant->getType();
  if (isa<llvm::UndefValue>(constant))
    return patternOrZeroFor(CGM, isPattern, Ty);
  if (!(Ty->isStructTy() || Ty->isArrayTy() || Ty->isVectorTy()))
    return constant;
  if (!containsUndef(constant))
    return constant;
  llvm::SmallVector<llvm::Constant *, 8> Values(constant->getNumOperands());
  for (unsigned Op = 0, NumOp = constant->getNumOperands(); Op != NumOp; ++Op) {
    auto *OpValue = cast<llvm::Constant>(constant->getOperand(Op));
    Values[Op] = replaceUndef(CGM, isPattern, OpValue);
  }
  if (Ty->isStructTy())
    return llvm::ConstantStruct::get(cast<llvm::StructType>(Ty), Values);
  if (Ty->isArrayTy())
    return llvm::ConstantArray::get(cast<llvm::ArrayType>(Ty), Values);
  assert(Ty->isVectorTy());
  return llvm::ConstantVector::get(Values);
}

/// EmitAutoVarDecl - Emit code and set up an entry in LocalDeclMap for a
/// variable declaration with auto, register, or no storage class specifier.
/// These turn into simple stack objects, or GlobalValues depending on target.
void CodeGenFunction::EmitAutoVarDecl(const VarDecl &D) {
  AutoVarEmission emission = EmitAutoVarAlloca(D);
  EmitAutoVarInit(emission);
  EmitAutoVarCleanups(emission);
}

/// Emit a lifetime.begin marker if some criteria are satisfied.
/// \return a pointer to the temporary size Value if a marker was emitted, null
/// otherwise
llvm::Value *CodeGenFunction::EmitLifetimeStart(uint64_t Size,
                                                llvm::Value *Addr) {
  if (!ShouldEmitLifetimeMarkers)
    return nullptr;

  assert(Addr->getType()->getPointerAddressSpace() ==
             CGM.getDataLayout().getAllocaAddrSpace() &&
         "Pointer should be in alloca address space");
  llvm::Value *SizeV = llvm::ConstantInt::get(Int64Ty, Size);
  Addr = Builder.CreateBitCast(Addr, AllocaInt8PtrTy);
  llvm::CallInst *C =
      Builder.CreateCall(CGM.getLLVMLifetimeStartFn(), {SizeV, Addr});
  C->setDoesNotThrow();
  return SizeV;
}

void CodeGenFunction::EmitLifetimeEnd(llvm::Value *Size, llvm::Value *Addr) {
  assert(Addr->getType()->getPointerAddressSpace() ==
             CGM.getDataLayout().getAllocaAddrSpace() &&
         "Pointer should be in alloca address space");
  Addr = Builder.CreateBitCast(Addr, AllocaInt8PtrTy);
  llvm::CallInst *C =
      Builder.CreateCall(CGM.getLLVMLifetimeEndFn(), {Size, Addr});
  C->setDoesNotThrow();
}

void CodeGenFunction::EmitAndRegisterVariableArrayDimensions(
    CGDebugInfo *DI, const VarDecl &D, bool EmitDebugInfo) {
  // For each dimension stores its QualType and corresponding
  // size-expression Value.
  SmallVector<CodeGenFunction::VlaSizePair, 4> Dimensions;
  SmallVector<IdentifierInfo *, 4> VLAExprNames;

  // Break down the array into individual dimensions.
  QualType Type1D = D.getType();
  while (getContext().getAsVariableArrayType(Type1D)) {
    auto VlaSize = getVLAElements1D(Type1D);
    if (auto *C = dyn_cast<llvm::ConstantInt>(VlaSize.NumElts))
      Dimensions.emplace_back(C, Type1D.getUnqualifiedType());
    else {
      // Generate a locally unique name for the size expression.
      Twine Name = Twine("__vla_expr") + Twine(VLAExprCounter++);
      SmallString<12> Buffer;
      StringRef NameRef = Name.toStringRef(Buffer);
      auto &Ident = getContext().Idents.getOwn(NameRef);
      VLAExprNames.push_back(&Ident);
      auto SizeExprAddr =
          CreateDefaultAlignTempAlloca(VlaSize.NumElts->getType(), NameRef);
      Builder.CreateStore(VlaSize.NumElts, SizeExprAddr);
      Dimensions.emplace_back(SizeExprAddr.getPointer(),
                              Type1D.getUnqualifiedType());
    }
    Type1D = VlaSize.Type;
  }

  if (!EmitDebugInfo)
    return;

  // Register each dimension's size-expression with a DILocalVariable,
  // so that it can be used by CGDebugInfo when instantiating a DISubrange
  // to describe this array.
  unsigned NameIdx = 0;
  for (auto &VlaSize : Dimensions) {
    llvm::Metadata *MD;
    if (auto *C = dyn_cast<llvm::ConstantInt>(VlaSize.NumElts))
      MD = llvm::ConstantAsMetadata::get(C);
    else {
      // Create an artificial VarDecl to generate debug info for.
      IdentifierInfo *NameIdent = VLAExprNames[NameIdx++];
      auto VlaExprTy = VlaSize.NumElts->getType()->getPointerElementType();
      auto QT = getContext().getIntTypeForBitwidth(
          VlaExprTy->getScalarSizeInBits(), false);
      auto *ArtificialDecl = VarDecl::Create(
          getContext(), const_cast<DeclContext *>(D.getDeclContext()),
          D.getLocation(), D.getLocation(), NameIdent, QT,
          getContext().CreateTypeSourceInfo(QT), SC_Auto);
      ArtificialDecl->setImplicit();

      MD = DI->EmitDeclareOfAutoVariable(ArtificialDecl, VlaSize.NumElts,
                                         Builder);
    }
    assert(MD && "No Size expression debug node created");
    DI->registerVLASizeExpression(VlaSize.Type, MD);
  }
}

/// EmitAutoVarAlloca - Emit the alloca and debug information for a
/// local variable.  Does not emit initialization or destruction.
CodeGenFunction::AutoVarEmission
CodeGenFunction::EmitAutoVarAlloca(const VarDecl &D) {
  QualType Ty = D.getType();
  assert(
      Ty.getAddressSpace() == LangAS::Default ||
      (Ty.getAddressSpace() == LangAS::opencl_private && getLangOpts().OpenCL));

  AutoVarEmission emission(D);

  bool isEscapingByRef = D.isEscapingByref();
  emission.IsEscapingByRef = isEscapingByRef;

  CharUnits alignment = getContext().getDeclAlign(&D);

  // If the type is variably-modified, emit all the VLA sizes for it.
  if (Ty->isVariablyModifiedType())
    EmitVariablyModifiedType(Ty);

  auto *DI = getDebugInfo();
  bool EmitDebugInfo = DI && CGM.getCodeGenOpts().hasReducedDebugInfo();

  Address address = Address::invalid();
  Address AllocaAddr = Address::invalid();
  Address OpenMPLocalAddr =
      getLangOpts().OpenMP
          ? CGM.getOpenMPRuntime().getAddressOfLocalVariable(*this, &D)
          : Address::invalid();
  bool NRVO = getLangOpts().ElideConstructors && D.isNRVOVariable();

  if (getLangOpts().OpenMP && OpenMPLocalAddr.isValid()) {
    address = OpenMPLocalAddr;
  } else if (Ty->isConstantSizeType()) {
    // If this value is an array or struct with a statically determinable
    // constant initializer, there are optimizations we can do.
    //
    // TODO: We should constant-evaluate the initializer of any variable,
    // as long as it is initialized by a constant expression. Currently,
    // isConstantInitializer produces wrong answers for structs with
    // reference or bitfield members, and a few other cases, and checking
    // for POD-ness protects us from some of these.
    if (D.getInit() && (Ty->isArrayType() || Ty->isRecordType()) &&
        (D.isConstexpr() ||
         ((Ty.isPODType(getContext()) ||
           getContext().getBaseElementType(Ty)->isObjCObjectPointerType()) &&
          D.getInit()->isConstantInitializer(getContext(), false)))) {

      // If the variable's a const type, and it's neither an NRVO
      // candidate nor a __block variable and has no mutable members,
      // emit it as a global instead.
      // Exception is if a variable is located in non-constant address space
      // in OpenCL.
      if ((!getLangOpts().OpenCL ||
           Ty.getAddressSpace() == LangAS::opencl_constant) &&
          (CGM.getCodeGenOpts().MergeAllConstants && !NRVO &&
           !isEscapingByRef && CGM.isTypeConstant(Ty, true))) {
        EmitStaticVarDecl(D, llvm::GlobalValue::InternalLinkage);

        // Signal this condition to later callbacks.
        emission.Addr = Address::invalid();
        assert(emission.wasEmittedAsGlobal());
        return emission;
      }

      // Otherwise, tell the initialization code that we're in this case.
      emission.IsConstantAggregate = true;
    }

    // A normal fixed sized variable becomes an alloca in the entry block,
    // unless:
    // - it's an NRVO variable.
    // - we are compiling OpenMP and it's an OpenMP local variable.
    if (NRVO) {
      // The named return value optimization: allocate this variable in the
      // return slot, so that we can elide the copy when returning this
      // variable (C++0x [class.copy]p34).
      address = ReturnValue;

      if (const RecordType *RecordTy = Ty->getAs<RecordType>()) {
        const auto *RD = RecordTy->getDecl();
        const auto *CXXRD = dyn_cast<CXXRecordDecl>(RD);
        if ((CXXRD && !CXXRD->hasTrivialDestructor()) ||
            RD->isNonTrivialToPrimitiveDestroy()) {
          // Create a flag that is used to indicate when the NRVO was applied
          // to this variable. Set it to zero to indicate that NRVO was not
          // applied.
          llvm::Value *Zero = Builder.getFalse();
          Address NRVOFlag =
            CreateTempAlloca(Zero->getType(), CharUnits::One(), "nrvo");
          EnsureInsertPoint();
          Builder.CreateStore(Zero, NRVOFlag);

          // Record the NRVO flag for this variable.
          NRVOFlags[&D] = NRVOFlag.getPointer();
          emission.NRVOFlag = NRVOFlag.getPointer();
        }
      }
    } else {
      CharUnits allocaAlignment;
      llvm::Type *allocaTy;
      if (isEscapingByRef) {
        auto &byrefInfo = getBlockByrefInfo(&D);
        allocaTy = byrefInfo.Type;
        allocaAlignment = byrefInfo.ByrefAlignment;
      } else {
        allocaTy = ConvertTypeForMem(Ty);
        allocaAlignment = alignment;
      }

      // Create the alloca.  Note that we set the name separately from
      // building the instruction so that it's there even in no-asserts
      // builds.
      address = CreateTempAlloca(allocaTy, allocaAlignment, D.getName(),
                                 /*ArraySize=*/nullptr, &AllocaAddr);

      // Don't emit lifetime markers for MSVC catch parameters. The lifetime of
      // the catch parameter starts in the catchpad instruction, and we can't
      // insert code in those basic blocks.
      bool IsMSCatchParam =
          D.isExceptionVariable() && getTarget().getCXXABI().isMicrosoft();

      // Emit a lifetime intrinsic if meaningful. There's no point in doing this
      // if we don't have a valid insertion point (?).
      if (HaveInsertPoint() && !IsMSCatchParam) {
        // If there's a jump into the lifetime of this variable, its lifetime
        // gets broken up into several regions in IR, which requires more work
        // to handle correctly. For now, just omit the intrinsics; this is a
        // rare case, and it's better to just be conservatively correct.
        // PR28267.
        //
        // We have to do this in all language modes if there's a jump past the
        // declaration. We also have to do it in C if there's a jump to an
        // earlier point in the current block because non-VLA lifetimes begin as
        // soon as the containing block is entered, not when its variables
        // actually come into scope; suppressing the lifetime annotations
        // completely in this case is unnecessarily pessimistic, but again, this
        // is rare.
        if (!Bypasses.IsBypassed(&D) &&
            !(!getLangOpts().CPlusPlus && hasLabelBeenSeenInCurrentScope())) {
          llvm::TypeSize size =
              CGM.getDataLayout().getTypeAllocSize(allocaTy);
          emission.SizeForLifetimeMarkers =
              size.isScalable() ? EmitLifetimeStart(-1, AllocaAddr.getPointer())
                                : EmitLifetimeStart(size.getFixedSize(),
                                                    AllocaAddr.getPointer());
        }
      } else {
        assert(!emission.useLifetimeMarkers());
      }
    }
  } else {
    EnsureInsertPoint();

    if (!DidCallStackSave) {
      // Save the stack.
      Address Stack =
        CreateTempAlloca(Int8PtrTy, getPointerAlign(), "saved_stack");

      llvm::Function *F = CGM.getIntrinsic(llvm::Intrinsic::stacksave);
      llvm::Value *V = Builder.CreateCall(F);
      Builder.CreateStore(V, Stack);

      DidCallStackSave = true;

      // Push a cleanup block and restore the stack there.
      // FIXME: in general circumstances, this should be an EH cleanup.
      pushStackRestore(NormalCleanup, Stack);
    }

    auto VlaSize = getVLASize(Ty);
    llvm::Type *llvmTy = ConvertTypeForMem(VlaSize.Type);

    // Allocate memory for the array.
    address = CreateTempAlloca(llvmTy, alignment, "vla", VlaSize.NumElts,
                               &AllocaAddr);

    // If we have debug info enabled, properly describe the VLA dimensions for
    // this type by registering the vla size expression for each of the
    // dimensions.
    EmitAndRegisterVariableArrayDimensions(DI, D, EmitDebugInfo);
  }

  auto T = D.getType();
  assert(T.getAddressSpace() == LangAS::Default ||
         T.getAddressSpace() == LangAS::opencl_private);
  if (getASTAllocaAddressSpace() != LangAS::Default) {
    auto *Addr = getTargetHooks().performAddrSpaceCast(
        *this, address.getPointer(), getASTAllocaAddressSpace(),
        T.getAddressSpace(),
        address.getElementType()->getPointerTo(
            getContext().getTargetAddressSpace(T.getAddressSpace())),
        /*non-null*/ true);
    address = Address(Addr, address.getAlignment());
  }
  setAddrOfLocalVar(&D, address);
  emission.Addr = address;
  emission.AllocaAddr = AllocaAddr;

  // Emit debug info for local var declaration.
  if (EmitDebugInfo && HaveInsertPoint()) {
    Address DebugAddr = address;
    bool UsePointerValue = NRVO && ReturnValuePointer.isValid();
    DI->setLocation(D.getLocation());

    // If NRVO, use a pointer to the return address.
    if (UsePointerValue)
      DebugAddr = ReturnValuePointer;

    (void)DI->EmitDeclareOfAutoVariable(&D, DebugAddr.getPointer(), Builder,
                                        UsePointerValue);
  }

  if (D.hasAttr<AnnotateAttr>() && HaveInsertPoint())
    EmitVarAnnotations(&D, address.getPointer());

  // Make sure we call @llvm.lifetime.end.
  if (emission.useLifetimeMarkers())
    EHStack.pushCleanup<CallLifetimeEnd>(NormalEHLifetimeMarker,
                                         emission.getOriginalAllocatedAddress(),
                                         emission.getSizeForLifetimeMarkers());

  return emission;
}

static bool isCapturedBy(const VarDecl &, const Expr *);

/// Determines whether the given __block variable is potentially
/// captured by the given statement.
static bool isCapturedBy(const VarDecl &Var, const Stmt *S) {
  if (const Expr *E = dyn_cast<Expr>(S))
    return isCapturedBy(Var, E);
  for (const Stmt *SubStmt : S->children())
    if (isCapturedBy(Var, SubStmt))
      return true;
  return false;
}

/// Determines whether the given __block variable is potentially
/// captured by the given expression.
static bool isCapturedBy(const VarDecl &Var, const Expr *E) {
  // Skip the most common kinds of expressions that make
  // hierarchy-walking expensive.
  E = E->IgnoreParenCasts();

  if (const BlockExpr *BE = dyn_cast<BlockExpr>(E)) {
    const BlockDecl *Block = BE->getBlockDecl();
    for (const auto &I : Block->captures()) {
      if (I.getVariable() == &Var)
        return true;
    }

    // No need to walk into the subexpressions.
    return false;
  }

  if (const StmtExpr *SE = dyn_cast<StmtExpr>(E)) {
    const CompoundStmt *CS = SE->getSubStmt();
    for (const auto *BI : CS->body())
      if (const auto *BIE = dyn_cast<Expr>(BI)) {
        if (isCapturedBy(Var, BIE))
          return true;
      }
      else if (const auto *DS = dyn_cast<DeclStmt>(BI)) {
          // special case declarations
          for (const auto *I : DS->decls()) {
              if (const auto *VD = dyn_cast<VarDecl>((I))) {
                const Expr *Init = VD->getInit();
                if (Init && isCapturedBy(Var, Init))
                  return true;
              }
          }
      }
      else
        // FIXME. Make safe assumption assuming arbitrary statements cause capturing.
        // Later, provide code to poke into statements for capture analysis.
        return true;
    return false;
  }

  for (const Stmt *SubStmt : E->children())
    if (isCapturedBy(Var, SubStmt))
      return true;

  return false;
}

/// Determine whether the given initializer is trivial in the sense
/// that it requires no code to be generated.
bool CodeGenFunction::isTrivialInitializer(const Expr *Init) {
  if (!Init)
    return true;

  if (const CXXConstructExpr *Construct = dyn_cast<CXXConstructExpr>(Init))
    if (CXXConstructorDecl *Constructor = Construct->getConstructor())
      if (Constructor->isTrivial() &&
          Constructor->isDefaultConstructor() &&
          !Construct->requiresZeroInitialization())
        return true;

  return false;
}

void CodeGenFunction::emitZeroOrPatternForAutoVarInit(QualType type,
                                                      const VarDecl &D,
                                                      Address Loc) {
  auto trivialAutoVarInit = getContext().getLangOpts().getTrivialAutoVarInit();
  CharUnits Size = getContext().getTypeSizeInChars(type);
  bool isVolatile = type.isVolatileQualified();
  if (!Size.isZero()) {
    switch (trivialAutoVarInit) {
    case LangOptions::TrivialAutoVarInitKind::Uninitialized:
      llvm_unreachable("Uninitialized handled by caller");
    case LangOptions::TrivialAutoVarInitKind::Zero:
      emitStoresForZeroInit(CGM, D, Loc, isVolatile, Builder);
      break;
    case LangOptions::TrivialAutoVarInitKind::Pattern:
      emitStoresForPatternInit(CGM, D, Loc, isVolatile, Builder);
      break;
    }
    return;
  }

  // VLAs look zero-sized to getTypeInfo. We can't emit constant stores to
  // them, so emit a memcpy with the VLA size to initialize each element.
  // Technically zero-sized or negative-sized VLAs are undefined, and UBSan
  // will catch that code, but there exists code which generates zero-sized
  // VLAs. Be nice and initialize whatever they requested.
  const auto *VlaType = getContext().getAsVariableArrayType(type);
  if (!VlaType)
    return;
  auto VlaSize = getVLASize(VlaType);
  auto SizeVal = VlaSize.NumElts;
  CharUnits EltSize = getContext().getTypeSizeInChars(VlaSize.Type);
  switch (trivialAutoVarInit) {
  case LangOptions::TrivialAutoVarInitKind::Uninitialized:
    llvm_unreachable("Uninitialized handled by caller");

  case LangOptions::TrivialAutoVarInitKind::Zero:
    if (!EltSize.isOne())
      SizeVal = Builder.CreateNUWMul(SizeVal, CGM.getSize(EltSize));
    Builder.CreateMemSet(Loc, llvm::ConstantInt::get(Int8Ty, 0), SizeVal,
                         isVolatile);
    break;

  case LangOptions::TrivialAutoVarInitKind::Pattern: {
    llvm::Type *ElTy = Loc.getElementType();
    llvm::Constant *Constant = constWithPadding(
        CGM, IsPattern::Yes, initializationPatternFor(CGM, ElTy));
    CharUnits ConstantAlign = getContext().getTypeAlignInChars(VlaSize.Type);
    llvm::BasicBlock *SetupBB = createBasicBlock("vla-setup.loop");
    llvm::BasicBlock *LoopBB = createBasicBlock("vla-init.loop");
    llvm::BasicBlock *ContBB = createBasicBlock("vla-init.cont");
    llvm::Value *IsZeroSizedVLA = Builder.CreateICmpEQ(
        SizeVal, llvm::ConstantInt::get(SizeVal->getType(), 0),
        "vla.iszerosized");
    Builder.CreateCondBr(IsZeroSizedVLA, ContBB, SetupBB);
    EmitBlock(SetupBB);
    if (!EltSize.isOne())
      SizeVal = Builder.CreateNUWMul(SizeVal, CGM.getSize(EltSize));
    llvm::Value *BaseSizeInChars =
        llvm::ConstantInt::get(IntPtrTy, EltSize.getQuantity());
    Address Begin = Builder.CreateElementBitCast(Loc, Int8Ty, "vla.begin");
    llvm::Value *End =
        Builder.CreateInBoundsGEP(Begin.getPointer(), SizeVal, "vla.end");
    llvm::BasicBlock *OriginBB = Builder.GetInsertBlock();
    EmitBlock(LoopBB);
    llvm::PHINode *Cur = Builder.CreatePHI(Begin.getType(), 2, "vla.cur");
    Cur->addIncoming(Begin.getPointer(), OriginBB);
    CharUnits CurAlign = Loc.getAlignment().alignmentOfArrayElement(EltSize);
    Builder.CreateMemCpy(Address(Cur, CurAlign),
                         createUnnamedGlobalForMemcpyFrom(
                             CGM, D, Builder, Constant, ConstantAlign),
                         BaseSizeInChars, isVolatile);
    llvm::Value *Next =
        Builder.CreateInBoundsGEP(Int8Ty, Cur, BaseSizeInChars, "vla.next");
    llvm::Value *Done = Builder.CreateICmpEQ(Next, End, "vla-init.isdone");
    Builder.CreateCondBr(Done, ContBB, LoopBB);
    Cur->addIncoming(Next, LoopBB);
    EmitBlock(ContBB);
  } break;
  }
}

void CodeGenFunction::EmitAutoVarInit(const AutoVarEmission &emission) {
  assert(emission.Variable && "emission was not valid!");

  // If this was emitted as a global constant, we're done.
  if (emission.wasEmittedAsGlobal()) return;

  const VarDecl &D = *emission.Variable;
  auto DL = ApplyDebugLocation::CreateDefaultArtificial(*this, D.getLocation());
  QualType type = D.getType();

  // If this local has an initializer, emit it now.
  const Expr *Init = D.getInit();

  // If we are at an unreachable point, we don't need to emit the initializer
  // unless it contains a label.
  if (!HaveInsertPoint()) {
    if (!Init || !ContainsLabel(Init)) return;
    EnsureInsertPoint();
  }

  // Initialize the structure of a __block variable.
  if (emission.IsEscapingByRef)
    emitByrefStructureInit(emission);

  // Initialize the variable here if it doesn't have a initializer and it is a
  // C struct that is non-trivial to initialize or an array containing such a
  // struct.
  if (!Init &&
      type.isNonTrivialToPrimitiveDefaultInitialize() ==
          QualType::PDIK_Struct) {
    LValue Dst = MakeAddrLValue(emission.getAllocatedAddress(), type);
    if (emission.IsEscapingByRef)
      drillIntoBlockVariable(*this, Dst, &D);
    defaultInitNonTrivialCStructVar(Dst);
    return;
  }

  // Check whether this is a byref variable that's potentially
  // captured and moved by its own initializer.  If so, we'll need to
  // emit the initializer first, then copy into the variable.
  bool capturedByInit =
      Init && emission.IsEscapingByRef && isCapturedBy(D, Init);

  bool locIsByrefHeader = !capturedByInit;
  const Address Loc =
      locIsByrefHeader ? emission.getObjectAddress(*this) : emission.Addr;

  // Note: constexpr already initializes everything correctly.
  LangOptions::TrivialAutoVarInitKind trivialAutoVarInit =
      (D.isConstexpr()
           ? LangOptions::TrivialAutoVarInitKind::Uninitialized
           : (D.getAttr<UninitializedAttr>()
                  ? LangOptions::TrivialAutoVarInitKind::Uninitialized
                  : getContext().getLangOpts().getTrivialAutoVarInit()));

  auto initializeWhatIsTechnicallyUninitialized = [&](Address Loc) {
    if (trivialAutoVarInit ==
        LangOptions::TrivialAutoVarInitKind::Uninitialized)
      return;

    // Only initialize a __block's storage: we always initialize the header.
    if (emission.IsEscapingByRef && !locIsByrefHeader)
      Loc = emitBlockByrefAddress(Loc, &D, /*follow=*/false);

    return emitZeroOrPatternForAutoVarInit(type, D, Loc);
  };

  if (isTrivialInitializer(Init))
    return initializeWhatIsTechnicallyUninitialized(Loc);

  llvm::Constant *constant = nullptr;
  if (emission.IsConstantAggregate ||
      D.mightBeUsableInConstantExpressions(getContext())) {
    assert(!capturedByInit && "constant init contains a capturing block?");
    constant = ConstantEmitter(*this).tryEmitAbstractForInitializer(D);
    if (constant && !constant->isZeroValue() &&
        (trivialAutoVarInit !=
         LangOptions::TrivialAutoVarInitKind::Uninitialized)) {
      IsPattern isPattern =
          (trivialAutoVarInit == LangOptions::TrivialAutoVarInitKind::Pattern)
              ? IsPattern::Yes
              : IsPattern::No;
      // C guarantees that brace-init with fewer initializers than members in
      // the aggregate will initialize the rest of the aggregate as-if it were
      // static initialization. In turn static initialization guarantees that
      // padding is initialized to zero bits. We could instead pattern-init if D
      // has any ImplicitValueInitExpr, but that seems to be unintuitive
      // behavior.
      constant = constWithPadding(CGM, IsPattern::No,
                                  replaceUndef(CGM, isPattern, constant));
    }
  }

  if (!constant) {
    initializeWhatIsTechnicallyUninitialized(Loc);
    LValue lv = MakeAddrLValue(Loc, type);
    lv.setNonGC(true);
    return EmitExprAsInit(Init, &D, lv, capturedByInit);
  }

  if (!emission.IsConstantAggregate) {
    // For simple scalar/complex initialization, store the value directly.
    LValue lv = MakeAddrLValue(Loc, type);
    lv.setNonGC(true);
    return EmitStoreThroughLValue(RValue::get(constant), lv, true);
  }

  llvm::Type *BP = CGM.Int8Ty->getPointerTo(Loc.getAddressSpace());
  emitStoresForConstant(
      CGM, D, (Loc.getType() == BP) ? Loc : Builder.CreateBitCast(Loc, BP),
      type.isVolatileQualified(), Builder, constant);
}

/// Emit an expression as an initializer for an object (variable, field, etc.)
/// at the given location.  The expression is not necessarily the normal
/// initializer for the object, and the address is not necessarily
/// its normal location.
///
/// \param init the initializing expression
/// \param D the object to act as if we're initializing
/// \param loc the address to initialize; its type is a pointer
///   to the LLVM mapping of the object's type
/// \param alignment the alignment of the address
/// \param capturedByInit true if \p D is a __block variable
///   whose address is potentially changed by the initializer
void CodeGenFunction::EmitExprAsInit(const Expr *init, const ValueDecl *D,
                                     LValue lvalue, bool capturedByInit) {
  QualType type = D->getType();

  if (type->isReferenceType()) {
    RValue rvalue = EmitReferenceBindingToExpr(init);
    if (capturedByInit)
      drillIntoBlockVariable(*this, lvalue, cast<VarDecl>(D));
    EmitStoreThroughLValue(rvalue, lvalue, true);
    return;
  }
  switch (getEvaluationKind(type)) {
  case TEK_Scalar:
    EmitScalarInit(init, D, lvalue, capturedByInit);
    return;
  case TEK_Complex: {
    ComplexPairTy complex = EmitComplexExpr(init);
    if (capturedByInit)
      drillIntoBlockVariable(*this, lvalue, cast<VarDecl>(D));
    EmitStoreOfComplex(complex, lvalue, /*init*/ true);
    return;
  }
  case TEK_Aggregate:
    if (type->isAtomicType()) {
      EmitAtomicInit(const_cast<Expr*>(init), lvalue);
    } else {
      AggValueSlot::Overlap_t Overlap = AggValueSlot::MayOverlap;
      if (isa<VarDecl>(D))
        Overlap = AggValueSlot::DoesNotOverlap;
      else if (auto *FD = dyn_cast<FieldDecl>(D))
        Overlap = getOverlapForFieldInit(FD);
      // TODO: how can we delay here if D is captured by its initializer?
      EmitAggExpr(init, AggValueSlot::forLValue(
                            lvalue, *this, AggValueSlot::IsDestructed,
                            AggValueSlot::DoesNotNeedGCBarriers,
                            AggValueSlot::IsNotAliased, Overlap));
    }
    return;
  }
  llvm_unreachable("bad evaluation kind");
}

/// Enter a destroy cleanup for the given local variable.
void CodeGenFunction::emitAutoVarTypeCleanup(
                            const CodeGenFunction::AutoVarEmission &emission,
                            QualType::DestructionKind dtorKind) {
  assert(dtorKind != QualType::DK_none);

  // Note that for __block variables, we want to destroy the
  // original stack object, not the possibly forwarded object.
  Address addr = emission.getObjectAddress(*this);

  const VarDecl *var = emission.Variable;
  QualType type = var->getType();

  CleanupKind cleanupKind = NormalAndEHCleanup;
  CodeGenFunction::Destroyer *destroyer = nullptr;

  switch (dtorKind) {
  case QualType::DK_none:
    llvm_unreachable("no cleanup for trivially-destructible variable");

  case QualType::DK_cxx_destructor:
    // If there's an NRVO flag on the emission, we need a different
    // cleanup.
    if (emission.NRVOFlag) {
      assert(!type->isArrayType());
      CXXDestructorDecl *dtor = type->getAsCXXRecordDecl()->getDestructor();
      EHStack.pushCleanup<DestroyNRVOVariableCXX>(cleanupKind, addr, type, dtor,
                                                  emission.NRVOFlag);
      return;
    }
    break;

  case QualType::DK_objc_strong_lifetime:
    // Suppress cleanups for pseudo-strong variables.
    if (var->isARCPseudoStrong()) return;

    // Otherwise, consider whether to use an EH cleanup or not.
    cleanupKind = getARCCleanupKind();

    // Use the imprecise destroyer by default.
    if (!var->hasAttr<ObjCPreciseLifetimeAttr>())
      destroyer = CodeGenFunction::destroyARCStrongImprecise;
    break;

  case QualType::DK_objc_weak_lifetime:
    break;

  case QualType::DK_nontrivial_c_struct:
    destroyer = CodeGenFunction::destroyNonTrivialCStruct;
    if (emission.NRVOFlag) {
      assert(!type->isArrayType());
      EHStack.pushCleanup<DestroyNRVOVariableC>(cleanupKind, addr,
                                                emission.NRVOFlag, type);
      return;
    }
    break;
  }

  // If we haven't chosen a more specific destroyer, use the default.
  if (!destroyer) destroyer = getDestroyer(dtorKind);

  // Use an EH cleanup in array destructors iff the destructor itself
  // is being pushed as an EH cleanup.
  bool useEHCleanup = (cleanupKind & EHCleanup);
  EHStack.pushCleanup<DestroyObject>(cleanupKind, addr, type, destroyer,
                                     useEHCleanup);
}

void CodeGenFunction::EmitAutoVarCleanups(const AutoVarEmission &emission) {
  assert(emission.Variable && "emission was not valid!");

  // If this was emitted as a global constant, we're done.
  if (emission.wasEmittedAsGlobal()) return;

  // If we don't have an insertion point, we're done.  Sema prevents
  // us from jumping into any of these scopes anyway.
  if (!HaveInsertPoint()) return;

  const VarDecl &D = *emission.Variable;

  // Check the type for a cleanup.
  if (QualType::DestructionKind dtorKind = D.needsDestruction(getContext()))
    emitAutoVarTypeCleanup(emission, dtorKind);

  // In GC mode, honor objc_precise_lifetime.
  if (getLangOpts().getGC() != LangOptions::NonGC &&
      D.hasAttr<ObjCPreciseLifetimeAttr>()) {
    EHStack.pushCleanup<ExtendGCLifetime>(NormalCleanup, &D);
  }

  // Handle the cleanup attribute.
  if (const CleanupAttr *CA = D.getAttr<CleanupAttr>()) {
    const FunctionDecl *FD = CA->getFunctionDecl();

    llvm::Constant *F = CGM.GetAddrOfFunction(FD);
    assert(F && "Could not find function!");

    const CGFunctionInfo &Info = CGM.getTypes().arrangeFunctionDeclaration(FD);
    EHStack.pushCleanup<CallCleanupFunction>(NormalAndEHCleanup, F, &Info, &D);
  }

  // If this is a block variable, call _Block_object_destroy
  // (on the unforwarded address). Don't enter this cleanup if we're in pure-GC
  // mode.
  if (emission.IsEscapingByRef &&
      CGM.getLangOpts().getGC() != LangOptions::GCOnly) {
    BlockFieldFlags Flags = BLOCK_FIELD_IS_BYREF;
    if (emission.Variable->getType().isObjCGCWeak())
      Flags |= BLOCK_FIELD_IS_WEAK;
    enterByrefCleanup(NormalAndEHCleanup, emission.Addr, Flags,
                      /*LoadBlockVarAddr*/ false,
                      cxxDestructorCanThrow(emission.Variable->getType()));
  }
}

CodeGenFunction::Destroyer *
CodeGenFunction::getDestroyer(QualType::DestructionKind kind) {
  switch (kind) {
  case QualType::DK_none: llvm_unreachable("no destroyer for trivial dtor");
  case QualType::DK_cxx_destructor:
    return destroyCXXObject;
  case QualType::DK_objc_strong_lifetime:
    return destroyARCStrongPrecise;
  case QualType::DK_objc_weak_lifetime:
    return destroyARCWeak;
  case QualType::DK_nontrivial_c_struct:
    return destroyNonTrivialCStruct;
  }
  llvm_unreachable("Unknown DestructionKind");
}

/// pushEHDestroy - Push the standard destructor for the given type as
/// an EH-only cleanup.
void CodeGenFunction::pushEHDestroy(QualType::DestructionKind dtorKind,
                                    Address addr, QualType type) {
  assert(dtorKind && "cannot push destructor for trivial type");
  assert(needsEHCleanup(dtorKind));

  pushDestroy(EHCleanup, addr, type, getDestroyer(dtorKind), true);
}

/// pushDestroy - Push the standard destructor for the given type as
/// at least a normal cleanup.
void CodeGenFunction::pushDestroy(QualType::DestructionKind dtorKind,
                                  Address addr, QualType type) {
  assert(dtorKind && "cannot push destructor for trivial type");

  CleanupKind cleanupKind = getCleanupKind(dtorKind);
  pushDestroy(cleanupKind, addr, type, getDestroyer(dtorKind),
              cleanupKind & EHCleanup);
}

void CodeGenFunction::pushDestroy(CleanupKind cleanupKind, Address addr,
                                  QualType type, Destroyer *destroyer,
                                  bool useEHCleanupForArray) {
  pushFullExprCleanup<DestroyObject>(cleanupKind, addr, type,
                                     destroyer, useEHCleanupForArray);
}

void CodeGenFunction::pushStackRestore(CleanupKind Kind, Address SPMem) {
  EHStack.pushCleanup<CallStackRestore>(Kind, SPMem);
}

void CodeGenFunction::pushLifetimeExtendedDestroy(
    CleanupKind cleanupKind, Address addr, QualType type,
    Destroyer *destroyer, bool useEHCleanupForArray) {
  // Push an EH-only cleanup for the object now.
  // FIXME: When popping normal cleanups, we need to keep this EH cleanup
  // around in case a temporary's destructor throws an exception.
  if (cleanupKind & EHCleanup)
    EHStack.pushCleanup<DestroyObject>(
        static_cast<CleanupKind>(cleanupKind & ~NormalCleanup), addr, type,
        destroyer, useEHCleanupForArray);

  // Remember that we need to push a full cleanup for the object at the
  // end of the full-expression.
  pushCleanupAfterFullExpr<DestroyObject>(
      cleanupKind, addr, type, destroyer, useEHCleanupForArray);
}

/// emitDestroy - Immediately perform the destruction of the given
/// object.
///
/// \param addr - the address of the object; a type*
/// \param type - the type of the object; if an array type, all
///   objects are destroyed in reverse order
/// \param destroyer - the function to call to destroy individual
///   elements
/// \param useEHCleanupForArray - whether an EH cleanup should be
///   used when destroying array elements, in case one of the
///   destructions throws an exception
void CodeGenFunction::emitDestroy(Address addr, QualType type,
                                  Destroyer *destroyer,
                                  bool useEHCleanupForArray) {
  const ArrayType *arrayType = getContext().getAsArrayType(type);
  if (!arrayType)
    return destroyer(*this, addr, type);

  llvm::Value *length = emitArrayLength(arrayType, type, addr);

  CharUnits elementAlign =
    addr.getAlignment()
        .alignmentOfArrayElement(getContext().getTypeSizeInChars(type));

  // Normally we have to check whether the array is zero-length.
  bool checkZeroLength = true;

  // But if the array length is constant, we can suppress that.
  if (llvm::ConstantInt *constLength = dyn_cast<llvm::ConstantInt>(length)) {
    // ...and if it's constant zero, we can just skip the entire thing.
    if (constLength->isZero()) return;
    checkZeroLength = false;
  }

  llvm::Value *begin = addr.getPointer();
  llvm::Value *end = Builder.CreateInBoundsGEP(begin, length);
  emitArrayDestroy(begin, end, type, elementAlign, destroyer,
                   checkZeroLength, useEHCleanupForArray);
}

/// emitArrayDestroy - Destroys all the elements of the given array,
/// beginning from last to first.  The array cannot be zero-length.
///
/// \param begin - a type* denoting the first element of the array
/// \param end - a type* denoting one past the end of the array
/// \param elementType - the element type of the array
/// \param destroyer - the function to call to destroy elements
/// \param useEHCleanup - whether to push an EH cleanup to destroy
///   the remaining elements in case the destruction of a single
///   element throws
void CodeGenFunction::emitArrayDestroy(llvm::Value *begin,
                                       llvm::Value *end,
                                       QualType elementType,
                                       CharUnits elementAlign,
                                       Destroyer *destroyer,
                                       bool checkZeroLength,
                                       bool useEHCleanup) {
  assert(!elementType->isArrayType());

  // The basic structure here is a do-while loop, because we don't
  // need to check for the zero-element case.
  llvm::BasicBlock *bodyBB = createBasicBlock("arraydestroy.body");
  llvm::BasicBlock *doneBB = createBasicBlock("arraydestroy.done");

  if (checkZeroLength) {
    llvm::Value *isEmpty = Builder.CreateICmpEQ(begin, end,
                                                "arraydestroy.isempty");
    Builder.CreateCondBr(isEmpty, doneBB, bodyBB);
  }

  // Enter the loop body, making that address the current address.
  llvm::BasicBlock *entryBB = Builder.GetInsertBlock();
  EmitBlock(bodyBB);
  llvm::PHINode *elementPast =
    Builder.CreatePHI(begin->getType(), 2, "arraydestroy.elementPast");
  elementPast->addIncoming(end, entryBB);

  // Shift the address back by one element.
  llvm::Value *negativeOne = llvm::ConstantInt::get(SizeTy, -1, true);
  llvm::Value *element = Builder.CreateInBoundsGEP(elementPast, negativeOne,
                                                   "arraydestroy.element");

  if (useEHCleanup)
    pushRegularPartialArrayCleanup(begin, element, elementType, elementAlign,
                                   destroyer);

  // Perform the actual destruction there.
  destroyer(*this, Address(element, elementAlign), elementType);

  if (useEHCleanup)
    PopCleanupBlock();

  // Check whether we've reached the end.
  llvm::Value *done = Builder.CreateICmpEQ(element, begin, "arraydestroy.done");
  Builder.CreateCondBr(done, doneBB, bodyBB);
  elementPast->addIncoming(element, Builder.GetInsertBlock());

  // Done.
  EmitBlock(doneBB);
}

/// Perform partial array destruction as if in an EH cleanup.  Unlike
/// emitArrayDestroy, the element type here may still be an array type.
static void emitPartialArrayDestroy(CodeGenFunction &CGF,
                                    llvm::Value *begin, llvm::Value *end,
                                    QualType type, CharUnits elementAlign,
                                    CodeGenFunction::Destroyer *destroyer) {
  // If the element type is itself an array, drill down.
  unsigned arrayDepth = 0;
  while (const ArrayType *arrayType = CGF.getContext().getAsArrayType(type)) {
    // VLAs don't require a GEP index to walk into.
    if (!isa<VariableArrayType>(arrayType))
      arrayDepth++;
    type = arrayType->getElementType();
  }

  if (arrayDepth) {
    llvm::Value *zero = llvm::ConstantInt::get(CGF.SizeTy, 0);

    SmallVector<llvm::Value*,4> gepIndices(arrayDepth+1, zero);
    begin = CGF.Builder.CreateInBoundsGEP(begin, gepIndices, "pad.arraybegin");
    end = CGF.Builder.CreateInBoundsGEP(end, gepIndices, "pad.arrayend");
  }

  // Destroy the array.  We don't ever need an EH cleanup because we
  // assume that we're in an EH cleanup ourselves, so a throwing
  // destructor causes an immediate terminate.
  CGF.emitArrayDestroy(begin, end, type, elementAlign, destroyer,
                       /*checkZeroLength*/ true, /*useEHCleanup*/ false);
}

namespace {
  /// RegularPartialArrayDestroy - a cleanup which performs a partial
  /// array destroy where the end pointer is regularly determined and
  /// does not need to be loaded from a local.
  class RegularPartialArrayDestroy final : public EHScopeStack::Cleanup {
    llvm::Value *ArrayBegin;
    llvm::Value *ArrayEnd;
    QualType ElementType;
    CodeGenFunction::Destroyer *Destroyer;
    CharUnits ElementAlign;
  public:
    RegularPartialArrayDestroy(llvm::Value *arrayBegin, llvm::Value *arrayEnd,
                               QualType elementType, CharUnits elementAlign,
                               CodeGenFunction::Destroyer *destroyer)
      : ArrayBegin(arrayBegin), ArrayEnd(arrayEnd),
        ElementType(elementType), Destroyer(destroyer),
        ElementAlign(elementAlign) {}

    void Emit(CodeGenFunction &CGF, Flags flags) override {
      emitPartialArrayDestroy(CGF, ArrayBegin, ArrayEnd,
                              ElementType, ElementAlign, Destroyer);
    }
  };

  /// IrregularPartialArrayDestroy - a cleanup which performs a
  /// partial array destroy where the end pointer is irregularly
  /// determined and must be loaded from a local.
  class IrregularPartialArrayDestroy final : public EHScopeStack::Cleanup {
    llvm::Value *ArrayBegin;
    Address ArrayEndPointer;
    QualType ElementType;
    CodeGenFunction::Destroyer *Destroyer;
    CharUnits ElementAlign;
  public:
    IrregularPartialArrayDestroy(llvm::Value *arrayBegin,
                                 Address arrayEndPointer,
                                 QualType elementType,
                                 CharUnits elementAlign,
                                 CodeGenFunction::Destroyer *destroyer)
      : ArrayBegin(arrayBegin), ArrayEndPointer(arrayEndPointer),
        ElementType(elementType), Destroyer(destroyer),
        ElementAlign(elementAlign) {}

    void Emit(CodeGenFunction &CGF, Flags flags) override {
      llvm::Value *arrayEnd = CGF.Builder.CreateLoad(ArrayEndPointer);
      emitPartialArrayDestroy(CGF, ArrayBegin, arrayEnd,
                              ElementType, ElementAlign, Destroyer);
    }
  };
} // end anonymous namespace

/// pushIrregularPartialArrayCleanup - Push an EH cleanup to destroy
/// already-constructed elements of the given array.  The cleanup
/// may be popped with DeactivateCleanupBlock or PopCleanupBlock.
///
/// \param elementType - the immediate element type of the array;
///   possibly still an array type
void CodeGenFunction::pushIrregularPartialArrayCleanup(llvm::Value *arrayBegin,
                                                       Address arrayEndPointer,
                                                       QualType elementType,
                                                       CharUnits elementAlign,
                                                       Destroyer *destroyer) {
  pushFullExprCleanup<IrregularPartialArrayDestroy>(EHCleanup,
                                                    arrayBegin, arrayEndPointer,
                                                    elementType, elementAlign,
                                                    destroyer);
}

/// pushRegularPartialArrayCleanup - Push an EH cleanup to destroy
/// already-constructed elements of the given array.  The cleanup
/// may be popped with DeactivateCleanupBlock or PopCleanupBlock.
///
/// \param elementType - the immediate element type of the array;
///   possibly still an array type
void CodeGenFunction::pushRegularPartialArrayCleanup(llvm::Value *arrayBegin,
                                                     llvm::Value *arrayEnd,
                                                     QualType elementType,
                                                     CharUnits elementAlign,
                                                     Destroyer *destroyer) {
  pushFullExprCleanup<RegularPartialArrayDestroy>(EHCleanup,
                                                  arrayBegin, arrayEnd,
                                                  elementType, elementAlign,
                                                  destroyer);
}

/// Lazily declare the @llvm.lifetime.start intrinsic.
llvm::Function *CodeGenModule::getLLVMLifetimeStartFn() {
  if (LifetimeStartFn)
    return LifetimeStartFn;
  LifetimeStartFn = llvm::Intrinsic::getDeclaration(&getModule(),
    llvm::Intrinsic::lifetime_start, AllocaInt8PtrTy);
  return LifetimeStartFn;
}

/// Lazily declare the @llvm.lifetime.end intrinsic.
llvm::Function *CodeGenModule::getLLVMLifetimeEndFn() {
  if (LifetimeEndFn)
    return LifetimeEndFn;
  LifetimeEndFn = llvm::Intrinsic::getDeclaration(&getModule(),
    llvm::Intrinsic::lifetime_end, AllocaInt8PtrTy);
  return LifetimeEndFn;
}

namespace {
  /// A cleanup to perform a release of an object at the end of a
  /// function.  This is used to balance out the incoming +1 of a
  /// ns_consumed argument when we can't reasonably do that just by
  /// not doing the initial retain for a __block argument.
  struct ConsumeARCParameter final : EHScopeStack::Cleanup {
    ConsumeARCParameter(llvm::Value *param,
                        ARCPreciseLifetime_t precise)
      : Param(param), Precise(precise) {}

    llvm::Value *Param;
    ARCPreciseLifetime_t Precise;

    void Emit(CodeGenFunction &CGF, Flags flags) override {
      CGF.EmitARCRelease(Param, Precise);
    }
  };
} // end anonymous namespace

/// Emit an alloca (or GlobalValue depending on target)
/// for the specified parameter and set up LocalDeclMap.
void CodeGenFunction::EmitParmDecl(const VarDecl &D, ParamValue Arg,
                                   unsigned ArgNo) {
  // FIXME: Why isn't ImplicitParamDecl a ParmVarDecl?
  assert((isa<ParmVarDecl>(D) || isa<ImplicitParamDecl>(D)) &&
         "Invalid argument to EmitParmDecl");

  Arg.getAnyValue()->setName(D.getName());

  QualType Ty = D.getType();

  // Use better IR generation for certain implicit parameters.
  if (auto IPD = dyn_cast<ImplicitParamDecl>(&D)) {
    // The only implicit argument a block has is its literal.
    // This may be passed as an inalloca'ed value on Windows x86.
    if (BlockInfo) {
      llvm::Value *V = Arg.isIndirect()
                           ? Builder.CreateLoad(Arg.getIndirectAddress())
                           : Arg.getDirectValue();
      setBlockContextParameter(IPD, ArgNo, V);
      return;
    }
  }

  Address DeclPtr = Address::invalid();
  bool DoStore = false;
  bool IsScalar = hasScalarEvaluationKind(Ty);
  // If we already have a pointer to the argument, reuse the input pointer.
  if (Arg.isIndirect()) {
    DeclPtr = Arg.getIndirectAddress();
    // If we have a prettier pointer type at this point, bitcast to that.
    unsigned AS = DeclPtr.getType()->getAddressSpace();
    llvm::Type *IRTy = ConvertTypeForMem(Ty)->getPointerTo(AS);
    if (DeclPtr.getType() != IRTy)
      DeclPtr = Builder.CreateBitCast(DeclPtr, IRTy, D.getName());

    // Indirect argument is in alloca address space, which may be different
    // from the default address space.
    auto AllocaAS = CGM.getASTAllocaAddressSpace();
    auto *V = DeclPtr.getPointer();
    auto SrcLangAS = getLangOpts().OpenCL ? LangAS::opencl_private : AllocaAS;
    auto DestLangAS =
        getLangOpts().OpenCL ? LangAS::opencl_private : LangAS::Default;
    if (SrcLangAS != DestLangAS) {
      assert(getContext().getTargetAddressSpace(SrcLangAS) ==
             CGM.getDataLayout().getAllocaAddrSpace());
      auto DestAS = getContext().getTargetAddressSpace(DestLangAS);
      auto *T = V->getType()->getPointerElementType()->getPointerTo(DestAS);
      DeclPtr = Address(getTargetHooks().performAddrSpaceCast(
                            *this, V, SrcLangAS, DestLangAS, T, true),
                        DeclPtr.getAlignment());
    }

    // Push a destructor cleanup for this parameter if the ABI requires it.
    // Don't push a cleanup in a thunk for a method that will also emit a
    // cleanup.
    if (hasAggregateEvaluationKind(Ty) && !CurFuncIsThunk &&
        Ty->castAs<RecordType>()->getDecl()->isParamDestroyedInCallee()) {
      if (QualType::DestructionKind DtorKind =
              D.needsDestruction(getContext())) {
        assert((DtorKind == QualType::DK_cxx_destructor ||
                DtorKind == QualType::DK_nontrivial_c_struct) &&
               "unexpected destructor type");
        pushDestroy(DtorKind, DeclPtr, Ty);
        CalleeDestructedParamCleanups[cast<ParmVarDecl>(&D)] =
            EHStack.stable_begin();
      }
    }
  } else {
    // Check if the parameter address is controlled by OpenMP runtime.
    Address OpenMPLocalAddr =
        getLangOpts().OpenMP
            ? CGM.getOpenMPRuntime().getAddressOfLocalVariable(*this, &D)
            : Address::invalid();
    if (getLangOpts().OpenMP && OpenMPLocalAddr.isValid()) {
      DeclPtr = OpenMPLocalAddr;
    } else {
      // Otherwise, create a temporary to hold the value.
      DeclPtr = CreateMemTemp(Ty, getContext().getDeclAlign(&D),
                              D.getName() + ".addr");
    }
    DoStore = true;
  }

  llvm::Value *ArgVal = (DoStore ? Arg.getDirectValue() : nullptr);

  LValue lv = MakeAddrLValue(DeclPtr, Ty);
  if (IsScalar) {
    Qualifiers qs = Ty.getQualifiers();
    if (Qualifiers::ObjCLifetime lt = qs.getObjCLifetime()) {
      // We honor __attribute__((ns_consumed)) for types with lifetime.
      // For __strong, it's handled by just skipping the initial retain;
      // otherwise we have to balance out the initial +1 with an extra
      // cleanup to do the release at the end of the function.
      bool isConsumed = D.hasAttr<NSConsumedAttr>();

      // If a parameter is pseudo-strong then we can omit the implicit retain.
      if (D.isARCPseudoStrong()) {
        assert(lt == Qualifiers::OCL_Strong &&
               "pseudo-strong variable isn't strong?");
        assert(qs.hasConst() && "pseudo-strong variable should be const!");
        lt = Qualifiers::OCL_ExplicitNone;
      }

      // Load objects passed indirectly.
      if (Arg.isIndirect() && !ArgVal)
        ArgVal = Builder.CreateLoad(DeclPtr);

      if (lt == Qualifiers::OCL_Strong) {
        if (!isConsumed) {
          if (CGM.getCodeGenOpts().OptimizationLevel == 0) {
            // use objc_storeStrong(&dest, value) for retaining the
            // object. But first, store a null into 'dest' because
            // objc_storeStrong attempts to release its old value.
            llvm::Value *Null = CGM.EmitNullConstant(D.getType());
            EmitStoreOfScalar(Null, lv, /* isInitialization */ true);
            EmitARCStoreStrongCall(lv.getAddress(*this), ArgVal, true);
            DoStore = false;
          }
          else
          // Don't use objc_retainBlock for block pointers, because we
          // don't want to Block_copy something just because we got it
          // as a parameter.
            ArgVal = EmitARCRetainNonBlock(ArgVal);
        }
      } else {
        // Push the cleanup for a consumed parameter.
        if (isConsumed) {
          ARCPreciseLifetime_t precise = (D.hasAttr<ObjCPreciseLifetimeAttr>()
                                ? ARCPreciseLifetime : ARCImpreciseLifetime);
          EHStack.pushCleanup<ConsumeARCParameter>(getARCCleanupKind(), ArgVal,
                                                   precise);
        }

        if (lt == Qualifiers::OCL_Weak) {
          EmitARCInitWeak(DeclPtr, ArgVal);
          DoStore = false; // The weak init is a store, no need to do two.
        }
      }

      // Enter the cleanup scope.
      EmitAutoVarWithLifetime(*this, D, DeclPtr, lt);
    }
  }

  // Store the initial value into the alloca.
  if (DoStore)
    EmitStoreOfScalar(ArgVal, lv, /* isInitialization */ true);

  setAddrOfLocalVar(&D, DeclPtr);

  // Emit debug info for param declarations in non-thunk functions.
  if (CGDebugInfo *DI = getDebugInfo()) {
    if (CGM.getCodeGenOpts().hasReducedDebugInfo() && !CurFuncIsThunk) {
      DI->EmitDeclareOfArgVariable(&D, DeclPtr.getPointer(), ArgNo, Builder);
    }
  }

  if (D.hasAttr<AnnotateAttr>())
    EmitVarAnnotations(&D, DeclPtr.getPointer());

  // We can only check return value nullability if all arguments to the
  // function satisfy their nullability preconditions. This makes it necessary
  // to emit null checks for args in the function body itself.
  if (requiresReturnValueNullabilityCheck()) {
    auto Nullability = Ty->getNullability(getContext());
    if (Nullability && *Nullability == NullabilityKind::NonNull) {
      SanitizerScope SanScope(this);
      RetValNullabilityPrecondition =
          Builder.CreateAnd(RetValNullabilityPrecondition,
                            Builder.CreateIsNotNull(Arg.getAnyValue()));
    }
  }
}

void CodeGenModule::EmitOMPDeclareReduction(const OMPDeclareReductionDecl *D,
                                            CodeGenFunction *CGF) {
  if (!LangOpts.OpenMP || (!LangOpts.EmitAllDecls && !D->isUsed()))
    return;
  getOpenMPRuntime().emitUserDefinedReduction(CGF, D);
}

void CodeGenModule::EmitOMPDeclareMapper(const OMPDeclareMapperDecl *D,
                                         CodeGenFunction *CGF) {
  if (!LangOpts.OpenMP || LangOpts.OpenMPSimd ||
      (!LangOpts.EmitAllDecls && !D->isUsed()))
    return;
  getOpenMPRuntime().emitUserDefinedMapper(D, CGF);
}

void CodeGenModule::EmitOMPRequiresDecl(const OMPRequiresDecl *D) {
  getOpenMPRuntime().processRequiresDirective(D);
}<|MERGE_RESOLUTION|>--- conflicted
+++ resolved
@@ -250,11 +250,9 @@
   // HCC tile_static variables cannot have an initializer.
   llvm::Constant *Init = nullptr;
   if (Ty.getAddressSpace() == LangAS::opencl_local ||
-<<<<<<< HEAD
-      D.hasAttr<CUDASharedAttr>() || D.hasAttr<HCCTileStaticAttr>())
-=======
-      D.hasAttr<CUDASharedAttr>() || D.hasAttr<LoaderUninitializedAttr>())
->>>>>>> 38c5f65d
+      D.hasAttr<CUDASharedAttr>() ||
+      D.hasAttr<HCCTileStaticAttr>() ||
+      D.hasAttr<LoaderUninitializedAttr>())
     Init = llvm::UndefValue::get(LTy);
   else
     Init = EmitNullConstant(Ty);
