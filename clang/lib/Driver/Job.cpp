//===- Job.cpp - Command to Execute ---------------------------------------===//
//
// Part of the LLVM Project, under the Apache License v2.0 with LLVM Exceptions.
// See https://llvm.org/LICENSE.txt for license information.
// SPDX-License-Identifier: Apache-2.0 WITH LLVM-exception
//
//===----------------------------------------------------------------------===//

#include "clang/Driver/Job.h"
#include "clang/Basic/LLVM.h"
#include "clang/Driver/Driver.h"
#include "clang/Driver/DriverDiagnostic.h"
#include "clang/Driver/InputInfo.h"
#include "clang/Driver/Tool.h"
#include "clang/Driver/ToolChain.h"
#include "llvm/ADT/ArrayRef.h"
#include "llvm/ADT/SmallString.h"
#include "llvm/ADT/SmallVector.h"
#include "llvm/ADT/StringRef.h"
#include "llvm/ADT/StringSet.h"
#include "llvm/ADT/StringSwitch.h"
#include "llvm/Support/CrashRecoveryContext.h"
#include "llvm/Support/FileSystem.h"
#include "llvm/Support/Path.h"
#include "llvm/Support/PrettyStackTrace.h"
#include "llvm/Support/Program.h"
#include "llvm/Support/raw_ostream.h"
#include <algorithm>
#include <cassert>
#include <cstddef>
#include <string>
#include <system_error>
#include <utility>

using namespace clang;
using namespace driver;

Command::Command(const Action &Source, const Tool &Creator,
                 ResponseFileSupport ResponseSupport, const char *Executable,
                 const llvm::opt::ArgStringList &Arguments,
                 ArrayRef<InputInfo> Inputs, ArrayRef<InputInfo> Outputs)
    : Source(Source), Creator(Creator), ResponseSupport(ResponseSupport),
      Executable(Executable), Arguments(Arguments) {
  for (const auto &II : Inputs) {
    if (II.isFilename())
<<<<<<< HEAD
      InputFilenames.push_back(II.getFilename());
    DependentActions.push_back(II.getAction());
  }
=======
      InputInfoList.push_back(II);
>>>>>>> 2537120c
  for (const auto &II : Outputs)
    if (II.isFilename())
      OutputFilenames.push_back(II.getFilename());
}

/// Check if the compiler flag in question should be skipped when
/// emitting a reproducer. Also track how many arguments it has and if the
/// option is some kind of include path.
static bool skipArgs(const char *Flag, bool HaveCrashVFS, int &SkipNum,
                     bool &IsInclude) {
  SkipNum = 2;
  // These flags are all of the form -Flag <Arg> and are treated as two
  // arguments.  Therefore, we need to skip the flag and the next argument.
  bool ShouldSkip = llvm::StringSwitch<bool>(Flag)
    .Cases("-MF", "-MT", "-MQ", "-serialize-diagnostic-file", true)
    .Cases("-o", "-dependency-file", true)
    .Cases("-fdebug-compilation-dir", "-diagnostic-log-file", true)
    .Cases("-dwarf-debug-flags", "-ivfsoverlay", true)
    .Default(false);
  if (ShouldSkip)
    return true;

  // Some include flags shouldn't be skipped if we have a crash VFS
  IsInclude = llvm::StringSwitch<bool>(Flag)
    .Cases("-include", "-header-include-file", true)
    .Cases("-idirafter", "-internal-isystem", "-iwithprefix", true)
    .Cases("-internal-externc-isystem", "-iprefix", true)
    .Cases("-iwithprefixbefore", "-isystem", "-iquote", true)
    .Cases("-isysroot", "-I", "-F", "-resource-dir", true)
    .Cases("-iframework", "-include-pch", true)
    .Default(false);
  if (IsInclude)
    return !HaveCrashVFS;

  // The remaining flags are treated as a single argument.

  // These flags are all of the form -Flag and have no second argument.
  ShouldSkip = llvm::StringSwitch<bool>(Flag)
    .Cases("-M", "-MM", "-MG", "-MP", "-MD", true)
    .Case("-MMD", true)
    .Default(false);

  // Match found.
  SkipNum = 1;
  if (ShouldSkip)
    return true;

  // These flags are treated as a single argument (e.g., -F<Dir>).
  StringRef FlagRef(Flag);
  IsInclude = FlagRef.startswith("-F") || FlagRef.startswith("-I");
  if (IsInclude)
    return !HaveCrashVFS;
  if (FlagRef.startswith("-fmodules-cache-path="))
    return true;

  SkipNum = 0;
  return false;
}

void Command::writeResponseFile(raw_ostream &OS) const {
  // In a file list, we only write the set of inputs to the response file
  if (ResponseSupport.ResponseKind == ResponseFileSupport::RF_FileList) {
    for (const auto *Arg : InputFileList) {
      OS << Arg << '\n';
    }
    return;
  }

  // In regular response files, we send all arguments to the response file.
  // Wrapping all arguments in double quotes ensures that both Unix tools and
  // Windows tools understand the response file.
  for (const auto *Arg : Arguments) {
    OS << '"';

    for (; *Arg != '\0'; Arg++) {
      if (*Arg == '\"' || *Arg == '\\') {
        OS << '\\';
      }
      OS << *Arg;
    }

    OS << "\" ";
  }
}

void Command::buildArgvForResponseFile(
    llvm::SmallVectorImpl<const char *> &Out) const {
  // When not a file list, all arguments are sent to the response file.
  // This leaves us to set the argv to a single parameter, requesting the tool
  // to read the response file.
  if (ResponseSupport.ResponseKind != ResponseFileSupport::RF_FileList) {
    Out.push_back(Executable);
    Out.push_back(ResponseFileFlag.c_str());
    return;
  }

  llvm::StringSet<> Inputs;
  for (const auto *InputName : InputFileList)
    Inputs.insert(InputName);
  Out.push_back(Executable);
  // In a file list, build args vector ignoring parameters that will go in the
  // response file (elements of the InputFileList vector)
  bool FirstInput = true;
  for (const auto *Arg : Arguments) {
    if (Inputs.count(Arg) == 0) {
      Out.push_back(Arg);
    } else if (FirstInput) {
      FirstInput = false;
      Out.push_back(ResponseSupport.ResponseFlag);
      Out.push_back(ResponseFile);
    }
  }
}

/// Rewrite relative include-like flag paths to absolute ones.
static void
rewriteIncludes(const llvm::ArrayRef<const char *> &Args, size_t Idx,
                size_t NumArgs,
                llvm::SmallVectorImpl<llvm::SmallString<128>> &IncFlags) {
  using namespace llvm;
  using namespace sys;

  auto getAbsPath = [](StringRef InInc, SmallVectorImpl<char> &OutInc) -> bool {
    if (path::is_absolute(InInc)) // Nothing to do here...
      return false;
    std::error_code EC = fs::current_path(OutInc);
    if (EC)
      return false;
    path::append(OutInc, InInc);
    return true;
  };

  SmallString<128> NewInc;
  if (NumArgs == 1) {
    StringRef FlagRef(Args[Idx + NumArgs - 1]);
    assert((FlagRef.startswith("-F") || FlagRef.startswith("-I")) &&
            "Expecting -I or -F");
    StringRef Inc = FlagRef.slice(2, StringRef::npos);
    if (getAbsPath(Inc, NewInc)) {
      SmallString<128> NewArg(FlagRef.slice(0, 2));
      NewArg += NewInc;
      IncFlags.push_back(std::move(NewArg));
    }
    return;
  }

  assert(NumArgs == 2 && "Not expecting more than two arguments");
  StringRef Inc(Args[Idx + NumArgs - 1]);
  if (!getAbsPath(Inc, NewInc))
    return;
  IncFlags.push_back(SmallString<128>(Args[Idx]));
  IncFlags.push_back(std::move(NewInc));
}

void Command::Print(raw_ostream &OS, const char *Terminator, bool Quote,
                    CrashReportInfo *CrashInfo) const {
  // Always quote the exe.
  OS << ' ';
  llvm::sys::printArg(OS, Executable, /*Quote=*/true);

  ArrayRef<const char *> Args = Arguments;
  SmallVector<const char *, 128> ArgsRespFile;
  if (ResponseFile != nullptr) {
    buildArgvForResponseFile(ArgsRespFile);
    Args = ArrayRef<const char *>(ArgsRespFile).slice(1); // no executable name
  }

  bool HaveCrashVFS = CrashInfo && !CrashInfo->VFSPath.empty();
  for (size_t i = 0, e = Args.size(); i < e; ++i) {
    const char *const Arg = Args[i];

    if (CrashInfo) {
      int NumArgs = 0;
      bool IsInclude = false;
      if (skipArgs(Arg, HaveCrashVFS, NumArgs, IsInclude)) {
        i += NumArgs - 1;
        continue;
      }

      // Relative includes need to be expanded to absolute paths.
      if (HaveCrashVFS && IsInclude) {
        SmallVector<SmallString<128>, 2> NewIncFlags;
        rewriteIncludes(Args, i, NumArgs, NewIncFlags);
        if (!NewIncFlags.empty()) {
          for (auto &F : NewIncFlags) {
            OS << ' ';
            llvm::sys::printArg(OS, F.c_str(), Quote);
          }
          i += NumArgs - 1;
          continue;
        }
      }

      auto Found = llvm::find_if(InputInfoList, [&Arg](const InputInfo &II) {
        return II.getFilename() == Arg;
      });
      if (Found != InputInfoList.end() &&
          (i == 0 || StringRef(Args[i - 1]) != "-main-file-name")) {
        // Replace the input file name with the crashinfo's file name.
        OS << ' ';
        StringRef ShortName = llvm::sys::path::filename(CrashInfo->Filename);
        llvm::sys::printArg(OS, ShortName.str(), Quote);
        continue;
      }
    }

    OS << ' ';
    llvm::sys::printArg(OS, Arg, Quote);
  }

  if (CrashInfo && HaveCrashVFS) {
    OS << ' ';
    llvm::sys::printArg(OS, "-ivfsoverlay", Quote);
    OS << ' ';
    llvm::sys::printArg(OS, CrashInfo->VFSPath.str(), Quote);

    // The leftover modules from the crash are stored in
    //  <name>.cache/vfs/modules
    // Leave it untouched for pcm inspection and provide a clean/empty dir
    // path to contain the future generated module cache:
    //  <name>.cache/vfs/repro-modules
    SmallString<128> RelModCacheDir = llvm::sys::path::parent_path(
        llvm::sys::path::parent_path(CrashInfo->VFSPath));
    llvm::sys::path::append(RelModCacheDir, "repro-modules");

    std::string ModCachePath = "-fmodules-cache-path=";
    ModCachePath.append(RelModCacheDir.c_str());

    OS << ' ';
    llvm::sys::printArg(OS, ModCachePath, Quote);
  }

  if (ResponseFile != nullptr) {
    OS << "\n Arguments passed via response file:\n";
    writeResponseFile(OS);
    // Avoiding duplicated newline terminator, since FileLists are
    // newline-separated.
    if (ResponseSupport.ResponseKind != ResponseFileSupport::RF_FileList)
      OS << "\n";
    OS << " (end of response file)";
  }

  OS << Terminator;
}

void Command::setResponseFile(const char *FileName) {
  ResponseFile = FileName;
  ResponseFileFlag = ResponseSupport.ResponseFlag;
  ResponseFileFlag += FileName;
}

void Command::setEnvironment(llvm::ArrayRef<const char *> NewEnvironment) {
  Environment.reserve(NewEnvironment.size() + 1);
  Environment.assign(NewEnvironment.begin(), NewEnvironment.end());
  Environment.push_back(nullptr);
}

void Command::PrintFileNames() const {
  if (PrintInputFilenames) {
    for (const auto &Arg : InputInfoList)
      llvm::outs() << llvm::sys::path::filename(Arg.getFilename()) << "\n";
    llvm::outs().flush();
  }
}

int Command::Execute(ArrayRef<llvm::Optional<StringRef>> Redirects,
                     std::string *ErrMsg, bool *ExecutionFailed) const {
  PrintFileNames();

  SmallVector<const char *, 128> Argv;
  if (ResponseFile == nullptr) {
    Argv.push_back(Executable);
    Argv.append(Arguments.begin(), Arguments.end());
    Argv.push_back(nullptr);
  } else {
    // If the command is too large, we need to put arguments in a response file.
    std::string RespContents;
    llvm::raw_string_ostream SS(RespContents);

    // Write file contents and build the Argv vector
    writeResponseFile(SS);
    buildArgvForResponseFile(Argv);
    Argv.push_back(nullptr);
    SS.flush();

    // Save the response file in the appropriate encoding
    if (std::error_code EC = writeFileWithEncoding(
            ResponseFile, RespContents, ResponseSupport.ResponseEncoding)) {
      if (ErrMsg)
        *ErrMsg = EC.message();
      if (ExecutionFailed)
        *ExecutionFailed = true;
      // Return -1 by convention (see llvm/include/llvm/Support/Program.h) to
      // indicate the requested executable cannot be started.
      return -1;
    }
  }

  Optional<ArrayRef<StringRef>> Env;
  std::vector<StringRef> ArgvVectorStorage;
  if (!Environment.empty()) {
    assert(Environment.back() == nullptr &&
           "Environment vector should be null-terminated by now");
    ArgvVectorStorage = llvm::toStringRefArray(Environment.data());
    Env = makeArrayRef(ArgvVectorStorage);
  }

  auto Args = llvm::toStringRefArray(Argv.data());
  return llvm::sys::ExecuteAndWait(Executable, Args, Env, Redirects,
                                   /*secondsToWait*/ 0, /*memoryLimit*/ 0,
                                   ErrMsg, ExecutionFailed, &ProcStat);
}

CC1Command::CC1Command(const Action &Source, const Tool &Creator,
                       ResponseFileSupport ResponseSupport,
                       const char *Executable,
                       const llvm::opt::ArgStringList &Arguments,
                       ArrayRef<InputInfo> Inputs, ArrayRef<InputInfo> Outputs)
    : Command(Source, Creator, ResponseSupport, Executable, Arguments, Inputs,
              Outputs) {
  InProcess = true;
}

void CC1Command::Print(raw_ostream &OS, const char *Terminator, bool Quote,
                       CrashReportInfo *CrashInfo) const {
  if (InProcess)
    OS << " (in-process)\n";
  Command::Print(OS, Terminator, Quote, CrashInfo);
}

int CC1Command::Execute(ArrayRef<llvm::Optional<StringRef>> Redirects,
                        std::string *ErrMsg, bool *ExecutionFailed) const {
  // FIXME: Currently, if there're more than one job, we disable
  // -fintegrate-cc1. If we're no longer a integrated-cc1 job, fallback to
  // out-of-process execution. See discussion in https://reviews.llvm.org/D74447
  if (!InProcess)
    return Command::Execute(Redirects, ErrMsg, ExecutionFailed);

  PrintFileNames();

  SmallVector<const char *, 128> Argv;
  Argv.push_back(getExecutable());
  Argv.append(getArguments().begin(), getArguments().end());
  Argv.push_back(nullptr);

  // This flag simply indicates that the program couldn't start, which isn't
  // applicable here.
  if (ExecutionFailed)
    *ExecutionFailed = false;

  llvm::CrashRecoveryContext CRC;
  CRC.DumpStackAndCleanupOnFailure = true;

  const void *PrettyState = llvm::SavePrettyStackState();
  const Driver &D = getCreator().getToolChain().getDriver();

  int R = 0;
  // Enter ExecuteCC1Tool() instead of starting up a new process
  if (!CRC.RunSafely([&]() { R = D.CC1Main(Argv); })) {
    llvm::RestorePrettyStackState(PrettyState);
    return CRC.RetCode;
  }
  return R;
}

void CC1Command::setEnvironment(llvm::ArrayRef<const char *> NewEnvironment) {
  // We don't support set a new environment when calling into ExecuteCC1Tool()
  llvm_unreachable(
      "The CC1Command doesn't support changing the environment vars!");
}

ForceSuccessCommand::ForceSuccessCommand(
    const Action &Source_, const Tool &Creator_,
    ResponseFileSupport ResponseSupport, const char *Executable_,
    const llvm::opt::ArgStringList &Arguments_, ArrayRef<InputInfo> Inputs,
    ArrayRef<InputInfo> Outputs)
    : Command(Source_, Creator_, ResponseSupport, Executable_, Arguments_,
              Inputs, Outputs) {}

void ForceSuccessCommand::Print(raw_ostream &OS, const char *Terminator,
                            bool Quote, CrashReportInfo *CrashInfo) const {
  Command::Print(OS, "", Quote, CrashInfo);
  OS << " || (exit 0)" << Terminator;
}

int ForceSuccessCommand::Execute(ArrayRef<llvm::Optional<StringRef>> Redirects,
                                 std::string *ErrMsg,
                                 bool *ExecutionFailed) const {
  int Status = Command::Execute(Redirects, ErrMsg, ExecutionFailed);
  (void)Status;
  if (ExecutionFailed)
    *ExecutionFailed = false;
  return 0;
}

void JobList::Print(raw_ostream &OS, const char *Terminator, bool Quote,
                    CrashReportInfo *CrashInfo) const {
  for (const auto &Job : *this)
    Job.Print(OS, Terminator, Quote, CrashInfo);
}

void JobList::clear() { Jobs.clear(); }<|MERGE_RESOLUTION|>--- conflicted
+++ resolved
@@ -42,14 +42,11 @@
     : Source(Source), Creator(Creator), ResponseSupport(ResponseSupport),
       Executable(Executable), Arguments(Arguments) {
   for (const auto &II : Inputs) {
-    if (II.isFilename())
-<<<<<<< HEAD
-      InputFilenames.push_back(II.getFilename());
-    DependentActions.push_back(II.getAction());
-  }
-=======
+    if (II.isFilename()) {
       InputInfoList.push_back(II);
->>>>>>> 2537120c
+      DependentActions.push_back(II.getAction());
+    }
+  }
   for (const auto &II : Outputs)
     if (II.isFilename())
       OutputFilenames.push_back(II.getFilename());
