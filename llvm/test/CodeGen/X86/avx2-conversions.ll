--- conflicted
+++ resolved
@@ -149,127 +149,82 @@
   ret <16 x i8> %t
 }
 
-<<<<<<< HEAD
-define <4 x i64> @load_sext_test1(<4 x i32> *%ptr) {
-; X32-LABEL: load_sext_test1:
-; X32:       # %bb.0:
-; X32-NEXT:    movl {{[0-9]+}}(%esp), %eax
-; X32-NEXT:    vpmovsxdq (%eax), %ymm0
-; X32-NEXT:    retl
-=======
 define <4 x i64> @load_sext_test1(ptr%ptr) {
 ; X86-LABEL: load_sext_test1:
 ; X86:       # %bb.0:
 ; X86-NEXT:    movl {{[0-9]+}}(%esp), %eax
 ; X86-NEXT:    vpmovsxdq (%eax), %ymm0
 ; X86-NEXT:    retl
->>>>>>> 038f7deb
 ;
 ; X64-LABEL: load_sext_test1:
 ; X64:       # %bb.0:
 ; X64-NEXT:    vpmovsxdq (%rdi), %ymm0
 ; X64-NEXT:    retq
- %X = load <4 x i32>, <4 x i32>* %ptr
+ %X = load <4 x i32>, ptr %ptr
  %Y = sext <4 x i32> %X to <4 x i64>
  ret <4 x i64>%Y
 }
 
-<<<<<<< HEAD
-define <4 x i64> @load_sext_test2(<4 x i8> *%ptr) {
-; X32-LABEL: load_sext_test2:
-; X32:       # %bb.0:
-; X32-NEXT:    movl {{[0-9]+}}(%esp), %eax
-; X32-NEXT:    vpmovsxbq (%eax), %ymm0
-; X32-NEXT:    retl
-=======
 define <4 x i64> @load_sext_test2(ptr%ptr) {
 ; X86-LABEL: load_sext_test2:
 ; X86:       # %bb.0:
 ; X86-NEXT:    movl {{[0-9]+}}(%esp), %eax
 ; X86-NEXT:    vpmovsxbq (%eax), %ymm0
 ; X86-NEXT:    retl
->>>>>>> 038f7deb
 ;
 ; X64-LABEL: load_sext_test2:
 ; X64:       # %bb.0:
 ; X64-NEXT:    vpmovsxbq (%rdi), %ymm0
 ; X64-NEXT:    retq
- %X = load <4 x i8>, <4 x i8>* %ptr
+ %X = load <4 x i8>, ptr %ptr
  %Y = sext <4 x i8> %X to <4 x i64>
  ret <4 x i64>%Y
 }
 
-<<<<<<< HEAD
-define <4 x i64> @load_sext_test3(<4 x i16> *%ptr) {
-; X32-LABEL: load_sext_test3:
-; X32:       # %bb.0:
-; X32-NEXT:    movl {{[0-9]+}}(%esp), %eax
-; X32-NEXT:    vpmovsxwq (%eax), %ymm0
-; X32-NEXT:    retl
-=======
 define <4 x i64> @load_sext_test3(ptr%ptr) {
 ; X86-LABEL: load_sext_test3:
 ; X86:       # %bb.0:
 ; X86-NEXT:    movl {{[0-9]+}}(%esp), %eax
 ; X86-NEXT:    vpmovsxwq (%eax), %ymm0
 ; X86-NEXT:    retl
->>>>>>> 038f7deb
 ;
 ; X64-LABEL: load_sext_test3:
 ; X64:       # %bb.0:
 ; X64-NEXT:    vpmovsxwq (%rdi), %ymm0
 ; X64-NEXT:    retq
- %X = load <4 x i16>, <4 x i16>* %ptr
+ %X = load <4 x i16>, ptr %ptr
  %Y = sext <4 x i16> %X to <4 x i64>
  ret <4 x i64>%Y
 }
 
-<<<<<<< HEAD
-define <8 x i32> @load_sext_test4(<8 x i16> *%ptr) {
-; X32-LABEL: load_sext_test4:
-; X32:       # %bb.0:
-; X32-NEXT:    movl {{[0-9]+}}(%esp), %eax
-; X32-NEXT:    vpmovsxwd (%eax), %ymm0
-; X32-NEXT:    retl
-=======
 define <8 x i32> @load_sext_test4(ptr%ptr) {
 ; X86-LABEL: load_sext_test4:
 ; X86:       # %bb.0:
 ; X86-NEXT:    movl {{[0-9]+}}(%esp), %eax
 ; X86-NEXT:    vpmovsxwd (%eax), %ymm0
 ; X86-NEXT:    retl
->>>>>>> 038f7deb
 ;
 ; X64-LABEL: load_sext_test4:
 ; X64:       # %bb.0:
 ; X64-NEXT:    vpmovsxwd (%rdi), %ymm0
 ; X64-NEXT:    retq
- %X = load <8 x i16>, <8 x i16>* %ptr
+ %X = load <8 x i16>, ptr %ptr
  %Y = sext <8 x i16> %X to <8 x i32>
  ret <8 x i32>%Y
 }
 
-<<<<<<< HEAD
-define <8 x i32> @load_sext_test5(<8 x i8> *%ptr) {
-; X32-LABEL: load_sext_test5:
-; X32:       # %bb.0:
-; X32-NEXT:    movl {{[0-9]+}}(%esp), %eax
-; X32-NEXT:    vpmovsxbd (%eax), %ymm0
-; X32-NEXT:    retl
-=======
 define <8 x i32> @load_sext_test5(ptr%ptr) {
 ; X86-LABEL: load_sext_test5:
 ; X86:       # %bb.0:
 ; X86-NEXT:    movl {{[0-9]+}}(%esp), %eax
 ; X86-NEXT:    vpmovsxbd (%eax), %ymm0
 ; X86-NEXT:    retl
->>>>>>> 038f7deb
 ;
 ; X64-LABEL: load_sext_test5:
 ; X64:       # %bb.0:
 ; X64-NEXT:    vpmovsxbd (%rdi), %ymm0
 ; X64-NEXT:    retq
- %X = load <8 x i8>, <8 x i8>* %ptr
+ %X = load <8 x i8>, ptr %ptr
  %Y = sext <8 x i8> %X to <8 x i32>
  ret <8 x i32>%Y
 }