--- conflicted
+++ resolved
@@ -176,16 +176,9 @@
       CCPrintHeadersFilename(), CCLogDiagnosticsFilename(),
       CCCPrintBindings(false), CCPrintOptions(false), CCPrintHeaders(false),
       CCLogDiagnostics(false), CCGenDiagnostics(false),
-<<<<<<< HEAD
-      CCPrintProcessStats(false), TargetTriple(TargetTriple),
-      CCCGenericGCCName(""), Saver(Alloc), CheckInputsExist(true),
-      GenReproducer(false), SuppressMissingInputWarning(false),
-      NumParallelJobs(1) {
-=======
       CCPrintProcessStats(false), TargetTriple(TargetTriple), Saver(Alloc),
       CheckInputsExist(true), GenReproducer(false),
-      SuppressMissingInputWarning(false) {
->>>>>>> 104a827e
+      SuppressMissingInputWarning(false), NumParallelJobs(1) {
   // Provide a sane fallback if no VFS is specified.
   if (!this->VFS)
     this->VFS = llvm::vfs::getRealFileSystem();
