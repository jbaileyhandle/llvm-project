--- conflicted
+++ resolved
@@ -1,10 +1,5 @@
-<<<<<<< HEAD
-; RUN: opt -opaque-pointers=0 %s -verify -experimental-assignment-tracking   \
-; RUN: | opt -opaque-pointers=0 -verify -S -experimental-assignment-tracking \
-=======
 ; RUN: opt %s -passes=verify -experimental-assignment-tracking   \
 ; RUN: | opt -passes=verify -S -experimental-assignment-tracking \
->>>>>>> 2fdeb277
 ; RUN: | FileCheck %s
 
 ;; Roundtrip test (text -> bitcode -> text) for DIAssignID metadata and
@@ -56,13 +51,13 @@
 ;; There are currently no plans to support DIArgLists for the address component.
 ; CHECK-LABEL: @fun5
 ; CHECK: %local = alloca i32, align 4, !DIAssignID ![[ID5:[0-9]+]]
-; CHECK-NEXT: llvm.dbg.assign(metadata i32 %v, metadata ![[VAR5:[0-9]+]], metadata !DIExpression(), metadata ![[ID5]], metadata i32* %local, metadata !DIExpression()), !dbg ![[DBG5:[0-9]+]]
-; CHECK-NEXT: llvm.dbg.assign(metadata !DIArgList(i32 %v, i32 1), metadata ![[VAR5]], metadata !DIExpression(DW_OP_LLVM_arg, 0, DW_OP_LLVM_arg, 1, DW_OP_minus, DW_OP_stack_value), metadata ![[ID5]], metadata i32* %local, metadata !DIExpression()), !dbg ![[DBG5]]
+; CHECK-NEXT: llvm.dbg.assign(metadata i32 %v, metadata ![[VAR5:[0-9]+]], metadata !DIExpression(), metadata ![[ID5]], metadata ptr %local, metadata !DIExpression()), !dbg ![[DBG5:[0-9]+]]
+; CHECK-NEXT: llvm.dbg.assign(metadata !DIArgList(i32 %v, i32 1), metadata ![[VAR5]], metadata !DIExpression(DW_OP_LLVM_arg, 0, DW_OP_LLVM_arg, 1, DW_OP_minus, DW_OP_stack_value), metadata ![[ID5]], metadata ptr %local, metadata !DIExpression()), !dbg ![[DBG5]]
 define dso_local void @fun5(i32 %v) !dbg !27 {
 entry:
   %local = alloca i32, align 4, !DIAssignID !30
-  call void @llvm.dbg.assign(metadata i32 %v, metadata !28, metadata !DIExpression(), metadata !30, metadata i32* %local, metadata !DIExpression()), !dbg !29
-  call void @llvm.dbg.assign(metadata !DIArgList(i32 %v, i32 1), metadata !28, metadata !DIExpression(DW_OP_LLVM_arg, 0, DW_OP_LLVM_arg, 1, DW_OP_minus, DW_OP_stack_value), metadata !30, metadata i32* %local, metadata !DIExpression()), !dbg !29
+  call void @llvm.dbg.assign(metadata i32 %v, metadata !28, metadata !DIExpression(), metadata !30, metadata ptr %local, metadata !DIExpression()), !dbg !29
+  call void @llvm.dbg.assign(metadata !DIArgList(i32 %v, i32 1), metadata !28, metadata !DIExpression(DW_OP_LLVM_arg, 0, DW_OP_LLVM_arg, 1, DW_OP_minus, DW_OP_stack_value), metadata !30, metadata ptr %local, metadata !DIExpression()), !dbg !29
   ret void
 }
 
