--- conflicted
+++ resolved
@@ -49,13 +49,8 @@
 // CHECK-NEXT:    [[TYPE_ADDR:%.*]] = alloca <8 x i8>, align 16
 // CHECK-NEXT:    [[TMP0:%.*]] = bitcast <8 x i8>* [[TYPE]] to <vscale x 16 x i1>*
 // CHECK-NEXT:    store <vscale x 16 x i1> [[TYPE_COERCE:%.*]], <vscale x 16 x i1>* [[TMP0]], align 16
-<<<<<<< HEAD
-// CHECK-NEXT:    [[TYPE1:%.*]] = load <8 x i8>, <8 x i8>* [[TYPE]], align 16, [[TBAA6]]
-// CHECK-NEXT:    store <8 x i8> [[TYPE1]], <8 x i8>* [[TYPE_ADDR]], align 16, [[TBAA6]]
-=======
 // CHECK-NEXT:    [[TYPE1:%.*]] = load <8 x i8>, <8 x i8>* [[TYPE]], align 16, !tbaa [[TBAA6:![0-9]+]]
 // CHECK-NEXT:    store <8 x i8> [[TYPE1]], <8 x i8>* [[TYPE_ADDR]], align 16, !tbaa [[TBAA6]]
->>>>>>> fe319a88
 // CHECK-NEXT:    [[TMP1:%.*]] = bitcast <8 x i8>* [[TYPE_ADDR]] to <vscale x 16 x i1>*
 // CHECK-NEXT:    [[TMP2:%.*]] = load <vscale x 16 x i1>, <vscale x 16 x i1>* [[TMP1]], align 16, !tbaa [[TBAA6]]
 // CHECK-NEXT:    ret <vscale x 16 x i1> [[TMP2]]
@@ -68,11 +63,7 @@
 // CHECK-NEXT:  entry:
 // CHECK-NEXT:    [[TYPE_ADDR:%.*]] = alloca <vscale x 16 x i1>, align 16
 // CHECK-NEXT:    [[RETVAL_COERCE:%.*]] = alloca <vscale x 16 x i1>, align 16
-<<<<<<< HEAD
-// CHECK-NEXT:    store <vscale x 16 x i1> [[TYPE:%.*]], <vscale x 16 x i1>* [[TYPE_ADDR]], align 16, [[TBAA13:!tbaa !.*]]
-=======
 // CHECK-NEXT:    store <vscale x 16 x i1> [[TYPE:%.*]], <vscale x 16 x i1>* [[TYPE_ADDR]], align 16, !tbaa [[TBAA9:![0-9]+]]
->>>>>>> fe319a88
 // CHECK-NEXT:    [[TMP0:%.*]] = bitcast <vscale x 16 x i1>* [[TYPE_ADDR]] to <8 x i8>*
 // CHECK-NEXT:    [[TMP1:%.*]] = load <8 x i8>, <8 x i8>* [[TMP0]], align 16, !tbaa [[TBAA6]]
 // CHECK-NEXT:    [[RETVAL_0__SROA_CAST:%.*]] = bitcast <vscale x 16 x i1>* [[RETVAL_COERCE]] to <8 x i8>*
