// RUN: %clang -### --target=avr -mmcu=at90s2313 --rtlib=libgcc --sysroot %S/Inputs/basic_avr_tree %s 2>&1 | FileCheck -check-prefix LINKA %s
// LINKA: {{".*ld.*"}} {{.*}} {{"-L.*tiny-stack"}} {{.*}} "--defsym=__DATA_REGION_ORIGIN__=0x800060" "--start-group" {{.*}} "-lat90s2313" {{.*}} "--end-group" "--relax" "-mavr2"

// RUN: %clang -### --target=avr -mmcu=at90s8515 --rtlib=libgcc --sysroot %S/Inputs/basic_avr_tree %s -mrelax 2>&1 | FileCheck -check-prefix LINKB %s
// LINKB: {{".*ld.*"}} {{.*}} "--defsym=__DATA_REGION_ORIGIN__=0x800060" "--start-group" {{.*}} "-lat90s8515" {{.*}} "--end-group" "--relax" "-mavr2"

// RUN: %clang -### --target=avr -mmcu=attiny13 --rtlib=libgcc --sysroot %S/Inputs/basic_avr_tree %s -mno-relax 2>&1 | FileCheck -check-prefix LINKC %s
// LINKC: {{".*ld.*"}} {{.*}} {{"-L.*avr25/tiny-stack"}} {{.*}} "--defsym=__DATA_REGION_ORIGIN__=0x800060" "--start-group" {{.*}} "-lattiny13" {{.*}} "--end-group" "-mavr25"
// LINLC-NOT: "--relax"

// RUN: %clang -### --target=avr -mmcu=attiny44 --rtlib=libgcc --sysroot %S/Inputs/basic_avr_tree %s 2>&1 | FileCheck -check-prefix LINKD %s
// LINKD: {{".*ld.*"}} {{.*}} {{"-L.*avr25"}} {{.*}} "--defsym=__DATA_REGION_ORIGIN__=0x800060" "--start-group" {{.*}} "-lattiny44" {{.*}} "--end-group" "--relax" "-mavr25"

// RUN: %clang -### --target=avr -mmcu=atmega103 --rtlib=libgcc --sysroot %S/Inputs/basic_avr_tree %s 2>&1 | FileCheck -check-prefix LINKE %s
// LINKE: {{".*ld.*"}} {{.*}} {{"-L.*avr31"}} {{.*}} "--defsym=__DATA_REGION_ORIGIN__=0x800060" "--start-group" {{.*}} "-latmega103" {{.*}} "--end-group" "--relax" "-mavr31"

// RUN: %clang -### --target=avr -mmcu=atmega8u2 --rtlib=libgcc --sysroot %S/Inputs/basic_avr_tree %s 2>&1 | FileCheck -check-prefix LINKF %s
// LINKF: {{".*ld.*"}} {{.*}} {{"-L.*avr35"}} {{.*}} "--defsym=__DATA_REGION_ORIGIN__=0x800100" "--start-group" {{.*}} "-latmega8u2" {{.*}} "--end-group" "--relax" "-mavr35"

// RUN: %clang -### --target=avr -mmcu=atmega48pa --rtlib=libgcc --sysroot %S/Inputs/basic_avr_tree %s 2>&1 | FileCheck -check-prefix LINKG %s
// LINKG: {{".*ld.*"}} {{.*}} {{"-L.*avr4"}} {{.*}} "--defsym=__DATA_REGION_ORIGIN__=0x800100" "--start-group" {{.*}} "-latmega48pa" {{.*}} "--end-group" "--relax" "-mavr4"

// RUN: %clang -### --target=avr -mmcu=atmega328 --rtlib=libgcc --sysroot %S/Inputs/basic_avr_tree %s 2>&1 | FileCheck -check-prefix LINKH %s
// LINKH: {{".*ld.*"}} {{.*}} {{"-L.*avr5"}} {{.*}} "--defsym=__DATA_REGION_ORIGIN__=0x800100" "--start-group" {{.*}} "-latmega328" {{.*}} "--end-group" "--relax" "-mavr5"

// RUN: %clang -### --target=avr -mmcu=atmega1281 --rtlib=libgcc --sysroot %S/Inputs/basic_avr_tree %s 2>&1 | FileCheck -check-prefix LINKI %s
// LINKI: {{".*ld.*"}} {{.*}} {{"-L.*avr51"}} {{.*}} "--defsym=__DATA_REGION_ORIGIN__=0x800200" "--start-group" {{.*}} "-latmega1281" {{.*}} "--end-group" "--relax" "-mavr51"

// RUN: %clang -### --target=avr -mmcu=atmega2560 --rtlib=libgcc --sysroot %S/Inputs/basic_avr_tree %s 2>&1 | FileCheck -check-prefix LINKJ %s
// LINKJ: {{".*ld.*"}} {{.*}} {{"-L.*avr6"}} {{.*}} "--defsym=__DATA_REGION_ORIGIN__=0x800200" "--start-group" {{.*}} "-latmega2560" {{.*}} "--end-group" "--relax" "-mavr6"

// RUN: %clang -### --target=avr -mmcu=attiny10 --rtlib=libgcc --sysroot %S/Inputs/basic_avr_tree %s 2>&1 | FileCheck -check-prefix LINKK %s
// LINKK: {{".*ld.*"}} {{.*}} {{"-L.*avrtiny"}} {{.*}} "--defsym=__DATA_REGION_ORIGIN__=0x800040" "--start-group" {{.*}} "-lattiny10" {{.*}} "--end-group" "--relax" "-mavrtiny"

// RUN: %clang -### --target=avr -mmcu=atxmega16a4 --rtlib=libgcc --sysroot %S/Inputs/basic_avr_tree %s 2>&1 | FileCheck -check-prefix LINKL %s
// LINKL: {{".*ld.*"}} {{.*}} {{"-L.*avrxmega2"}} {{.*}} "--defsym=__DATA_REGION_ORIGIN__=0x802000" "--start-group" {{.*}} "-latxmega16a4" {{.*}} "--end-group" "--relax" "-mavrxmega2"

// RUN: %clang -### --target=avr -mmcu=atxmega64b3 --rtlib=libgcc --sysroot %S/Inputs/basic_avr_tree %s 2>&1 | FileCheck -check-prefix LINKM %s
// LINKM: {{".*ld.*"}} {{.*}} {{"-L.*avrxmega4"}} {{.*}} "--defsym=__DATA_REGION_ORIGIN__=0x802000" "--start-group" {{.*}} "-latxmega64b3" {{.*}} "--end-group" "--relax" "-mavrxmega4"

// RUN: %clang -### --target=avr -mmcu=atxmega128a3u --rtlib=libgcc --sysroot %S/Inputs/basic_avr_tree %s 2>&1 | FileCheck -check-prefix LINKN %s
// LINKN: {{".*ld.*"}} {{.*}} {{"-L.*avrxmega6"}} {{.*}} "--defsym=__DATA_REGION_ORIGIN__=0x802000" "--start-group" {{.*}} "-latxmega128a3u" {{.*}} "--end-group" "--relax" "-mavrxmega6"

// RUN: %clang -### --target=avr -mmcu=atxmega128a1 --rtlib=libgcc --sysroot %S/Inputs/basic_avr_tree %s 2>&1 | FileCheck -check-prefix LINKO %s
// LINKO: {{".*ld.*"}} {{.*}} {{"-L.*avrxmega7"}} {{.*}} "--defsym=__DATA_REGION_ORIGIN__=0x802000" "--start-group" {{.*}} "-latxmega128a1" {{.*}} "--end-group" "--relax" "-mavrxmega7"

<<<<<<< HEAD
// XFAIL: *
// RUN: %clang -### --target=avr -mmcu=atmega328 -flto --sysroot %S/Inputs/basic_avr_tree %s 2>&1 | FileCheck -check-prefix LINKP %s
=======
// RUN: %clang -### --target=avr -mmcu=atmega328 -fuse-ld=ld -flto --sysroot %S/Inputs/basic_avr_tree %s 2>&1 | FileCheck --check-prefix=LINKP %s
>>>>>>> e7596a99
// LINKP: {{".*ld.*"}} {{.*}} "--defsym=__DATA_REGION_ORIGIN__=0x800100" "-plugin" {{.*}}  "-plugin-opt=mcpu=atmega328"

// RUN: %clang -### --target=avr -fuse-ld=ld -flto --sysroot %S/Inputs/basic_avr_tree %s 2>&1 | FileCheck --check-prefix=LINKQ %s
// LINKQ: {{".*ld.*"}} {{.*}} "-plugin"
// LINKQ-NOT: "-plugin-opt=mcpu"

// RUN: %clang -### --target=avr -mmcu=atmega328 -fuse-ld=lld -flto=thin --sysroot %S/Inputs/basic_avr_tree %s 2>&1 | FileCheck -check-prefix LINKR %s
// LINKR: {{".*ld.*"}} {{.*}} "--defsym=__DATA_REGION_ORIGIN__=0x800100" "-plugin-opt=mcpu=atmega328" "-plugin-opt=thinlto"

// RUN: %clang -### --target=avr -mmcu=atmega328 -fuse-ld=lld -flto --sysroot %S/Inputs/basic_avr_tree %s 2>&1 | FileCheck -check-prefix LINKS %s
// LINKS: {{".*ld.*"}} {{.*}} "--defsym=__DATA_REGION_ORIGIN__=0x800100" "-plugin-opt=mcpu=atmega328"
// LINKS-NOT: "-plugin-opt=thinlto"<|MERGE_RESOLUTION|>--- conflicted
+++ resolved
@@ -44,12 +44,7 @@
 // RUN: %clang -### --target=avr -mmcu=atxmega128a1 --rtlib=libgcc --sysroot %S/Inputs/basic_avr_tree %s 2>&1 | FileCheck -check-prefix LINKO %s
 // LINKO: {{".*ld.*"}} {{.*}} {{"-L.*avrxmega7"}} {{.*}} "--defsym=__DATA_REGION_ORIGIN__=0x802000" "--start-group" {{.*}} "-latxmega128a1" {{.*}} "--end-group" "--relax" "-mavrxmega7"
 
-<<<<<<< HEAD
-// XFAIL: *
-// RUN: %clang -### --target=avr -mmcu=atmega328 -flto --sysroot %S/Inputs/basic_avr_tree %s 2>&1 | FileCheck -check-prefix LINKP %s
-=======
 // RUN: %clang -### --target=avr -mmcu=atmega328 -fuse-ld=ld -flto --sysroot %S/Inputs/basic_avr_tree %s 2>&1 | FileCheck --check-prefix=LINKP %s
->>>>>>> e7596a99
 // LINKP: {{".*ld.*"}} {{.*}} "--defsym=__DATA_REGION_ORIGIN__=0x800100" "-plugin" {{.*}}  "-plugin-opt=mcpu=atmega328"
 
 // RUN: %clang -### --target=avr -fuse-ld=ld -flto --sysroot %S/Inputs/basic_avr_tree %s 2>&1 | FileCheck --check-prefix=LINKQ %s
