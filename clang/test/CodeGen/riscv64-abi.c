--- conflicted
+++ resolved
@@ -375,11 +375,7 @@
 // CHECK-NEXT:    [[TMP2:%.*]] = bitcast i8* [[ARGP_CUR2]] to %struct.tiny*
 // CHECK-NEXT:    [[TMP3:%.*]] = bitcast %struct.tiny* [[TS]] to i8*
 // CHECK-NEXT:    [[TMP4:%.*]] = bitcast %struct.tiny* [[TMP2]] to i8*
-<<<<<<< HEAD
-// CHECK-NEXT:    call void @llvm.memcpy.p0i8.p0i8.i64(i8* align 2 [[TMP3]], i8* align 2 [[TMP4]], i64 8, i1 false)
-=======
 // CHECK-NEXT:    call void @llvm.memcpy.p0i8.p0i8.i64(i8* align 2 [[TMP3]], i8* align 8 [[TMP4]], i64 8, i1 false)
->>>>>>> adeedf38
 // CHECK-NEXT:    [[ARGP_CUR4:%.*]] = load i8*, i8** [[VA]], align 8
 // CHECK-NEXT:    [[ARGP_NEXT5:%.*]] = getelementptr inbounds i8, i8* [[ARGP_CUR4]], i64 16
 // CHECK-NEXT:    store i8* [[ARGP_NEXT5]], i8** [[VA]], align 8
