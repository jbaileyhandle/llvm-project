//===-- Clang.cpp - Clang+LLVM ToolChain Implementations --------*- C++ -*-===//
//
// Part of the LLVM Project, under the Apache License v2.0 with LLVM Exceptions.
// See https://llvm.org/LICENSE.txt for license information.
// SPDX-License-Identifier: Apache-2.0 WITH LLVM-exception
//
//===----------------------------------------------------------------------===//

#include "Clang.h"
#include "Arch/AArch64.h"
#include "Arch/ARM.h"
#include "Arch/Mips.h"
#include "Arch/PPC.h"
#include "Arch/RISCV.h"
#include "Arch/Sparc.h"
#include "Arch/SystemZ.h"
#include "Arch/X86.h"
#include "AMDGPU.h"
#include "CommonArgs.h"
#include "Hexagon.h"
#include "MSP430.h"
#include "InputInfo.h"
#include "PS4CPU.h"
#include "clang/Basic/CharInfo.h"
#include "clang/Basic/CodeGenOptions.h"
#include "clang/Basic/LangOptions.h"
#include "clang/Basic/ObjCRuntime.h"
#include "clang/Basic/Version.h"
#include "clang/Driver/Distro.h"
#include "clang/Driver/DriverDiagnostic.h"
#include "clang/Driver/Options.h"
#include "clang/Driver/SanitizerArgs.h"
#include "clang/Driver/XRayArgs.h"
#include "llvm/ADT/StringExtras.h"
#include "llvm/Config/llvm-config.h"
#include "llvm/Option/ArgList.h"
#include "llvm/Support/CodeGen.h"
#include "llvm/Support/Compression.h"
#include "llvm/Support/FileSystem.h"
#include "llvm/Support/Path.h"
#include "llvm/Support/Process.h"
#include "llvm/Support/TargetParser.h"
#include "llvm/Support/YAMLParser.h"

#ifdef LLVM_ON_UNIX
#include <unistd.h> // For getuid().
#endif

using namespace clang::driver;
using namespace clang::driver::tools;
using namespace clang;
using namespace llvm::opt;

static void CheckPreprocessingOptions(const Driver &D, const ArgList &Args) {
  if (Arg *A =
          Args.getLastArg(clang::driver::options::OPT_C, options::OPT_CC)) {
    if (!Args.hasArg(options::OPT_E) && !Args.hasArg(options::OPT__SLASH_P) &&
        !Args.hasArg(options::OPT__SLASH_EP) && !D.CCCIsCPP()) {
      D.Diag(clang::diag::err_drv_argument_only_allowed_with)
          << A->getBaseArg().getAsString(Args)
          << (D.IsCLMode() ? "/E, /P or /EP" : "-E");
    }
  }
}

static void CheckCodeGenerationOptions(const Driver &D, const ArgList &Args) {
  // In gcc, only ARM checks this, but it seems reasonable to check universally.
  if (Args.hasArg(options::OPT_static))
    if (const Arg *A =
            Args.getLastArg(options::OPT_dynamic, options::OPT_mdynamic_no_pic))
      D.Diag(diag::err_drv_argument_not_allowed_with) << A->getAsString(Args)
                                                      << "-static";
}

// Add backslashes to escape spaces and other backslashes.
// This is used for the space-separated argument list specified with
// the -dwarf-debug-flags option.
static void EscapeSpacesAndBackslashes(const char *Arg,
                                       SmallVectorImpl<char> &Res) {
  for (; *Arg; ++Arg) {
    switch (*Arg) {
    default:
      break;
    case ' ':
    case '\\':
      Res.push_back('\\');
      break;
    }
    Res.push_back(*Arg);
  }
}

// Quote target names for inclusion in GNU Make dependency files.
// Only the characters '$', '#', ' ', '\t' are quoted.
static void QuoteTarget(StringRef Target, SmallVectorImpl<char> &Res) {
  for (unsigned i = 0, e = Target.size(); i != e; ++i) {
    switch (Target[i]) {
    case ' ':
    case '\t':
      // Escape the preceding backslashes
      for (int j = i - 1; j >= 0 && Target[j] == '\\'; --j)
        Res.push_back('\\');

      // Escape the space/tab
      Res.push_back('\\');
      break;
    case '$':
      Res.push_back('$');
      break;
    case '#':
      Res.push_back('\\');
      break;
    default:
      break;
    }

    Res.push_back(Target[i]);
  }
}

/// Apply \a Work on the current tool chain \a RegularToolChain and any other
/// offloading tool chain that is associated with the current action \a JA.
static void
forAllAssociatedToolChains(Compilation &C, const JobAction &JA,
                           const ToolChain &RegularToolChain,
                           llvm::function_ref<void(const ToolChain &)> Work) {
  // Apply Work on the current/regular tool chain.
  Work(RegularToolChain);

  // Apply Work on all the offloading tool chains associated with the current
  // action.
  if (JA.isHostOffloading(Action::OFK_Cuda))
    Work(*C.getSingleOffloadToolChain<Action::OFK_Cuda>());
  else if (JA.isDeviceOffloading(Action::OFK_Cuda))
    Work(*C.getSingleOffloadToolChain<Action::OFK_Host>());
  else if (JA.isHostOffloading(Action::OFK_HIP))
    Work(*C.getSingleOffloadToolChain<Action::OFK_HIP>());
  else if (JA.isDeviceOffloading(Action::OFK_HIP))
    Work(*C.getSingleOffloadToolChain<Action::OFK_Host>());

  if (JA.isHostOffloading(Action::OFK_OpenMP)) {
    auto TCs = C.getOffloadToolChains<Action::OFK_OpenMP>();
    for (auto II = TCs.first, IE = TCs.second; II != IE; ++II)
      Work(*II->second);
  } else if (JA.isDeviceOffloading(Action::OFK_OpenMP))
    Work(*C.getSingleOffloadToolChain<Action::OFK_Host>());

  if (JA.isHostOffloading(Action::OFK_HCC))
    Work(*C.getSingleOffloadToolChain<Action::OFK_HCC>());
  else if (JA.isDeviceOffloading(Action::OFK_HCC))
    Work(*C.getSingleOffloadToolChain<Action::OFK_Host>());

  //
  // TODO: Add support for other offloading programming models here.
  //
}

/// This is a helper function for validating the optional refinement step
/// parameter in reciprocal argument strings. Return false if there is an error
/// parsing the refinement step. Otherwise, return true and set the Position
/// of the refinement step in the input string.
static bool getRefinementStep(StringRef In, const Driver &D,
                              const Arg &A, size_t &Position) {
  const char RefinementStepToken = ':';
  Position = In.find(RefinementStepToken);
  if (Position != StringRef::npos) {
    StringRef Option = A.getOption().getName();
    StringRef RefStep = In.substr(Position + 1);
    // Allow exactly one numeric character for the additional refinement
    // step parameter. This is reasonable for all currently-supported
    // operations and architectures because we would expect that a larger value
    // of refinement steps would cause the estimate "optimization" to
    // under-perform the native operation. Also, if the estimate does not
    // converge quickly, it probably will not ever converge, so further
    // refinement steps will not produce a better answer.
    if (RefStep.size() != 1) {
      D.Diag(diag::err_drv_invalid_value) << Option << RefStep;
      return false;
    }
    char RefStepChar = RefStep[0];
    if (RefStepChar < '0' || RefStepChar > '9') {
      D.Diag(diag::err_drv_invalid_value) << Option << RefStep;
      return false;
    }
  }
  return true;
}

/// The -mrecip flag requires processing of many optional parameters.
static void ParseMRecip(const Driver &D, const ArgList &Args,
                        ArgStringList &OutStrings) {
  StringRef DisabledPrefixIn = "!";
  StringRef DisabledPrefixOut = "!";
  StringRef EnabledPrefixOut = "";
  StringRef Out = "-mrecip=";

  Arg *A = Args.getLastArg(options::OPT_mrecip, options::OPT_mrecip_EQ);
  if (!A)
    return;

  unsigned NumOptions = A->getNumValues();
  if (NumOptions == 0) {
    // No option is the same as "all".
    OutStrings.push_back(Args.MakeArgString(Out + "all"));
    return;
  }

  // Pass through "all", "none", or "default" with an optional refinement step.
  if (NumOptions == 1) {
    StringRef Val = A->getValue(0);
    size_t RefStepLoc;
    if (!getRefinementStep(Val, D, *A, RefStepLoc))
      return;
    StringRef ValBase = Val.slice(0, RefStepLoc);
    if (ValBase == "all" || ValBase == "none" || ValBase == "default") {
      OutStrings.push_back(Args.MakeArgString(Out + Val));
      return;
    }
  }

  // Each reciprocal type may be enabled or disabled individually.
  // Check each input value for validity, concatenate them all back together,
  // and pass through.

  llvm::StringMap<bool> OptionStrings;
  OptionStrings.insert(std::make_pair("divd", false));
  OptionStrings.insert(std::make_pair("divf", false));
  OptionStrings.insert(std::make_pair("vec-divd", false));
  OptionStrings.insert(std::make_pair("vec-divf", false));
  OptionStrings.insert(std::make_pair("sqrtd", false));
  OptionStrings.insert(std::make_pair("sqrtf", false));
  OptionStrings.insert(std::make_pair("vec-sqrtd", false));
  OptionStrings.insert(std::make_pair("vec-sqrtf", false));

  for (unsigned i = 0; i != NumOptions; ++i) {
    StringRef Val = A->getValue(i);

    bool IsDisabled = Val.startswith(DisabledPrefixIn);
    // Ignore the disablement token for string matching.
    if (IsDisabled)
      Val = Val.substr(1);

    size_t RefStep;
    if (!getRefinementStep(Val, D, *A, RefStep))
      return;

    StringRef ValBase = Val.slice(0, RefStep);
    llvm::StringMap<bool>::iterator OptionIter = OptionStrings.find(ValBase);
    if (OptionIter == OptionStrings.end()) {
      // Try again specifying float suffix.
      OptionIter = OptionStrings.find(ValBase.str() + 'f');
      if (OptionIter == OptionStrings.end()) {
        // The input name did not match any known option string.
        D.Diag(diag::err_drv_unknown_argument) << Val;
        return;
      }
      // The option was specified without a float or double suffix.
      // Make sure that the double entry was not already specified.
      // The float entry will be checked below.
      if (OptionStrings[ValBase.str() + 'd']) {
        D.Diag(diag::err_drv_invalid_value) << A->getOption().getName() << Val;
        return;
      }
    }

    if (OptionIter->second == true) {
      // Duplicate option specified.
      D.Diag(diag::err_drv_invalid_value) << A->getOption().getName() << Val;
      return;
    }

    // Mark the matched option as found. Do not allow duplicate specifiers.
    OptionIter->second = true;

    // If the precision was not specified, also mark the double entry as found.
    if (ValBase.back() != 'f' && ValBase.back() != 'd')
      OptionStrings[ValBase.str() + 'd'] = true;

    // Build the output string.
    StringRef Prefix = IsDisabled ? DisabledPrefixOut : EnabledPrefixOut;
    Out = Args.MakeArgString(Out + Prefix + Val);
    if (i != NumOptions - 1)
      Out = Args.MakeArgString(Out + ",");
  }

  OutStrings.push_back(Args.MakeArgString(Out));
}

/// The -mprefer-vector-width option accepts either a positive integer
/// or the string "none".
static void ParseMPreferVectorWidth(const Driver &D, const ArgList &Args,
                                    ArgStringList &CmdArgs) {
  Arg *A = Args.getLastArg(options::OPT_mprefer_vector_width_EQ);
  if (!A)
    return;

  StringRef Value = A->getValue();
  if (Value == "none") {
    CmdArgs.push_back("-mprefer-vector-width=none");
  } else {
    unsigned Width;
    if (Value.getAsInteger(10, Width)) {
      D.Diag(diag::err_drv_invalid_value) << A->getOption().getName() << Value;
      return;
    }
    CmdArgs.push_back(Args.MakeArgString("-mprefer-vector-width=" + Value));
  }
}

static bool
shouldUseExceptionTablesForObjCExceptions(const ObjCRuntime &runtime,
                                          const llvm::Triple &Triple) {
  // We use the zero-cost exception tables for Objective-C if the non-fragile
  // ABI is enabled or when compiling for x86_64 and ARM on Snow Leopard and
  // later.
  if (runtime.isNonFragile())
    return true;

  if (!Triple.isMacOSX())
    return false;

  return (!Triple.isMacOSXVersionLT(10, 5) &&
          (Triple.getArch() == llvm::Triple::x86_64 ||
           Triple.getArch() == llvm::Triple::arm));
}

/// Adds exception related arguments to the driver command arguments. There's a
/// master flag, -fexceptions and also language specific flags to enable/disable
/// C++ and Objective-C exceptions. This makes it possible to for example
/// disable C++ exceptions but enable Objective-C exceptions.
static void addExceptionArgs(const ArgList &Args, types::ID InputType,
                             const ToolChain &TC, bool KernelOrKext,
                             const ObjCRuntime &objcRuntime,
                             ArgStringList &CmdArgs) {
  const llvm::Triple &Triple = TC.getTriple();

  if (KernelOrKext) {
    // -mkernel and -fapple-kext imply no exceptions, so claim exception related
    // arguments now to avoid warnings about unused arguments.
    Args.ClaimAllArgs(options::OPT_fexceptions);
    Args.ClaimAllArgs(options::OPT_fno_exceptions);
    Args.ClaimAllArgs(options::OPT_fobjc_exceptions);
    Args.ClaimAllArgs(options::OPT_fno_objc_exceptions);
    Args.ClaimAllArgs(options::OPT_fcxx_exceptions);
    Args.ClaimAllArgs(options::OPT_fno_cxx_exceptions);
    return;
  }

  // See if the user explicitly enabled exceptions.
  bool EH = Args.hasFlag(options::OPT_fexceptions, options::OPT_fno_exceptions,
                         false);

  // Obj-C exceptions are enabled by default, regardless of -fexceptions. This
  // is not necessarily sensible, but follows GCC.
  if (types::isObjC(InputType) &&
      Args.hasFlag(options::OPT_fobjc_exceptions,
                   options::OPT_fno_objc_exceptions, true)) {
    CmdArgs.push_back("-fobjc-exceptions");

    EH |= shouldUseExceptionTablesForObjCExceptions(objcRuntime, Triple);
  }

  if (types::isCXX(InputType)) {
    // Disable C++ EH by default on XCore and PS4.
    bool CXXExceptionsEnabled =
        Triple.getArch() != llvm::Triple::xcore && !Triple.isPS4CPU();
    Arg *ExceptionArg = Args.getLastArg(
        options::OPT_fcxx_exceptions, options::OPT_fno_cxx_exceptions,
        options::OPT_fexceptions, options::OPT_fno_exceptions);
    if (ExceptionArg)
      CXXExceptionsEnabled =
          ExceptionArg->getOption().matches(options::OPT_fcxx_exceptions) ||
          ExceptionArg->getOption().matches(options::OPT_fexceptions);

    if (CXXExceptionsEnabled) {
      CmdArgs.push_back("-fcxx-exceptions");

      EH = true;
    }
  }

  if (EH)
    CmdArgs.push_back("-fexceptions");
}

static bool ShouldDisableAutolink(const ArgList &Args, const ToolChain &TC) {
  bool Default = true;
  if (TC.getTriple().isOSDarwin()) {
    // The native darwin assembler doesn't support the linker_option directives,
    // so we disable them if we think the .s file will be passed to it.
    Default = TC.useIntegratedAs();
  }
  return !Args.hasFlag(options::OPT_fautolink, options::OPT_fno_autolink,
                       Default);
}

static bool ShouldDisableDwarfDirectory(const ArgList &Args,
                                        const ToolChain &TC) {
  bool UseDwarfDirectory =
      Args.hasFlag(options::OPT_fdwarf_directory_asm,
                   options::OPT_fno_dwarf_directory_asm, TC.useIntegratedAs());
  return !UseDwarfDirectory;
}

// Convert an arg of the form "-gN" or "-ggdbN" or one of their aliases
// to the corresponding DebugInfoKind.
static codegenoptions::DebugInfoKind DebugLevelToInfoKind(const Arg &A) {
  assert(A.getOption().matches(options::OPT_gN_Group) &&
         "Not a -g option that specifies a debug-info level");
  if (A.getOption().matches(options::OPT_g0) ||
      A.getOption().matches(options::OPT_ggdb0))
    return codegenoptions::NoDebugInfo;
  if (A.getOption().matches(options::OPT_gline_tables_only) ||
      A.getOption().matches(options::OPT_ggdb1))
    return codegenoptions::DebugLineTablesOnly;
  if (A.getOption().matches(options::OPT_gline_directives_only))
    return codegenoptions::DebugDirectivesOnly;
  return codegenoptions::LimitedDebugInfo;
}

static bool mustUseNonLeafFramePointerForTarget(const llvm::Triple &Triple) {
  switch (Triple.getArch()){
  default:
    return false;
  case llvm::Triple::arm:
  case llvm::Triple::thumb:
    // ARM Darwin targets require a frame pointer to be always present to aid
    // offline debugging via backtraces.
    return Triple.isOSDarwin();
  }
}

static bool useFramePointerForTargetByDefault(const ArgList &Args,
                                              const llvm::Triple &Triple) {
  if (Args.hasArg(options::OPT_pg))
    return true;

  switch (Triple.getArch()) {
  case llvm::Triple::xcore:
  case llvm::Triple::wasm32:
  case llvm::Triple::wasm64:
  case llvm::Triple::msp430:
    // XCore never wants frame pointers, regardless of OS.
    // WebAssembly never wants frame pointers.
    return false;
  case llvm::Triple::ppc:
  case llvm::Triple::ppc64:
  case llvm::Triple::ppc64le:
  case llvm::Triple::riscv32:
  case llvm::Triple::riscv64:
    return !areOptimizationsEnabled(Args);
  default:
    break;
  }

  if (Triple.isOSNetBSD()) {
    return !areOptimizationsEnabled(Args);
  }

  if (Triple.isOSLinux() || Triple.getOS() == llvm::Triple::CloudABI ||
      Triple.isOSHurd()) {
    switch (Triple.getArch()) {
    // Don't use a frame pointer on linux if optimizing for certain targets.
    case llvm::Triple::mips64:
    case llvm::Triple::mips64el:
    case llvm::Triple::mips:
    case llvm::Triple::mipsel:
    case llvm::Triple::systemz:
    case llvm::Triple::x86:
    case llvm::Triple::x86_64:
      return !areOptimizationsEnabled(Args);
    default:
      return true;
    }
  }

  if (Triple.isOSWindows()) {
    switch (Triple.getArch()) {
    case llvm::Triple::x86:
      return !areOptimizationsEnabled(Args);
    case llvm::Triple::x86_64:
      return Triple.isOSBinFormatMachO();
    case llvm::Triple::arm:
    case llvm::Triple::thumb:
      // Windows on ARM builds with FPO disabled to aid fast stack walking
      return true;
    default:
      // All other supported Windows ISAs use xdata unwind information, so frame
      // pointers are not generally useful.
      return false;
    }
  }

  return true;
}

static CodeGenOptions::FramePointerKind
getFramePointerKind(const ArgList &Args, const llvm::Triple &Triple) {
  // We have 4 states:
  //
  //  00) leaf retained, non-leaf retained
  //  01) leaf retained, non-leaf omitted (this is invalid)
  //  10) leaf omitted, non-leaf retained
  //      (what -momit-leaf-frame-pointer was designed for)
  //  11) leaf omitted, non-leaf omitted
  //
  //  "omit" options taking precedence over "no-omit" options is the only way
  //  to make 3 valid states representable
  Arg *A = Args.getLastArg(options::OPT_fomit_frame_pointer,
                           options::OPT_fno_omit_frame_pointer);
  bool OmitFP = A && A->getOption().matches(options::OPT_fomit_frame_pointer);
  bool NoOmitFP =
      A && A->getOption().matches(options::OPT_fno_omit_frame_pointer);
  bool KeepLeaf =
      Args.hasFlag(options::OPT_momit_leaf_frame_pointer,
                   options::OPT_mno_omit_leaf_frame_pointer, Triple.isPS4CPU());
  if (NoOmitFP || mustUseNonLeafFramePointerForTarget(Triple) ||
      (!OmitFP && useFramePointerForTargetByDefault(Args, Triple))) {
    if (KeepLeaf)
      return CodeGenOptions::FramePointerKind::NonLeaf;
    return CodeGenOptions::FramePointerKind::All;
  }
  return CodeGenOptions::FramePointerKind::None;
}

/// Add a CC1 option to specify the debug compilation directory.
static void addDebugCompDirArg(const ArgList &Args, ArgStringList &CmdArgs,
                               const llvm::vfs::FileSystem &VFS) {
  if (Arg *A = Args.getLastArg(options::OPT_fdebug_compilation_dir)) {
    CmdArgs.push_back("-fdebug-compilation-dir");
    CmdArgs.push_back(A->getValue());
  } else if (llvm::ErrorOr<std::string> CWD =
                 VFS.getCurrentWorkingDirectory()) {
    CmdArgs.push_back("-fdebug-compilation-dir");
    CmdArgs.push_back(Args.MakeArgString(*CWD));
  }
}

/// Add a CC1 and CC1AS option to specify the debug file path prefix map.
static void addDebugPrefixMapArg(const Driver &D, const ArgList &Args, ArgStringList &CmdArgs) {
  for (const Arg *A : Args.filtered(options::OPT_fdebug_prefix_map_EQ)) {
    StringRef Map = A->getValue();
    if (Map.find('=') == StringRef::npos)
      D.Diag(diag::err_drv_invalid_argument_to_fdebug_prefix_map) << Map;
    else
      CmdArgs.push_back(Args.MakeArgString("-fdebug-prefix-map=" + Map));
    A->claim();
  }
}

/// Vectorize at all optimization levels greater than 1 except for -Oz.
/// For -Oz the loop vectorizer is disabled, while the slp vectorizer is
/// enabled.
static bool shouldEnableVectorizerAtOLevel(const ArgList &Args, bool isSlpVec) {
  if (Arg *A = Args.getLastArg(options::OPT_O_Group)) {
    if (A->getOption().matches(options::OPT_O4) ||
        A->getOption().matches(options::OPT_Ofast))
      return true;

    if (A->getOption().matches(options::OPT_O0))
      return false;

    assert(A->getOption().matches(options::OPT_O) && "Must have a -O flag");

    // Vectorize -Os.
    StringRef S(A->getValue());
    if (S == "s")
      return true;

    // Don't vectorize -Oz, unless it's the slp vectorizer.
    if (S == "z")
      return isSlpVec;

    unsigned OptLevel = 0;
    if (S.getAsInteger(10, OptLevel))
      return false;

    return OptLevel > 1;
  }

  return false;
}

/// Add -x lang to \p CmdArgs for \p Input.
static void addDashXForInput(const ArgList &Args, const InputInfo &Input,
                             ArgStringList &CmdArgs) {
  // When using -verify-pch, we don't want to provide the type
  // 'precompiled-header' if it was inferred from the file extension
  if (Args.hasArg(options::OPT_verify_pch) && Input.getType() == types::TY_PCH)
    return;

  CmdArgs.push_back("-x");
  if (Args.hasArg(options::OPT_rewrite_objc))
    CmdArgs.push_back(types::getTypeName(types::TY_PP_ObjCXX));
  else {
    // Map the driver type to the frontend type. This is mostly an identity
    // mapping, except that the distinction between module interface units
    // and other source files does not exist at the frontend layer.
    const char *ClangType;
    switch (Input.getType()) {
    case types::TY_CXXModule:
      ClangType = "c++";
      break;
    case types::TY_PP_CXXModule:
      ClangType = "c++-cpp-output";
      break;
    default:
      ClangType = types::getTypeName(Input.getType());
      break;
    }
    CmdArgs.push_back(ClangType);
  }
}

static void appendUserToPath(SmallVectorImpl<char> &Result) {
#ifdef LLVM_ON_UNIX
  const char *Username = getenv("LOGNAME");
#else
  const char *Username = getenv("USERNAME");
#endif
  if (Username) {
    // Validate that LoginName can be used in a path, and get its length.
    size_t Len = 0;
    for (const char *P = Username; *P; ++P, ++Len) {
      if (!clang::isAlphanumeric(*P) && *P != '_') {
        Username = nullptr;
        break;
      }
    }

    if (Username && Len > 0) {
      Result.append(Username, Username + Len);
      return;
    }
  }

// Fallback to user id.
#ifdef LLVM_ON_UNIX
  std::string UID = llvm::utostr(getuid());
#else
  // FIXME: Windows seems to have an 'SID' that might work.
  std::string UID = "9999";
#endif
  Result.append(UID.begin(), UID.end());
}

static void addPGOAndCoverageFlags(const ToolChain &TC, Compilation &C,
                                   const Driver &D, const InputInfo &Output,
                                   const ArgList &Args,
                                   ArgStringList &CmdArgs) {

  auto *PGOGenerateArg = Args.getLastArg(options::OPT_fprofile_generate,
                                         options::OPT_fprofile_generate_EQ,
                                         options::OPT_fno_profile_generate);
  if (PGOGenerateArg &&
      PGOGenerateArg->getOption().matches(options::OPT_fno_profile_generate))
    PGOGenerateArg = nullptr;

  auto *CSPGOGenerateArg = Args.getLastArg(options::OPT_fcs_profile_generate,
                                           options::OPT_fcs_profile_generate_EQ,
                                           options::OPT_fno_profile_generate);
  if (CSPGOGenerateArg &&
      CSPGOGenerateArg->getOption().matches(options::OPT_fno_profile_generate))
    CSPGOGenerateArg = nullptr;

  auto *ProfileGenerateArg = Args.getLastArg(
      options::OPT_fprofile_instr_generate,
      options::OPT_fprofile_instr_generate_EQ,
      options::OPT_fno_profile_instr_generate);
  if (ProfileGenerateArg &&
      ProfileGenerateArg->getOption().matches(
          options::OPT_fno_profile_instr_generate))
    ProfileGenerateArg = nullptr;

  if (PGOGenerateArg && ProfileGenerateArg)
    D.Diag(diag::err_drv_argument_not_allowed_with)
        << PGOGenerateArg->getSpelling() << ProfileGenerateArg->getSpelling();

  auto *ProfileUseArg = getLastProfileUseArg(Args);

  if (PGOGenerateArg && ProfileUseArg)
    D.Diag(diag::err_drv_argument_not_allowed_with)
        << ProfileUseArg->getSpelling() << PGOGenerateArg->getSpelling();

  if (ProfileGenerateArg && ProfileUseArg)
    D.Diag(diag::err_drv_argument_not_allowed_with)
        << ProfileGenerateArg->getSpelling() << ProfileUseArg->getSpelling();

  if (CSPGOGenerateArg && PGOGenerateArg)
    D.Diag(diag::err_drv_argument_not_allowed_with)
        << CSPGOGenerateArg->getSpelling() << PGOGenerateArg->getSpelling();

  if (ProfileGenerateArg) {
    if (ProfileGenerateArg->getOption().matches(
            options::OPT_fprofile_instr_generate_EQ))
      CmdArgs.push_back(Args.MakeArgString(Twine("-fprofile-instrument-path=") +
                                           ProfileGenerateArg->getValue()));
    // The default is to use Clang Instrumentation.
    CmdArgs.push_back("-fprofile-instrument=clang");
    if (TC.getTriple().isWindowsMSVCEnvironment()) {
      // Add dependent lib for clang_rt.profile
      CmdArgs.push_back(Args.MakeArgString("--dependent-lib=" +
                                           TC.getCompilerRT(Args, "profile")));
    }
  }

  Arg *PGOGenArg = nullptr;
  if (PGOGenerateArg) {
    assert(!CSPGOGenerateArg);
    PGOGenArg = PGOGenerateArg;
    CmdArgs.push_back("-fprofile-instrument=llvm");
  }
  if (CSPGOGenerateArg) {
    assert(!PGOGenerateArg);
    PGOGenArg = CSPGOGenerateArg;
    CmdArgs.push_back("-fprofile-instrument=csllvm");
  }
  if (PGOGenArg) {
    if (TC.getTriple().isWindowsMSVCEnvironment()) {
      CmdArgs.push_back(Args.MakeArgString("--dependent-lib=" +
                                           TC.getCompilerRT(Args, "profile")));
    }
    if (PGOGenArg->getOption().matches(
            PGOGenerateArg ? options::OPT_fprofile_generate_EQ
                           : options::OPT_fcs_profile_generate_EQ)) {
      SmallString<128> Path(PGOGenArg->getValue());
      llvm::sys::path::append(Path, "default_%m.profraw");
      CmdArgs.push_back(
          Args.MakeArgString(Twine("-fprofile-instrument-path=") + Path));
    }
  }

  if (ProfileUseArg) {
    if (ProfileUseArg->getOption().matches(options::OPT_fprofile_instr_use_EQ))
      CmdArgs.push_back(Args.MakeArgString(
          Twine("-fprofile-instrument-use-path=") + ProfileUseArg->getValue()));
    else if ((ProfileUseArg->getOption().matches(
                  options::OPT_fprofile_use_EQ) ||
              ProfileUseArg->getOption().matches(
                  options::OPT_fprofile_instr_use))) {
      SmallString<128> Path(
          ProfileUseArg->getNumValues() == 0 ? "" : ProfileUseArg->getValue());
      if (Path.empty() || llvm::sys::fs::is_directory(Path))
        llvm::sys::path::append(Path, "default.profdata");
      CmdArgs.push_back(
          Args.MakeArgString(Twine("-fprofile-instrument-use-path=") + Path));
    }
  }

  bool EmitCovNotes = Args.hasArg(options::OPT_ftest_coverage) ||
                      Args.hasArg(options::OPT_coverage);
  bool EmitCovData = Args.hasFlag(options::OPT_fprofile_arcs,
                                  options::OPT_fno_profile_arcs, false) ||
                     Args.hasArg(options::OPT_coverage);
  if (EmitCovNotes)
    CmdArgs.push_back("-femit-coverage-notes");
  if (EmitCovData)
    CmdArgs.push_back("-femit-coverage-data");

  if (Args.hasFlag(options::OPT_fcoverage_mapping,
                   options::OPT_fno_coverage_mapping, false)) {
    if (!ProfileGenerateArg)
      D.Diag(clang::diag::err_drv_argument_only_allowed_with)
          << "-fcoverage-mapping"
          << "-fprofile-instr-generate";

    CmdArgs.push_back("-fcoverage-mapping");
  }

  if (Args.hasArg(options::OPT_fprofile_exclude_files_EQ)) {
    auto *Arg = Args.getLastArg(options::OPT_fprofile_exclude_files_EQ);
    if (!Args.hasArg(options::OPT_coverage))
      D.Diag(clang::diag::err_drv_argument_only_allowed_with)
          << "-fprofile-exclude-files="
          << "--coverage";

    StringRef v = Arg->getValue();
    CmdArgs.push_back(
        Args.MakeArgString(Twine("-fprofile-exclude-files=" + v)));
  }

  if (Args.hasArg(options::OPT_fprofile_filter_files_EQ)) {
    auto *Arg = Args.getLastArg(options::OPT_fprofile_filter_files_EQ);
    if (!Args.hasArg(options::OPT_coverage))
      D.Diag(clang::diag::err_drv_argument_only_allowed_with)
          << "-fprofile-filter-files="
          << "--coverage";

    StringRef v = Arg->getValue();
    CmdArgs.push_back(Args.MakeArgString(Twine("-fprofile-filter-files=" + v)));
  }

  // Leave -fprofile-dir= an unused argument unless .gcda emission is
  // enabled. To be polite, with '-fprofile-arcs -fno-profile-arcs' consider
  // the flag used. There is no -fno-profile-dir, so the user has no
  // targeted way to suppress the warning.
  Arg *FProfileDir = nullptr;
  if (Args.hasArg(options::OPT_fprofile_arcs) ||
      Args.hasArg(options::OPT_coverage))
    FProfileDir = Args.getLastArg(options::OPT_fprofile_dir);

  // Put the .gcno and .gcda files (if needed) next to the object file or
  // bitcode file in the case of LTO.
  // FIXME: There should be a simpler way to find the object file for this
  // input, and this code probably does the wrong thing for commands that
  // compile and link all at once.
  if ((Args.hasArg(options::OPT_c) || Args.hasArg(options::OPT_S)) &&
      (EmitCovNotes || EmitCovData) && Output.isFilename()) {
    SmallString<128> OutputFilename;
    if (Arg *FinalOutput = C.getArgs().getLastArg(options::OPT_o))
      OutputFilename = FinalOutput->getValue();
    else
      OutputFilename = llvm::sys::path::filename(Output.getBaseInput());
    SmallString<128> CoverageFilename = OutputFilename;
    if (llvm::sys::path::is_relative(CoverageFilename))
      (void)D.getVFS().makeAbsolute(CoverageFilename);
    llvm::sys::path::replace_extension(CoverageFilename, "gcno");

    CmdArgs.push_back("-coverage-notes-file");
    CmdArgs.push_back(Args.MakeArgString(CoverageFilename));

    if (EmitCovData) {
      if (FProfileDir) {
        CoverageFilename = FProfileDir->getValue();
        llvm::sys::path::append(CoverageFilename, OutputFilename);
      }
      llvm::sys::path::replace_extension(CoverageFilename, "gcda");
      CmdArgs.push_back("-coverage-data-file");
      CmdArgs.push_back(Args.MakeArgString(CoverageFilename));
    }
  }
}

/// Check whether the given input tree contains any compilation actions.
static bool ContainsCompileAction(const Action *A) {
  if (isa<CompileJobAction>(A) || isa<BackendJobAction>(A))
    return true;

  for (const auto &AI : A->inputs())
    if (ContainsCompileAction(AI))
      return true;

  return false;
}

/// Check if -relax-all should be passed to the internal assembler.
/// This is done by default when compiling non-assembler source with -O0.
static bool UseRelaxAll(Compilation &C, const ArgList &Args) {
  bool RelaxDefault = true;

  if (Arg *A = Args.getLastArg(options::OPT_O_Group))
    RelaxDefault = A->getOption().matches(options::OPT_O0);

  if (RelaxDefault) {
    RelaxDefault = false;
    for (const auto &Act : C.getActions()) {
      if (ContainsCompileAction(Act)) {
        RelaxDefault = true;
        break;
      }
    }
  }

  return Args.hasFlag(options::OPT_mrelax_all, options::OPT_mno_relax_all,
                      RelaxDefault);
}

// Extract the integer N from a string spelled "-dwarf-N", returning 0
// on mismatch. The StringRef input (rather than an Arg) allows
// for use by the "-Xassembler" option parser.
static unsigned DwarfVersionNum(StringRef ArgValue) {
  return llvm::StringSwitch<unsigned>(ArgValue)
      .Case("-gdwarf-2", 2)
      .Case("-gdwarf-3", 3)
      .Case("-gdwarf-4", 4)
      .Case("-gdwarf-5", 5)
      .Default(0);
}

static void RenderDebugEnablingArgs(const ArgList &Args, ArgStringList &CmdArgs,
                                    codegenoptions::DebugInfoKind DebugInfoKind,
                                    unsigned DwarfVersion,
                                    llvm::DebuggerKind DebuggerTuning) {
  switch (DebugInfoKind) {
  case codegenoptions::DebugDirectivesOnly:
    CmdArgs.push_back("-debug-info-kind=line-directives-only");
    break;
  case codegenoptions::DebugLineTablesOnly:
    CmdArgs.push_back("-debug-info-kind=line-tables-only");
    break;
  case codegenoptions::LimitedDebugInfo:
    CmdArgs.push_back("-debug-info-kind=limited");
    break;
  case codegenoptions::FullDebugInfo:
    CmdArgs.push_back("-debug-info-kind=standalone");
    break;
  default:
    break;
  }
  if (DwarfVersion > 0)
    CmdArgs.push_back(
        Args.MakeArgString("-dwarf-version=" + Twine(DwarfVersion)));
  switch (DebuggerTuning) {
  case llvm::DebuggerKind::GDB:
    CmdArgs.push_back("-debugger-tuning=gdb");
    break;
  case llvm::DebuggerKind::LLDB:
    CmdArgs.push_back("-debugger-tuning=lldb");
    break;
  case llvm::DebuggerKind::SCE:
    CmdArgs.push_back("-debugger-tuning=sce");
    break;
  default:
    break;
  }
}

static bool checkDebugInfoOption(const Arg *A, const ArgList &Args,
                                 const Driver &D, const ToolChain &TC) {
  assert(A && "Expected non-nullptr argument.");
  if (TC.supportsDebugInfoOption(A))
    return true;
  D.Diag(diag::warn_drv_unsupported_debug_info_opt_for_target)
      << A->getAsString(Args) << TC.getTripleString();
  return false;
}

static void RenderDebugInfoCompressionArgs(const ArgList &Args,
                                           ArgStringList &CmdArgs,
                                           const Driver &D,
                                           const ToolChain &TC) {
  const Arg *A = Args.getLastArg(options::OPT_gz, options::OPT_gz_EQ);
  if (!A)
    return;
  if (checkDebugInfoOption(A, Args, D, TC)) {
    if (A->getOption().getID() == options::OPT_gz) {
      if (llvm::zlib::isAvailable())
        CmdArgs.push_back("--compress-debug-sections");
      else
        D.Diag(diag::warn_debug_compression_unavailable);
      return;
    }

    StringRef Value = A->getValue();
    if (Value == "none") {
      CmdArgs.push_back("--compress-debug-sections=none");
    } else if (Value == "zlib" || Value == "zlib-gnu") {
      if (llvm::zlib::isAvailable()) {
        CmdArgs.push_back(
            Args.MakeArgString("--compress-debug-sections=" + Twine(Value)));
      } else {
        D.Diag(diag::warn_debug_compression_unavailable);
      }
    } else {
      D.Diag(diag::err_drv_unsupported_option_argument)
          << A->getOption().getName() << Value;
    }
  }
}

static const char *RelocationModelName(llvm::Reloc::Model Model) {
  switch (Model) {
  case llvm::Reloc::Static:
    return "static";
  case llvm::Reloc::PIC_:
    return "pic";
  case llvm::Reloc::DynamicNoPIC:
    return "dynamic-no-pic";
  case llvm::Reloc::ROPI:
    return "ropi";
  case llvm::Reloc::RWPI:
    return "rwpi";
  case llvm::Reloc::ROPI_RWPI:
    return "ropi-rwpi";
  }
  llvm_unreachable("Unknown Reloc::Model kind");
}

void Clang::AddPreprocessingOptions(Compilation &C, const JobAction &JA,
                                    const Driver &D, const ArgList &Args,
                                    ArgStringList &CmdArgs,
                                    const InputInfo &Output,
                                    const InputInfoList &Inputs) const {
  const bool IsIAMCU = getToolChain().getTriple().isOSIAMCU();

  CheckPreprocessingOptions(D, Args);

  Args.AddLastArg(CmdArgs, options::OPT_C);
  Args.AddLastArg(CmdArgs, options::OPT_CC);

  // Handle dependency file generation.
  Arg *ArgM = Args.getLastArg(options::OPT_MM);
  if (!ArgM)
    ArgM = Args.getLastArg(options::OPT_M);
  Arg *ArgMD = Args.getLastArg(options::OPT_MMD);
  if (!ArgMD)
    ArgMD = Args.getLastArg(options::OPT_MD);

  // -M and -MM imply -w.
  if (ArgM)
    CmdArgs.push_back("-w");
  else
    ArgM = ArgMD;

  if (ArgM) {
    // Determine the output location.
    const char *DepFile;
    if (Arg *MF = Args.getLastArg(options::OPT_MF)) {
      DepFile = MF->getValue();
      C.addFailureResultFile(DepFile, &JA);
    } else if (Output.getType() == types::TY_Dependencies) {
      DepFile = Output.getFilename();
    } else if (!ArgMD) {
      DepFile = "-";
    } else {
      DepFile = getDependencyFileName(Args, Inputs);
      C.addFailureResultFile(DepFile, &JA);
    }
    CmdArgs.push_back("-dependency-file");
    CmdArgs.push_back(DepFile);

    bool HasTarget = false;
    for (const Arg *A : Args.filtered(options::OPT_MT, options::OPT_MQ)) {
      HasTarget = true;
      A->claim();
      if (A->getOption().matches(options::OPT_MT)) {
        A->render(Args, CmdArgs);
      } else {
        CmdArgs.push_back("-MT");
        SmallString<128> Quoted;
        QuoteTarget(A->getValue(), Quoted);
        CmdArgs.push_back(Args.MakeArgString(Quoted));
      }
    }

    // Add a default target if one wasn't specified.
    if (!HasTarget) {
      const char *DepTarget;

      // If user provided -o, that is the dependency target, except
      // when we are only generating a dependency file.
      Arg *OutputOpt = Args.getLastArg(options::OPT_o);
      if (OutputOpt && Output.getType() != types::TY_Dependencies) {
        DepTarget = OutputOpt->getValue();
      } else {
        // Otherwise derive from the base input.
        //
        // FIXME: This should use the computed output file location.
        SmallString<128> P(Inputs[0].getBaseInput());
        llvm::sys::path::replace_extension(P, "o");
        DepTarget = Args.MakeArgString(llvm::sys::path::filename(P));
      }

      CmdArgs.push_back("-MT");
      SmallString<128> Quoted;
      QuoteTarget(DepTarget, Quoted);
      CmdArgs.push_back(Args.MakeArgString(Quoted));
    }

    if (ArgM->getOption().matches(options::OPT_M) ||
        ArgM->getOption().matches(options::OPT_MD))
      CmdArgs.push_back("-sys-header-deps");
    if ((isa<PrecompileJobAction>(JA) &&
         !Args.hasArg(options::OPT_fno_module_file_deps)) ||
        Args.hasArg(options::OPT_fmodule_file_deps))
      CmdArgs.push_back("-module-file-deps");
  }

  if (Args.hasArg(options::OPT_MG)) {
    if (!ArgM || ArgM->getOption().matches(options::OPT_MD) ||
        ArgM->getOption().matches(options::OPT_MMD))
      D.Diag(diag::err_drv_mg_requires_m_or_mm);
    CmdArgs.push_back("-MG");
  }

  Args.AddLastArg(CmdArgs, options::OPT_MP);
  Args.AddLastArg(CmdArgs, options::OPT_MV);

  // Add offload include arguments specific for CUDA.  This must happen before
  // we -I or -include anything else, because we must pick up the CUDA headers
  // from the particular CUDA installation, rather than from e.g.
  // /usr/local/include.
  if (JA.isOffloading(Action::OFK_Cuda))
    getToolChain().AddCudaIncludeArgs(Args, CmdArgs);

  if (Args.hasArg(options::OPT_famp) ||
    Args.getLastArgValue(options::OPT_std_EQ).equals("c++amp"))
    getToolChain().AddHCCIncludeArgs(Args, CmdArgs);

  // If we are offloading to a target via OpenMP we need to include the
  // openmp_wrappers folder which contains alternative system headers.
  if (JA.isDeviceOffloading(Action::OFK_OpenMP) &&
      getToolChain().getTriple().isNVPTX()){
    if (!Args.hasArg(options::OPT_nobuiltininc)) {
      // Add openmp_wrappers/* to our system include path.  This lets us wrap
      // standard library headers.
      SmallString<128> P(D.ResourceDir);
      llvm::sys::path::append(P, "include");
      llvm::sys::path::append(P, "openmp_wrappers");
      CmdArgs.push_back("-internal-isystem");
      CmdArgs.push_back(Args.MakeArgString(P));
    }

    CmdArgs.push_back("-include");
    CmdArgs.push_back("__clang_openmp_math_declares.h");
  }

  // Add -i* options, and automatically translate to
  // -include-pch/-include-pth for transparent PCH support. It's
  // wonky, but we include looking for .gch so we can support seamless
  // replacement into a build system already set up to be generating
  // .gch files.

  if (getToolChain().getDriver().IsCLMode()) {
    const Arg *YcArg = Args.getLastArg(options::OPT__SLASH_Yc);
    const Arg *YuArg = Args.getLastArg(options::OPT__SLASH_Yu);
    if (YcArg && JA.getKind() >= Action::PrecompileJobClass &&
        JA.getKind() <= Action::AssembleJobClass) {
      CmdArgs.push_back(Args.MakeArgString("-building-pch-with-obj"));
    }
    if (YcArg || YuArg) {
      StringRef ThroughHeader = YcArg ? YcArg->getValue() : YuArg->getValue();
      if (!isa<PrecompileJobAction>(JA)) {
        CmdArgs.push_back("-include-pch");
        CmdArgs.push_back(Args.MakeArgString(D.GetClPchPath(
            C, !ThroughHeader.empty()
                   ? ThroughHeader
                   : llvm::sys::path::filename(Inputs[0].getBaseInput()))));
      }

      if (ThroughHeader.empty()) {
        CmdArgs.push_back(Args.MakeArgString(
            Twine("-pch-through-hdrstop-") + (YcArg ? "create" : "use")));
      } else {
        CmdArgs.push_back(
            Args.MakeArgString(Twine("-pch-through-header=") + ThroughHeader));
      }
    }
  }

  bool RenderedImplicitInclude = false;
  for (const Arg *A : Args.filtered(options::OPT_clang_i_Group)) {
    if (A->getOption().matches(options::OPT_include)) {
      // Handling of gcc-style gch precompiled headers.
      bool IsFirstImplicitInclude = !RenderedImplicitInclude;
      RenderedImplicitInclude = true;

      bool FoundPCH = false;
      SmallString<128> P(A->getValue());
      // We want the files to have a name like foo.h.pch. Add a dummy extension
      // so that replace_extension does the right thing.
      P += ".dummy";
      llvm::sys::path::replace_extension(P, "pch");
      if (llvm::sys::fs::exists(P))
        FoundPCH = true;

      if (!FoundPCH) {
        llvm::sys::path::replace_extension(P, "gch");
        if (llvm::sys::fs::exists(P)) {
          FoundPCH = true;
        }
      }

      if (FoundPCH) {
        if (IsFirstImplicitInclude) {
          A->claim();
          CmdArgs.push_back("-include-pch");
          CmdArgs.push_back(Args.MakeArgString(P));
          continue;
        } else {
          // Ignore the PCH if not first on command line and emit warning.
          D.Diag(diag::warn_drv_pch_not_first_include) << P
                                                       << A->getAsString(Args);
        }
      }
    } else if (A->getOption().matches(options::OPT_isystem_after)) {
      // Handling of paths which must come late.  These entries are handled by
      // the toolchain itself after the resource dir is inserted in the right
      // search order.
      // Do not claim the argument so that the use of the argument does not
      // silently go unnoticed on toolchains which do not honour the option.
      continue;
    } else if (A->getOption().matches(options::OPT_stdlibxx_isystem)) {
      // Translated to -internal-isystem by the driver, no need to pass to cc1.
      continue;
    }

    // Not translated, render as usual.
    A->claim();
    A->render(Args, CmdArgs);
  }

  Args.AddAllArgs(CmdArgs,
                  {options::OPT_D, options::OPT_U, options::OPT_I_Group,
                   options::OPT_F, options::OPT_index_header_map});

  // Add -Wp, and -Xpreprocessor if using the preprocessor.

  // FIXME: There is a very unfortunate problem here, some troubled
  // souls abuse -Wp, to pass preprocessor options in gcc syntax. To
  // really support that we would have to parse and then translate
  // those options. :(
  Args.AddAllArgValues(CmdArgs, options::OPT_Wp_COMMA,
                       options::OPT_Xpreprocessor);

  // -I- is a deprecated GCC feature, reject it.
  if (Arg *A = Args.getLastArg(options::OPT_I_))
    D.Diag(diag::err_drv_I_dash_not_supported) << A->getAsString(Args);

  // If we have a --sysroot, and don't have an explicit -isysroot flag, add an
  // -isysroot to the CC1 invocation.
  StringRef sysroot = C.getSysRoot();
  if (sysroot != "") {
    if (!Args.hasArg(options::OPT_isysroot)) {
      CmdArgs.push_back("-isysroot");
      CmdArgs.push_back(C.getArgs().MakeArgString(sysroot));
    }
  }

  // Parse additional include paths from environment variables.
  // FIXME: We should probably sink the logic for handling these from the
  // frontend into the driver. It will allow deleting 4 otherwise unused flags.
  // CPATH - included following the user specified includes (but prior to
  // builtin and standard includes).
  addDirectoryList(Args, CmdArgs, "-I", "CPATH");
  // C_INCLUDE_PATH - system includes enabled when compiling C.
  addDirectoryList(Args, CmdArgs, "-c-isystem", "C_INCLUDE_PATH");
  // CPLUS_INCLUDE_PATH - system includes enabled when compiling C++.
  addDirectoryList(Args, CmdArgs, "-cxx-isystem", "CPLUS_INCLUDE_PATH");
  // OBJC_INCLUDE_PATH - system includes enabled when compiling ObjC.
  addDirectoryList(Args, CmdArgs, "-objc-isystem", "OBJC_INCLUDE_PATH");
  // OBJCPLUS_INCLUDE_PATH - system includes enabled when compiling ObjC++.
  addDirectoryList(Args, CmdArgs, "-objcxx-isystem", "OBJCPLUS_INCLUDE_PATH");

  // While adding the include arguments, we also attempt to retrieve the
  // arguments of related offloading toolchains or arguments that are specific
  // of an offloading programming model.

  // Add C++ include arguments, if needed.
  if (types::isCXX(Inputs[0].getType())) {
    bool HasStdlibxxIsystem = Args.hasArg(options::OPT_stdlibxx_isystem);
    forAllAssociatedToolChains(
        C, JA, getToolChain(),
        [&Args, &CmdArgs, HasStdlibxxIsystem](const ToolChain &TC) {
          HasStdlibxxIsystem ? TC.AddClangCXXStdlibIsystemArgs(Args, CmdArgs)
                             : TC.AddClangCXXStdlibIncludeArgs(Args, CmdArgs);
        });
  }

  // Add system include arguments for all targets but IAMCU.
  if (!IsIAMCU)
    forAllAssociatedToolChains(C, JA, getToolChain(),
                               [&Args, &CmdArgs](const ToolChain &TC) {
                                 TC.AddClangSystemIncludeArgs(Args, CmdArgs);
                               });
  else {
    // For IAMCU add special include arguments.
    getToolChain().AddIAMCUIncludeArgs(Args, CmdArgs);
  }
}

// FIXME: Move to target hook.
static bool isSignedCharDefault(const llvm::Triple &Triple) {
  switch (Triple.getArch()) {
  default:
    return true;

  case llvm::Triple::aarch64:
  case llvm::Triple::aarch64_be:
  case llvm::Triple::arm:
  case llvm::Triple::armeb:
  case llvm::Triple::thumb:
  case llvm::Triple::thumbeb:
    if (Triple.isOSDarwin() || Triple.isOSWindows())
      return true;
    return false;

  case llvm::Triple::ppc:
  case llvm::Triple::ppc64:
    if (Triple.isOSDarwin())
      return true;
    return false;

  case llvm::Triple::hexagon:
  case llvm::Triple::ppc64le:
  case llvm::Triple::riscv32:
  case llvm::Triple::riscv64:
  case llvm::Triple::systemz:
  case llvm::Triple::xcore:
    return false;
  }
}

static bool isNoCommonDefault(const llvm::Triple &Triple) {
  switch (Triple.getArch()) {
  default:
    if (Triple.isOSFuchsia())
      return true;
    return false;

  case llvm::Triple::xcore:
  case llvm::Triple::wasm32:
  case llvm::Triple::wasm64:
    return true;
  }
}

namespace {
void RenderARMABI(const llvm::Triple &Triple, const ArgList &Args,
                  ArgStringList &CmdArgs) {
  // Select the ABI to use.
  // FIXME: Support -meabi.
  // FIXME: Parts of this are duplicated in the backend, unify this somehow.
  const char *ABIName = nullptr;
  if (Arg *A = Args.getLastArg(options::OPT_mabi_EQ)) {
    ABIName = A->getValue();
  } else {
    std::string CPU = getCPUName(Args, Triple, /*FromAs*/ false);
    ABIName = llvm::ARM::computeDefaultTargetABI(Triple, CPU).data();
  }

  CmdArgs.push_back("-target-abi");
  CmdArgs.push_back(ABIName);
}
}

void Clang::AddARMTargetArgs(const llvm::Triple &Triple, const ArgList &Args,
                             ArgStringList &CmdArgs, bool KernelOrKext) const {
  RenderARMABI(Triple, Args, CmdArgs);

  // Determine floating point ABI from the options & target defaults.
  arm::FloatABI ABI = arm::getARMFloatABI(getToolChain(), Args);
  if (ABI == arm::FloatABI::Soft) {
    // Floating point operations and argument passing are soft.
    // FIXME: This changes CPP defines, we need -target-soft-float.
    CmdArgs.push_back("-msoft-float");
    CmdArgs.push_back("-mfloat-abi");
    CmdArgs.push_back("soft");
  } else if (ABI == arm::FloatABI::SoftFP) {
    // Floating point operations are hard, but argument passing is soft.
    CmdArgs.push_back("-mfloat-abi");
    CmdArgs.push_back("soft");
  } else {
    // Floating point operations and argument passing are hard.
    assert(ABI == arm::FloatABI::Hard && "Invalid float abi!");
    CmdArgs.push_back("-mfloat-abi");
    CmdArgs.push_back("hard");
  }

  // Forward the -mglobal-merge option for explicit control over the pass.
  if (Arg *A = Args.getLastArg(options::OPT_mglobal_merge,
                               options::OPT_mno_global_merge)) {
    CmdArgs.push_back("-mllvm");
    if (A->getOption().matches(options::OPT_mno_global_merge))
      CmdArgs.push_back("-arm-global-merge=false");
    else
      CmdArgs.push_back("-arm-global-merge=true");
  }

  if (!Args.hasFlag(options::OPT_mimplicit_float,
                    options::OPT_mno_implicit_float, true))
    CmdArgs.push_back("-no-implicit-float");

  if (Args.getLastArg(options::OPT_mcmse))
    CmdArgs.push_back("-mcmse");
}

void Clang::RenderTargetOptions(const llvm::Triple &EffectiveTriple,
                                const ArgList &Args, bool KernelOrKext,
                                ArgStringList &CmdArgs) const {
  const ToolChain &TC = getToolChain();

  // Add the target features
  getTargetFeatures(TC, EffectiveTriple, Args, CmdArgs, false);

  // Add target specific flags.
  switch (TC.getArch()) {
  default:
    break;

  case llvm::Triple::arm:
  case llvm::Triple::armeb:
  case llvm::Triple::thumb:
  case llvm::Triple::thumbeb:
    // Use the effective triple, which takes into account the deployment target.
    AddARMTargetArgs(EffectiveTriple, Args, CmdArgs, KernelOrKext);
    CmdArgs.push_back("-fallow-half-arguments-and-returns");
    break;

  case llvm::Triple::aarch64:
  case llvm::Triple::aarch64_be:
    AddAArch64TargetArgs(Args, CmdArgs);
    CmdArgs.push_back("-fallow-half-arguments-and-returns");
    break;

  case llvm::Triple::mips:
  case llvm::Triple::mipsel:
  case llvm::Triple::mips64:
  case llvm::Triple::mips64el:
    AddMIPSTargetArgs(Args, CmdArgs);
    break;

  case llvm::Triple::ppc:
  case llvm::Triple::ppc64:
  case llvm::Triple::ppc64le:
    AddPPCTargetArgs(Args, CmdArgs);
    break;

  case llvm::Triple::riscv32:
  case llvm::Triple::riscv64:
    AddRISCVTargetArgs(Args, CmdArgs);
    break;

  case llvm::Triple::sparc:
  case llvm::Triple::sparcel:
  case llvm::Triple::sparcv9:
    AddSparcTargetArgs(Args, CmdArgs);
    break;

  case llvm::Triple::systemz:
    AddSystemZTargetArgs(Args, CmdArgs);
    break;

  case llvm::Triple::x86:
  case llvm::Triple::x86_64:
    AddX86TargetArgs(Args, CmdArgs);
    break;

  case llvm::Triple::lanai:
    AddLanaiTargetArgs(Args, CmdArgs);
    break;

  case llvm::Triple::hexagon:
    AddHexagonTargetArgs(Args, CmdArgs);
    break;

  case llvm::Triple::wasm32:
  case llvm::Triple::wasm64:
    AddWebAssemblyTargetArgs(Args, CmdArgs);
    break;
  }
}

// Parse -mbranch-protection=<protection>[+<protection>]* where
//   <protection> ::= standard | none | [bti,pac-ret[+b-key,+leaf]*]
// Returns a triple of (return address signing Scope, signing key, require
// landing pads)
static std::tuple<StringRef, StringRef, bool>
ParseAArch64BranchProtection(const Driver &D, const ArgList &Args,
                             const Arg *A) {
  StringRef Scope = "none";
  StringRef Key = "a_key";
  bool IndirectBranches = false;

  StringRef Value = A->getValue();
  // This maps onto -mbranch-protection=<scope>+<key>

  if (Value.equals("standard")) {
    Scope = "non-leaf";
    Key = "a_key";
    IndirectBranches = true;

  } else if (!Value.equals("none")) {
    SmallVector<StringRef, 4> BranchProtection;
    StringRef(A->getValue()).split(BranchProtection, '+');

    auto Protection = BranchProtection.begin();
    while (Protection != BranchProtection.end()) {
      if (Protection->equals("bti"))
        IndirectBranches = true;
      else if (Protection->equals("pac-ret")) {
        Scope = "non-leaf";
        while (++Protection != BranchProtection.end()) {
          // Inner loop as "leaf" and "b-key" options must only appear attached
          // to pac-ret.
          if (Protection->equals("leaf"))
            Scope = "all";
          else if (Protection->equals("b-key"))
            Key = "b_key";
          else
            break;
        }
        Protection--;
      } else
        D.Diag(diag::err_invalid_branch_protection)
            << *Protection << A->getAsString(Args);
      Protection++;
    }
  }

  return std::make_tuple(Scope, Key, IndirectBranches);
}

namespace {
void RenderAArch64ABI(const llvm::Triple &Triple, const ArgList &Args,
                      ArgStringList &CmdArgs) {
  const char *ABIName = nullptr;
  if (Arg *A = Args.getLastArg(options::OPT_mabi_EQ))
    ABIName = A->getValue();
  else if (Triple.isOSDarwin())
    ABIName = "darwinpcs";
  else
    ABIName = "aapcs";

  CmdArgs.push_back("-target-abi");
  CmdArgs.push_back(ABIName);
}
}

void Clang::AddAArch64TargetArgs(const ArgList &Args,
                                 ArgStringList &CmdArgs) const {
  const llvm::Triple &Triple = getToolChain().getEffectiveTriple();

  if (!Args.hasFlag(options::OPT_mred_zone, options::OPT_mno_red_zone, true) ||
      Args.hasArg(options::OPT_mkernel) ||
      Args.hasArg(options::OPT_fapple_kext))
    CmdArgs.push_back("-disable-red-zone");

  if (!Args.hasFlag(options::OPT_mimplicit_float,
                    options::OPT_mno_implicit_float, true))
    CmdArgs.push_back("-no-implicit-float");

  RenderAArch64ABI(Triple, Args, CmdArgs);

  if (Arg *A = Args.getLastArg(options::OPT_mfix_cortex_a53_835769,
                               options::OPT_mno_fix_cortex_a53_835769)) {
    CmdArgs.push_back("-mllvm");
    if (A->getOption().matches(options::OPT_mfix_cortex_a53_835769))
      CmdArgs.push_back("-aarch64-fix-cortex-a53-835769=1");
    else
      CmdArgs.push_back("-aarch64-fix-cortex-a53-835769=0");
  } else if (Triple.isAndroid()) {
    // Enabled A53 errata (835769) workaround by default on android
    CmdArgs.push_back("-mllvm");
    CmdArgs.push_back("-aarch64-fix-cortex-a53-835769=1");
  }

  // Forward the -mglobal-merge option for explicit control over the pass.
  if (Arg *A = Args.getLastArg(options::OPT_mglobal_merge,
                               options::OPT_mno_global_merge)) {
    CmdArgs.push_back("-mllvm");
    if (A->getOption().matches(options::OPT_mno_global_merge))
      CmdArgs.push_back("-aarch64-enable-global-merge=false");
    else
      CmdArgs.push_back("-aarch64-enable-global-merge=true");
  }

  // Enable/disable return address signing and indirect branch targets.
  if (Arg *A = Args.getLastArg(options::OPT_msign_return_address_EQ,
                               options::OPT_mbranch_protection_EQ)) {

    const Driver &D = getToolChain().getDriver();

    StringRef Scope, Key;
    bool IndirectBranches;

    if (A->getOption().matches(options::OPT_msign_return_address_EQ)) {
      Scope = A->getValue();
      if (!Scope.equals("none") && !Scope.equals("non-leaf") &&
          !Scope.equals("all"))
        D.Diag(diag::err_invalid_branch_protection)
            << Scope << A->getAsString(Args);
      Key = "a_key";
      IndirectBranches = false;
    } else
      std::tie(Scope, Key, IndirectBranches) =
          ParseAArch64BranchProtection(D, Args, A);

    CmdArgs.push_back(
        Args.MakeArgString(Twine("-msign-return-address=") + Scope));
    CmdArgs.push_back(
        Args.MakeArgString(Twine("-msign-return-address-key=") + Key));
    if (IndirectBranches)
      CmdArgs.push_back("-mbranch-target-enforce");
  }
}

void Clang::AddMIPSTargetArgs(const ArgList &Args,
                              ArgStringList &CmdArgs) const {
  const Driver &D = getToolChain().getDriver();
  StringRef CPUName;
  StringRef ABIName;
  const llvm::Triple &Triple = getToolChain().getTriple();
  mips::getMipsCPUAndABI(Args, Triple, CPUName, ABIName);

  CmdArgs.push_back("-target-abi");
  CmdArgs.push_back(ABIName.data());

  mips::FloatABI ABI = mips::getMipsFloatABI(D, Args, Triple);
  if (ABI == mips::FloatABI::Soft) {
    // Floating point operations and argument passing are soft.
    CmdArgs.push_back("-msoft-float");
    CmdArgs.push_back("-mfloat-abi");
    CmdArgs.push_back("soft");
  } else {
    // Floating point operations and argument passing are hard.
    assert(ABI == mips::FloatABI::Hard && "Invalid float abi!");
    CmdArgs.push_back("-mfloat-abi");
    CmdArgs.push_back("hard");
  }

  if (Arg *A = Args.getLastArg(options::OPT_mldc1_sdc1,
                               options::OPT_mno_ldc1_sdc1)) {
    if (A->getOption().matches(options::OPT_mno_ldc1_sdc1)) {
      CmdArgs.push_back("-mllvm");
      CmdArgs.push_back("-mno-ldc1-sdc1");
    }
  }

  if (Arg *A = Args.getLastArg(options::OPT_mcheck_zero_division,
                               options::OPT_mno_check_zero_division)) {
    if (A->getOption().matches(options::OPT_mno_check_zero_division)) {
      CmdArgs.push_back("-mllvm");
      CmdArgs.push_back("-mno-check-zero-division");
    }
  }

  if (Arg *A = Args.getLastArg(options::OPT_G)) {
    StringRef v = A->getValue();
    CmdArgs.push_back("-mllvm");
    CmdArgs.push_back(Args.MakeArgString("-mips-ssection-threshold=" + v));
    A->claim();
  }

  Arg *GPOpt = Args.getLastArg(options::OPT_mgpopt, options::OPT_mno_gpopt);
  Arg *ABICalls =
      Args.getLastArg(options::OPT_mabicalls, options::OPT_mno_abicalls);

  // -mabicalls is the default for many MIPS environments, even with -fno-pic.
  // -mgpopt is the default for static, -fno-pic environments but these two
  // options conflict. We want to be certain that -mno-abicalls -mgpopt is
  // the only case where -mllvm -mgpopt is passed.
  // NOTE: We need a warning here or in the backend to warn when -mgpopt is
  //       passed explicitly when compiling something with -mabicalls
  //       (implictly) in affect. Currently the warning is in the backend.
  //
  // When the ABI in use is  N64, we also need to determine the PIC mode that
  // is in use, as -fno-pic for N64 implies -mno-abicalls.
  bool NoABICalls =
      ABICalls && ABICalls->getOption().matches(options::OPT_mno_abicalls);

  llvm::Reloc::Model RelocationModel;
  unsigned PICLevel;
  bool IsPIE;
  std::tie(RelocationModel, PICLevel, IsPIE) =
      ParsePICArgs(getToolChain(), Args);

  NoABICalls = NoABICalls ||
               (RelocationModel == llvm::Reloc::Static && ABIName == "n64");

  bool WantGPOpt = GPOpt && GPOpt->getOption().matches(options::OPT_mgpopt);
  // We quietly ignore -mno-gpopt as the backend defaults to -mno-gpopt.
  if (NoABICalls && (!GPOpt || WantGPOpt)) {
    CmdArgs.push_back("-mllvm");
    CmdArgs.push_back("-mgpopt");

    Arg *LocalSData = Args.getLastArg(options::OPT_mlocal_sdata,
                                      options::OPT_mno_local_sdata);
    Arg *ExternSData = Args.getLastArg(options::OPT_mextern_sdata,
                                       options::OPT_mno_extern_sdata);
    Arg *EmbeddedData = Args.getLastArg(options::OPT_membedded_data,
                                        options::OPT_mno_embedded_data);
    if (LocalSData) {
      CmdArgs.push_back("-mllvm");
      if (LocalSData->getOption().matches(options::OPT_mlocal_sdata)) {
        CmdArgs.push_back("-mlocal-sdata=1");
      } else {
        CmdArgs.push_back("-mlocal-sdata=0");
      }
      LocalSData->claim();
    }

    if (ExternSData) {
      CmdArgs.push_back("-mllvm");
      if (ExternSData->getOption().matches(options::OPT_mextern_sdata)) {
        CmdArgs.push_back("-mextern-sdata=1");
      } else {
        CmdArgs.push_back("-mextern-sdata=0");
      }
      ExternSData->claim();
    }

    if (EmbeddedData) {
      CmdArgs.push_back("-mllvm");
      if (EmbeddedData->getOption().matches(options::OPT_membedded_data)) {
        CmdArgs.push_back("-membedded-data=1");
      } else {
        CmdArgs.push_back("-membedded-data=0");
      }
      EmbeddedData->claim();
    }

  } else if ((!ABICalls || (!NoABICalls && ABICalls)) && WantGPOpt)
    D.Diag(diag::warn_drv_unsupported_gpopt) << (ABICalls ? 0 : 1);

  if (GPOpt)
    GPOpt->claim();

  if (Arg *A = Args.getLastArg(options::OPT_mcompact_branches_EQ)) {
    StringRef Val = StringRef(A->getValue());
    if (mips::hasCompactBranches(CPUName)) {
      if (Val == "never" || Val == "always" || Val == "optimal") {
        CmdArgs.push_back("-mllvm");
        CmdArgs.push_back(Args.MakeArgString("-mips-compact-branches=" + Val));
      } else
        D.Diag(diag::err_drv_unsupported_option_argument)
            << A->getOption().getName() << Val;
    } else
      D.Diag(diag::warn_target_unsupported_compact_branches) << CPUName;
  }

  if (Arg *A = Args.getLastArg(options::OPT_mrelax_pic_calls,
                               options::OPT_mno_relax_pic_calls)) {
    if (A->getOption().matches(options::OPT_mno_relax_pic_calls)) {
      CmdArgs.push_back("-mllvm");
      CmdArgs.push_back("-mips-jalr-reloc=0");
    }
  }
}

void Clang::AddPPCTargetArgs(const ArgList &Args,
                             ArgStringList &CmdArgs) const {
  // Select the ABI to use.
  const char *ABIName = nullptr;
  if (getToolChain().getTriple().isOSLinux())
    switch (getToolChain().getArch()) {
    case llvm::Triple::ppc64: {
      // When targeting a processor that supports QPX, or if QPX is
      // specifically enabled, default to using the ABI that supports QPX (so
      // long as it is not specifically disabled).
      bool HasQPX = false;
      if (Arg *A = Args.getLastArg(options::OPT_mcpu_EQ))
        HasQPX = A->getValue() == StringRef("a2q");
      HasQPX = Args.hasFlag(options::OPT_mqpx, options::OPT_mno_qpx, HasQPX);
      if (HasQPX) {
        ABIName = "elfv1-qpx";
        break;
      }

      ABIName = "elfv1";
      break;
    }
    case llvm::Triple::ppc64le:
      ABIName = "elfv2";
      break;
    default:
      break;
    }

  bool IEEELongDouble = false;
  for (const Arg *A : Args.filtered(options::OPT_mabi_EQ)) {
    StringRef V = A->getValue();
    if (V == "ieeelongdouble")
      IEEELongDouble = true;
    else if (V == "ibmlongdouble")
      IEEELongDouble = false;
    else if (V != "altivec")
      // The ppc64 linux abis are all "altivec" abis by default. Accept and ignore
      // the option if given as we don't have backend support for any targets
      // that don't use the altivec abi.
      ABIName = A->getValue();
  }
  if (IEEELongDouble)
    CmdArgs.push_back("-mabi=ieeelongdouble");

  ppc::FloatABI FloatABI =
      ppc::getPPCFloatABI(getToolChain().getDriver(), Args);

  if (FloatABI == ppc::FloatABI::Soft) {
    // Floating point operations and argument passing are soft.
    CmdArgs.push_back("-msoft-float");
    CmdArgs.push_back("-mfloat-abi");
    CmdArgs.push_back("soft");
  } else {
    // Floating point operations and argument passing are hard.
    assert(FloatABI == ppc::FloatABI::Hard && "Invalid float abi!");
    CmdArgs.push_back("-mfloat-abi");
    CmdArgs.push_back("hard");
  }

  if (ABIName) {
    CmdArgs.push_back("-target-abi");
    CmdArgs.push_back(ABIName);
  }
}

void Clang::AddRISCVTargetArgs(const ArgList &Args,
                               ArgStringList &CmdArgs) const {
  const llvm::Triple &Triple = getToolChain().getTriple();
  StringRef ABIName = riscv::getRISCVABI(Args, Triple);

  CmdArgs.push_back("-target-abi");
  CmdArgs.push_back(ABIName.data());
}

void Clang::AddSparcTargetArgs(const ArgList &Args,
                               ArgStringList &CmdArgs) const {
  sparc::FloatABI FloatABI =
      sparc::getSparcFloatABI(getToolChain().getDriver(), Args);

  if (FloatABI == sparc::FloatABI::Soft) {
    // Floating point operations and argument passing are soft.
    CmdArgs.push_back("-msoft-float");
    CmdArgs.push_back("-mfloat-abi");
    CmdArgs.push_back("soft");
  } else {
    // Floating point operations and argument passing are hard.
    assert(FloatABI == sparc::FloatABI::Hard && "Invalid float abi!");
    CmdArgs.push_back("-mfloat-abi");
    CmdArgs.push_back("hard");
  }
}

void Clang::AddSystemZTargetArgs(const ArgList &Args,
                                 ArgStringList &CmdArgs) const {
  if (Args.hasFlag(options::OPT_mbackchain, options::OPT_mno_backchain, false))
    CmdArgs.push_back("-mbackchain");
}

void Clang::AddX86TargetArgs(const ArgList &Args,
                             ArgStringList &CmdArgs) const {
  if (!Args.hasFlag(options::OPT_mred_zone, options::OPT_mno_red_zone, true) ||
      Args.hasArg(options::OPT_mkernel) ||
      Args.hasArg(options::OPT_fapple_kext))
    CmdArgs.push_back("-disable-red-zone");

  if (!Args.hasFlag(options::OPT_mtls_direct_seg_refs,
                    options::OPT_mno_tls_direct_seg_refs, true))
    CmdArgs.push_back("-mno-tls-direct-seg-refs");

  // Default to avoid implicit floating-point for kernel/kext code, but allow
  // that to be overridden with -mno-soft-float.
  bool NoImplicitFloat = (Args.hasArg(options::OPT_mkernel) ||
                          Args.hasArg(options::OPT_fapple_kext));
  if (Arg *A = Args.getLastArg(
          options::OPT_msoft_float, options::OPT_mno_soft_float,
          options::OPT_mimplicit_float, options::OPT_mno_implicit_float)) {
    const Option &O = A->getOption();
    NoImplicitFloat = (O.matches(options::OPT_mno_implicit_float) ||
                       O.matches(options::OPT_msoft_float));
  }
  if (NoImplicitFloat)
    CmdArgs.push_back("-no-implicit-float");

  if (Arg *A = Args.getLastArg(options::OPT_masm_EQ)) {
    StringRef Value = A->getValue();
    if (Value == "intel" || Value == "att") {
      CmdArgs.push_back("-mllvm");
      CmdArgs.push_back(Args.MakeArgString("-x86-asm-syntax=" + Value));
    } else {
      getToolChain().getDriver().Diag(diag::err_drv_unsupported_option_argument)
          << A->getOption().getName() << Value;
    }
  } else if (getToolChain().getDriver().IsCLMode()) {
    CmdArgs.push_back("-mllvm");
    CmdArgs.push_back("-x86-asm-syntax=intel");
  }

  // Set flags to support MCU ABI.
  if (Args.hasFlag(options::OPT_miamcu, options::OPT_mno_iamcu, false)) {
    CmdArgs.push_back("-mfloat-abi");
    CmdArgs.push_back("soft");
    CmdArgs.push_back("-mstack-alignment=4");
  }
}

void Clang::AddHexagonTargetArgs(const ArgList &Args,
                                 ArgStringList &CmdArgs) const {
  CmdArgs.push_back("-mqdsp6-compat");
  CmdArgs.push_back("-Wreturn-type");

  if (auto G = toolchains::HexagonToolChain::getSmallDataThreshold(Args)) {
    CmdArgs.push_back("-mllvm");
    CmdArgs.push_back(Args.MakeArgString("-hexagon-small-data-threshold=" +
                                         Twine(G.getValue())));
  }

  if (!Args.hasArg(options::OPT_fno_short_enums))
    CmdArgs.push_back("-fshort-enums");
  if (Args.getLastArg(options::OPT_mieee_rnd_near)) {
    CmdArgs.push_back("-mllvm");
    CmdArgs.push_back("-enable-hexagon-ieee-rnd-near");
  }
  CmdArgs.push_back("-mllvm");
  CmdArgs.push_back("-machine-sink-split=0");
}

void Clang::AddLanaiTargetArgs(const ArgList &Args,
                               ArgStringList &CmdArgs) const {
  if (Arg *A = Args.getLastArg(options::OPT_mcpu_EQ)) {
    StringRef CPUName = A->getValue();

    CmdArgs.push_back("-target-cpu");
    CmdArgs.push_back(Args.MakeArgString(CPUName));
  }
  if (Arg *A = Args.getLastArg(options::OPT_mregparm_EQ)) {
    StringRef Value = A->getValue();
    // Only support mregparm=4 to support old usage. Report error for all other
    // cases.
    int Mregparm;
    if (Value.getAsInteger(10, Mregparm)) {
      if (Mregparm != 4) {
        getToolChain().getDriver().Diag(
            diag::err_drv_unsupported_option_argument)
            << A->getOption().getName() << Value;
      }
    }
  }
}

void Clang::AddWebAssemblyTargetArgs(const ArgList &Args,
                                     ArgStringList &CmdArgs) const {
  // Default to "hidden" visibility.
  if (!Args.hasArg(options::OPT_fvisibility_EQ,
                   options::OPT_fvisibility_ms_compat)) {
    CmdArgs.push_back("-fvisibility");
    CmdArgs.push_back("hidden");
  }
}

void Clang::DumpCompilationDatabase(Compilation &C, StringRef Filename,
                                    StringRef Target, const InputInfo &Output,
                                    const InputInfo &Input, const ArgList &Args) const {
  // If this is a dry run, do not create the compilation database file.
  if (C.getArgs().hasArg(options::OPT__HASH_HASH_HASH))
    return;

  using llvm::yaml::escape;
  const Driver &D = getToolChain().getDriver();

  if (!CompilationDatabase) {
    std::error_code EC;
    auto File = std::make_unique<llvm::raw_fd_ostream>(Filename, EC,
                                                        llvm::sys::fs::OF_Text);
    if (EC) {
      D.Diag(clang::diag::err_drv_compilationdatabase) << Filename
                                                       << EC.message();
      return;
    }
    CompilationDatabase = std::move(File);
  }
  auto &CDB = *CompilationDatabase;
  auto CWD = D.getVFS().getCurrentWorkingDirectory();
  if (!CWD)
    CWD = ".";
  CDB << "{ \"directory\": \"" << escape(*CWD) << "\"";
  CDB << ", \"file\": \"" << escape(Input.getFilename()) << "\"";
  CDB << ", \"output\": \"" << escape(Output.getFilename()) << "\"";
  CDB << ", \"arguments\": [\"" << escape(D.ClangExecutable) << "\"";
  SmallString<128> Buf;
  Buf = "-x";
  Buf += types::getTypeName(Input.getType());
  CDB << ", \"" << escape(Buf) << "\"";
  if (!D.SysRoot.empty() && !Args.hasArg(options::OPT__sysroot_EQ)) {
    Buf = "--sysroot=";
    Buf += D.SysRoot;
    CDB << ", \"" << escape(Buf) << "\"";
  }
  CDB << ", \"" << escape(Input.getFilename()) << "\"";
  for (auto &A: Args) {
    auto &O = A->getOption();
    // Skip language selection, which is positional.
    if (O.getID() == options::OPT_x)
      continue;
    // Skip writing dependency output and the compilation database itself.
    if (O.getGroup().isValid() && O.getGroup().getID() == options::OPT_M_Group)
      continue;
    if (O.getID() == options::OPT_gen_cdb_fragment_path)
      continue;
    // Skip inputs.
    if (O.getKind() == Option::InputClass)
      continue;
    // All other arguments are quoted and appended.
    ArgStringList ASL;
    A->render(Args, ASL);
    for (auto &it: ASL)
      CDB << ", \"" << escape(it) << "\"";
  }
  Buf = "--target=";
  Buf += Target;
  CDB << ", \"" << escape(Buf) << "\"]},\n";
}

void Clang::DumpCompilationDatabaseFragmentToDir(
    StringRef Dir, Compilation &C, StringRef Target, const InputInfo &Output,
    const InputInfo &Input, const llvm::opt::ArgList &Args) const {
  // If this is a dry run, do not create the compilation database file.
  if (C.getArgs().hasArg(options::OPT__HASH_HASH_HASH))
    return;

  if (CompilationDatabase)
    DumpCompilationDatabase(C, "", Target, Output, Input, Args);

  SmallString<256> Path = Dir;
  const auto &Driver = C.getDriver();
  Driver.getVFS().makeAbsolute(Path);
  auto Err = llvm::sys::fs::create_directory(Path, /*IgnoreExisting=*/true);
  if (Err) {
    Driver.Diag(diag::err_drv_compilationdatabase) << Dir << Err.message();
    return;
  }

  llvm::sys::path::append(
      Path,
      Twine(llvm::sys::path::filename(Input.getFilename())) + ".%%%%.json");
  int FD;
  SmallString<256> TempPath;
  Err = llvm::sys::fs::createUniqueFile(Path, FD, TempPath);
  if (Err) {
    Driver.Diag(diag::err_drv_compilationdatabase) << Path << Err.message();
    return;
  }
  CompilationDatabase =
      std::make_unique<llvm::raw_fd_ostream>(FD, /*shouldClose=*/true);
  DumpCompilationDatabase(C, "", Target, Output, Input, Args);
}

static void CollectArgsForIntegratedAssembler(Compilation &C,
                                              const ArgList &Args,
                                              ArgStringList &CmdArgs,
                                              const Driver &D) {
  if (UseRelaxAll(C, Args))
    CmdArgs.push_back("-mrelax-all");

  // Only default to -mincremental-linker-compatible if we think we are
  // targeting the MSVC linker.
  bool DefaultIncrementalLinkerCompatible =
      C.getDefaultToolChain().getTriple().isWindowsMSVCEnvironment();
  if (Args.hasFlag(options::OPT_mincremental_linker_compatible,
                   options::OPT_mno_incremental_linker_compatible,
                   DefaultIncrementalLinkerCompatible))
    CmdArgs.push_back("-mincremental-linker-compatible");

  switch (C.getDefaultToolChain().getArch()) {
  case llvm::Triple::arm:
  case llvm::Triple::armeb:
  case llvm::Triple::thumb:
  case llvm::Triple::thumbeb:
    if (Arg *A = Args.getLastArg(options::OPT_mimplicit_it_EQ)) {
      StringRef Value = A->getValue();
      if (Value == "always" || Value == "never" || Value == "arm" ||
          Value == "thumb") {
        CmdArgs.push_back("-mllvm");
        CmdArgs.push_back(Args.MakeArgString("-arm-implicit-it=" + Value));
      } else {
        D.Diag(diag::err_drv_unsupported_option_argument)
            << A->getOption().getName() << Value;
      }
    }
    break;
  default:
    break;
  }

  // If you add more args here, also add them to the block below that
  // starts with "// If CollectArgsForIntegratedAssembler() isn't called below".

  // When passing -I arguments to the assembler we sometimes need to
  // unconditionally take the next argument.  For example, when parsing
  // '-Wa,-I -Wa,foo' we need to accept the -Wa,foo arg after seeing the
  // -Wa,-I arg and when parsing '-Wa,-I,foo' we need to accept the 'foo'
  // arg after parsing the '-I' arg.
  bool TakeNextArg = false;

  bool UseRelaxRelocations = C.getDefaultToolChain().useRelaxRelocations();
  bool UseNoExecStack = C.getDefaultToolChain().isNoExecStackDefault();
  const char *MipsTargetFeature = nullptr;
  for (const Arg *A :
       Args.filtered(options::OPT_Wa_COMMA, options::OPT_Xassembler)) {
    A->claim();

    for (StringRef Value : A->getValues()) {
      if (TakeNextArg) {
        CmdArgs.push_back(Value.data());
        TakeNextArg = false;
        continue;
      }

      if (C.getDefaultToolChain().getTriple().isOSBinFormatCOFF() &&
          Value == "-mbig-obj")
        continue; // LLVM handles bigobj automatically

      switch (C.getDefaultToolChain().getArch()) {
      default:
        break;
      case llvm::Triple::thumb:
      case llvm::Triple::thumbeb:
      case llvm::Triple::arm:
      case llvm::Triple::armeb:
        if (Value == "-mthumb")
          // -mthumb has already been processed in ComputeLLVMTriple()
          // recognize but skip over here.
          continue;
        break;
      case llvm::Triple::mips:
      case llvm::Triple::mipsel:
      case llvm::Triple::mips64:
      case llvm::Triple::mips64el:
        if (Value == "--trap") {
          CmdArgs.push_back("-target-feature");
          CmdArgs.push_back("+use-tcc-in-div");
          continue;
        }
        if (Value == "--break") {
          CmdArgs.push_back("-target-feature");
          CmdArgs.push_back("-use-tcc-in-div");
          continue;
        }
        if (Value.startswith("-msoft-float")) {
          CmdArgs.push_back("-target-feature");
          CmdArgs.push_back("+soft-float");
          continue;
        }
        if (Value.startswith("-mhard-float")) {
          CmdArgs.push_back("-target-feature");
          CmdArgs.push_back("-soft-float");
          continue;
        }

        MipsTargetFeature = llvm::StringSwitch<const char *>(Value)
                                .Case("-mips1", "+mips1")
                                .Case("-mips2", "+mips2")
                                .Case("-mips3", "+mips3")
                                .Case("-mips4", "+mips4")
                                .Case("-mips5", "+mips5")
                                .Case("-mips32", "+mips32")
                                .Case("-mips32r2", "+mips32r2")
                                .Case("-mips32r3", "+mips32r3")
                                .Case("-mips32r5", "+mips32r5")
                                .Case("-mips32r6", "+mips32r6")
                                .Case("-mips64", "+mips64")
                                .Case("-mips64r2", "+mips64r2")
                                .Case("-mips64r3", "+mips64r3")
                                .Case("-mips64r5", "+mips64r5")
                                .Case("-mips64r6", "+mips64r6")
                                .Default(nullptr);
        if (MipsTargetFeature)
          continue;
      }

      if (Value == "-force_cpusubtype_ALL") {
        // Do nothing, this is the default and we don't support anything else.
      } else if (Value == "-L") {
        CmdArgs.push_back("-msave-temp-labels");
      } else if (Value == "--fatal-warnings") {
        CmdArgs.push_back("-massembler-fatal-warnings");
      } else if (Value == "--no-warn" || Value == "-W") {
        CmdArgs.push_back("-massembler-no-warn");
      } else if (Value == "--noexecstack") {
        UseNoExecStack = true;
      } else if (Value.startswith("-compress-debug-sections") ||
                 Value.startswith("--compress-debug-sections") ||
                 Value == "-nocompress-debug-sections" ||
                 Value == "--nocompress-debug-sections") {
        CmdArgs.push_back(Value.data());
      } else if (Value == "-mrelax-relocations=yes" ||
                 Value == "--mrelax-relocations=yes") {
        UseRelaxRelocations = true;
      } else if (Value == "-mrelax-relocations=no" ||
                 Value == "--mrelax-relocations=no") {
        UseRelaxRelocations = false;
      } else if (Value.startswith("-I")) {
        CmdArgs.push_back(Value.data());
        // We need to consume the next argument if the current arg is a plain
        // -I. The next arg will be the include directory.
        if (Value == "-I")
          TakeNextArg = true;
      } else if (Value.startswith("-gdwarf-")) {
        // "-gdwarf-N" options are not cc1as options.
        unsigned DwarfVersion = DwarfVersionNum(Value);
        if (DwarfVersion == 0) { // Send it onward, and let cc1as complain.
          CmdArgs.push_back(Value.data());
        } else {
          RenderDebugEnablingArgs(Args, CmdArgs,
                                  codegenoptions::LimitedDebugInfo,
                                  DwarfVersion, llvm::DebuggerKind::Default);
        }
      } else if (Value.startswith("-mcpu") || Value.startswith("-mfpu") ||
                 Value.startswith("-mhwdiv") || Value.startswith("-march")) {
        // Do nothing, we'll validate it later.
      } else if (Value == "-defsym") {
          if (A->getNumValues() != 2) {
            D.Diag(diag::err_drv_defsym_invalid_format) << Value;
            break;
          }
          const char *S = A->getValue(1);
          auto Pair = StringRef(S).split('=');
          auto Sym = Pair.first;
          auto SVal = Pair.second;

          if (Sym.empty() || SVal.empty()) {
            D.Diag(diag::err_drv_defsym_invalid_format) << S;
            break;
          }
          int64_t IVal;
          if (SVal.getAsInteger(0, IVal)) {
            D.Diag(diag::err_drv_defsym_invalid_symval) << SVal;
            break;
          }
          CmdArgs.push_back(Value.data());
          TakeNextArg = true;
      } else if (Value == "-fdebug-compilation-dir") {
        CmdArgs.push_back("-fdebug-compilation-dir");
        TakeNextArg = true;
      } else {
        D.Diag(diag::err_drv_unsupported_option_argument)
            << A->getOption().getName() << Value;
      }
    }
  }
  if (UseRelaxRelocations)
    CmdArgs.push_back("--mrelax-relocations");
  if (UseNoExecStack)
    CmdArgs.push_back("-mnoexecstack");
  if (MipsTargetFeature != nullptr) {
    CmdArgs.push_back("-target-feature");
    CmdArgs.push_back(MipsTargetFeature);
  }

  // forward -fembed-bitcode to assmebler
  if (C.getDriver().embedBitcodeEnabled() ||
      C.getDriver().embedBitcodeMarkerOnly())
    Args.AddLastArg(CmdArgs, options::OPT_fembed_bitcode_EQ);
}

static void RenderFloatingPointOptions(const ToolChain &TC, const Driver &D,
                                       bool OFastEnabled, const ArgList &Args,
                                       ArgStringList &CmdArgs) {
  // Handle various floating point optimization flags, mapping them to the
  // appropriate LLVM code generation flags. This is complicated by several
  // "umbrella" flags, so we do this by stepping through the flags incrementally
  // adjusting what we think is enabled/disabled, then at the end setting the
  // LLVM flags based on the final state.
  bool HonorINFs = true;
  bool HonorNaNs = true;
  // -fmath-errno is the default on some platforms, e.g. BSD-derived OSes.
  bool MathErrno = TC.IsMathErrnoDefault();
  bool AssociativeMath = false;
  bool ReciprocalMath = false;
  bool SignedZeros = true;
  bool TrappingMath = true;
  StringRef DenormalFPMath = "";
  StringRef FPContract = "";

  if (const Arg *A = Args.getLastArg(options::OPT_flimited_precision_EQ)) {
    CmdArgs.push_back("-mlimit-float-precision");
    CmdArgs.push_back(A->getValue());
  }

  for (const Arg *A : Args) {
    switch (A->getOption().getID()) {
    // If this isn't an FP option skip the claim below
    default: continue;

    // Options controlling individual features
    case options::OPT_fhonor_infinities:    HonorINFs = true;         break;
    case options::OPT_fno_honor_infinities: HonorINFs = false;        break;
    case options::OPT_fhonor_nans:          HonorNaNs = true;         break;
    case options::OPT_fno_honor_nans:       HonorNaNs = false;        break;
    case options::OPT_fmath_errno:          MathErrno = true;         break;
    case options::OPT_fno_math_errno:       MathErrno = false;        break;
    case options::OPT_fassociative_math:    AssociativeMath = true;   break;
    case options::OPT_fno_associative_math: AssociativeMath = false;  break;
    case options::OPT_freciprocal_math:     ReciprocalMath = true;    break;
    case options::OPT_fno_reciprocal_math:  ReciprocalMath = false;   break;
    case options::OPT_fsigned_zeros:        SignedZeros = true;       break;
    case options::OPT_fno_signed_zeros:     SignedZeros = false;      break;
    case options::OPT_ftrapping_math:       TrappingMath = true;      break;
    case options::OPT_fno_trapping_math:    TrappingMath = false;     break;

    case options::OPT_fdenormal_fp_math_EQ:
      DenormalFPMath = A->getValue();
      break;

    // Validate and pass through -fp-contract option.
    case options::OPT_ffp_contract: {
      StringRef Val = A->getValue();
      if (Val == "fast" || Val == "on" || Val == "off")
        FPContract = Val;
      else
        D.Diag(diag::err_drv_unsupported_option_argument)
            << A->getOption().getName() << Val;
      break;
    }

    case options::OPT_ffinite_math_only:
      HonorINFs = false;
      HonorNaNs = false;
      break;
    case options::OPT_fno_finite_math_only:
      HonorINFs = true;
      HonorNaNs = true;
      break;

    case options::OPT_funsafe_math_optimizations:
      AssociativeMath = true;
      ReciprocalMath = true;
      SignedZeros = false;
      TrappingMath = false;
      break;
    case options::OPT_fno_unsafe_math_optimizations:
      AssociativeMath = false;
      ReciprocalMath = false;
      SignedZeros = true;
      TrappingMath = true;
      // -fno_unsafe_math_optimizations restores default denormal handling
      DenormalFPMath = "";
      break;

    case options::OPT_Ofast:
      // If -Ofast is the optimization level, then -ffast-math should be enabled
      if (!OFastEnabled)
        continue;
      LLVM_FALLTHROUGH;
    case options::OPT_ffast_math:
      HonorINFs = false;
      HonorNaNs = false;
      MathErrno = false;
      AssociativeMath = true;
      ReciprocalMath = true;
      SignedZeros = false;
      TrappingMath = false;
      // If fast-math is set then set the fp-contract mode to fast.
      FPContract = "fast";
      break;
    case options::OPT_fno_fast_math:
      HonorINFs = true;
      HonorNaNs = true;
      // Turning on -ffast-math (with either flag) removes the need for
      // MathErrno. However, turning *off* -ffast-math merely restores the
      // toolchain default (which may be false).
      MathErrno = TC.IsMathErrnoDefault();
      AssociativeMath = false;
      ReciprocalMath = false;
      SignedZeros = true;
      TrappingMath = true;
      // -fno_fast_math restores default denormal and fpcontract handling
      DenormalFPMath = "";
      FPContract = "";
      break;
    }

    // If we handled this option claim it
    A->claim();
  }

  if (!HonorINFs)
    CmdArgs.push_back("-menable-no-infs");

  if (!HonorNaNs)
    CmdArgs.push_back("-menable-no-nans");

  if (MathErrno)
    CmdArgs.push_back("-fmath-errno");

  if (!MathErrno && AssociativeMath && ReciprocalMath && !SignedZeros &&
      !TrappingMath)
    CmdArgs.push_back("-menable-unsafe-fp-math");

  if (!SignedZeros)
    CmdArgs.push_back("-fno-signed-zeros");

  if (AssociativeMath && !SignedZeros && !TrappingMath)
    CmdArgs.push_back("-mreassociate");

  if (ReciprocalMath)
    CmdArgs.push_back("-freciprocal-math");

  if (!TrappingMath)
    CmdArgs.push_back("-fno-trapping-math");

  if (!DenormalFPMath.empty())
    CmdArgs.push_back(
        Args.MakeArgString("-fdenormal-fp-math=" + DenormalFPMath));

  if (!FPContract.empty())
    CmdArgs.push_back(Args.MakeArgString("-ffp-contract=" + FPContract));

  ParseMRecip(D, Args, CmdArgs);

  // -ffast-math enables the __FAST_MATH__ preprocessor macro, but check for the
  // individual features enabled by -ffast-math instead of the option itself as
  // that's consistent with gcc's behaviour.
  if (!HonorINFs && !HonorNaNs && !MathErrno && AssociativeMath &&
      ReciprocalMath && !SignedZeros && !TrappingMath)
    CmdArgs.push_back("-ffast-math");

  // Handle __FINITE_MATH_ONLY__ similarly.
  if (!HonorINFs && !HonorNaNs)
    CmdArgs.push_back("-ffinite-math-only");

  if (const Arg *A = Args.getLastArg(options::OPT_mfpmath_EQ)) {
    CmdArgs.push_back("-mfpmath");
    CmdArgs.push_back(A->getValue());
  }

  // Disable a codegen optimization for floating-point casts.
  if (Args.hasFlag(options::OPT_fno_strict_float_cast_overflow,
                   options::OPT_fstrict_float_cast_overflow, false))
    CmdArgs.push_back("-fno-strict-float-cast-overflow");
}

static void RenderAnalyzerOptions(const ArgList &Args, ArgStringList &CmdArgs,
                                  const llvm::Triple &Triple,
                                  const InputInfo &Input) {
  // Enable region store model by default.
  CmdArgs.push_back("-analyzer-store=region");

  // Treat blocks as analysis entry points.
  CmdArgs.push_back("-analyzer-opt-analyze-nested-blocks");

  // Add default argument set.
  if (!Args.hasArg(options::OPT__analyzer_no_default_checks)) {
    CmdArgs.push_back("-analyzer-checker=core");
    CmdArgs.push_back("-analyzer-checker=apiModeling");

    if (!Triple.isWindowsMSVCEnvironment()) {
      CmdArgs.push_back("-analyzer-checker=unix");
    } else {
      // Enable "unix" checkers that also work on Windows.
      CmdArgs.push_back("-analyzer-checker=unix.API");
      CmdArgs.push_back("-analyzer-checker=unix.Malloc");
      CmdArgs.push_back("-analyzer-checker=unix.MallocSizeof");
      CmdArgs.push_back("-analyzer-checker=unix.MismatchedDeallocator");
      CmdArgs.push_back("-analyzer-checker=unix.cstring.BadSizeArg");
      CmdArgs.push_back("-analyzer-checker=unix.cstring.NullArg");
    }

    // Disable some unix checkers for PS4.
    if (Triple.isPS4CPU()) {
      CmdArgs.push_back("-analyzer-disable-checker=unix.API");
      CmdArgs.push_back("-analyzer-disable-checker=unix.Vfork");
    }

    if (Triple.isOSDarwin())
      CmdArgs.push_back("-analyzer-checker=osx");

    CmdArgs.push_back("-analyzer-checker=deadcode");

    if (types::isCXX(Input.getType()))
      CmdArgs.push_back("-analyzer-checker=cplusplus");

    if (!Triple.isPS4CPU()) {
      CmdArgs.push_back("-analyzer-checker=security.insecureAPI.UncheckedReturn");
      CmdArgs.push_back("-analyzer-checker=security.insecureAPI.getpw");
      CmdArgs.push_back("-analyzer-checker=security.insecureAPI.gets");
      CmdArgs.push_back("-analyzer-checker=security.insecureAPI.mktemp");
      CmdArgs.push_back("-analyzer-checker=security.insecureAPI.mkstemp");
      CmdArgs.push_back("-analyzer-checker=security.insecureAPI.vfork");
    }

    // Default nullability checks.
    CmdArgs.push_back("-analyzer-checker=nullability.NullPassedToNonnull");
    CmdArgs.push_back("-analyzer-checker=nullability.NullReturnedFromNonnull");
  }

  // Set the output format. The default is plist, for (lame) historical reasons.
  CmdArgs.push_back("-analyzer-output");
  if (Arg *A = Args.getLastArg(options::OPT__analyzer_output))
    CmdArgs.push_back(A->getValue());
  else
    CmdArgs.push_back("plist");

  // Disable the presentation of standard compiler warnings when using
  // --analyze.  We only want to show static analyzer diagnostics or frontend
  // errors.
  CmdArgs.push_back("-w");

  // Add -Xanalyzer arguments when running as analyzer.
  Args.AddAllArgValues(CmdArgs, options::OPT_Xanalyzer);
}

static void RenderSSPOptions(const ToolChain &TC, const ArgList &Args,
                             ArgStringList &CmdArgs, bool KernelOrKext) {
  const llvm::Triple &EffectiveTriple = TC.getEffectiveTriple();

  // NVPTX doesn't support stack protectors; from the compiler's perspective, it
  // doesn't even have a stack!
  if (EffectiveTriple.isNVPTX())
    return;

  // -stack-protector=0 is default.
  unsigned StackProtectorLevel = 0;
  unsigned DefaultStackProtectorLevel =
      TC.GetDefaultStackProtectorLevel(KernelOrKext);

  if (Arg *A = Args.getLastArg(options::OPT_fno_stack_protector,
                               options::OPT_fstack_protector_all,
                               options::OPT_fstack_protector_strong,
                               options::OPT_fstack_protector)) {
    if (A->getOption().matches(options::OPT_fstack_protector))
      StackProtectorLevel =
          std::max<unsigned>(LangOptions::SSPOn, DefaultStackProtectorLevel);
    else if (A->getOption().matches(options::OPT_fstack_protector_strong))
      StackProtectorLevel = LangOptions::SSPStrong;
    else if (A->getOption().matches(options::OPT_fstack_protector_all))
      StackProtectorLevel = LangOptions::SSPReq;
  } else {
    StackProtectorLevel = DefaultStackProtectorLevel;
  }

  if (StackProtectorLevel) {
    CmdArgs.push_back("-stack-protector");
    CmdArgs.push_back(Args.MakeArgString(Twine(StackProtectorLevel)));
  }

  // --param ssp-buffer-size=
  for (const Arg *A : Args.filtered(options::OPT__param)) {
    StringRef Str(A->getValue());
    if (Str.startswith("ssp-buffer-size=")) {
      if (StackProtectorLevel) {
        CmdArgs.push_back("-stack-protector-buffer-size");
        // FIXME: Verify the argument is a valid integer.
        CmdArgs.push_back(Args.MakeArgString(Str.drop_front(16)));
      }
      A->claim();
    }
  }
}

static void RenderTrivialAutoVarInitOptions(const Driver &D,
                                            const ToolChain &TC,
                                            const ArgList &Args,
                                            ArgStringList &CmdArgs) {
  auto DefaultTrivialAutoVarInit = TC.GetDefaultTrivialAutoVarInit();
  StringRef TrivialAutoVarInit = "";

  for (const Arg *A : Args) {
    switch (A->getOption().getID()) {
    default:
      continue;
    case options::OPT_ftrivial_auto_var_init: {
      A->claim();
      StringRef Val = A->getValue();
      if (Val == "uninitialized" || Val == "zero" || Val == "pattern")
        TrivialAutoVarInit = Val;
      else
        D.Diag(diag::err_drv_unsupported_option_argument)
            << A->getOption().getName() << Val;
      break;
    }
    }
  }

  if (TrivialAutoVarInit.empty())
    switch (DefaultTrivialAutoVarInit) {
    case LangOptions::TrivialAutoVarInitKind::Uninitialized:
      break;
    case LangOptions::TrivialAutoVarInitKind::Pattern:
      TrivialAutoVarInit = "pattern";
      break;
    case LangOptions::TrivialAutoVarInitKind::Zero:
      TrivialAutoVarInit = "zero";
      break;
    }

  if (!TrivialAutoVarInit.empty()) {
    if (TrivialAutoVarInit == "zero" && !Args.hasArg(options::OPT_enable_trivial_var_init_zero))
      D.Diag(diag::err_drv_trivial_auto_var_init_zero_disabled);
    CmdArgs.push_back(
        Args.MakeArgString("-ftrivial-auto-var-init=" + TrivialAutoVarInit));
  }
}

static void RenderOpenCLOptions(const ArgList &Args, ArgStringList &CmdArgs) {
  const unsigned ForwardedArguments[] = {
      options::OPT_cl_opt_disable,
      options::OPT_cl_strict_aliasing,
      options::OPT_cl_single_precision_constant,
      options::OPT_cl_finite_math_only,
      options::OPT_cl_kernel_arg_info,
      options::OPT_cl_unsafe_math_optimizations,
      options::OPT_cl_fast_relaxed_math,
      options::OPT_cl_mad_enable,
      options::OPT_cl_no_signed_zeros,
      options::OPT_cl_denorms_are_zero,
      options::OPT_cl_fp32_correctly_rounded_divide_sqrt,
      options::OPT_cl_uniform_work_group_size
  };

  if (Arg *A = Args.getLastArg(options::OPT_cl_std_EQ)) {
    std::string CLStdStr = std::string("-cl-std=") + A->getValue();
    CmdArgs.push_back(Args.MakeArgString(CLStdStr));
  }

  for (const auto &Arg : ForwardedArguments)
    if (const auto *A = Args.getLastArg(Arg))
      CmdArgs.push_back(Args.MakeArgString(A->getOption().getPrefixedName()));
}

static void RenderARCMigrateToolOptions(const Driver &D, const ArgList &Args,
                                        ArgStringList &CmdArgs) {
  bool ARCMTEnabled = false;
  if (!Args.hasArg(options::OPT_fno_objc_arc, options::OPT_fobjc_arc)) {
    if (const Arg *A = Args.getLastArg(options::OPT_ccc_arcmt_check,
                                       options::OPT_ccc_arcmt_modify,
                                       options::OPT_ccc_arcmt_migrate)) {
      ARCMTEnabled = true;
      switch (A->getOption().getID()) {
      default: llvm_unreachable("missed a case");
      case options::OPT_ccc_arcmt_check:
        CmdArgs.push_back("-arcmt-check");
        break;
      case options::OPT_ccc_arcmt_modify:
        CmdArgs.push_back("-arcmt-modify");
        break;
      case options::OPT_ccc_arcmt_migrate:
        CmdArgs.push_back("-arcmt-migrate");
        CmdArgs.push_back("-mt-migrate-directory");
        CmdArgs.push_back(A->getValue());

        Args.AddLastArg(CmdArgs, options::OPT_arcmt_migrate_report_output);
        Args.AddLastArg(CmdArgs, options::OPT_arcmt_migrate_emit_arc_errors);
        break;
      }
    }
  } else {
    Args.ClaimAllArgs(options::OPT_ccc_arcmt_check);
    Args.ClaimAllArgs(options::OPT_ccc_arcmt_modify);
    Args.ClaimAllArgs(options::OPT_ccc_arcmt_migrate);
  }

  if (const Arg *A = Args.getLastArg(options::OPT_ccc_objcmt_migrate)) {
    if (ARCMTEnabled)
      D.Diag(diag::err_drv_argument_not_allowed_with)
          << A->getAsString(Args) << "-ccc-arcmt-migrate";

    CmdArgs.push_back("-mt-migrate-directory");
    CmdArgs.push_back(A->getValue());

    if (!Args.hasArg(options::OPT_objcmt_migrate_literals,
                     options::OPT_objcmt_migrate_subscripting,
                     options::OPT_objcmt_migrate_property)) {
      // None specified, means enable them all.
      CmdArgs.push_back("-objcmt-migrate-literals");
      CmdArgs.push_back("-objcmt-migrate-subscripting");
      CmdArgs.push_back("-objcmt-migrate-property");
    } else {
      Args.AddLastArg(CmdArgs, options::OPT_objcmt_migrate_literals);
      Args.AddLastArg(CmdArgs, options::OPT_objcmt_migrate_subscripting);
      Args.AddLastArg(CmdArgs, options::OPT_objcmt_migrate_property);
    }
  } else {
    Args.AddLastArg(CmdArgs, options::OPT_objcmt_migrate_literals);
    Args.AddLastArg(CmdArgs, options::OPT_objcmt_migrate_subscripting);
    Args.AddLastArg(CmdArgs, options::OPT_objcmt_migrate_property);
    Args.AddLastArg(CmdArgs, options::OPT_objcmt_migrate_all);
    Args.AddLastArg(CmdArgs, options::OPT_objcmt_migrate_readonly_property);
    Args.AddLastArg(CmdArgs, options::OPT_objcmt_migrate_readwrite_property);
    Args.AddLastArg(CmdArgs, options::OPT_objcmt_migrate_property_dot_syntax);
    Args.AddLastArg(CmdArgs, options::OPT_objcmt_migrate_annotation);
    Args.AddLastArg(CmdArgs, options::OPT_objcmt_migrate_instancetype);
    Args.AddLastArg(CmdArgs, options::OPT_objcmt_migrate_nsmacros);
    Args.AddLastArg(CmdArgs, options::OPT_objcmt_migrate_protocol_conformance);
    Args.AddLastArg(CmdArgs, options::OPT_objcmt_atomic_property);
    Args.AddLastArg(CmdArgs, options::OPT_objcmt_returns_innerpointer_property);
    Args.AddLastArg(CmdArgs, options::OPT_objcmt_ns_nonatomic_iosonly);
    Args.AddLastArg(CmdArgs, options::OPT_objcmt_migrate_designated_init);
    Args.AddLastArg(CmdArgs, options::OPT_objcmt_whitelist_dir_path);
  }
}

static void RenderBuiltinOptions(const ToolChain &TC, const llvm::Triple &T,
                                 const ArgList &Args, ArgStringList &CmdArgs) {
  // -fbuiltin is default unless -mkernel is used.
  bool UseBuiltins =
      Args.hasFlag(options::OPT_fbuiltin, options::OPT_fno_builtin,
                   !Args.hasArg(options::OPT_mkernel));
  if (!UseBuiltins)
    CmdArgs.push_back("-fno-builtin");

  // -ffreestanding implies -fno-builtin.
  if (Args.hasArg(options::OPT_ffreestanding))
    UseBuiltins = false;

  // Process the -fno-builtin-* options.
  for (const auto &Arg : Args) {
    const Option &O = Arg->getOption();
    if (!O.matches(options::OPT_fno_builtin_))
      continue;

    Arg->claim();

    // If -fno-builtin is specified, then there's no need to pass the option to
    // the frontend.
    if (!UseBuiltins)
      continue;

    StringRef FuncName = Arg->getValue();
    CmdArgs.push_back(Args.MakeArgString("-fno-builtin-" + FuncName));
  }

  // le32-specific flags:
  //  -fno-math-builtin: clang should not convert math builtins to intrinsics
  //                     by default.
  if (TC.getArch() == llvm::Triple::le32)
    CmdArgs.push_back("-fno-math-builtin");
}

void Driver::getDefaultModuleCachePath(SmallVectorImpl<char> &Result) {
  llvm::sys::path::system_temp_directory(/*erasedOnReboot=*/false, Result);
  llvm::sys::path::append(Result, "org.llvm.clang.");
  appendUserToPath(Result);
  llvm::sys::path::append(Result, "ModuleCache");
}

static void RenderModulesOptions(Compilation &C, const Driver &D,
                                 const ArgList &Args, const InputInfo &Input,
                                 const InputInfo &Output,
                                 ArgStringList &CmdArgs, bool &HaveModules) {
  // -fmodules enables the use of precompiled modules (off by default).
  // Users can pass -fno-cxx-modules to turn off modules support for
  // C++/Objective-C++ programs.
  bool HaveClangModules = false;
  if (Args.hasFlag(options::OPT_fmodules, options::OPT_fno_modules, false)) {
    bool AllowedInCXX = Args.hasFlag(options::OPT_fcxx_modules,
                                     options::OPT_fno_cxx_modules, true);
    if (AllowedInCXX || !types::isCXX(Input.getType())) {
      CmdArgs.push_back("-fmodules");
      HaveClangModules = true;
    }
  }

  HaveModules |= HaveClangModules;
  if (Args.hasArg(options::OPT_fmodules_ts)) {
    CmdArgs.push_back("-fmodules-ts");
    HaveModules = true;
  }

  // -fmodule-maps enables implicit reading of module map files. By default,
  // this is enabled if we are using Clang's flavor of precompiled modules.
  if (Args.hasFlag(options::OPT_fimplicit_module_maps,
                   options::OPT_fno_implicit_module_maps, HaveClangModules))
    CmdArgs.push_back("-fimplicit-module-maps");

  // -fmodules-decluse checks that modules used are declared so (off by default)
  if (Args.hasFlag(options::OPT_fmodules_decluse,
                   options::OPT_fno_modules_decluse, false))
    CmdArgs.push_back("-fmodules-decluse");

  // -fmodules-strict-decluse is like -fmodule-decluse, but also checks that
  // all #included headers are part of modules.
  if (Args.hasFlag(options::OPT_fmodules_strict_decluse,
                   options::OPT_fno_modules_strict_decluse, false))
    CmdArgs.push_back("-fmodules-strict-decluse");

  // -fno-implicit-modules turns off implicitly compiling modules on demand.
  bool ImplicitModules = false;
  if (!Args.hasFlag(options::OPT_fimplicit_modules,
                    options::OPT_fno_implicit_modules, HaveClangModules)) {
    if (HaveModules)
      CmdArgs.push_back("-fno-implicit-modules");
  } else if (HaveModules) {
    ImplicitModules = true;
    // -fmodule-cache-path specifies where our implicitly-built module files
    // should be written.
    SmallString<128> Path;
    if (Arg *A = Args.getLastArg(options::OPT_fmodules_cache_path))
      Path = A->getValue();

    if (C.isForDiagnostics()) {
      // When generating crash reports, we want to emit the modules along with
      // the reproduction sources, so we ignore any provided module path.
      Path = Output.getFilename();
      llvm::sys::path::replace_extension(Path, ".cache");
      llvm::sys::path::append(Path, "modules");
    } else if (Path.empty()) {
      // No module path was provided: use the default.
      Driver::getDefaultModuleCachePath(Path);
    }

    const char Arg[] = "-fmodules-cache-path=";
    Path.insert(Path.begin(), Arg, Arg + strlen(Arg));
    CmdArgs.push_back(Args.MakeArgString(Path));
  }

  if (HaveModules) {
    // -fprebuilt-module-path specifies where to load the prebuilt module files.
    for (const Arg *A : Args.filtered(options::OPT_fprebuilt_module_path)) {
      CmdArgs.push_back(Args.MakeArgString(
          std::string("-fprebuilt-module-path=") + A->getValue()));
      A->claim();
    }
    if (Args.hasFlag(options::OPT_fmodules_validate_input_files_content,
                     options::OPT_fno_modules_validate_input_files_content,
                     false))
      CmdArgs.push_back("-fvalidate-ast-input-files-content");
  }

  // -fmodule-name specifies the module that is currently being built (or
  // used for header checking by -fmodule-maps).
  Args.AddLastArg(CmdArgs, options::OPT_fmodule_name_EQ);

  // -fmodule-map-file can be used to specify files containing module
  // definitions.
  Args.AddAllArgs(CmdArgs, options::OPT_fmodule_map_file);

  // -fbuiltin-module-map can be used to load the clang
  // builtin headers modulemap file.
  if (Args.hasArg(options::OPT_fbuiltin_module_map)) {
    SmallString<128> BuiltinModuleMap(D.ResourceDir);
    llvm::sys::path::append(BuiltinModuleMap, "include");
    llvm::sys::path::append(BuiltinModuleMap, "module.modulemap");
    if (llvm::sys::fs::exists(BuiltinModuleMap))
      CmdArgs.push_back(
          Args.MakeArgString("-fmodule-map-file=" + BuiltinModuleMap));
  }

  // The -fmodule-file=<name>=<file> form specifies the mapping of module
  // names to precompiled module files (the module is loaded only if used).
  // The -fmodule-file=<file> form can be used to unconditionally load
  // precompiled module files (whether used or not).
  if (HaveModules)
    Args.AddAllArgs(CmdArgs, options::OPT_fmodule_file);
  else
    Args.ClaimAllArgs(options::OPT_fmodule_file);

  // When building modules and generating crashdumps, we need to dump a module
  // dependency VFS alongside the output.
  if (HaveClangModules && C.isForDiagnostics()) {
    SmallString<128> VFSDir(Output.getFilename());
    llvm::sys::path::replace_extension(VFSDir, ".cache");
    // Add the cache directory as a temp so the crash diagnostics pick it up.
    C.addTempFile(Args.MakeArgString(VFSDir));

    llvm::sys::path::append(VFSDir, "vfs");
    CmdArgs.push_back("-module-dependency-dir");
    CmdArgs.push_back(Args.MakeArgString(VFSDir));
  }

  if (HaveClangModules)
    Args.AddLastArg(CmdArgs, options::OPT_fmodules_user_build_path);

  // Pass through all -fmodules-ignore-macro arguments.
  Args.AddAllArgs(CmdArgs, options::OPT_fmodules_ignore_macro);
  Args.AddLastArg(CmdArgs, options::OPT_fmodules_prune_interval);
  Args.AddLastArg(CmdArgs, options::OPT_fmodules_prune_after);

  Args.AddLastArg(CmdArgs, options::OPT_fbuild_session_timestamp);

  if (Arg *A = Args.getLastArg(options::OPT_fbuild_session_file)) {
    if (Args.hasArg(options::OPT_fbuild_session_timestamp))
      D.Diag(diag::err_drv_argument_not_allowed_with)
          << A->getAsString(Args) << "-fbuild-session-timestamp";

    llvm::sys::fs::file_status Status;
    if (llvm::sys::fs::status(A->getValue(), Status))
      D.Diag(diag::err_drv_no_such_file) << A->getValue();
    CmdArgs.push_back(
        Args.MakeArgString("-fbuild-session-timestamp=" +
                           Twine((uint64_t)Status.getLastModificationTime()
                                     .time_since_epoch()
                                     .count())));
  }

  if (Args.getLastArg(options::OPT_fmodules_validate_once_per_build_session)) {
    if (!Args.getLastArg(options::OPT_fbuild_session_timestamp,
                         options::OPT_fbuild_session_file))
      D.Diag(diag::err_drv_modules_validate_once_requires_timestamp);

    Args.AddLastArg(CmdArgs,
                    options::OPT_fmodules_validate_once_per_build_session);
  }

  if (Args.hasFlag(options::OPT_fmodules_validate_system_headers,
                   options::OPT_fno_modules_validate_system_headers,
                   ImplicitModules))
    CmdArgs.push_back("-fmodules-validate-system-headers");

  Args.AddLastArg(CmdArgs, options::OPT_fmodules_disable_diagnostic_validation);
}

static void RenderCharacterOptions(const ArgList &Args, const llvm::Triple &T,
                                   ArgStringList &CmdArgs) {
  // -fsigned-char is default.
  if (const Arg *A = Args.getLastArg(options::OPT_fsigned_char,
                                     options::OPT_fno_signed_char,
                                     options::OPT_funsigned_char,
                                     options::OPT_fno_unsigned_char)) {
    if (A->getOption().matches(options::OPT_funsigned_char) ||
        A->getOption().matches(options::OPT_fno_signed_char)) {
      CmdArgs.push_back("-fno-signed-char");
    }
  } else if (!isSignedCharDefault(T)) {
    CmdArgs.push_back("-fno-signed-char");
  }

  // The default depends on the language standard.
  Args.AddLastArg(CmdArgs, options::OPT_fchar8__t, options::OPT_fno_char8__t);

  if (const Arg *A = Args.getLastArg(options::OPT_fshort_wchar,
                                     options::OPT_fno_short_wchar)) {
    if (A->getOption().matches(options::OPT_fshort_wchar)) {
      CmdArgs.push_back("-fwchar-type=short");
      CmdArgs.push_back("-fno-signed-wchar");
    } else {
      bool IsARM = T.isARM() || T.isThumb() || T.isAArch64();
      CmdArgs.push_back("-fwchar-type=int");
      if (IsARM && !(T.isOSWindows() || T.isOSNetBSD() ||
                     T.isOSOpenBSD()))
        CmdArgs.push_back("-fno-signed-wchar");
      else
        CmdArgs.push_back("-fsigned-wchar");
    }
  }
}

static void RenderObjCOptions(const ToolChain &TC, const Driver &D,
                              const llvm::Triple &T, const ArgList &Args,
                              ObjCRuntime &Runtime, bool InferCovariantReturns,
                              const InputInfo &Input, ArgStringList &CmdArgs) {
  const llvm::Triple::ArchType Arch = TC.getArch();

  // -fobjc-dispatch-method is only relevant with the nonfragile-abi, and legacy
  // is the default. Except for deployment target of 10.5, next runtime is
  // always legacy dispatch and -fno-objc-legacy-dispatch gets ignored silently.
  if (Runtime.isNonFragile()) {
    if (!Args.hasFlag(options::OPT_fobjc_legacy_dispatch,
                      options::OPT_fno_objc_legacy_dispatch,
                      Runtime.isLegacyDispatchDefaultForArch(Arch))) {
      if (TC.UseObjCMixedDispatch())
        CmdArgs.push_back("-fobjc-dispatch-method=mixed");
      else
        CmdArgs.push_back("-fobjc-dispatch-method=non-legacy");
    }
  }

  // When ObjectiveC legacy runtime is in effect on MacOSX, turn on the option
  // to do Array/Dictionary subscripting by default.
  if (Arch == llvm::Triple::x86 && T.isMacOSX() &&
      Runtime.getKind() == ObjCRuntime::FragileMacOSX && Runtime.isNeXTFamily())
    CmdArgs.push_back("-fobjc-subscripting-legacy-runtime");

  // Allow -fno-objc-arr to trump -fobjc-arr/-fobjc-arc.
  // NOTE: This logic is duplicated in ToolChains.cpp.
  if (isObjCAutoRefCount(Args)) {
    TC.CheckObjCARC();

    CmdArgs.push_back("-fobjc-arc");

    // FIXME: It seems like this entire block, and several around it should be
    // wrapped in isObjC, but for now we just use it here as this is where it
    // was being used previously.
    if (types::isCXX(Input.getType()) && types::isObjC(Input.getType())) {
      if (TC.GetCXXStdlibType(Args) == ToolChain::CST_Libcxx)
        CmdArgs.push_back("-fobjc-arc-cxxlib=libc++");
      else
        CmdArgs.push_back("-fobjc-arc-cxxlib=libstdc++");
    }

    // Allow the user to enable full exceptions code emission.
    // We default off for Objective-C, on for Objective-C++.
    if (Args.hasFlag(options::OPT_fobjc_arc_exceptions,
                     options::OPT_fno_objc_arc_exceptions,
                     /*Default=*/types::isCXX(Input.getType())))
      CmdArgs.push_back("-fobjc-arc-exceptions");
  }

  // Silence warning for full exception code emission options when explicitly
  // set to use no ARC.
  if (Args.hasArg(options::OPT_fno_objc_arc)) {
    Args.ClaimAllArgs(options::OPT_fobjc_arc_exceptions);
    Args.ClaimAllArgs(options::OPT_fno_objc_arc_exceptions);
  }

  // Allow the user to control whether messages can be converted to runtime
  // functions.
  if (types::isObjC(Input.getType())) {
    auto *Arg = Args.getLastArg(
        options::OPT_fobjc_convert_messages_to_runtime_calls,
        options::OPT_fno_objc_convert_messages_to_runtime_calls);
    if (Arg &&
        Arg->getOption().matches(
            options::OPT_fno_objc_convert_messages_to_runtime_calls))
      CmdArgs.push_back("-fno-objc-convert-messages-to-runtime-calls");
  }

  // -fobjc-infer-related-result-type is the default, except in the Objective-C
  // rewriter.
  if (InferCovariantReturns)
    CmdArgs.push_back("-fno-objc-infer-related-result-type");

  // Pass down -fobjc-weak or -fno-objc-weak if present.
  if (types::isObjC(Input.getType())) {
    auto WeakArg =
        Args.getLastArg(options::OPT_fobjc_weak, options::OPT_fno_objc_weak);
    if (!WeakArg) {
      // nothing to do
    } else if (!Runtime.allowsWeak()) {
      if (WeakArg->getOption().matches(options::OPT_fobjc_weak))
        D.Diag(diag::err_objc_weak_unsupported);
    } else {
      WeakArg->render(Args, CmdArgs);
    }
  }
}

static void RenderDiagnosticsOptions(const Driver &D, const ArgList &Args,
                                     ArgStringList &CmdArgs) {
  bool CaretDefault = true;
  bool ColumnDefault = true;

  if (const Arg *A = Args.getLastArg(options::OPT__SLASH_diagnostics_classic,
                                     options::OPT__SLASH_diagnostics_column,
                                     options::OPT__SLASH_diagnostics_caret)) {
    switch (A->getOption().getID()) {
    case options::OPT__SLASH_diagnostics_caret:
      CaretDefault = true;
      ColumnDefault = true;
      break;
    case options::OPT__SLASH_diagnostics_column:
      CaretDefault = false;
      ColumnDefault = true;
      break;
    case options::OPT__SLASH_diagnostics_classic:
      CaretDefault = false;
      ColumnDefault = false;
      break;
    }
  }

  // -fcaret-diagnostics is default.
  if (!Args.hasFlag(options::OPT_fcaret_diagnostics,
                    options::OPT_fno_caret_diagnostics, CaretDefault))
    CmdArgs.push_back("-fno-caret-diagnostics");

  // -fdiagnostics-fixit-info is default, only pass non-default.
  if (!Args.hasFlag(options::OPT_fdiagnostics_fixit_info,
                    options::OPT_fno_diagnostics_fixit_info))
    CmdArgs.push_back("-fno-diagnostics-fixit-info");

  // Enable -fdiagnostics-show-option by default.
  if (Args.hasFlag(options::OPT_fdiagnostics_show_option,
                   options::OPT_fno_diagnostics_show_option))
    CmdArgs.push_back("-fdiagnostics-show-option");

  if (const Arg *A =
          Args.getLastArg(options::OPT_fdiagnostics_show_category_EQ)) {
    CmdArgs.push_back("-fdiagnostics-show-category");
    CmdArgs.push_back(A->getValue());
  }

  if (Args.hasFlag(options::OPT_fdiagnostics_show_hotness,
                   options::OPT_fno_diagnostics_show_hotness, false))
    CmdArgs.push_back("-fdiagnostics-show-hotness");

  if (const Arg *A =
          Args.getLastArg(options::OPT_fdiagnostics_hotness_threshold_EQ)) {
    std::string Opt =
        std::string("-fdiagnostics-hotness-threshold=") + A->getValue();
    CmdArgs.push_back(Args.MakeArgString(Opt));
  }

  if (const Arg *A = Args.getLastArg(options::OPT_fdiagnostics_format_EQ)) {
    CmdArgs.push_back("-fdiagnostics-format");
    CmdArgs.push_back(A->getValue());
  }

  if (const Arg *A = Args.getLastArg(
          options::OPT_fdiagnostics_show_note_include_stack,
          options::OPT_fno_diagnostics_show_note_include_stack)) {
    const Option &O = A->getOption();
    if (O.matches(options::OPT_fdiagnostics_show_note_include_stack))
      CmdArgs.push_back("-fdiagnostics-show-note-include-stack");
    else
      CmdArgs.push_back("-fno-diagnostics-show-note-include-stack");
  }

  // Color diagnostics are parsed by the driver directly from argv and later
  // re-parsed to construct this job; claim any possible color diagnostic here
  // to avoid warn_drv_unused_argument and diagnose bad
  // OPT_fdiagnostics_color_EQ values.
  for (const Arg *A : Args) {
    const Option &O = A->getOption();
    if (!O.matches(options::OPT_fcolor_diagnostics) &&
        !O.matches(options::OPT_fdiagnostics_color) &&
        !O.matches(options::OPT_fno_color_diagnostics) &&
        !O.matches(options::OPT_fno_diagnostics_color) &&
        !O.matches(options::OPT_fdiagnostics_color_EQ))
      continue;

    if (O.matches(options::OPT_fdiagnostics_color_EQ)) {
      StringRef Value(A->getValue());
      if (Value != "always" && Value != "never" && Value != "auto")
        D.Diag(diag::err_drv_clang_unsupported)
            << ("-fdiagnostics-color=" + Value).str();
    }
    A->claim();
  }

  if (D.getDiags().getDiagnosticOptions().ShowColors)
    CmdArgs.push_back("-fcolor-diagnostics");

  if (Args.hasArg(options::OPT_fansi_escape_codes))
    CmdArgs.push_back("-fansi-escape-codes");

  if (!Args.hasFlag(options::OPT_fshow_source_location,
                    options::OPT_fno_show_source_location))
    CmdArgs.push_back("-fno-show-source-location");

  if (Args.hasArg(options::OPT_fdiagnostics_absolute_paths))
    CmdArgs.push_back("-fdiagnostics-absolute-paths");

  if (!Args.hasFlag(options::OPT_fshow_column, options::OPT_fno_show_column,
                    ColumnDefault))
    CmdArgs.push_back("-fno-show-column");

  if (!Args.hasFlag(options::OPT_fspell_checking,
                    options::OPT_fno_spell_checking))
    CmdArgs.push_back("-fno-spell-checking");
}

enum class DwarfFissionKind { None, Split, Single };

static DwarfFissionKind getDebugFissionKind(const Driver &D,
                                            const ArgList &Args, Arg *&Arg) {
  Arg =
      Args.getLastArg(options::OPT_gsplit_dwarf, options::OPT_gsplit_dwarf_EQ);
  if (!Arg)
    return DwarfFissionKind::None;

  if (Arg->getOption().matches(options::OPT_gsplit_dwarf))
    return DwarfFissionKind::Split;

  StringRef Value = Arg->getValue();
  if (Value == "split")
    return DwarfFissionKind::Split;
  if (Value == "single")
    return DwarfFissionKind::Single;

  D.Diag(diag::err_drv_unsupported_option_argument)
      << Arg->getOption().getName() << Arg->getValue();
  return DwarfFissionKind::None;
}

static void RenderDebugOptions(const ToolChain &TC, const Driver &D,
                               const llvm::Triple &T, const ArgList &Args,
                               bool EmitCodeView, bool IsWindowsMSVC,
                               bool IsHCCKernelPath, ArgStringList &CmdArgs,
                               codegenoptions::DebugInfoKind &DebugInfoKind,
                               DwarfFissionKind &DwarfFission) {
  if (Args.hasFlag(options::OPT_fdebug_info_for_profiling,
                   options::OPT_fno_debug_info_for_profiling, false) &&
      checkDebugInfoOption(
          Args.getLastArg(options::OPT_fdebug_info_for_profiling), Args, D, TC))
    CmdArgs.push_back("-fdebug-info-for-profiling");

  // The 'g' groups options involve a somewhat intricate sequence of decisions
  // about what to pass from the driver to the frontend, but by the time they
  // reach cc1 they've been factored into three well-defined orthogonal choices:
  //  * what level of debug info to generate
  //  * what dwarf version to write
  //  * what debugger tuning to use
  // This avoids having to monkey around further in cc1 other than to disable
  // codeview if not running in a Windows environment. Perhaps even that
  // decision should be made in the driver as well though.
  unsigned DWARFVersion = 0;
  llvm::DebuggerKind DebuggerTuning = TC.getDefaultDebuggerTuning();

  bool SplitDWARFInlining =
      Args.hasFlag(options::OPT_fsplit_dwarf_inlining,
                   options::OPT_fno_split_dwarf_inlining, true);

  Args.ClaimAllArgs(options::OPT_g_Group);

  Arg* SplitDWARFArg;
  DwarfFission = getDebugFissionKind(D, Args, SplitDWARFArg);

  if (DwarfFission != DwarfFissionKind::None &&
      !checkDebugInfoOption(SplitDWARFArg, Args, D, TC)) {
    DwarfFission = DwarfFissionKind::None;
    SplitDWARFInlining = false;
  }

  if (const Arg *A =
          Args.getLastArg(options::OPT_g_Group, options::OPT_gsplit_dwarf,
                          options::OPT_gsplit_dwarf_EQ)) {
    DebugInfoKind = codegenoptions::LimitedDebugInfo;

    // If the last option explicitly specified a debug-info level, use it.
    if (checkDebugInfoOption(A, Args, D, TC) &&
        A->getOption().matches(options::OPT_gN_Group)) {
      DebugInfoKind = DebugLevelToInfoKind(*A);
      // For -g0 or -gline-tables-only, drop -gsplit-dwarf. This gets a bit more
      // complicated if you've disabled inline info in the skeleton CUs
      // (SplitDWARFInlining) - then there's value in composing split-dwarf and
      // line-tables-only, so let those compose naturally in that case.
      if (DebugInfoKind == codegenoptions::NoDebugInfo ||
          DebugInfoKind == codegenoptions::DebugDirectivesOnly ||
          (DebugInfoKind == codegenoptions::DebugLineTablesOnly &&
           SplitDWARFInlining))
        DwarfFission = DwarfFissionKind::None;
    }
  }

  // If a debugger tuning argument appeared, remember it.
  if (const Arg *A =
          Args.getLastArg(options::OPT_gTune_Group, options::OPT_ggdbN_Group)) {
    if (checkDebugInfoOption(A, Args, D, TC)) {
      if (A->getOption().matches(options::OPT_glldb))
        DebuggerTuning = llvm::DebuggerKind::LLDB;
      else if (A->getOption().matches(options::OPT_gsce))
        DebuggerTuning = llvm::DebuggerKind::SCE;
      else
        DebuggerTuning = llvm::DebuggerKind::GDB;
    }
  }

  // If a -gdwarf argument appeared, remember it.
  if (const Arg *A =
          Args.getLastArg(options::OPT_gdwarf_2, options::OPT_gdwarf_3,
                          options::OPT_gdwarf_4, options::OPT_gdwarf_5))
    if (checkDebugInfoOption(A, Args, D, TC))
      DWARFVersion = DwarfVersionNum(A->getSpelling());

  if (const Arg *A = Args.getLastArg(options::OPT_gcodeview)) {
    if (checkDebugInfoOption(A, Args, D, TC))
      EmitCodeView = true;
  }

  // If the user asked for debug info but did not explicitly specify -gcodeview
  // or -gdwarf, ask the toolchain for the default format.
  if (!EmitCodeView && DWARFVersion == 0 &&
      DebugInfoKind != codegenoptions::NoDebugInfo) {
    switch (TC.getDefaultDebugFormat()) {
    case codegenoptions::DIF_CodeView:
      EmitCodeView = true;
      break;
    case codegenoptions::DIF_DWARF:
      DWARFVersion = TC.GetDefaultDwarfVersion();
      break;
    }
  }

  // -gline-directives-only supported only for the DWARF debug info.
  if (DWARFVersion == 0 && DebugInfoKind == codegenoptions::DebugDirectivesOnly)
    DebugInfoKind = codegenoptions::NoDebugInfo;

  // We ignore flag -gstrict-dwarf for now.
  // And we handle flag -grecord-gcc-switches later with DWARFDebugFlags.
  Args.ClaimAllArgs(options::OPT_g_flags_Group);

  // Column info is included by default for everything except SCE and
  // CodeView. Clang doesn't track end columns, just starting columns, which,
  // in theory, is fine for CodeView (and PDB).  In practice, however, the
  // Microsoft debuggers don't handle missing end columns well, so it's better
  // not to include any column info.
  if (const Arg *A = Args.getLastArg(options::OPT_gcolumn_info))
    (void)checkDebugInfoOption(A, Args, D, TC);
  if (Args.hasFlag(options::OPT_gcolumn_info, options::OPT_gno_column_info,
                   /*Default=*/!EmitCodeView &&
                       DebuggerTuning != llvm::DebuggerKind::SCE))
    CmdArgs.push_back("-dwarf-column-info");

  // FIXME: Move backend command line options to the module.
  // If -gline-tables-only or -gline-directives-only is the last option it wins.
  if (const Arg *A = Args.getLastArg(options::OPT_gmodules))
    if (checkDebugInfoOption(A, Args, D, TC)) {
      if (DebugInfoKind != codegenoptions::DebugLineTablesOnly &&
          DebugInfoKind != codegenoptions::DebugDirectivesOnly) {
        DebugInfoKind = codegenoptions::LimitedDebugInfo;
        CmdArgs.push_back("-dwarf-ext-refs");
        CmdArgs.push_back("-fmodule-format=obj");
      }
    }

  if (T.isOSBinFormatELF() && !SplitDWARFInlining)
    CmdArgs.push_back("-fno-split-dwarf-inlining");

  // After we've dealt with all combinations of things that could
  // make DebugInfoKind be other than None or DebugLineTablesOnly,
  // figure out if we need to "upgrade" it to standalone debug info.
  // We parse these two '-f' options whether or not they will be used,
  // to claim them even if you wrote "-fstandalone-debug -gline-tables-only"
  bool NeedFullDebug = Args.hasFlag(
      options::OPT_fstandalone_debug, options::OPT_fno_standalone_debug,
      DebuggerTuning == llvm::DebuggerKind::LLDB ||
          TC.GetDefaultStandaloneDebug());
  if (const Arg *A = Args.getLastArg(options::OPT_fstandalone_debug))
    (void)checkDebugInfoOption(A, Args, D, TC);
  if (DebugInfoKind == codegenoptions::LimitedDebugInfo && NeedFullDebug)
    DebugInfoKind = codegenoptions::FullDebugInfo;

  if (Args.hasFlag(options::OPT_gembed_source, options::OPT_gno_embed_source,
                   false)) {
    // Source embedding is a vendor extension to DWARF v5. By now we have
    // checked if a DWARF version was stated explicitly, and have otherwise
    // fallen back to the target default, so if this is still not at least 5
    // we emit an error.
    const Arg *A = Args.getLastArg(options::OPT_gembed_source);
    if (DWARFVersion < 5)
      D.Diag(diag::err_drv_argument_only_allowed_with)
          << A->getAsString(Args) << "-gdwarf-5";
    else if (checkDebugInfoOption(A, Args, D, TC))
      CmdArgs.push_back("-gembed-source");
  }

  if (EmitCodeView) {
    CmdArgs.push_back("-gcodeview");

    // Emit codeview type hashes if requested.
    if (Args.hasFlag(options::OPT_gcodeview_ghash,
                     options::OPT_gno_codeview_ghash, false)) {
      CmdArgs.push_back("-gcodeview-ghash");
    }
  }

  // Adjust the debug info kind for the given toolchain.
  TC.adjustDebugInfoKind(DebugInfoKind, Args);

  RenderDebugEnablingArgs(Args, CmdArgs, DebugInfoKind, DWARFVersion,
                          DebuggerTuning);

  // -fdebug-macro turns on macro debug info generation.
  if (Args.hasFlag(options::OPT_fdebug_macro, options::OPT_fno_debug_macro,
                   false))
    if (checkDebugInfoOption(Args.getLastArg(options::OPT_fdebug_macro), Args,
                             D, TC))
      CmdArgs.push_back("-debug-info-macro");

  // -ggnu-pubnames turns on gnu style pubnames in the backend.
  const auto *PubnamesArg =
      Args.getLastArg(options::OPT_ggnu_pubnames, options::OPT_gno_gnu_pubnames,
                      options::OPT_gpubnames, options::OPT_gno_pubnames);
  if (DwarfFission != DwarfFissionKind::None ||
      (PubnamesArg && checkDebugInfoOption(PubnamesArg, Args, D, TC)))
    if (!PubnamesArg ||
        (!PubnamesArg->getOption().matches(options::OPT_gno_gnu_pubnames) &&
         !PubnamesArg->getOption().matches(options::OPT_gno_pubnames)))
      CmdArgs.push_back(PubnamesArg && PubnamesArg->getOption().matches(
                                           options::OPT_gpubnames)
                            ? "-gpubnames"
                            : "-ggnu-pubnames");

  if (Args.hasFlag(options::OPT_fdebug_ranges_base_address,
                   options::OPT_fno_debug_ranges_base_address, false)) {
    CmdArgs.push_back("-fdebug-ranges-base-address");
  }

  // -gdwarf-aranges turns on the emission of the aranges section in the
  // backend.
  // Always enabled for SCE tuning.
  bool NeedAranges = DebuggerTuning == llvm::DebuggerKind::SCE;
  if (const Arg *A = Args.getLastArg(options::OPT_gdwarf_aranges))
    NeedAranges = checkDebugInfoOption(A, Args, D, TC) || NeedAranges;
  if (NeedAranges) {
    CmdArgs.push_back("-mllvm");
    CmdArgs.push_back("-generate-arange-section");
  }

  if (Args.hasFlag(options::OPT_fdebug_types_section,
                   options::OPT_fno_debug_types_section, false)) {
    if (!T.isOSBinFormatELF()) {
      D.Diag(diag::err_drv_unsupported_opt_for_target)
          << Args.getLastArg(options::OPT_fdebug_types_section)
                 ->getAsString(Args)
          << T.getTriple();
    } else if (checkDebugInfoOption(
                   Args.getLastArg(options::OPT_fdebug_types_section), Args, D,
                   TC)) {
      CmdArgs.push_back("-mllvm");
      CmdArgs.push_back("-generate-type-units");
    }
  }

  // Decide how to render forward declarations of template instantiations.
  // SCE wants full descriptions, others just get them in the name.
  if (DebuggerTuning == llvm::DebuggerKind::SCE)
    CmdArgs.push_back("-debug-forward-template-params");

  // Do we need to explicitly import anonymous namespaces into the parent
  // scope?
  if (DebuggerTuning == llvm::DebuggerKind::SCE)
    CmdArgs.push_back("-dwarf-explicit-import");

  RenderDebugInfoCompressionArgs(Args, CmdArgs, D, TC);
}

void Clang::ConstructJob(Compilation &C, const JobAction &JA,
                         const InputInfo &Output, const InputInfoList &Inputs,
                         const ArgList &Args, const char *LinkingOutput) const {
  const auto &TC = getToolChain();
  const llvm::Triple &RawTriple = TC.getTriple();
  const llvm::Triple &Triple = TC.getEffectiveTriple();
  const std::string &TripleStr = Triple.getTriple();

  bool KernelOrKext =
      Args.hasArg(options::OPT_mkernel, options::OPT_fapple_kext);
  const Driver &D = TC.getDriver();
  ArgStringList CmdArgs;

  // Check number of inputs for sanity. We need at least one input.
  assert(Inputs.size() >= 1 && "Must have at least one input.");
  // CUDA/HIP compilation may have multiple inputs (source file + results of
  // device-side compilations). OpenMP device jobs also take the host IR as a
  // second input. Module precompilation accepts a list of header files to
  // include as part of the module. All other jobs are expected to have exactly
  // one input.
  bool IsCuda = JA.isOffloading(Action::OFK_Cuda);
  bool IsHIP = JA.isOffloading(Action::OFK_HIP);
  bool IsOpenMPDevice = JA.isDeviceOffloading(Action::OFK_OpenMP);
  bool IsHeaderModulePrecompile = isa<HeaderModulePrecompileJobAction>(JA);

  // A header module compilation doesn't have a main input file, so invent a
  // fake one as a placeholder.
  const char *ModuleName = [&]{
    auto *ModuleNameArg = Args.getLastArg(options::OPT_fmodule_name_EQ);
    return ModuleNameArg ? ModuleNameArg->getValue() : "";
  }();
  InputInfo HeaderModuleInput(Inputs[0].getType(), ModuleName, ModuleName);

  const InputInfo &Input =
      IsHeaderModulePrecompile ? HeaderModuleInput : Inputs[0];

  InputInfoList ModuleHeaderInputs;
  const InputInfo *CudaDeviceInput = nullptr;
  const InputInfo *OpenMPDeviceInput = nullptr;
  for (const InputInfo &I : Inputs) {
    if (&I == &Input) {
      // This is the primary input.
    } else if (IsHeaderModulePrecompile &&
               types::getPrecompiledType(I.getType()) == types::TY_PCH) {
      types::ID Expected = HeaderModuleInput.getType();
      if (I.getType() != Expected) {
        D.Diag(diag::err_drv_module_header_wrong_kind)
            << I.getFilename() << types::getTypeName(I.getType())
            << types::getTypeName(Expected);
      }
      ModuleHeaderInputs.push_back(I);
    } else if ((IsCuda || IsHIP) && !CudaDeviceInput) {
      CudaDeviceInput = &I;
    } else if (IsOpenMPDevice && !OpenMPDeviceInput) {
      OpenMPDeviceInput = &I;
    } else {
      llvm_unreachable("unexpectedly given multiple inputs");
    }
  }

  const llvm::Triple *AuxTriple = IsCuda ? TC.getAuxTriple() : nullptr;
  bool IsWindowsMSVC = RawTriple.isWindowsMSVCEnvironment();
  bool IsIAMCU = RawTriple.isOSIAMCU();

  // Adjust IsWindowsXYZ for CUDA/HIP compilations.  Even when compiling in
  // device mode (i.e., getToolchain().getTriple() is NVPTX/AMDGCN, not
  // Windows), we need to pass Windows-specific flags to cc1.
  if (IsCuda || IsHIP)
    IsWindowsMSVC |= AuxTriple && AuxTriple->isWindowsMSVCEnvironment();

  // C++ is not supported for IAMCU.
  if (IsIAMCU && types::isCXX(Input.getType()))
    D.Diag(diag::err_drv_clang_unsupported) << "C++ for IAMCU";

  // Invoke ourselves in -cc1 mode.
  //
  // FIXME: Implement custom jobs for internal actions.
  CmdArgs.push_back("-cc1");

  // add HCC macros, based on compiler modes
  if (Args.hasArg(options::OPT_hc_mode)) {
    CmdArgs.push_back("-D__KALMAR_HC__=1");
    CmdArgs.push_back("-D__HCC_HC__=1");
  } else if (Args.hasArg(options::OPT_famp) ||
    Args.getLastArgValue(options::OPT_std_EQ).equals("c++amp")) {
    CmdArgs.push_back("-D__KALMAR_AMP__=1");
    CmdArgs.push_back("-D__HCC_AMP__=1");
  }

  // C++ AMP-specific
  if (JA.ContainsActions(Action::BackendJobClass, types::TY_PP_CXX_AMP) ||
      JA.ContainsActions(Action::PreprocessJobClass, types::TY_HC_KERNEL) ||
      JA.ContainsActions(Action::PreprocessJobClass, types::TY_CXX_AMP)) {
    // path to compile kernel codes on GPU
    CmdArgs.push_back("-famp-is-device");
    CmdArgs.push_back("-fno-builtin");
    CmdArgs.push_back("-fno-common");
    if (!Args.hasArg(options::OPT_O_Group)) CmdArgs.push_back("-O2");
  } else if (JA.ContainsActions(Action::BackendJobClass, types::TY_PP_CXX_AMP_CPU) ||
             JA.ContainsActions(Action::PreprocessJobClass, types::TY_CXX_AMP_CPU)) {
    // path to compile kernel codes on CPU
    CmdArgs.push_back("-famp-is-device");
    CmdArgs.push_back("-famp-cpu");
  }

  // Add the "effective" target triple.
  CmdArgs.push_back("-triple");
  CmdArgs.push_back(Args.MakeArgString(TripleStr));

  if (const Arg *MJ = Args.getLastArg(options::OPT_MJ)) {
    DumpCompilationDatabase(C, MJ->getValue(), TripleStr, Output, Input, Args);
    Args.ClaimAllArgs(options::OPT_MJ);
  } else if (const Arg *GenCDBFragment =
                 Args.getLastArg(options::OPT_gen_cdb_fragment_path)) {
    DumpCompilationDatabaseFragmentToDir(GenCDBFragment->getValue(), C,
                                         TripleStr, Output, Input, Args);
    Args.ClaimAllArgs(options::OPT_gen_cdb_fragment_path);
  }

  if (IsCuda || IsHIP) {
    // We have to pass the triple of the host if compiling for a CUDA/HIP device
    // and vice-versa.
    std::string NormalizedTriple;
    if (JA.isDeviceOffloading(Action::OFK_Cuda) ||
        JA.isDeviceOffloading(Action::OFK_HIP))
      NormalizedTriple = C.getSingleOffloadToolChain<Action::OFK_Host>()
                             ->getTriple()
                             .normalize();
    else {
      // Host-side compilation.
      NormalizedTriple =
          (IsCuda ? C.getSingleOffloadToolChain<Action::OFK_Cuda>()
                  : C.getSingleOffloadToolChain<Action::OFK_HIP>())
              ->getTriple()
              .normalize();
      if (IsCuda) {
        // We need to figure out which CUDA version we're compiling for, as that
        // determines how we load and launch GPU kernels.
        auto *CTC = static_cast<const toolchains::CudaToolChain *>(
            C.getSingleOffloadToolChain<Action::OFK_Cuda>());
        assert(CTC && "Expected valid CUDA Toolchain.");
        if (CTC && CTC->CudaInstallation.version() != CudaVersion::UNKNOWN)
          CmdArgs.push_back(Args.MakeArgString(
              Twine("-target-sdk-version=") +
              CudaVersionToString(CTC->CudaInstallation.version())));
      }
    }
    CmdArgs.push_back("-aux-triple");
    CmdArgs.push_back(Args.MakeArgString(NormalizedTriple));
  }

  // Make sure host triple is specified for HCC kernel compilation path
  bool IsHCCKernelPath = JA.ContainsActions(Action::BackendJobClass, types::TY_PP_CXX_AMP) ||
                         JA.ContainsActions(Action::BackendJobClass, types::TY_PP_CXX_AMP_CPU);
  if (IsHCCKernelPath) {
    // We have to pass the triple of the host if compiling for a HCC device
    std::string NormalizedTriple;
    NormalizedTriple = C.getSingleOffloadToolChain<Action::OFK_Host>()
                         ->getTriple()
                         .normalize();

    CmdArgs.push_back("-aux-triple");
    CmdArgs.push_back(Args.MakeArgString(NormalizedTriple));
  }

  if (IsOpenMPDevice) {
    // We have to pass the triple of the host if compiling for an OpenMP device.
    std::string NormalizedTriple =
        C.getSingleOffloadToolChain<Action::OFK_Host>()
            ->getTriple()
            .normalize();
    CmdArgs.push_back("-aux-triple");
    CmdArgs.push_back(Args.MakeArgString(NormalizedTriple));
  }

  if (Triple.isOSWindows() && (Triple.getArch() == llvm::Triple::arm ||
                               Triple.getArch() == llvm::Triple::thumb)) {
    unsigned Offset = Triple.getArch() == llvm::Triple::arm ? 4 : 6;
    unsigned Version;
    Triple.getArchName().substr(Offset).getAsInteger(10, Version);
    if (Version < 7)
      D.Diag(diag::err_target_unsupported_arch) << Triple.getArchName()
                                                << TripleStr;
  }

  // Push all default warning arguments that are specific to
  // the given target.  These come before user provided warning options
  // are provided.
  TC.addClangWarningOptions(CmdArgs);

  // Select the appropriate action.
  RewriteKind rewriteKind = RK_None;

  // If CollectArgsForIntegratedAssembler() isn't called below, claim the args
  // it claims when not running an assembler. Otherwise, clang would emit
  // "argument unused" warnings for assembler flags when e.g. adding "-E" to
  // flags while debugging something. That'd be somewhat inconvenient, and it's
  // also inconsistent with most other flags -- we don't warn on
  // -ffunction-sections not being used in -E mode either for example, even
  // though it's not really used either.
  if (!isa<AssembleJobAction>(JA)) {
    // The args claimed here should match the args used in
    // CollectArgsForIntegratedAssembler().
    if (TC.useIntegratedAs()) {
      Args.ClaimAllArgs(options::OPT_mrelax_all);
      Args.ClaimAllArgs(options::OPT_mno_relax_all);
      Args.ClaimAllArgs(options::OPT_mincremental_linker_compatible);
      Args.ClaimAllArgs(options::OPT_mno_incremental_linker_compatible);
      switch (C.getDefaultToolChain().getArch()) {
      case llvm::Triple::arm:
      case llvm::Triple::armeb:
      case llvm::Triple::thumb:
      case llvm::Triple::thumbeb:
        Args.ClaimAllArgs(options::OPT_mimplicit_it_EQ);
        break;
      default:
        break;
      }
    }
    Args.ClaimAllArgs(options::OPT_Wa_COMMA);
    Args.ClaimAllArgs(options::OPT_Xassembler);
  }

  if (isa<AnalyzeJobAction>(JA)) {
    assert(JA.getType() == types::TY_Plist && "Invalid output type.");
    CmdArgs.push_back("-analyze");
  } else if (isa<MigrateJobAction>(JA)) {
    CmdArgs.push_back("-migrate");
  } else if (isa<PreprocessJobAction>(JA)) {
    if (Output.getType() == types::TY_Dependencies)
      CmdArgs.push_back("-Eonly");
    else {
      CmdArgs.push_back("-E");
      if (Args.hasArg(options::OPT_rewrite_objc) &&
          !Args.hasArg(options::OPT_g_Group))
        CmdArgs.push_back("-P");
    }
  } else if (isa<AssembleJobAction>(JA)) {
    CmdArgs.push_back("-emit-obj");

    CollectArgsForIntegratedAssembler(C, Args, CmdArgs, D);

    // Also ignore explicit -force_cpusubtype_ALL option.
    (void)Args.hasArg(options::OPT_force__cpusubtype__ALL);
  } else if (isa<PrecompileJobAction>(JA)) {
    if (JA.getType() == types::TY_Nothing)
      CmdArgs.push_back("-fsyntax-only");
    else if (JA.getType() == types::TY_ModuleFile)
      CmdArgs.push_back(IsHeaderModulePrecompile
                            ? "-emit-header-module"
                            : "-emit-module-interface");
    else
      CmdArgs.push_back("-emit-pch");
  } else if (isa<VerifyPCHJobAction>(JA)) {
    CmdArgs.push_back("-verify-pch");
  } else {
    assert((isa<CompileJobAction>(JA) || isa<BackendJobAction>(JA)) &&
           "Invalid action for clang tool.");
    if (JA.getType() == types::TY_Nothing) {
      CmdArgs.push_back("-fsyntax-only");
    } else if (JA.getType() == types::TY_LLVM_IR ||
               JA.getType() == types::TY_LTO_IR) {
      CmdArgs.push_back("-emit-llvm");
    } else if (JA.getType() == types::TY_LLVM_BC ||
               JA.getType() == types::TY_LTO_BC) {
      CmdArgs.push_back("-emit-llvm-bc");
    } else if (JA.getType() == types::TY_IFS ||
               JA.getType() == types::TY_IFS_CPP) {
      StringRef ArgStr =
          Args.hasArg(options::OPT_interface_stub_version_EQ)
              ? Args.getLastArgValue(options::OPT_interface_stub_version_EQ)
              : "experimental-ifs-v1";
      CmdArgs.push_back("-emit-interface-stubs");
      CmdArgs.push_back(
          Args.MakeArgString(Twine("-interface-stub-version=") + ArgStr.str()));
    } else if (JA.getType() == types::TY_PP_Asm) {
      CmdArgs.push_back("-S");
    } else if (JA.getType() == types::TY_AST) {
      CmdArgs.push_back("-emit-pch");
    } else if (JA.getType() == types::TY_ModuleFile) {
      CmdArgs.push_back("-module-file-info");
    } else if (JA.getType() == types::TY_RewrittenObjC) {
      CmdArgs.push_back("-rewrite-objc");
      rewriteKind = RK_NonFragile;
    } else if (JA.getType() == types::TY_RewrittenLegacyObjC) {
      CmdArgs.push_back("-rewrite-objc");
      rewriteKind = RK_Fragile;
    } else {
      assert(JA.getType() == types::TY_PP_Asm && "Unexpected output type!");
    }

    // Preserve use-list order by default when emitting bitcode, so that
    // loading the bitcode up in 'opt' or 'llc' and running passes gives the
    // same result as running passes here.  For LTO, we don't need to preserve
    // the use-list order, since serialization to bitcode is part of the flow.
    if (JA.getType() == types::TY_LLVM_BC)
      CmdArgs.push_back("-emit-llvm-uselists");

    // Device-side jobs do not support LTO.
    bool isDeviceOffloadAction = !(JA.isDeviceOffloading(Action::OFK_None) ||
                                   JA.isDeviceOffloading(Action::OFK_Host));

    if (D.isUsingLTO() && !isDeviceOffloadAction) {
      Args.AddLastArg(CmdArgs, options::OPT_flto, options::OPT_flto_EQ);
      CmdArgs.push_back("-flto-unit");
    }
  }

  if (const Arg *A = Args.getLastArg(options::OPT_fthinlto_index_EQ)) {
    if (!types::isLLVMIR(Input.getType()))
      D.Diag(diag::err_drv_arg_requires_bitcode_input) << A->getAsString(Args);
    Args.AddLastArg(CmdArgs, options::OPT_fthinlto_index_EQ);
  }

  if (Args.getLastArg(options::OPT_save_temps_EQ))
    Args.AddLastArg(CmdArgs, options::OPT_save_temps_EQ);

  // Embed-bitcode option.
  // Only white-listed flags below are allowed to be embedded.
  if (C.getDriver().embedBitcodeInObject() && !C.getDriver().isUsingLTO() &&
      (isa<BackendJobAction>(JA) || isa<AssembleJobAction>(JA))) {
    // Add flags implied by -fembed-bitcode.
    Args.AddLastArg(CmdArgs, options::OPT_fembed_bitcode_EQ);
    // Disable all llvm IR level optimizations.
    CmdArgs.push_back("-disable-llvm-passes");

    // Render target options such as -fuse-init-array on modern ELF platforms.
    TC.addClangTargetOptions(Args, CmdArgs, JA.getOffloadingDeviceKind());

    // reject options that shouldn't be supported in bitcode
    // also reject kernel/kext
    static const constexpr unsigned kBitcodeOptionBlacklist[] = {
        options::OPT_mkernel,
        options::OPT_fapple_kext,
        options::OPT_ffunction_sections,
        options::OPT_fno_function_sections,
        options::OPT_fdata_sections,
        options::OPT_fno_data_sections,
        options::OPT_funique_section_names,
        options::OPT_fno_unique_section_names,
        options::OPT_mrestrict_it,
        options::OPT_mno_restrict_it,
        options::OPT_mstackrealign,
        options::OPT_mno_stackrealign,
        options::OPT_mstack_alignment,
        options::OPT_mcmodel_EQ,
        options::OPT_mlong_calls,
        options::OPT_mno_long_calls,
        options::OPT_ggnu_pubnames,
        options::OPT_gdwarf_aranges,
        options::OPT_fdebug_types_section,
        options::OPT_fno_debug_types_section,
        options::OPT_fdwarf_directory_asm,
        options::OPT_fno_dwarf_directory_asm,
        options::OPT_mrelax_all,
        options::OPT_mno_relax_all,
        options::OPT_ftrap_function_EQ,
        options::OPT_ffixed_r9,
        options::OPT_mfix_cortex_a53_835769,
        options::OPT_mno_fix_cortex_a53_835769,
        options::OPT_ffixed_x18,
        options::OPT_mglobal_merge,
        options::OPT_mno_global_merge,
        options::OPT_mred_zone,
        options::OPT_mno_red_zone,
        options::OPT_Wa_COMMA,
        options::OPT_Xassembler,
        options::OPT_mllvm,
    };
    for (const auto &A : Args)
      if (llvm::find(kBitcodeOptionBlacklist, A->getOption().getID()) !=
          std::end(kBitcodeOptionBlacklist))
        D.Diag(diag::err_drv_unsupported_embed_bitcode) << A->getSpelling();

    // Render the CodeGen options that need to be passed.
    if (!Args.hasFlag(options::OPT_foptimize_sibling_calls,
                      options::OPT_fno_optimize_sibling_calls))
      CmdArgs.push_back("-mdisable-tail-calls");

    RenderFloatingPointOptions(TC, D, isOptimizationLevelFast(Args), Args,
                               CmdArgs);

    // Render ABI arguments
    switch (TC.getArch()) {
    default: break;
    case llvm::Triple::arm:
    case llvm::Triple::armeb:
    case llvm::Triple::thumbeb:
      RenderARMABI(Triple, Args, CmdArgs);
      break;
    case llvm::Triple::aarch64:
    case llvm::Triple::aarch64_be:
      RenderAArch64ABI(Triple, Args, CmdArgs);
      break;
    }

    // Optimization level for CodeGen.
    if (const Arg *A = Args.getLastArg(options::OPT_O_Group)) {
      if (A->getOption().matches(options::OPT_O4)) {
        CmdArgs.push_back("-O3");
        D.Diag(diag::warn_O4_is_O3);
      } else {
        A->render(Args, CmdArgs);
      }
    }

    // Input/Output file.
    if (Output.getType() == types::TY_Dependencies) {
      // Handled with other dependency code.
    } else if (Output.isFilename()) {
      CmdArgs.push_back("-o");
      CmdArgs.push_back(Output.getFilename());
    } else {
      assert(Output.isNothing() && "Input output.");
    }

    for (const auto &II : Inputs) {
      addDashXForInput(Args, II, CmdArgs);
      if (II.isFilename())
        CmdArgs.push_back(II.getFilename());
      else
        II.getInputArg().renderAsInput(Args, CmdArgs);
    }

    C.addCommand(std::make_unique<Command>(JA, *this, D.getClangProgramPath(),
                                            CmdArgs, Inputs));
    return;
  }

  if (C.getDriver().embedBitcodeMarkerOnly() && !C.getDriver().isUsingLTO())
    CmdArgs.push_back("-fembed-bitcode=marker");

  // We normally speed up the clang process a bit by skipping destructors at
  // exit, but when we're generating diagnostics we can rely on some of the
  // cleanup.
  if (!C.isForDiagnostics())
    CmdArgs.push_back("-disable-free");

#ifdef NDEBUG
  const bool IsAssertBuild = false;
#else
  const bool IsAssertBuild = true;
#endif

  // Disable the verification pass in -asserts builds.
  if (!IsAssertBuild)
    CmdArgs.push_back("-disable-llvm-verifier");

  // Discard value names in assert builds unless otherwise specified.
  if (Args.hasFlag(options::OPT_fdiscard_value_names,
                   options::OPT_fno_discard_value_names, !IsAssertBuild))
      
    if (!Args.hasArg(options::OPT_hc_mode))
       CmdArgs.push_back("-discard-value-names");

  // Set the main file name, so that debug info works even with
  // -save-temps.
  CmdArgs.push_back("-main-file-name");
  CmdArgs.push_back(getBaseInputName(Args, Input));

  // Some flags which affect the language (via preprocessor
  // defines).
  if (Args.hasArg(options::OPT_static))
    CmdArgs.push_back("-static-define");

  if (Args.hasArg(options::OPT_municode))
    CmdArgs.push_back("-DUNICODE");

  if (isa<AnalyzeJobAction>(JA))
    RenderAnalyzerOptions(Args, CmdArgs, Triple, Input);

  if (isa<AnalyzeJobAction>(JA) ||
      (isa<PreprocessJobAction>(JA) && Args.hasArg(options::OPT__analyze)))
    CmdArgs.push_back("-setup-static-analyzer");

  // Enable compatilibily mode to avoid analyzer-config related errors.
  // Since we can't access frontend flags through hasArg, let's manually iterate
  // through them.
  bool FoundAnalyzerConfig = false;
  for (auto Arg : Args.filtered(options::OPT_Xclang))
    if (StringRef(Arg->getValue()) == "-analyzer-config") {
      FoundAnalyzerConfig = true;
      break;
    }
  if (!FoundAnalyzerConfig)
    for (auto Arg : Args.filtered(options::OPT_Xanalyzer))
      if (StringRef(Arg->getValue()) == "-analyzer-config") {
        FoundAnalyzerConfig = true;
        break;
      }
  if (FoundAnalyzerConfig)
    CmdArgs.push_back("-analyzer-config-compatibility-mode=true");

  CheckCodeGenerationOptions(D, Args);

  unsigned FunctionAlignment = ParseFunctionAlignment(TC, Args);
  assert(FunctionAlignment <= 31 && "function alignment will be truncated!");
  if (FunctionAlignment) {
    CmdArgs.push_back("-function-alignment");
    CmdArgs.push_back(Args.MakeArgString(std::to_string(FunctionAlignment)));
  }

  llvm::Reloc::Model RelocationModel;
  unsigned PICLevel;
  bool IsPIE;
  std::tie(RelocationModel, PICLevel, IsPIE) = ParsePICArgs(TC, Args);

  const char *RMName = RelocationModelName(RelocationModel);

  if ((RelocationModel == llvm::Reloc::ROPI ||
       RelocationModel == llvm::Reloc::ROPI_RWPI) &&
      types::isCXX(Input.getType()) &&
      !Args.hasArg(options::OPT_fallow_unsupported))
    D.Diag(diag::err_drv_ropi_incompatible_with_cxx);

  if (RMName) {
    CmdArgs.push_back("-mrelocation-model");
    CmdArgs.push_back(RMName);
  }
  if (PICLevel > 0) {
    CmdArgs.push_back("-pic-level");
    CmdArgs.push_back(PICLevel == 1 ? "1" : "2");
    if (IsPIE)
      CmdArgs.push_back("-pic-is-pie");
  }

  if (RelocationModel == llvm::Reloc::ROPI ||
      RelocationModel == llvm::Reloc::ROPI_RWPI)
    CmdArgs.push_back("-fropi");
  if (RelocationModel == llvm::Reloc::RWPI ||
      RelocationModel == llvm::Reloc::ROPI_RWPI)
    CmdArgs.push_back("-frwpi");

  if (Arg *A = Args.getLastArg(options::OPT_meabi)) {
    CmdArgs.push_back("-meabi");
    CmdArgs.push_back(A->getValue());
  }

  CmdArgs.push_back("-mthread-model");
  if (Arg *A = Args.getLastArg(options::OPT_mthread_model)) {
    if (!TC.isThreadModelSupported(A->getValue()))
      D.Diag(diag::err_drv_invalid_thread_model_for_target)
          << A->getValue() << A->getAsString(Args);
    CmdArgs.push_back(A->getValue());
  }
  else
    CmdArgs.push_back(Args.MakeArgString(TC.getThreadModel()));

  Args.AddLastArg(CmdArgs, options::OPT_fveclib);

  if (Args.hasFlag(options::OPT_fmerge_all_constants,
                   options::OPT_fno_merge_all_constants, false))
    CmdArgs.push_back("-fmerge-all-constants");

  if (Args.hasFlag(options::OPT_fno_delete_null_pointer_checks,
                   options::OPT_fdelete_null_pointer_checks, false))
    CmdArgs.push_back("-fno-delete-null-pointer-checks");

  // LLVM Code Generator Options.

  if (Args.hasArg(options::OPT_frewrite_map_file) ||
      Args.hasArg(options::OPT_frewrite_map_file_EQ)) {
    for (const Arg *A : Args.filtered(options::OPT_frewrite_map_file,
                                      options::OPT_frewrite_map_file_EQ)) {
      StringRef Map = A->getValue();
      if (!llvm::sys::fs::exists(Map)) {
        D.Diag(diag::err_drv_no_such_file) << Map;
      } else {
        CmdArgs.push_back("-frewrite-map-file");
        CmdArgs.push_back(A->getValue());
        A->claim();
      }
    }
  }

  if (Arg *A = Args.getLastArg(options::OPT_Wframe_larger_than_EQ)) {
    StringRef v = A->getValue();
    CmdArgs.push_back("-mllvm");
    CmdArgs.push_back(Args.MakeArgString("-warn-stack-size=" + v));
    A->claim();
  }

  if (!Args.hasFlag(options::OPT_fjump_tables, options::OPT_fno_jump_tables,
                    true))
    CmdArgs.push_back("-fno-jump-tables");

  if (Args.hasFlag(options::OPT_fprofile_sample_accurate,
                   options::OPT_fno_profile_sample_accurate, false))
    CmdArgs.push_back("-fprofile-sample-accurate");

  if (!Args.hasFlag(options::OPT_fpreserve_as_comments,
                    options::OPT_fno_preserve_as_comments, true))
    CmdArgs.push_back("-fno-preserve-as-comments");

  if (Arg *A = Args.getLastArg(options::OPT_mregparm_EQ)) {
    CmdArgs.push_back("-mregparm");
    CmdArgs.push_back(A->getValue());
  }

  if (Arg *A = Args.getLastArg(options::OPT_fpcc_struct_return,
                               options::OPT_freg_struct_return)) {
    if (TC.getArch() != llvm::Triple::x86) {
      D.Diag(diag::err_drv_unsupported_opt_for_target)
          << A->getSpelling() << RawTriple.str();
    } else if (A->getOption().matches(options::OPT_fpcc_struct_return)) {
      CmdArgs.push_back("-fpcc-struct-return");
    } else {
      assert(A->getOption().matches(options::OPT_freg_struct_return));
      CmdArgs.push_back("-freg-struct-return");
    }
  }

  if (Args.hasFlag(options::OPT_mrtd, options::OPT_mno_rtd, false))
    CmdArgs.push_back("-fdefault-calling-conv=stdcall");

  CodeGenOptions::FramePointerKind FPKeepKind =
                  getFramePointerKind(Args, RawTriple);
  const char *FPKeepKindStr = nullptr;
  switch (FPKeepKind) {
  case CodeGenOptions::FramePointerKind::None:
    FPKeepKindStr = "-mframe-pointer=none";
    break;
  case CodeGenOptions::FramePointerKind::NonLeaf:
    FPKeepKindStr = "-mframe-pointer=non-leaf";
    break;
  case CodeGenOptions::FramePointerKind::All:
    FPKeepKindStr = "-mframe-pointer=all";
    break;
  }
  assert(FPKeepKindStr && "unknown FramePointerKind");
  CmdArgs.push_back(FPKeepKindStr);

  if (!Args.hasFlag(options::OPT_fzero_initialized_in_bss,
                    options::OPT_fno_zero_initialized_in_bss))
    CmdArgs.push_back("-mno-zero-initialized-in-bss");

  bool OFastEnabled = isOptimizationLevelFast(Args);
  // If -Ofast is the optimization level, then -fstrict-aliasing should be
  // enabled.  This alias option is being used to simplify the hasFlag logic.
  OptSpecifier StrictAliasingAliasOption =
      OFastEnabled ? options::OPT_Ofast : options::OPT_fstrict_aliasing;
  // We turn strict aliasing off by default if we're in CL mode, since MSVC
  // doesn't do any TBAA.
  bool TBAAOnByDefault = !D.IsCLMode();
  if (!Args.hasFlag(options::OPT_fstrict_aliasing, StrictAliasingAliasOption,
                    options::OPT_fno_strict_aliasing, TBAAOnByDefault))
    CmdArgs.push_back("-relaxed-aliasing");
  if (!Args.hasFlag(options::OPT_fstruct_path_tbaa,
                    options::OPT_fno_struct_path_tbaa))
    CmdArgs.push_back("-no-struct-path-tbaa");
  if (Args.hasFlag(options::OPT_fstrict_enums, options::OPT_fno_strict_enums,
                   false))
    CmdArgs.push_back("-fstrict-enums");
  if (!Args.hasFlag(options::OPT_fstrict_return, options::OPT_fno_strict_return,
                    true))
    CmdArgs.push_back("-fno-strict-return");
  if (Args.hasFlag(options::OPT_fallow_editor_placeholders,
                   options::OPT_fno_allow_editor_placeholders, false))
    CmdArgs.push_back("-fallow-editor-placeholders");
  if (Args.hasFlag(options::OPT_fstrict_vtable_pointers,
                   options::OPT_fno_strict_vtable_pointers,
                   false))
    CmdArgs.push_back("-fstrict-vtable-pointers");
  if (Args.hasFlag(options::OPT_fforce_emit_vtables,
                   options::OPT_fno_force_emit_vtables,
                   false))
    CmdArgs.push_back("-fforce-emit-vtables");
  if (!Args.hasFlag(options::OPT_foptimize_sibling_calls,
                    options::OPT_fno_optimize_sibling_calls))
    CmdArgs.push_back("-mdisable-tail-calls");
  if (Args.hasFlag(options::OPT_fno_escaping_block_tail_calls,
                   options::OPT_fescaping_block_tail_calls, false))
    CmdArgs.push_back("-fno-escaping-block-tail-calls");

  Args.AddLastArg(CmdArgs, options::OPT_ffine_grained_bitfield_accesses,
                  options::OPT_fno_fine_grained_bitfield_accesses);

  // Handle segmented stacks.
  if (Args.hasArg(options::OPT_fsplit_stack))
    CmdArgs.push_back("-split-stacks");

  RenderFloatingPointOptions(TC, D, OFastEnabled, Args, CmdArgs);

  if (Arg *A = Args.getLastArg(options::OPT_LongDouble_Group)) {
    if (TC.getArch() == llvm::Triple::x86 ||
        TC.getArch() == llvm::Triple::x86_64)
      A->render(Args, CmdArgs);
    else if ((TC.getArch() == llvm::Triple::ppc || TC.getTriple().isPPC64()) &&
             (A->getOption().getID() != options::OPT_mlong_double_80))
      A->render(Args, CmdArgs);
    else
      D.Diag(diag::err_drv_unsupported_opt_for_target)
          << A->getAsString(Args) << TripleStr;
  }

  // Decide whether to use verbose asm. Verbose assembly is the default on
  // toolchains which have the integrated assembler on by default.
  bool IsIntegratedAssemblerDefault = TC.IsIntegratedAssemblerDefault();
  if (Args.hasFlag(options::OPT_fverbose_asm, options::OPT_fno_verbose_asm,
                   IsIntegratedAssemblerDefault))
    CmdArgs.push_back("-masm-verbose");

  if (!TC.useIntegratedAs())
    CmdArgs.push_back("-no-integrated-as");

  if (Args.hasArg(options::OPT_fdebug_pass_structure)) {
    CmdArgs.push_back("-mdebug-pass");
    CmdArgs.push_back("Structure");
  }
  if (Args.hasArg(options::OPT_fdebug_pass_arguments)) {
    CmdArgs.push_back("-mdebug-pass");
    CmdArgs.push_back("Arguments");
  }

  // Enable -mconstructor-aliases except on darwin, where we have to work around
  // a linker bug (see <rdar://problem/7651567>), and CUDA device code, where
  // aliases aren't supported.
  if (!RawTriple.isOSDarwin() && !RawTriple.isNVPTX())
    CmdArgs.push_back("-mconstructor-aliases");

  // Darwin's kernel doesn't support guard variables; just die if we
  // try to use them.
  if (KernelOrKext && RawTriple.isOSDarwin())
    CmdArgs.push_back("-fforbid-guard-variables");

  if (Args.hasFlag(options::OPT_mms_bitfields, options::OPT_mno_ms_bitfields,
                   false)) {
    CmdArgs.push_back("-mms-bitfields");
  }

  if (Args.hasFlag(options::OPT_mpie_copy_relocations,
                   options::OPT_mno_pie_copy_relocations,
                   false)) {
    CmdArgs.push_back("-mpie-copy-relocations");
  }

  if (Args.hasFlag(options::OPT_fno_plt, options::OPT_fplt, false)) {
    CmdArgs.push_back("-fno-plt");
  }

  // -fhosted is default.
  // TODO: Audit uses of KernelOrKext and see where it'd be more appropriate to
  // use Freestanding.
  bool Freestanding =
      Args.hasFlag(options::OPT_ffreestanding, options::OPT_fhosted, false) ||
      KernelOrKext;
  if (Freestanding)
    CmdArgs.push_back("-ffreestanding");

  // This is a coarse approximation of what llvm-gcc actually does, both
  // -fasynchronous-unwind-tables and -fnon-call-exceptions interact in more
  // complicated ways.
  bool AsynchronousUnwindTables =
      Args.hasFlag(options::OPT_fasynchronous_unwind_tables,
                   options::OPT_fno_asynchronous_unwind_tables,
                   (TC.IsUnwindTablesDefault(Args) ||
                    TC.getSanitizerArgs().needsUnwindTables()) &&
                       !Freestanding);
  if (Args.hasFlag(options::OPT_funwind_tables, options::OPT_fno_unwind_tables,
                   AsynchronousUnwindTables))
    CmdArgs.push_back("-munwind-tables");

  TC.addClangTargetOptions(Args, CmdArgs, JA.getOffloadingDeviceKind());

  // FIXME: Handle -mtune=.
  (void)Args.hasArg(options::OPT_mtune_EQ);

  if (Arg *A = Args.getLastArg(options::OPT_mcmodel_EQ)) {
    CmdArgs.push_back("-mcode-model");
    CmdArgs.push_back(A->getValue());
  }

  // Add the target cpu
  std::string CPU = getCPUName(Args, Triple, /*FromAs*/ false);
  if (!CPU.empty()) {
    CmdArgs.push_back("-target-cpu");
    CmdArgs.push_back(Args.MakeArgString(CPU));
  }

  RenderTargetOptions(Triple, Args, KernelOrKext, CmdArgs);

  // These two are potentially updated by AddClangCLArgs.
  codegenoptions::DebugInfoKind DebugInfoKind = codegenoptions::NoDebugInfo;
  bool EmitCodeView = false;

  // Add clang-cl arguments.
  types::ID InputType = Input.getType();
  if (D.IsCLMode())
    AddClangCLArgs(Args, InputType, CmdArgs, &DebugInfoKind, &EmitCodeView);

  DwarfFissionKind DwarfFission;
  RenderDebugOptions(TC, D, RawTriple, Args, EmitCodeView, IsWindowsMSVC, IsHCCKernelPath,
                     CmdArgs, DebugInfoKind, DwarfFission);

  // Add the split debug info name to the command lines here so we
  // can propagate it to the backend.
  bool SplitDWARF = (DwarfFission != DwarfFissionKind::None) &&
                    TC.getTriple().isOSBinFormatELF() &&
                    (isa<AssembleJobAction>(JA) || isa<CompileJobAction>(JA) ||
                     isa<BackendJobAction>(JA));
  if (SplitDWARF) {
    const char *SplitDWARFOut = SplitDebugName(Args, Input, Output);
    CmdArgs.push_back("-split-dwarf-file");
    CmdArgs.push_back(SplitDWARFOut);
    if (DwarfFission == DwarfFissionKind::Split) {
      CmdArgs.push_back("-split-dwarf-output");
      CmdArgs.push_back(SplitDWARFOut);
    }
  }

  // Pass the linker version in use.
  if (Arg *A = Args.getLastArg(options::OPT_mlinker_version_EQ)) {
    CmdArgs.push_back("-target-linker-version");
    CmdArgs.push_back(A->getValue());
  }

  // Explicitly error on some things we know we don't support and can't just
  // ignore.
  if (!Args.hasArg(options::OPT_fallow_unsupported)) {
    Arg *Unsupported;
    if (types::isCXX(InputType) && RawTriple.isOSDarwin() &&
        TC.getArch() == llvm::Triple::x86) {
      if ((Unsupported = Args.getLastArg(options::OPT_fapple_kext)) ||
          (Unsupported = Args.getLastArg(options::OPT_mkernel)))
        D.Diag(diag::err_drv_clang_unsupported_opt_cxx_darwin_i386)
            << Unsupported->getOption().getName();
    }
    // The faltivec option has been superseded by the maltivec option.
    if ((Unsupported = Args.getLastArg(options::OPT_faltivec)))
      D.Diag(diag::err_drv_clang_unsupported_opt_faltivec)
          << Unsupported->getOption().getName()
          << "please use -maltivec and include altivec.h explicitly";
    if ((Unsupported = Args.getLastArg(options::OPT_fno_altivec)))
      D.Diag(diag::err_drv_clang_unsupported_opt_faltivec)
          << Unsupported->getOption().getName() << "please use -mno-altivec";
  }

  Args.AddAllArgs(CmdArgs, options::OPT_v);
  Args.AddLastArg(CmdArgs, options::OPT_H);
  if (D.CCPrintHeaders && !D.CCGenDiagnostics) {
    CmdArgs.push_back("-header-include-file");
    CmdArgs.push_back(D.CCPrintHeadersFilename ? D.CCPrintHeadersFilename
                                               : "-");
  }
  Args.AddLastArg(CmdArgs, options::OPT_P);
  Args.AddLastArg(CmdArgs, options::OPT_print_ivar_layout);

  if (D.CCLogDiagnostics && !D.CCGenDiagnostics) {
    CmdArgs.push_back("-diagnostic-log-file");
    CmdArgs.push_back(D.CCLogDiagnosticsFilename ? D.CCLogDiagnosticsFilename
                                                 : "-");
  }

  bool UseSeparateSections = isUseSeparateSections(Triple);

  if (Args.hasFlag(options::OPT_ffunction_sections,
                   options::OPT_fno_function_sections, UseSeparateSections)) {
    CmdArgs.push_back("-ffunction-sections");
  }

  if (Args.hasFlag(options::OPT_fdata_sections, options::OPT_fno_data_sections,
                   UseSeparateSections)) {
    CmdArgs.push_back("-fdata-sections");
  }

  if (!Args.hasFlag(options::OPT_funique_section_names,
                    options::OPT_fno_unique_section_names, true))
    CmdArgs.push_back("-fno-unique-section-names");

  Args.AddLastArg(CmdArgs, options::OPT_finstrument_functions,
                  options::OPT_finstrument_functions_after_inlining,
                  options::OPT_finstrument_function_entry_bare);

  // NVPTX doesn't support PGO or coverage. There's no runtime support for
  // sampling, overhead of call arc collection is way too high and there's no
  // way to collect the output.
  if (!Triple.isNVPTX())
    addPGOAndCoverageFlags(TC, C, D, Output, Args, CmdArgs);

  Args.AddLastArg(CmdArgs, options::OPT_fclang_abi_compat_EQ);

  // Add runtime flag for PS4 when PGO, coverage, or sanitizers are enabled.
  if (RawTriple.isPS4CPU() &&
      !Args.hasArg(options::OPT_nostdlib, options::OPT_nodefaultlibs)) {
    PS4cpu::addProfileRTArgs(TC, Args, CmdArgs);
    PS4cpu::addSanitizerArgs(TC, CmdArgs);
  }

  // Pass options for controlling the default header search paths.
  if (Args.hasArg(options::OPT_nostdinc)) {
    CmdArgs.push_back("-nostdsysteminc");
    CmdArgs.push_back("-nobuiltininc");
  } else {
    if (Args.hasArg(options::OPT_nostdlibinc))
      CmdArgs.push_back("-nostdsysteminc");
    Args.AddLastArg(CmdArgs, options::OPT_nostdincxx);
    Args.AddLastArg(CmdArgs, options::OPT_nobuiltininc);
  }

  // Pass the path to compiler resource files.
  CmdArgs.push_back("-resource-dir");
  CmdArgs.push_back(D.ResourceDir.c_str());

  Args.AddLastArg(CmdArgs, options::OPT_working_directory);

  RenderARCMigrateToolOptions(D, Args, CmdArgs);

  // Add preprocessing options like -I, -D, etc. if we are using the
  // preprocessor.
  //
  // FIXME: Support -fpreprocessed
  if (types::getPreprocessedType(InputType) != types::TY_INVALID)
    AddPreprocessingOptions(C, JA, D, Args, CmdArgs, Output, Inputs);

  // Don't warn about "clang -c -DPIC -fPIC test.i" because libtool.m4 assumes
  // that "The compiler can only warn and ignore the option if not recognized".
  // When building with ccache, it will pass -D options to clang even on
  // preprocessed inputs and configure concludes that -fPIC is not supported.
  Args.ClaimAllArgs(options::OPT_D);

  // Manually translate -O4 to -O3; let clang reject others.
  if (Arg *A = Args.getLastArg(options::OPT_O_Group)) {
    if (A->getOption().matches(options::OPT_O4)) {
      CmdArgs.push_back("-O3");
      D.Diag(diag::warn_O4_is_O3);
    } else {
      A->render(Args, CmdArgs);
    }
  }

  // Warn about ignored options to clang.
  for (const Arg *A :
       Args.filtered(options::OPT_clang_ignored_gcc_optimization_f_Group)) {
    D.Diag(diag::warn_ignored_gcc_optimization) << A->getAsString(Args);
    A->claim();
  }

  for (const Arg *A :
       Args.filtered(options::OPT_clang_ignored_legacy_options_Group)) {
    D.Diag(diag::warn_ignored_clang_option) << A->getAsString(Args);
    A->claim();
  }

  claimNoWarnArgs(Args);

  Args.AddAllArgs(CmdArgs, options::OPT_R_Group);

  Args.AddAllArgs(CmdArgs, options::OPT_W_Group);
  if (Args.hasFlag(options::OPT_pedantic, options::OPT_no_pedantic, false))
    CmdArgs.push_back("-pedantic");
  Args.AddLastArg(CmdArgs, options::OPT_pedantic_errors);
  Args.AddLastArg(CmdArgs, options::OPT_w);

  // Fixed point flags
  if (Args.hasFlag(options::OPT_ffixed_point, options::OPT_fno_fixed_point,
                   /*Default=*/false))
    Args.AddLastArg(CmdArgs, options::OPT_ffixed_point);

  // Handle -{std, ansi, trigraphs} -- take the last of -{std, ansi}
  // (-ansi is equivalent to -std=c89 or -std=c++98).
  //
  // If a std is supplied, only add -trigraphs if it follows the
  // option.
  bool ImplyVCPPCXXVer = false;
  const Arg *Std = Args.getLastArg(options::OPT_std_EQ, options::OPT_ansi);
  if (Std) {
    if (Std->getOption().matches(options::OPT_ansi))
      if (types::isCXX(InputType))
        CmdArgs.push_back("-std=c++98");
      else
        CmdArgs.push_back("-std=c89");
    else
      Std->render(Args, CmdArgs);

    // If -f(no-)trigraphs appears after the language standard flag, honor it.
    if (Arg *A = Args.getLastArg(options::OPT_std_EQ, options::OPT_ansi,
                                 options::OPT_ftrigraphs,
                                 options::OPT_fno_trigraphs))
      if (A != Std)
        A->render(Args, CmdArgs);
  } else {
    // Honor -std-default.
    //
    // FIXME: Clang doesn't correctly handle -std= when the input language
    // doesn't match. For the time being just ignore this for C++ inputs;
    // eventually we want to do all the standard defaulting here instead of
    // splitting it between the driver and clang -cc1.
    if (!types::isCXX(InputType))
      Args.AddAllArgsTranslated(CmdArgs, options::OPT_std_default_EQ, "-std=",
                                /*Joined=*/true);
    else if (IsWindowsMSVC)
      ImplyVCPPCXXVer = true;

    Args.AddLastArg(CmdArgs, options::OPT_ftrigraphs,
                    options::OPT_fno_trigraphs);
  }

  // GCC's behavior for -Wwrite-strings is a bit strange:
  //  * In C, this "warning flag" changes the types of string literals from
  //    'char[N]' to 'const char[N]', and thus triggers an unrelated warning
  //    for the discarded qualifier.
  //  * In C++, this is just a normal warning flag.
  //
  // Implementing this warning correctly in C is hard, so we follow GCC's
  // behavior for now. FIXME: Directly diagnose uses of a string literal as
  // a non-const char* in C, rather than using this crude hack.
  if (!types::isCXX(InputType)) {
    // FIXME: This should behave just like a warning flag, and thus should also
    // respect -Weverything, -Wno-everything, -Werror=write-strings, and so on.
    Arg *WriteStrings =
        Args.getLastArg(options::OPT_Wwrite_strings,
                        options::OPT_Wno_write_strings, options::OPT_w);
    if (WriteStrings &&
        WriteStrings->getOption().matches(options::OPT_Wwrite_strings))
      CmdArgs.push_back("-fconst-strings");
  }

  // GCC provides a macro definition '__DEPRECATED' when -Wdeprecated is active
  // during C++ compilation, which it is by default. GCC keeps this define even
  // in the presence of '-w', match this behavior bug-for-bug.
  if (types::isCXX(InputType) &&
      Args.hasFlag(options::OPT_Wdeprecated, options::OPT_Wno_deprecated,
                   true)) {
    CmdArgs.push_back("-fdeprecated-macro");
  }

  // Translate GCC's misnamer '-fasm' arguments to '-fgnu-keywords'.
  if (Arg *Asm = Args.getLastArg(options::OPT_fasm, options::OPT_fno_asm)) {
    if (Asm->getOption().matches(options::OPT_fasm))
      CmdArgs.push_back("-fgnu-keywords");
    else
      CmdArgs.push_back("-fno-gnu-keywords");
  }

  if (ShouldDisableDwarfDirectory(Args, TC))
    CmdArgs.push_back("-fno-dwarf-directory-asm");

  if (ShouldDisableAutolink(Args, TC))
    CmdArgs.push_back("-fno-autolink");

  // Add in -fdebug-compilation-dir if necessary.
  addDebugCompDirArg(Args, CmdArgs, D.getVFS());

  addDebugPrefixMapArg(D, Args, CmdArgs);

  if (Arg *A = Args.getLastArg(options::OPT_ftemplate_depth_,
                               options::OPT_ftemplate_depth_EQ)) {
    CmdArgs.push_back("-ftemplate-depth");
    CmdArgs.push_back(A->getValue());
  }

  if (Arg *A = Args.getLastArg(options::OPT_foperator_arrow_depth_EQ)) {
    CmdArgs.push_back("-foperator-arrow-depth");
    CmdArgs.push_back(A->getValue());
  }

  if (Arg *A = Args.getLastArg(options::OPT_fconstexpr_depth_EQ)) {
    CmdArgs.push_back("-fconstexpr-depth");
    CmdArgs.push_back(A->getValue());
  }

  if (Arg *A = Args.getLastArg(options::OPT_fconstexpr_steps_EQ)) {
    CmdArgs.push_back("-fconstexpr-steps");
    CmdArgs.push_back(A->getValue());
  }

  if (Args.hasArg(options::OPT_fexperimental_new_constant_interpreter))
    CmdArgs.push_back("-fexperimental-new-constant-interpreter");

  if (Args.hasArg(options::OPT_fforce_experimental_new_constant_interpreter))
    CmdArgs.push_back("-fforce-experimental-new-constant-interpreter");

  if (Arg *A = Args.getLastArg(options::OPT_fbracket_depth_EQ)) {
    CmdArgs.push_back("-fbracket-depth");
    CmdArgs.push_back(A->getValue());
  }

  if (Arg *A = Args.getLastArg(options::OPT_Wlarge_by_value_copy_EQ,
                               options::OPT_Wlarge_by_value_copy_def)) {
    if (A->getNumValues()) {
      StringRef bytes = A->getValue();
      CmdArgs.push_back(Args.MakeArgString("-Wlarge-by-value-copy=" + bytes));
    } else
      CmdArgs.push_back("-Wlarge-by-value-copy=64"); // default value
  }

  if (Args.hasArg(options::OPT_relocatable_pch))
    CmdArgs.push_back("-relocatable-pch");

  if (const Arg *A = Args.getLastArg(options::OPT_fcf_runtime_abi_EQ)) {
    static const char *kCFABIs[] = {
      "standalone", "objc", "swift", "swift-5.0", "swift-4.2", "swift-4.1",
    };

    if (find(kCFABIs, StringRef(A->getValue())) == std::end(kCFABIs))
      D.Diag(diag::err_drv_invalid_cf_runtime_abi) << A->getValue();
    else
      A->render(Args, CmdArgs);
  }

  if (Arg *A = Args.getLastArg(options::OPT_fconstant_string_class_EQ)) {
    CmdArgs.push_back("-fconstant-string-class");
    CmdArgs.push_back(A->getValue());
  }

  if (Arg *A = Args.getLastArg(options::OPT_ftabstop_EQ)) {
    CmdArgs.push_back("-ftabstop");
    CmdArgs.push_back(A->getValue());
  }

  if (Args.hasFlag(options::OPT_fstack_size_section,
                   options::OPT_fno_stack_size_section, RawTriple.isPS4()))
    CmdArgs.push_back("-fstack-size-section");

  CmdArgs.push_back("-ferror-limit");
  if (Arg *A = Args.getLastArg(options::OPT_ferror_limit_EQ))
    CmdArgs.push_back(A->getValue());
  else
    CmdArgs.push_back("19");

  if (Arg *A = Args.getLastArg(options::OPT_fmacro_backtrace_limit_EQ)) {
    CmdArgs.push_back("-fmacro-backtrace-limit");
    CmdArgs.push_back(A->getValue());
  }

  if (Arg *A = Args.getLastArg(options::OPT_ftemplate_backtrace_limit_EQ)) {
    CmdArgs.push_back("-ftemplate-backtrace-limit");
    CmdArgs.push_back(A->getValue());
  }

  if (Arg *A = Args.getLastArg(options::OPT_fconstexpr_backtrace_limit_EQ)) {
    CmdArgs.push_back("-fconstexpr-backtrace-limit");
    CmdArgs.push_back(A->getValue());
  }

  if (Arg *A = Args.getLastArg(options::OPT_fspell_checking_limit_EQ)) {
    CmdArgs.push_back("-fspell-checking-limit");
    CmdArgs.push_back(A->getValue());
  }

  // Pass -fmessage-length=.
  CmdArgs.push_back("-fmessage-length");
  if (Arg *A = Args.getLastArg(options::OPT_fmessage_length_EQ)) {
    CmdArgs.push_back(A->getValue());
  } else {
    // If -fmessage-length=N was not specified, determine whether this is a
    // terminal and, if so, implicitly define -fmessage-length appropriately.
    unsigned N = llvm::sys::Process::StandardErrColumns();
    CmdArgs.push_back(Args.MakeArgString(Twine(N)));
  }

  // -fvisibility= and -fvisibility-ms-compat are of a piece.
  if (const Arg *A = Args.getLastArg(options::OPT_fvisibility_EQ,
                                     options::OPT_fvisibility_ms_compat)) {
    if (A->getOption().matches(options::OPT_fvisibility_EQ)) {
      CmdArgs.push_back("-fvisibility");
      CmdArgs.push_back(A->getValue());
    } else {
      assert(A->getOption().matches(options::OPT_fvisibility_ms_compat));
      CmdArgs.push_back("-fvisibility");
      CmdArgs.push_back("hidden");
      CmdArgs.push_back("-ftype-visibility");
      CmdArgs.push_back("default");
    }
  }

  Args.AddLastArg(CmdArgs, options::OPT_fvisibility_inlines_hidden);
  Args.AddLastArg(CmdArgs, options::OPT_fvisibility_global_new_delete_hidden);

  Args.AddLastArg(CmdArgs, options::OPT_ftlsmodel_EQ);

  // Forward -f (flag) options which we can pass directly.
  Args.AddLastArg(CmdArgs, options::OPT_femit_all_decls);
  Args.AddLastArg(CmdArgs, options::OPT_fheinous_gnu_extensions);
  Args.AddLastArg(CmdArgs, options::OPT_fdigraphs, options::OPT_fno_digraphs);
  Args.AddLastArg(CmdArgs, options::OPT_fno_operator_names);
  Args.AddLastArg(CmdArgs, options::OPT_femulated_tls,
                  options::OPT_fno_emulated_tls);
  Args.AddLastArg(CmdArgs, options::OPT_fkeep_static_consts);

  // AltiVec-like language extensions aren't relevant for assembling.
  if (!isa<PreprocessJobAction>(JA) || Output.getType() != types::TY_PP_Asm)
    Args.AddLastArg(CmdArgs, options::OPT_fzvector);

  Args.AddLastArg(CmdArgs, options::OPT_fdiagnostics_show_template_tree);
  Args.AddLastArg(CmdArgs, options::OPT_fno_elide_type);

  // Forward flags for OpenMP. We don't do this if the current action is an
  // device offloading action other than OpenMP.
  if (Args.hasFlag(options::OPT_fopenmp, options::OPT_fopenmp_EQ,
                   options::OPT_fno_openmp, false) &&
      (JA.isDeviceOffloading(Action::OFK_None) ||
       JA.isDeviceOffloading(Action::OFK_OpenMP))) {
    switch (D.getOpenMPRuntime(Args)) {
    case Driver::OMPRT_OMP:
    case Driver::OMPRT_IOMP5:
      // Clang can generate useful OpenMP code for these two runtime libraries.
      CmdArgs.push_back("-fopenmp");

      // If no option regarding the use of TLS in OpenMP codegeneration is
      // given, decide a default based on the target. Otherwise rely on the
      // options and pass the right information to the frontend.
      if (!Args.hasFlag(options::OPT_fopenmp_use_tls,
                        options::OPT_fnoopenmp_use_tls, /*Default=*/true))
        CmdArgs.push_back("-fnoopenmp-use-tls");
      Args.AddLastArg(CmdArgs, options::OPT_fopenmp_simd,
                      options::OPT_fno_openmp_simd);
      Args.AddAllArgs(CmdArgs, options::OPT_fopenmp_version_EQ);
      Args.AddAllArgs(CmdArgs, options::OPT_fopenmp_cuda_number_of_sm_EQ);
      Args.AddAllArgs(CmdArgs, options::OPT_fopenmp_cuda_blocks_per_sm_EQ);
      Args.AddAllArgs(CmdArgs,
                      options::OPT_fopenmp_cuda_teams_reduction_recs_num_EQ);
      if (Args.hasFlag(options::OPT_fopenmp_optimistic_collapse,
                       options::OPT_fno_openmp_optimistic_collapse,
                       /*Default=*/false))
        CmdArgs.push_back("-fopenmp-optimistic-collapse");

      // When in OpenMP offloading mode with NVPTX target, forward
      // cuda-mode flag
      if (Args.hasFlag(options::OPT_fopenmp_cuda_mode,
                       options::OPT_fno_openmp_cuda_mode, /*Default=*/false))
        CmdArgs.push_back("-fopenmp-cuda-mode");

      // When in OpenMP offloading mode with NVPTX target, check if full runtime
      // is required.
      if (Args.hasFlag(options::OPT_fopenmp_cuda_force_full_runtime,
                       options::OPT_fno_openmp_cuda_force_full_runtime,
                       /*Default=*/false))
        CmdArgs.push_back("-fopenmp-cuda-force-full-runtime");
      break;
    default:
      // By default, if Clang doesn't know how to generate useful OpenMP code
      // for a specific runtime library, we just don't pass the '-fopenmp' flag
      // down to the actual compilation.
      // FIXME: It would be better to have a mode which *only* omits IR
      // generation based on the OpenMP support so that we get consistent
      // semantic analysis, etc.
      break;
    }
  } else {
    Args.AddLastArg(CmdArgs, options::OPT_fopenmp_simd,
                    options::OPT_fno_openmp_simd);
    Args.AddAllArgs(CmdArgs, options::OPT_fopenmp_version_EQ);
  }

  const SanitizerArgs &Sanitize = TC.getSanitizerArgs();
  Sanitize.addArgs(TC, Args, CmdArgs, InputType);

  const XRayArgs &XRay = TC.getXRayArgs();
  XRay.addArgs(TC, Args, CmdArgs, InputType);

  if (TC.SupportsProfiling())
    Args.AddLastArg(CmdArgs, options::OPT_pg);

  if (TC.SupportsProfiling())
    Args.AddLastArg(CmdArgs, options::OPT_mfentry);

  if (Args.getLastArg(options::OPT_fapple_kext) ||
      (Args.hasArg(options::OPT_mkernel) && types::isCXX(InputType)))
    CmdArgs.push_back("-fapple-kext");

  Args.AddLastArg(CmdArgs, options::OPT_flax_vector_conversions_EQ);
  Args.AddLastArg(CmdArgs, options::OPT_fobjc_sender_dependent_dispatch);
  Args.AddLastArg(CmdArgs, options::OPT_fdiagnostics_print_source_range_info);
  Args.AddLastArg(CmdArgs, options::OPT_fdiagnostics_parseable_fixits);
  Args.AddLastArg(CmdArgs, options::OPT_ftime_report);
  Args.AddLastArg(CmdArgs, options::OPT_ftime_trace);
  Args.AddLastArg(CmdArgs, options::OPT_ftime_trace_granularity_EQ);
  Args.AddLastArg(CmdArgs, options::OPT_ftrapv);
  Args.AddLastArg(CmdArgs, options::OPT_malign_double);

  if (Arg *A = Args.getLastArg(options::OPT_ftrapv_handler_EQ)) {
    CmdArgs.push_back("-ftrapv-handler");
    CmdArgs.push_back(A->getValue());
  }

  Args.AddLastArg(CmdArgs, options::OPT_ftrap_function_EQ);

  // -fno-strict-overflow implies -fwrapv if it isn't disabled, but
  // -fstrict-overflow won't turn off an explicitly enabled -fwrapv.
  if (Arg *A = Args.getLastArg(options::OPT_fwrapv, options::OPT_fno_wrapv)) {
    if (A->getOption().matches(options::OPT_fwrapv))
      CmdArgs.push_back("-fwrapv");
  } else if (Arg *A = Args.getLastArg(options::OPT_fstrict_overflow,
                                      options::OPT_fno_strict_overflow)) {
    if (A->getOption().matches(options::OPT_fno_strict_overflow))
      CmdArgs.push_back("-fwrapv");
  }

  if (Arg *A = Args.getLastArg(options::OPT_freroll_loops,
                               options::OPT_fno_reroll_loops))
    if (A->getOption().matches(options::OPT_freroll_loops))
      CmdArgs.push_back("-freroll-loops");

  Args.AddLastArg(CmdArgs, options::OPT_fwritable_strings);
  Args.AddLastArg(CmdArgs, options::OPT_funroll_loops,
                  options::OPT_fno_unroll_loops);

  Args.AddLastArg(CmdArgs, options::OPT_pthread);

  if (Args.hasFlag(options::OPT_mspeculative_load_hardening, options::OPT_mno_speculative_load_hardening,
                   false))
    CmdArgs.push_back(Args.MakeArgString("-mspeculative-load-hardening"));

  RenderSSPOptions(TC, Args, CmdArgs, KernelOrKext);
  RenderTrivialAutoVarInitOptions(D, TC, Args, CmdArgs);

  // Translate -mstackrealign
  if (Args.hasFlag(options::OPT_mstackrealign, options::OPT_mno_stackrealign,
                   false))
    CmdArgs.push_back(Args.MakeArgString("-mstackrealign"));

  if (Args.hasArg(options::OPT_mstack_alignment)) {
    StringRef alignment = Args.getLastArgValue(options::OPT_mstack_alignment);
    CmdArgs.push_back(Args.MakeArgString("-mstack-alignment=" + alignment));
  }

  if (Args.hasArg(options::OPT_mstack_probe_size)) {
    StringRef Size = Args.getLastArgValue(options::OPT_mstack_probe_size);

    if (!Size.empty())
      CmdArgs.push_back(Args.MakeArgString("-mstack-probe-size=" + Size));
    else
      CmdArgs.push_back("-mstack-probe-size=0");
  }

  if (!Args.hasFlag(options::OPT_mstack_arg_probe,
                    options::OPT_mno_stack_arg_probe, true))
    CmdArgs.push_back(Args.MakeArgString("-mno-stack-arg-probe"));

  if (Arg *A = Args.getLastArg(options::OPT_mrestrict_it,
                               options::OPT_mno_restrict_it)) {
    if (A->getOption().matches(options::OPT_mrestrict_it)) {
      CmdArgs.push_back("-mllvm");
      CmdArgs.push_back("-arm-restrict-it");
    } else {
      CmdArgs.push_back("-mllvm");
      CmdArgs.push_back("-arm-no-restrict-it");
    }
  } else if (Triple.isOSWindows() &&
             (Triple.getArch() == llvm::Triple::arm ||
              Triple.getArch() == llvm::Triple::thumb)) {
    // Windows on ARM expects restricted IT blocks
    CmdArgs.push_back("-mllvm");
    CmdArgs.push_back("-arm-restrict-it");
  }

  // Forward -cl options to -cc1
  RenderOpenCLOptions(Args, CmdArgs);

  if (Args.hasFlag(options::OPT_fhip_new_launch_api,
                   options::OPT_fno_hip_new_launch_api, false))
    CmdArgs.push_back("-fhip-new-launch-api");

  if (Arg *A = Args.getLastArg(options::OPT_fcf_protection_EQ)) {
    CmdArgs.push_back(
        Args.MakeArgString(Twine("-fcf-protection=") + A->getValue()));
  }

  // Forward -f options with positive and negative forms; we translate
  // these by hand.
  if (Arg *A = getLastProfileSampleUseArg(Args)) {
    auto *PGOArg = Args.getLastArg(
        options::OPT_fprofile_generate, options::OPT_fprofile_generate_EQ,
        options::OPT_fcs_profile_generate, options::OPT_fcs_profile_generate_EQ,
        options::OPT_fprofile_use, options::OPT_fprofile_use_EQ);
    if (PGOArg)
      D.Diag(diag::err_drv_argument_not_allowed_with)
          << "SampleUse with PGO options";

    StringRef fname = A->getValue();
    if (!llvm::sys::fs::exists(fname))
      D.Diag(diag::err_drv_no_such_file) << fname;
    else
      A->render(Args, CmdArgs);
  }
  Args.AddLastArg(CmdArgs, options::OPT_fprofile_remapping_file_EQ);

  RenderBuiltinOptions(TC, RawTriple, Args, CmdArgs);

  if (!Args.hasFlag(options::OPT_fassume_sane_operator_new,
                    options::OPT_fno_assume_sane_operator_new))
    CmdArgs.push_back("-fno-assume-sane-operator-new");

  // -fblocks=0 is default.
  if (Args.hasFlag(options::OPT_fblocks, options::OPT_fno_blocks,
                   TC.IsBlocksDefault()) ||
      (Args.hasArg(options::OPT_fgnu_runtime) &&
       Args.hasArg(options::OPT_fobjc_nonfragile_abi) &&
       !Args.hasArg(options::OPT_fno_blocks))) {
    CmdArgs.push_back("-fblocks");

    if (!Args.hasArg(options::OPT_fgnu_runtime) && !TC.hasBlocksRuntime())
      CmdArgs.push_back("-fblocks-runtime-optional");
  }

  // -fencode-extended-block-signature=1 is default.
  if (TC.IsEncodeExtendedBlockSignatureDefault())
    CmdArgs.push_back("-fencode-extended-block-signature");

  if (Args.hasFlag(options::OPT_fcoroutines_ts, options::OPT_fno_coroutines_ts,
                   false) &&
      types::isCXX(InputType)) {
    CmdArgs.push_back("-fcoroutines-ts");
  }

  Args.AddLastArg(CmdArgs, options::OPT_fdouble_square_bracket_attributes,
                  options::OPT_fno_double_square_bracket_attributes);

  // -faccess-control is default.
  if (Args.hasFlag(options::OPT_fno_access_control,
                   options::OPT_faccess_control, false))
    CmdArgs.push_back("-fno-access-control");

  // -felide-constructors is the default.
  if (Args.hasFlag(options::OPT_fno_elide_constructors,
                   options::OPT_felide_constructors, false))
    CmdArgs.push_back("-fno-elide-constructors");

  ToolChain::RTTIMode RTTIMode = TC.getRTTIMode();

  if (KernelOrKext || (types::isCXX(InputType) &&
                       (RTTIMode == ToolChain::RM_Disabled)))
    CmdArgs.push_back("-fno-rtti");

  // -fshort-enums=0 is default for all architectures except Hexagon.
  if (Args.hasFlag(options::OPT_fshort_enums, options::OPT_fno_short_enums,
                   TC.getArch() == llvm::Triple::hexagon))
    CmdArgs.push_back("-fshort-enums");

  RenderCharacterOptions(Args, AuxTriple ? *AuxTriple : RawTriple, CmdArgs);

  // -fuse-cxa-atexit is default.
  if (!Args.hasFlag(
          options::OPT_fuse_cxa_atexit, options::OPT_fno_use_cxa_atexit,
          !RawTriple.isOSWindows() &&
              TC.getArch() != llvm::Triple::xcore &&
              ((RawTriple.getVendor() != llvm::Triple::MipsTechnologies) ||
               RawTriple.hasEnvironment())) ||
      KernelOrKext)
    CmdArgs.push_back("-fno-use-cxa-atexit");

  if (Args.hasFlag(options::OPT_fregister_global_dtors_with_atexit,
                   options::OPT_fno_register_global_dtors_with_atexit,
                   RawTriple.isOSDarwin() && !KernelOrKext))
    CmdArgs.push_back("-fregister-global-dtors-with-atexit");

  // -fms-extensions=0 is default.
  if (Args.hasFlag(options::OPT_fms_extensions, options::OPT_fno_ms_extensions,
                   IsWindowsMSVC))
    CmdArgs.push_back("-fms-extensions");

  // -fno-use-line-directives is default.
  if (Args.hasFlag(options::OPT_fuse_line_directives,
                   options::OPT_fno_use_line_directives, false))
    CmdArgs.push_back("-fuse-line-directives");

  // -fms-compatibility=0 is default.
  bool IsMSVCCompat = Args.hasFlag(
      options::OPT_fms_compatibility, options::OPT_fno_ms_compatibility,
      (IsWindowsMSVC && Args.hasFlag(options::OPT_fms_extensions,
                                     options::OPT_fno_ms_extensions, true)));
  if (IsMSVCCompat)
    CmdArgs.push_back("-fms-compatibility");

  // Handle -fgcc-version, if present.
  VersionTuple GNUCVer;
  if (Arg *A = Args.getLastArg(options::OPT_fgnuc_version_EQ)) {
    // Check that the version has 1 to 3 components and the minor and patch
    // versions fit in two decimal digits.
    StringRef Val = A->getValue();
    Val = Val.empty() ? "0" : Val; // Treat "" as 0 or disable.
    bool Invalid = GNUCVer.tryParse(Val);
    unsigned Minor = GNUCVer.getMinor().getValueOr(0);
    unsigned Patch = GNUCVer.getSubminor().getValueOr(0);
    if (Invalid || GNUCVer.getBuild() || Minor >= 100 || Patch >= 100) {
      D.Diag(diag::err_drv_invalid_value)
          << A->getAsString(Args) << A->getValue();
    }
  } else if (!IsMSVCCompat) {
    // Imitate GCC 4.2.1 by default if -fms-compatibility is not in effect.
    GNUCVer = VersionTuple(4, 2, 1);
  }
  if (C.getDefaultToolChain().getArch() != llvm::Triple::amdgcn &&
      !GNUCVer.empty()) {
    CmdArgs.push_back(
        Args.MakeArgString("-fgnuc-version=" + GNUCVer.getAsString()));
  }

  VersionTuple MSVT = TC.computeMSVCVersion(&D, Args);
  if (!MSVT.empty())
    CmdArgs.push_back(
        Args.MakeArgString("-fms-compatibility-version=" + MSVT.getAsString()));

  bool IsMSVC2015Compatible = MSVT.getMajor() >= 19;
  if (ImplyVCPPCXXVer) {
    StringRef LanguageStandard;
    if (const Arg *StdArg = Args.getLastArg(options::OPT__SLASH_std)) {
      Std = StdArg;
      LanguageStandard = llvm::StringSwitch<StringRef>(StdArg->getValue())
                             .Case("c++14", "-std=c++14")
                             .Case("c++17", "-std=c++17")
                             .Case("c++latest", "-std=c++2a")
                             .Default("");
      if (LanguageStandard.empty())
        D.Diag(clang::diag::warn_drv_unused_argument)
            << StdArg->getAsString(Args);
    }

    if (LanguageStandard.empty()) {
      if (IsMSVC2015Compatible)
        LanguageStandard = "-std=c++14";
      else
        LanguageStandard = "-std=c++11";
    }

    CmdArgs.push_back(LanguageStandard.data());
  }

  // -fno-borland-extensions is default.
  if (Args.hasFlag(options::OPT_fborland_extensions,
                   options::OPT_fno_borland_extensions, false))
    CmdArgs.push_back("-fborland-extensions");

  // -fno-declspec is default, except for PS4.
  if (Args.hasFlag(options::OPT_fdeclspec, options::OPT_fno_declspec,
                   RawTriple.isPS4()))
    CmdArgs.push_back("-fdeclspec");
  else if (Args.hasArg(options::OPT_fno_declspec))
    CmdArgs.push_back("-fno-declspec"); // Explicitly disabling __declspec.

  // -fthreadsafe-static is default, except for MSVC compatibility versions less
  // than 19.
  if (!Args.hasFlag(options::OPT_fthreadsafe_statics,
                    options::OPT_fno_threadsafe_statics,
                    !IsWindowsMSVC || IsMSVC2015Compatible))
    CmdArgs.push_back("-fno-threadsafe-statics");

  // -fno-delayed-template-parsing is default, except when targeting MSVC.
  // Many old Windows SDK versions require this to parse.
  // FIXME: MSVC introduced /Zc:twoPhase- to disable this behavior in their
  // compiler. We should be able to disable this by default at some point.
  if (Args.hasFlag(options::OPT_fdelayed_template_parsing,
                   options::OPT_fno_delayed_template_parsing, IsWindowsMSVC))
    CmdArgs.push_back("-fdelayed-template-parsing");

  // -fgnu-keywords default varies depending on language; only pass if
  // specified.
  Args.AddLastArg(CmdArgs, options::OPT_fgnu_keywords,
                  options::OPT_fno_gnu_keywords);

  if (Args.hasFlag(options::OPT_fgnu89_inline, options::OPT_fno_gnu89_inline,
                   false))
    CmdArgs.push_back("-fgnu89-inline");

  if (Args.hasArg(options::OPT_fno_inline))
    CmdArgs.push_back("-fno-inline");

  Args.AddLastArg(CmdArgs, options::OPT_finline_functions,
                  options::OPT_finline_hint_functions,
                  options::OPT_fno_inline_functions);

  // FIXME: Find a better way to determine whether the language has modules
  // support by default, or just assume that all languages do.
  bool HaveModules =
      Std && (Std->containsValue("c++2a") || Std->containsValue("c++latest"));
  RenderModulesOptions(C, D, Args, Input, Output, CmdArgs, HaveModules);

  if (Args.hasFlag(options::OPT_fpch_validate_input_files_content,
                   options::OPT_fno_pch_validate_input_files_content, false))
    CmdArgs.push_back("-fvalidate-ast-input-files-content");

  Args.AddLastArg(CmdArgs, options::OPT_fexperimental_new_pass_manager,
                  options::OPT_fno_experimental_new_pass_manager);

  ObjCRuntime Runtime = AddObjCRuntimeArgs(Args, CmdArgs, rewriteKind);
  RenderObjCOptions(TC, D, RawTriple, Args, Runtime, rewriteKind != RK_None,
                    Input, CmdArgs);

  if (Args.hasFlag(options::OPT_fapplication_extension,
                   options::OPT_fno_application_extension, false))
    CmdArgs.push_back("-fapplication-extension");

  // Handle GCC-style exception args.
  if (!C.getDriver().IsCLMode())
    addExceptionArgs(Args, InputType, TC, KernelOrKext, Runtime, CmdArgs);

  // Handle exception personalities
  Arg *A = Args.getLastArg(
      options::OPT_fsjlj_exceptions, options::OPT_fseh_exceptions,
      options::OPT_fdwarf_exceptions, options::OPT_fwasm_exceptions);
  if (A) {
    const Option &Opt = A->getOption();
    if (Opt.matches(options::OPT_fsjlj_exceptions))
      CmdArgs.push_back("-fsjlj-exceptions");
    if (Opt.matches(options::OPT_fseh_exceptions))
      CmdArgs.push_back("-fseh-exceptions");
    if (Opt.matches(options::OPT_fdwarf_exceptions))
      CmdArgs.push_back("-fdwarf-exceptions");
    if (Opt.matches(options::OPT_fwasm_exceptions))
      CmdArgs.push_back("-fwasm-exceptions");
  } else {
    switch (TC.GetExceptionModel(Args)) {
    default:
      break;
    case llvm::ExceptionHandling::DwarfCFI:
      CmdArgs.push_back("-fdwarf-exceptions");
      break;
    case llvm::ExceptionHandling::SjLj:
      CmdArgs.push_back("-fsjlj-exceptions");
      break;
    case llvm::ExceptionHandling::WinEH:
      CmdArgs.push_back("-fseh-exceptions");
      break;
    }
  }

  // C++ "sane" operator new.
  if (!Args.hasFlag(options::OPT_fassume_sane_operator_new,
                    options::OPT_fno_assume_sane_operator_new))
    CmdArgs.push_back("-fno-assume-sane-operator-new");

  // -frelaxed-template-template-args is off by default, as it is a severe
  // breaking change until a corresponding change to template partial ordering
  // is provided.
  if (Args.hasFlag(options::OPT_frelaxed_template_template_args,
                   options::OPT_fno_relaxed_template_template_args, false))
    CmdArgs.push_back("-frelaxed-template-template-args");

  // -fsized-deallocation is off by default, as it is an ABI-breaking change for
  // most platforms.
  if (Args.hasFlag(options::OPT_fsized_deallocation,
                   options::OPT_fno_sized_deallocation, false))
    CmdArgs.push_back("-fsized-deallocation");

  // -faligned-allocation is on by default in C++17 onwards and otherwise off
  // by default.
  if (Arg *A = Args.getLastArg(options::OPT_faligned_allocation,
                               options::OPT_fno_aligned_allocation,
                               options::OPT_faligned_new_EQ)) {
    if (A->getOption().matches(options::OPT_fno_aligned_allocation))
      CmdArgs.push_back("-fno-aligned-allocation");
    else
      CmdArgs.push_back("-faligned-allocation");
  }

  // The default new alignment can be specified using a dedicated option or via
  // a GCC-compatible option that also turns on aligned allocation.
  if (Arg *A = Args.getLastArg(options::OPT_fnew_alignment_EQ,
                               options::OPT_faligned_new_EQ))
    CmdArgs.push_back(
        Args.MakeArgString(Twine("-fnew-alignment=") + A->getValue()));

  // -fconstant-cfstrings is default, and may be subject to argument translation
  // on Darwin.
  if (!Args.hasFlag(options::OPT_fconstant_cfstrings,
                    options::OPT_fno_constant_cfstrings) ||
      !Args.hasFlag(options::OPT_mconstant_cfstrings,
                    options::OPT_mno_constant_cfstrings))
    CmdArgs.push_back("-fno-constant-cfstrings");

  // -fno-pascal-strings is default, only pass non-default.
  if (Args.hasFlag(options::OPT_fpascal_strings,
                   options::OPT_fno_pascal_strings, false))
    CmdArgs.push_back("-fpascal-strings");

  // Honor -fpack-struct= and -fpack-struct, if given. Note that
  // -fno-pack-struct doesn't apply to -fpack-struct=.
  if (Arg *A = Args.getLastArg(options::OPT_fpack_struct_EQ)) {
    std::string PackStructStr = "-fpack-struct=";
    PackStructStr += A->getValue();
    CmdArgs.push_back(Args.MakeArgString(PackStructStr));
  } else if (Args.hasFlag(options::OPT_fpack_struct,
                          options::OPT_fno_pack_struct, false)) {
    CmdArgs.push_back("-fpack-struct=1");
  }

  // Handle -fmax-type-align=N and -fno-type-align
  bool SkipMaxTypeAlign = Args.hasArg(options::OPT_fno_max_type_align);
  if (Arg *A = Args.getLastArg(options::OPT_fmax_type_align_EQ)) {
    if (!SkipMaxTypeAlign) {
      std::string MaxTypeAlignStr = "-fmax-type-align=";
      MaxTypeAlignStr += A->getValue();
      CmdArgs.push_back(Args.MakeArgString(MaxTypeAlignStr));
    }
  } else if (RawTriple.isOSDarwin()) {
    if (!SkipMaxTypeAlign) {
      std::string MaxTypeAlignStr = "-fmax-type-align=16";
      CmdArgs.push_back(Args.MakeArgString(MaxTypeAlignStr));
    }
  }

  if (!Args.hasFlag(options::OPT_Qy, options::OPT_Qn, true))
    CmdArgs.push_back("-Qn");

  // -fcommon is the default unless compiling kernel code or the target says so
  bool NoCommonDefault = KernelOrKext || isNoCommonDefault(RawTriple);
  if (!Args.hasFlag(options::OPT_fcommon, options::OPT_fno_common,
                    !NoCommonDefault))
    CmdArgs.push_back("-fno-common");

  // -fsigned-bitfields is default, and clang doesn't yet support
  // -funsigned-bitfields.
  if (!Args.hasFlag(options::OPT_fsigned_bitfields,
                    options::OPT_funsigned_bitfields))
    D.Diag(diag::warn_drv_clang_unsupported)
        << Args.getLastArg(options::OPT_funsigned_bitfields)->getAsString(Args);

  // -fsigned-bitfields is default, and clang doesn't support -fno-for-scope.
  if (!Args.hasFlag(options::OPT_ffor_scope, options::OPT_fno_for_scope))
    D.Diag(diag::err_drv_clang_unsupported)
        << Args.getLastArg(options::OPT_fno_for_scope)->getAsString(Args);

  // -finput_charset=UTF-8 is default. Reject others
  if (Arg *inputCharset = Args.getLastArg(options::OPT_finput_charset_EQ)) {
    StringRef value = inputCharset->getValue();
    if (!value.equals_lower("utf-8"))
      D.Diag(diag::err_drv_invalid_value) << inputCharset->getAsString(Args)
                                          << value;
  }

  // -fexec_charset=UTF-8 is default. Reject others
  if (Arg *execCharset = Args.getLastArg(options::OPT_fexec_charset_EQ)) {
    StringRef value = execCharset->getValue();
    if (!value.equals_lower("utf-8"))
      D.Diag(diag::err_drv_invalid_value) << execCharset->getAsString(Args)
                                          << value;
  }

  RenderDiagnosticsOptions(D, Args, CmdArgs);

  // -fno-asm-blocks is default.
  if (Args.hasFlag(options::OPT_fasm_blocks, options::OPT_fno_asm_blocks,
                   false))
    CmdArgs.push_back("-fasm-blocks");

  // -fgnu-inline-asm is default.
  if (!Args.hasFlag(options::OPT_fgnu_inline_asm,
                    options::OPT_fno_gnu_inline_asm, true))
    CmdArgs.push_back("-fno-gnu-inline-asm");

  // Enable vectorization per default according to the optimization level
  // selected. For optimization levels that want vectorization we use the alias
  // option to simplify the hasFlag logic.
  bool EnableVec = shouldEnableVectorizerAtOLevel(Args, false);
  OptSpecifier VectorizeAliasOption =
      EnableVec ? options::OPT_O_Group : options::OPT_fvectorize;
  if (Args.hasFlag(options::OPT_fvectorize, VectorizeAliasOption,
                   options::OPT_fno_vectorize, EnableVec))
    CmdArgs.push_back("-vectorize-loops");

  // -fslp-vectorize is enabled based on the optimization level selected.
  bool EnableSLPVec = shouldEnableVectorizerAtOLevel(Args, true);
  OptSpecifier SLPVectAliasOption =
      EnableSLPVec ? options::OPT_O_Group : options::OPT_fslp_vectorize;
  if (Args.hasFlag(options::OPT_fslp_vectorize, SLPVectAliasOption,
                   options::OPT_fno_slp_vectorize, EnableSLPVec))
    CmdArgs.push_back("-vectorize-slp");

  ParseMPreferVectorWidth(D, Args, CmdArgs);

  Args.AddLastArg(CmdArgs, options::OPT_fshow_overloads_EQ);
  Args.AddLastArg(CmdArgs,
                  options::OPT_fsanitize_undefined_strip_path_components_EQ);

  // -fdollars-in-identifiers default varies depending on platform and
  // language; only pass if specified.
  if (Arg *A = Args.getLastArg(options::OPT_fdollars_in_identifiers,
                               options::OPT_fno_dollars_in_identifiers)) {
    if (A->getOption().matches(options::OPT_fdollars_in_identifiers))
      CmdArgs.push_back("-fdollars-in-identifiers");
    else
      CmdArgs.push_back("-fno-dollars-in-identifiers");
  }

  // -funit-at-a-time is default, and we don't support -fno-unit-at-a-time for
  // practical purposes.
  if (Arg *A = Args.getLastArg(options::OPT_funit_at_a_time,
                               options::OPT_fno_unit_at_a_time)) {
    if (A->getOption().matches(options::OPT_fno_unit_at_a_time))
      D.Diag(diag::warn_drv_clang_unsupported) << A->getAsString(Args);
  }

  if (Args.hasFlag(options::OPT_fapple_pragma_pack,
                   options::OPT_fno_apple_pragma_pack, false))
    CmdArgs.push_back("-fapple-pragma-pack");

  // Remarks can be enabled with any of the `-f.*optimization-record.*` flags.
  if (Args.hasFlag(options::OPT_fsave_optimization_record,
                   options::OPT_foptimization_record_file_EQ,
                   options::OPT_fno_save_optimization_record, false) ||
      Args.hasFlag(options::OPT_fsave_optimization_record_EQ,
                   options::OPT_fno_save_optimization_record, false) ||
      Args.hasFlag(options::OPT_foptimization_record_passes_EQ,
                   options::OPT_fno_save_optimization_record, false)) {
    CmdArgs.push_back("-opt-record-file");

    const Arg *A = Args.getLastArg(options::OPT_foptimization_record_file_EQ);
    if (A) {
      CmdArgs.push_back(A->getValue());
    } else {
      SmallString<128> F;

      if (Args.hasArg(options::OPT_c) || Args.hasArg(options::OPT_S)) {
        if (Arg *FinalOutput = Args.getLastArg(options::OPT_o))
          F = FinalOutput->getValue();
      }

      if (F.empty()) {
        // Use the input filename.
        F = llvm::sys::path::stem(Input.getBaseInput());

        // If we're compiling for an offload architecture (i.e. a CUDA device),
        // we need to make the file name for the device compilation different
        // from the host compilation.
        if (!JA.isDeviceOffloading(Action::OFK_None) &&
            !JA.isDeviceOffloading(Action::OFK_Host)) {
          llvm::sys::path::replace_extension(F, "");
          F += Action::GetOffloadingFileNamePrefix(JA.getOffloadingDeviceKind(),
                                                   Triple.normalize());
          F += "-";
          F += JA.getOffloadingArch();
        }
      }

      std::string Extension = "opt.";
      if (const Arg *A =
              Args.getLastArg(options::OPT_fsave_optimization_record_EQ))
        Extension += A->getValue();
      else
        Extension += "yaml";

      llvm::sys::path::replace_extension(F, Extension);
      CmdArgs.push_back(Args.MakeArgString(F));
    }

    if (const Arg *A =
            Args.getLastArg(options::OPT_foptimization_record_passes_EQ)) {
      CmdArgs.push_back("-opt-record-passes");
      CmdArgs.push_back(A->getValue());
    }

    if (const Arg *A =
            Args.getLastArg(options::OPT_fsave_optimization_record_EQ)) {
      CmdArgs.push_back("-opt-record-format");
      CmdArgs.push_back(A->getValue());
    }
  }

  bool RewriteImports = Args.hasFlag(options::OPT_frewrite_imports,
                                     options::OPT_fno_rewrite_imports, false);
  if (RewriteImports)
    CmdArgs.push_back("-frewrite-imports");

  // Enable rewrite includes if the user's asked for it or if we're generating
  // diagnostics.
  // TODO: Once -module-dependency-dir works with -frewrite-includes it'd be
  // nice to enable this when doing a crashdump for modules as well.
  if (Args.hasFlag(options::OPT_frewrite_includes,
                   options::OPT_fno_rewrite_includes, false) ||
      (C.isForDiagnostics() && !HaveModules))
    CmdArgs.push_back("-frewrite-includes");

  // Only allow -traditional or -traditional-cpp outside in preprocessing modes.
  if (Arg *A = Args.getLastArg(options::OPT_traditional,
                               options::OPT_traditional_cpp)) {
    if (isa<PreprocessJobAction>(JA))
      CmdArgs.push_back("-traditional-cpp");
    else
      D.Diag(diag::err_drv_clang_unsupported) << A->getAsString(Args);
  }

  Args.AddLastArg(CmdArgs, options::OPT_dM);
  Args.AddLastArg(CmdArgs, options::OPT_dD);

  // Handle serialized diagnostics.
  if (Arg *A = Args.getLastArg(options::OPT__serialize_diags)) {
    CmdArgs.push_back("-serialize-diagnostic-file");
    CmdArgs.push_back(Args.MakeArgString(A->getValue()));
  }

  if (Args.hasArg(options::OPT_fretain_comments_from_system_headers))
    CmdArgs.push_back("-fretain-comments-from-system-headers");

  // Forward -fcomment-block-commands to -cc1.
  Args.AddAllArgs(CmdArgs, options::OPT_fcomment_block_commands);
  // Forward -fparse-all-comments to -cc1.
  Args.AddAllArgs(CmdArgs, options::OPT_fparse_all_comments);

  // Turn -fplugin=name.so into -load name.so
  for (const Arg *A : Args.filtered(options::OPT_fplugin_EQ)) {
    CmdArgs.push_back("-load");
    CmdArgs.push_back(A->getValue());
    A->claim();
  }

  // Forward -fpass-plugin=name.so to -cc1.
  for (const Arg *A : Args.filtered(options::OPT_fpass_plugin_EQ)) {
    CmdArgs.push_back(
        Args.MakeArgString(Twine("-fpass-plugin=") + A->getValue()));
    A->claim();
  }

  // Setup statistics file output.
  SmallString<128> StatsFile = getStatsFileName(Args, Output, Input, D);
  if (!StatsFile.empty())
    CmdArgs.push_back(Args.MakeArgString(Twine("-stats-file=") + StatsFile));

  // Forward -Xclang arguments to -cc1, and -mllvm arguments to the LLVM option
  // parser.
  // -finclude-default-header flag is for preprocessor,
  // do not pass it to other cc1 commands when save-temps is enabled
  if (C.getDriver().isSaveTempsEnabled() &&
      !isa<PreprocessJobAction>(JA)) {
    for (auto Arg : Args.filtered(options::OPT_Xclang)) {
      Arg->claim();
      if (StringRef(Arg->getValue()) != "-finclude-default-header")
        CmdArgs.push_back(Arg->getValue());
    }
  }
  else {
    Args.AddAllArgValues(CmdArgs, options::OPT_Xclang);
  }
  for (const Arg *A : Args.filtered(options::OPT_mllvm)) {
    A->claim();

    // We translate this by hand to the -cc1 argument, since nightly test uses
    // it and developers have been trained to spell it with -mllvm. Both
    // spellings are now deprecated and should be removed.
    if (StringRef(A->getValue(0)) == "-disable-llvm-optzns") {
      CmdArgs.push_back("-disable-llvm-optzns");
    } else {
      A->render(Args, CmdArgs);
    }
  }

  // With -save-temps, we want to save the unoptimized bitcode output from the
  // CompileJobAction, use -disable-llvm-passes to get pristine IR generated
  // by the frontend.
  // When -fembed-bitcode is enabled, optimized bitcode is emitted because it
  // has slightly different breakdown between stages.
  // FIXME: -fembed-bitcode -save-temps will save optimized bitcode instead of
  // pristine IR generated by the frontend. Ideally, a new compile action should
  // be added so both IR can be captured.
  if (C.getDriver().isSaveTempsEnabled() &&
      !(C.getDriver().embedBitcodeInObject() && !C.getDriver().isUsingLTO()) &&
      isa<CompileJobAction>(JA))
    CmdArgs.push_back("-disable-llvm-passes");

  Args.AddAllArgs(CmdArgs, options::OPT_undef);

  const char *Exec = D.getClangProgramPath();

  // Optionally embed the -cc1 level arguments into the debug info or a
  // section, for build analysis.
  // Also record command line arguments into the debug info if
  // -grecord-gcc-switches options is set on.
  // By default, -gno-record-gcc-switches is set on and no recording.
  auto GRecordSwitches =
      Args.hasFlag(options::OPT_grecord_command_line,
                   options::OPT_gno_record_command_line, false);
  auto FRecordSwitches =
      Args.hasFlag(options::OPT_frecord_command_line,
                   options::OPT_fno_record_command_line, false);
  if (FRecordSwitches && !Triple.isOSBinFormatELF())
    D.Diag(diag::err_drv_unsupported_opt_for_target)
        << Args.getLastArg(options::OPT_frecord_command_line)->getAsString(Args)
        << TripleStr;
  if (TC.UseDwarfDebugFlags() || GRecordSwitches || FRecordSwitches) {
    ArgStringList OriginalArgs;
    for (const auto &Arg : Args)
      Arg->render(Args, OriginalArgs);

    SmallString<256> Flags;
    Flags += Exec;
    for (const char *OriginalArg : OriginalArgs) {
      SmallString<128> EscapedArg;
      EscapeSpacesAndBackslashes(OriginalArg, EscapedArg);
      Flags += " ";
      Flags += EscapedArg;
    }
    auto FlagsArgString = Args.MakeArgString(Flags);
    if (TC.UseDwarfDebugFlags() || GRecordSwitches) {
      CmdArgs.push_back("-dwarf-debug-flags");
      CmdArgs.push_back(FlagsArgString);
    }
    if (FRecordSwitches) {
      CmdArgs.push_back("-record-command-line");
      CmdArgs.push_back(FlagsArgString);
    }
  }

  // Host-side cuda compilation receives all device-side outputs in a single
  // fatbin as Inputs[1]. Include the binary with -fcuda-include-gpubinary.
  if ((IsCuda || IsHIP) && CudaDeviceInput) {
      CmdArgs.push_back("-fcuda-include-gpubinary");
      CmdArgs.push_back(CudaDeviceInput->getFilename());
      if (Args.hasFlag(options::OPT_fgpu_rdc, options::OPT_fno_gpu_rdc, false))
        CmdArgs.push_back("-fgpu-rdc");
  }

  if (IsCuda) {
    if (Args.hasFlag(options::OPT_fcuda_short_ptr,
                     options::OPT_fno_cuda_short_ptr, false))
      CmdArgs.push_back("-fcuda-short-ptr");
  }

<<<<<<< HEAD
  if (Args.hasArg(options::OPT_hc_mode) ||
    Args.hasArg(options::OPT_famp) ||
    Args.getLastArgValue(options::OPT_std_EQ).equals("c++amp")) {

    // Generate *relocatable* code by default for HCC
    // In reality, HCC doesn't support relocatible code at the moment.
    // What it really cares about is -fno-gpu-rdc, which instructs
    // HCC to generate non-relocatable code.  This is a hint for HCC
    // to enable early finalization because kernels don't contain calls 
    // to functions defined in another module.
    if (Args.hasFlag(options::OPT_fgpu_rdc, options::OPT_fno_gpu_rdc, true))
      CmdArgs.push_back("-fgpu-rdc");
  }

  if (IsHIP) {
=======
  if (IsHIP)
>>>>>>> a2a1cd9d
    CmdArgs.push_back("-fcuda-allow-variadic-functions");

  // OpenMP offloading device jobs take the argument -fopenmp-host-ir-file-path
  // to specify the result of the compile phase on the host, so the meaningful
  // device declarations can be identified. Also, -fopenmp-is-device is passed
  // along to tell the frontend that it is generating code for a device, so that
  // only the relevant declarations are emitted.
  if (IsOpenMPDevice) {
    CmdArgs.push_back("-fopenmp-is-device");
    if (OpenMPDeviceInput) {
      CmdArgs.push_back("-fopenmp-host-ir-file-path");
      CmdArgs.push_back(Args.MakeArgString(OpenMPDeviceInput->getFilename()));
    }
  }

  // For all the host OpenMP offloading compile jobs we need to pass the targets
  // information using -fopenmp-targets= option.
  if (JA.isHostOffloading(Action::OFK_OpenMP)) {
    SmallString<128> TargetInfo("-fopenmp-targets=");

    Arg *Tgts = Args.getLastArg(options::OPT_fopenmp_targets_EQ);
    assert(Tgts && Tgts->getNumValues() &&
           "OpenMP offloading has to have targets specified.");
    for (unsigned i = 0; i < Tgts->getNumValues(); ++i) {
      if (i)
        TargetInfo += ',';
      // We need to get the string from the triple because it may be not exactly
      // the same as the one we get directly from the arguments.
      llvm::Triple T(Tgts->getValue(i));
      TargetInfo += T.getTriple();
    }
    CmdArgs.push_back(Args.MakeArgString(TargetInfo.str()));
  }

  bool VirtualFunctionElimination =
      Args.hasFlag(options::OPT_fvirtual_function_elimination,
                   options::OPT_fno_virtual_function_elimination, false);
  if (VirtualFunctionElimination) {
    // VFE requires full LTO (currently, this might be relaxed to allow ThinLTO
    // in the future).
    if (D.getLTOMode() != LTOK_Full)
      D.Diag(diag::err_drv_argument_only_allowed_with)
          << "-fvirtual-function-elimination"
          << "-flto=full";

    CmdArgs.push_back("-fvirtual-function-elimination");
  }

  // VFE requires whole-program-vtables, and enables it by default.
  bool WholeProgramVTables = Args.hasFlag(
      options::OPT_fwhole_program_vtables,
      options::OPT_fno_whole_program_vtables, VirtualFunctionElimination);
  if (VirtualFunctionElimination && !WholeProgramVTables) {
    D.Diag(diag::err_drv_argument_not_allowed_with)
        << "-fno-whole-program-vtables"
        << "-fvirtual-function-elimination";
  }

  if (WholeProgramVTables) {
    if (!D.isUsingLTO())
      D.Diag(diag::err_drv_argument_only_allowed_with)
          << "-fwhole-program-vtables"
          << "-flto";
    CmdArgs.push_back("-fwhole-program-vtables");
  }

  // C++ AMP-specific
  if (JA.ContainsActions(Action::BackendJobClass, types::TY_PP_CXX_AMP) ||
      JA.ContainsActions(Action::BackendJobClass, types::TY_PP_CXX_AMP_CPU) ||
      JA.ContainsActions(Action::BackendJobClass, types::TY_PP_HC_HOST)) {
    CmdArgs.push_back("-emit-llvm-bc");
  }

  bool DefaultsSplitLTOUnit = WholeProgramVTables || Sanitize.needsLTO();
  bool SplitLTOUnit =
      Args.hasFlag(options::OPT_fsplit_lto_unit,
                   options::OPT_fno_split_lto_unit, DefaultsSplitLTOUnit);
  if (Sanitize.needsLTO() && !SplitLTOUnit)
    D.Diag(diag::err_drv_argument_not_allowed_with) << "-fno-split-lto-unit"
                                                    << "-fsanitize=cfi";
  if (SplitLTOUnit)
    CmdArgs.push_back("-fsplit-lto-unit");

  if (Arg *A = Args.getLastArg(options::OPT_fexperimental_isel,
                               options::OPT_fno_experimental_isel)) {
    CmdArgs.push_back("-mllvm");
    if (A->getOption().matches(options::OPT_fexperimental_isel)) {
      CmdArgs.push_back("-global-isel=1");

      // GISel is on by default on AArch64 -O0, so don't bother adding
      // the fallback remarks for it. Other combinations will add a warning of
      // some kind.
      bool IsArchSupported = Triple.getArch() == llvm::Triple::aarch64;
      bool IsOptLevelSupported = false;

      Arg *A = Args.getLastArg(options::OPT_O_Group);
      if (Triple.getArch() == llvm::Triple::aarch64) {
        if (!A || A->getOption().matches(options::OPT_O0))
          IsOptLevelSupported = true;
      }
      if (!IsArchSupported || !IsOptLevelSupported) {
        CmdArgs.push_back("-mllvm");
        CmdArgs.push_back("-global-isel-abort=2");

        if (!IsArchSupported)
          D.Diag(diag::warn_drv_experimental_isel_incomplete) << Triple.getArchName();
        else
          D.Diag(diag::warn_drv_experimental_isel_incomplete_opt);
      }
    } else {
      CmdArgs.push_back("-global-isel=0");
    }
  }

  if (Args.hasArg(options::OPT_forder_file_instrumentation)) {
     CmdArgs.push_back("-forder-file-instrumentation");
     // Enable order file instrumentation when ThinLTO is not on. When ThinLTO is
     // on, we need to pass these flags as linker flags and that will be handled
     // outside of the compiler.
     if (!D.isUsingLTO()) {
       CmdArgs.push_back("-mllvm");
       CmdArgs.push_back("-enable-order-file-instrumentation");
     }
  }

  if (Arg *A = Args.getLastArg(options::OPT_fforce_enable_int128,
                               options::OPT_fno_force_enable_int128)) {
    if (A->getOption().matches(options::OPT_fforce_enable_int128))
      CmdArgs.push_back("-fforce-enable-int128");
  }

  if (Args.hasFlag(options::OPT_fcomplete_member_pointers,
                   options::OPT_fno_complete_member_pointers, false))
    CmdArgs.push_back("-fcomplete-member-pointers");

  if (!Args.hasFlag(options::OPT_fcxx_static_destructors,
                    options::OPT_fno_cxx_static_destructors, true))
    CmdArgs.push_back("-fno-c++-static-destructors");

  if (Arg *A = Args.getLastArg(options::OPT_moutline,
                               options::OPT_mno_outline)) {
    if (A->getOption().matches(options::OPT_moutline)) {
      // We only support -moutline in AArch64 right now. If we're not compiling
      // for AArch64, emit a warning and ignore the flag. Otherwise, add the
      // proper mllvm flags.
      if (Triple.getArch() != llvm::Triple::aarch64) {
        D.Diag(diag::warn_drv_moutline_unsupported_opt) << Triple.getArchName();
      } else {
          CmdArgs.push_back("-mllvm");
          CmdArgs.push_back("-enable-machine-outliner");
      }
    } else {
      // Disable all outlining behaviour.
      CmdArgs.push_back("-mllvm");
      CmdArgs.push_back("-enable-machine-outliner=never");
    }
  }

  if (Args.hasFlag(options::OPT_faddrsig, options::OPT_fno_addrsig,
                   (TC.getTriple().isOSBinFormatELF() ||
                    TC.getTriple().isOSBinFormatCOFF()) &&
                      !TC.getTriple().isPS4() &&
                      !TC.getTriple().isOSNetBSD() &&
                      !Distro(D.getVFS()).IsGentoo() &&
                      !TC.getTriple().isAndroid() &&
                       TC.useIntegratedAs()))
    CmdArgs.push_back("-faddrsig");

  if (Arg *A = Args.getLastArg(options::OPT_fsymbol_partition_EQ)) {
    std::string Str = A->getAsString(Args);
    if (!TC.getTriple().isOSBinFormatELF())
      D.Diag(diag::err_drv_unsupported_opt_for_target)
          << Str << TC.getTripleString();
    CmdArgs.push_back(Args.MakeArgString(Str));
  }

  // Add the "-o out -x type src.c" flags last. This is done primarily to make
  // the -cc1 command easier to edit when reproducing compiler crashes.
  if (Output.getType() == types::TY_Dependencies) {
    // Handled with other dependency code.
  } else if (Output.isFilename() &&
             (JA.ContainsActions(Action::PreprocessJobClass, types::TY_HC_KERNEL) ||
              JA.ContainsActions(Action::PreprocessJobClass, types::TY_CXX_AMP) ||
              JA.ContainsActions(Action::PreprocessJobClass, types::TY_CXX_AMP_CPU))) {
    CmdArgs.push_back("-o");
    SmallString<128> KernelPreprocessFile(Output.getFilename());
    if (JA.ContainsActions(Action::PreprocessJobClass, types::TY_CXX_AMP_CPU)) {
      llvm::sys::path::replace_extension(KernelPreprocessFile, ".amp_cpu.i");
    } else {
      llvm::sys::path::replace_extension(KernelPreprocessFile, ".gpu.i");
    }
  } else if (Output.isFilename()) {
    CmdArgs.push_back("-o");
    CmdArgs.push_back(Output.getFilename());
  } else {
    assert(Output.isNothing() && "Invalid output.");
  }

  addDashXForInput(Args, Input, CmdArgs);

  ArrayRef<InputInfo> FrontendInputs = Input;
  if (IsHeaderModulePrecompile)
    FrontendInputs = ModuleHeaderInputs;
  else if (Input.isNothing())
    FrontendInputs = {};

  for (const InputInfo &Input : FrontendInputs) {
    if (Input.isFilename())
      CmdArgs.push_back(Input.getFilename());
    else
      Input.getInputArg().renderAsInput(Args, CmdArgs);
  }

  // Finally add the compile command to the compilation.
  if (Args.hasArg(options::OPT__SLASH_fallback) &&
      Output.getType() == types::TY_Object &&
      (InputType == types::TY_C || InputType == types::TY_CXX)) {
    auto CLCommand =
        getCLFallback()->GetCommand(C, JA, Output, Inputs, Args, LinkingOutput);
    C.addCommand(std::make_unique<FallbackCommand>(
        JA, *this, Exec, CmdArgs, Inputs, std::move(CLCommand)));
  } else if (Args.hasArg(options::OPT__SLASH_fallback) &&
             isa<PrecompileJobAction>(JA)) {
    // In /fallback builds, run the main compilation even if the pch generation
    // fails, so that the main compilation's fallback to cl.exe runs.
    C.addCommand(std::make_unique<ForceSuccessCommand>(JA, *this, Exec,
                                                        CmdArgs, Inputs));
  } else {
    C.addCommand(std::make_unique<Command>(JA, *this, Exec, CmdArgs, Inputs));
  }

  // Make the compile command echo its inputs for /showFilenames.
  if (Output.getType() == types::TY_Object &&
      Args.hasFlag(options::OPT__SLASH_showFilenames,
                   options::OPT__SLASH_showFilenames_, false)) {
    C.getJobs().getJobs().back()->setPrintInputFilenames(true);
  }

  if (Arg *A = Args.getLastArg(options::OPT_pg))
    if (FPKeepKind == CodeGenOptions::FramePointerKind::None)
      D.Diag(diag::err_drv_argument_not_allowed_with) << "-fomit-frame-pointer"
                                                      << A->getAsString(Args);

  // Claim some arguments which clang supports automatically.

  // -fpch-preprocess is used with gcc to add a special marker in the output to
  // include the PCH file.
  Args.ClaimAllArgs(options::OPT_fpch_preprocess);

  // Claim some arguments which clang doesn't support, but we don't
  // care to warn the user about.
  Args.ClaimAllArgs(options::OPT_clang_ignored_f_Group);
  Args.ClaimAllArgs(options::OPT_clang_ignored_m_Group);

  // Disable warnings for clang -E -emit-llvm foo.c
  Args.ClaimAllArgs(options::OPT_emit_llvm);
}

Clang::Clang(const ToolChain &TC)
    // CAUTION! The first constructor argument ("clang") is not arbitrary,
    // as it is for other tools. Some operations on a Tool actually test
    // whether that tool is Clang based on the Tool's Name as a string.
    : Tool("clang", "clang frontend", TC, RF_Full) {}

Clang::~Clang() {}

/// Add options related to the Objective-C runtime/ABI.
///
/// Returns true if the runtime is non-fragile.
ObjCRuntime Clang::AddObjCRuntimeArgs(const ArgList &args,
                                      ArgStringList &cmdArgs,
                                      RewriteKind rewriteKind) const {
  // Look for the controlling runtime option.
  Arg *runtimeArg =
      args.getLastArg(options::OPT_fnext_runtime, options::OPT_fgnu_runtime,
                      options::OPT_fobjc_runtime_EQ);

  // Just forward -fobjc-runtime= to the frontend.  This supercedes
  // options about fragility.
  if (runtimeArg &&
      runtimeArg->getOption().matches(options::OPT_fobjc_runtime_EQ)) {
    ObjCRuntime runtime;
    StringRef value = runtimeArg->getValue();
    if (runtime.tryParse(value)) {
      getToolChain().getDriver().Diag(diag::err_drv_unknown_objc_runtime)
          << value;
    }
    if ((runtime.getKind() == ObjCRuntime::GNUstep) &&
        (runtime.getVersion() >= VersionTuple(2, 0)))
      if (!getToolChain().getTriple().isOSBinFormatELF() &&
          !getToolChain().getTriple().isOSBinFormatCOFF()) {
        getToolChain().getDriver().Diag(
            diag::err_drv_gnustep_objc_runtime_incompatible_binary)
          << runtime.getVersion().getMajor();
      }

    runtimeArg->render(args, cmdArgs);
    return runtime;
  }

  // Otherwise, we'll need the ABI "version".  Version numbers are
  // slightly confusing for historical reasons:
  //   1 - Traditional "fragile" ABI
  //   2 - Non-fragile ABI, version 1
  //   3 - Non-fragile ABI, version 2
  unsigned objcABIVersion = 1;
  // If -fobjc-abi-version= is present, use that to set the version.
  if (Arg *abiArg = args.getLastArg(options::OPT_fobjc_abi_version_EQ)) {
    StringRef value = abiArg->getValue();
    if (value == "1")
      objcABIVersion = 1;
    else if (value == "2")
      objcABIVersion = 2;
    else if (value == "3")
      objcABIVersion = 3;
    else
      getToolChain().getDriver().Diag(diag::err_drv_clang_unsupported) << value;
  } else {
    // Otherwise, determine if we are using the non-fragile ABI.
    bool nonFragileABIIsDefault =
        (rewriteKind == RK_NonFragile ||
         (rewriteKind == RK_None &&
          getToolChain().IsObjCNonFragileABIDefault()));
    if (args.hasFlag(options::OPT_fobjc_nonfragile_abi,
                     options::OPT_fno_objc_nonfragile_abi,
                     nonFragileABIIsDefault)) {
// Determine the non-fragile ABI version to use.
#ifdef DISABLE_DEFAULT_NONFRAGILEABI_TWO
      unsigned nonFragileABIVersion = 1;
#else
      unsigned nonFragileABIVersion = 2;
#endif

      if (Arg *abiArg =
              args.getLastArg(options::OPT_fobjc_nonfragile_abi_version_EQ)) {
        StringRef value = abiArg->getValue();
        if (value == "1")
          nonFragileABIVersion = 1;
        else if (value == "2")
          nonFragileABIVersion = 2;
        else
          getToolChain().getDriver().Diag(diag::err_drv_clang_unsupported)
              << value;
      }

      objcABIVersion = 1 + nonFragileABIVersion;
    } else {
      objcABIVersion = 1;
    }
  }

  // We don't actually care about the ABI version other than whether
  // it's non-fragile.
  bool isNonFragile = objcABIVersion != 1;

  // If we have no runtime argument, ask the toolchain for its default runtime.
  // However, the rewriter only really supports the Mac runtime, so assume that.
  ObjCRuntime runtime;
  if (!runtimeArg) {
    switch (rewriteKind) {
    case RK_None:
      runtime = getToolChain().getDefaultObjCRuntime(isNonFragile);
      break;
    case RK_Fragile:
      runtime = ObjCRuntime(ObjCRuntime::FragileMacOSX, VersionTuple());
      break;
    case RK_NonFragile:
      runtime = ObjCRuntime(ObjCRuntime::MacOSX, VersionTuple());
      break;
    }

    // -fnext-runtime
  } else if (runtimeArg->getOption().matches(options::OPT_fnext_runtime)) {
    // On Darwin, make this use the default behavior for the toolchain.
    if (getToolChain().getTriple().isOSDarwin()) {
      runtime = getToolChain().getDefaultObjCRuntime(isNonFragile);

      // Otherwise, build for a generic macosx port.
    } else {
      runtime = ObjCRuntime(ObjCRuntime::MacOSX, VersionTuple());
    }

    // -fgnu-runtime
  } else {
    assert(runtimeArg->getOption().matches(options::OPT_fgnu_runtime));
    // Legacy behaviour is to target the gnustep runtime if we are in
    // non-fragile mode or the GCC runtime in fragile mode.
    if (isNonFragile)
      runtime = ObjCRuntime(ObjCRuntime::GNUstep, VersionTuple(2, 0));
    else
      runtime = ObjCRuntime(ObjCRuntime::GCC, VersionTuple());
  }

  cmdArgs.push_back(
      args.MakeArgString("-fobjc-runtime=" + runtime.getAsString()));
  return runtime;
}

static bool maybeConsumeDash(const std::string &EH, size_t &I) {
  bool HaveDash = (I + 1 < EH.size() && EH[I + 1] == '-');
  I += HaveDash;
  return !HaveDash;
}

namespace {
struct EHFlags {
  bool Synch = false;
  bool Asynch = false;
  bool NoUnwindC = false;
};
} // end anonymous namespace

/// /EH controls whether to run destructor cleanups when exceptions are
/// thrown.  There are three modifiers:
/// - s: Cleanup after "synchronous" exceptions, aka C++ exceptions.
/// - a: Cleanup after "asynchronous" exceptions, aka structured exceptions.
///      The 'a' modifier is unimplemented and fundamentally hard in LLVM IR.
/// - c: Assume that extern "C" functions are implicitly nounwind.
/// The default is /EHs-c-, meaning cleanups are disabled.
static EHFlags parseClangCLEHFlags(const Driver &D, const ArgList &Args) {
  EHFlags EH;

  std::vector<std::string> EHArgs =
      Args.getAllArgValues(options::OPT__SLASH_EH);
  for (auto EHVal : EHArgs) {
    for (size_t I = 0, E = EHVal.size(); I != E; ++I) {
      switch (EHVal[I]) {
      case 'a':
        EH.Asynch = maybeConsumeDash(EHVal, I);
        if (EH.Asynch)
          EH.Synch = false;
        continue;
      case 'c':
        EH.NoUnwindC = maybeConsumeDash(EHVal, I);
        continue;
      case 's':
        EH.Synch = maybeConsumeDash(EHVal, I);
        if (EH.Synch)
          EH.Asynch = false;
        continue;
      default:
        break;
      }
      D.Diag(clang::diag::err_drv_invalid_value) << "/EH" << EHVal;
      break;
    }
  }
  // The /GX, /GX- flags are only processed if there are not /EH flags.
  // The default is that /GX is not specified.
  if (EHArgs.empty() &&
      Args.hasFlag(options::OPT__SLASH_GX, options::OPT__SLASH_GX_,
                   /*Default=*/false)) {
    EH.Synch = true;
    EH.NoUnwindC = true;
  }

  return EH;
}

void Clang::AddClangCLArgs(const ArgList &Args, types::ID InputType,
                           ArgStringList &CmdArgs,
                           codegenoptions::DebugInfoKind *DebugInfoKind,
                           bool *EmitCodeView) const {
  unsigned RTOptionID = options::OPT__SLASH_MT;

  if (Args.hasArg(options::OPT__SLASH_LDd))
    // The /LDd option implies /MTd. The dependent lib part can be overridden,
    // but defining _DEBUG is sticky.
    RTOptionID = options::OPT__SLASH_MTd;

  if (Arg *A = Args.getLastArg(options::OPT__SLASH_M_Group))
    RTOptionID = A->getOption().getID();

  StringRef FlagForCRT;
  switch (RTOptionID) {
  case options::OPT__SLASH_MD:
    if (Args.hasArg(options::OPT__SLASH_LDd))
      CmdArgs.push_back("-D_DEBUG");
    CmdArgs.push_back("-D_MT");
    CmdArgs.push_back("-D_DLL");
    FlagForCRT = "--dependent-lib=msvcrt";
    break;
  case options::OPT__SLASH_MDd:
    CmdArgs.push_back("-D_DEBUG");
    CmdArgs.push_back("-D_MT");
    CmdArgs.push_back("-D_DLL");
    FlagForCRT = "--dependent-lib=msvcrtd";
    break;
  case options::OPT__SLASH_MT:
    if (Args.hasArg(options::OPT__SLASH_LDd))
      CmdArgs.push_back("-D_DEBUG");
    CmdArgs.push_back("-D_MT");
    CmdArgs.push_back("-flto-visibility-public-std");
    FlagForCRT = "--dependent-lib=libcmt";
    break;
  case options::OPT__SLASH_MTd:
    CmdArgs.push_back("-D_DEBUG");
    CmdArgs.push_back("-D_MT");
    CmdArgs.push_back("-flto-visibility-public-std");
    FlagForCRT = "--dependent-lib=libcmtd";
    break;
  default:
    llvm_unreachable("Unexpected option ID.");
  }

  if (Args.hasArg(options::OPT__SLASH_Zl)) {
    CmdArgs.push_back("-D_VC_NODEFAULTLIB");
  } else {
    CmdArgs.push_back(FlagForCRT.data());

    // This provides POSIX compatibility (maps 'open' to '_open'), which most
    // users want.  The /Za flag to cl.exe turns this off, but it's not
    // implemented in clang.
    CmdArgs.push_back("--dependent-lib=oldnames");
  }

  Args.AddLastArg(CmdArgs, options::OPT_show_includes);

  // This controls whether or not we emit RTTI data for polymorphic types.
  if (Args.hasFlag(options::OPT__SLASH_GR_, options::OPT__SLASH_GR,
                   /*Default=*/false))
    CmdArgs.push_back("-fno-rtti-data");

  // This controls whether or not we emit stack-protector instrumentation.
  // In MSVC, Buffer Security Check (/GS) is on by default.
  if (Args.hasFlag(options::OPT__SLASH_GS, options::OPT__SLASH_GS_,
                   /*Default=*/true)) {
    CmdArgs.push_back("-stack-protector");
    CmdArgs.push_back(Args.MakeArgString(Twine(LangOptions::SSPStrong)));
  }

  // Emit CodeView if -Z7, -Zd, or -gline-tables-only are present.
  if (Arg *DebugInfoArg =
          Args.getLastArg(options::OPT__SLASH_Z7, options::OPT__SLASH_Zd,
                          options::OPT_gline_tables_only)) {
    *EmitCodeView = true;
    if (DebugInfoArg->getOption().matches(options::OPT__SLASH_Z7))
      *DebugInfoKind = codegenoptions::LimitedDebugInfo;
    else
      *DebugInfoKind = codegenoptions::DebugLineTablesOnly;
  } else {
    *EmitCodeView = false;
  }

  const Driver &D = getToolChain().getDriver();
  EHFlags EH = parseClangCLEHFlags(D, Args);
  if (EH.Synch || EH.Asynch) {
    if (types::isCXX(InputType))
      CmdArgs.push_back("-fcxx-exceptions");
    CmdArgs.push_back("-fexceptions");
  }
  if (types::isCXX(InputType) && EH.Synch && EH.NoUnwindC)
    CmdArgs.push_back("-fexternc-nounwind");

  // /EP should expand to -E -P.
  if (Args.hasArg(options::OPT__SLASH_EP)) {
    CmdArgs.push_back("-E");
    CmdArgs.push_back("-P");
  }

  unsigned VolatileOptionID;
  if (getToolChain().getArch() == llvm::Triple::x86_64 ||
      getToolChain().getArch() == llvm::Triple::x86)
    VolatileOptionID = options::OPT__SLASH_volatile_ms;
  else
    VolatileOptionID = options::OPT__SLASH_volatile_iso;

  if (Arg *A = Args.getLastArg(options::OPT__SLASH_volatile_Group))
    VolatileOptionID = A->getOption().getID();

  if (VolatileOptionID == options::OPT__SLASH_volatile_ms)
    CmdArgs.push_back("-fms-volatile");

 if (Args.hasFlag(options::OPT__SLASH_Zc_dllexportInlines_,
                  options::OPT__SLASH_Zc_dllexportInlines,
                  false)) {
   if (Args.hasArg(options::OPT__SLASH_fallback)) {
     D.Diag(clang::diag::err_drv_dllexport_inlines_and_fallback);
   } else {
    CmdArgs.push_back("-fno-dllexport-inlines");
   }
 }

  Arg *MostGeneralArg = Args.getLastArg(options::OPT__SLASH_vmg);
  Arg *BestCaseArg = Args.getLastArg(options::OPT__SLASH_vmb);
  if (MostGeneralArg && BestCaseArg)
    D.Diag(clang::diag::err_drv_argument_not_allowed_with)
        << MostGeneralArg->getAsString(Args) << BestCaseArg->getAsString(Args);

  if (MostGeneralArg) {
    Arg *SingleArg = Args.getLastArg(options::OPT__SLASH_vms);
    Arg *MultipleArg = Args.getLastArg(options::OPT__SLASH_vmm);
    Arg *VirtualArg = Args.getLastArg(options::OPT__SLASH_vmv);

    Arg *FirstConflict = SingleArg ? SingleArg : MultipleArg;
    Arg *SecondConflict = VirtualArg ? VirtualArg : MultipleArg;
    if (FirstConflict && SecondConflict && FirstConflict != SecondConflict)
      D.Diag(clang::diag::err_drv_argument_not_allowed_with)
          << FirstConflict->getAsString(Args)
          << SecondConflict->getAsString(Args);

    if (SingleArg)
      CmdArgs.push_back("-fms-memptr-rep=single");
    else if (MultipleArg)
      CmdArgs.push_back("-fms-memptr-rep=multiple");
    else
      CmdArgs.push_back("-fms-memptr-rep=virtual");
  }

  // Parse the default calling convention options.
  if (Arg *CCArg =
          Args.getLastArg(options::OPT__SLASH_Gd, options::OPT__SLASH_Gr,
                          options::OPT__SLASH_Gz, options::OPT__SLASH_Gv,
                          options::OPT__SLASH_Gregcall)) {
    unsigned DCCOptId = CCArg->getOption().getID();
    const char *DCCFlag = nullptr;
    bool ArchSupported = true;
    llvm::Triple::ArchType Arch = getToolChain().getArch();
    switch (DCCOptId) {
    case options::OPT__SLASH_Gd:
      DCCFlag = "-fdefault-calling-conv=cdecl";
      break;
    case options::OPT__SLASH_Gr:
      ArchSupported = Arch == llvm::Triple::x86;
      DCCFlag = "-fdefault-calling-conv=fastcall";
      break;
    case options::OPT__SLASH_Gz:
      ArchSupported = Arch == llvm::Triple::x86;
      DCCFlag = "-fdefault-calling-conv=stdcall";
      break;
    case options::OPT__SLASH_Gv:
      ArchSupported = Arch == llvm::Triple::x86 || Arch == llvm::Triple::x86_64;
      DCCFlag = "-fdefault-calling-conv=vectorcall";
      break;
    case options::OPT__SLASH_Gregcall:
      ArchSupported = Arch == llvm::Triple::x86 || Arch == llvm::Triple::x86_64;
      DCCFlag = "-fdefault-calling-conv=regcall";
      break;
    }

    // MSVC doesn't warn if /Gr or /Gz is used on x64, so we don't either.
    if (ArchSupported && DCCFlag)
      CmdArgs.push_back(DCCFlag);
  }

  Args.AddLastArg(CmdArgs, options::OPT_vtordisp_mode_EQ);

  if (!Args.hasArg(options::OPT_fdiagnostics_format_EQ)) {
    CmdArgs.push_back("-fdiagnostics-format");
    if (Args.hasArg(options::OPT__SLASH_fallback))
      CmdArgs.push_back("msvc-fallback");
    else
      CmdArgs.push_back("msvc");
  }

  if (Arg *A = Args.getLastArg(options::OPT__SLASH_guard)) {
    SmallVector<StringRef, 1> SplitArgs;
    StringRef(A->getValue()).split(SplitArgs, ",");
    bool Instrument = false;
    bool NoChecks = false;
    for (StringRef Arg : SplitArgs) {
      if (Arg.equals_lower("cf"))
        Instrument = true;
      else if (Arg.equals_lower("cf-"))
        Instrument = false;
      else if (Arg.equals_lower("nochecks"))
        NoChecks = true;
      else if (Arg.equals_lower("nochecks-"))
        NoChecks = false;
      else
        D.Diag(diag::err_drv_invalid_value) << A->getSpelling() << Arg;
    }
    // Currently there's no support emitting CFG instrumentation; the flag only
    // emits the table of address-taken functions.
    if (Instrument || NoChecks)
      CmdArgs.push_back("-cfguard");
  }
}

visualstudio::Compiler *Clang::getCLFallback() const {
  if (!CLFallback)
    CLFallback.reset(new visualstudio::Compiler(getToolChain()));
  return CLFallback.get();
}


const char *Clang::getBaseInputName(const ArgList &Args,
                                    const InputInfo &Input) {
  return Args.MakeArgString(llvm::sys::path::filename(Input.getBaseInput()));
}

const char *Clang::getBaseInputStem(const ArgList &Args,
                                    const InputInfoList &Inputs) {
  const char *Str = getBaseInputName(Args, Inputs[0]);

  if (const char *End = strrchr(Str, '.'))
    return Args.MakeArgString(std::string(Str, End));

  return Str;
}

const char *Clang::getDependencyFileName(const ArgList &Args,
                                         const InputInfoList &Inputs) {
  // FIXME: Think about this more.

  if (Arg *OutputOpt = Args.getLastArg(options::OPT_o)) {
    SmallString<128> OutputFilename(OutputOpt->getValue());
    llvm::sys::path::replace_extension(OutputFilename, llvm::Twine('d'));
    return Args.MakeArgString(OutputFilename);
  }

  return Args.MakeArgString(Twine(getBaseInputStem(Args, Inputs)) + ".d");
}

// Begin ClangAs

void ClangAs::AddMIPSTargetArgs(const ArgList &Args,
                                ArgStringList &CmdArgs) const {
  StringRef CPUName;
  StringRef ABIName;
  const llvm::Triple &Triple = getToolChain().getTriple();
  mips::getMipsCPUAndABI(Args, Triple, CPUName, ABIName);

  CmdArgs.push_back("-target-abi");
  CmdArgs.push_back(ABIName.data());
}

void ClangAs::AddX86TargetArgs(const ArgList &Args,
                               ArgStringList &CmdArgs) const {
  if (Arg *A = Args.getLastArg(options::OPT_masm_EQ)) {
    StringRef Value = A->getValue();
    if (Value == "intel" || Value == "att") {
      CmdArgs.push_back("-mllvm");
      CmdArgs.push_back(Args.MakeArgString("-x86-asm-syntax=" + Value));
    } else {
      getToolChain().getDriver().Diag(diag::err_drv_unsupported_option_argument)
          << A->getOption().getName() << Value;
    }
  }
}

void ClangAs::AddRISCVTargetArgs(const ArgList &Args,
                               ArgStringList &CmdArgs) const {
  const llvm::Triple &Triple = getToolChain().getTriple();
  StringRef ABIName = riscv::getRISCVABI(Args, Triple);

  CmdArgs.push_back("-target-abi");
  CmdArgs.push_back(ABIName.data());
}

void ClangAs::ConstructJob(Compilation &C, const JobAction &JA,
                           const InputInfo &Output, const InputInfoList &Inputs,
                           const ArgList &Args,
                           const char *LinkingOutput) const {
  ArgStringList CmdArgs;

  assert(Inputs.size() == 1 && "Unexpected number of inputs.");
  const InputInfo &Input = Inputs[0];

  const llvm::Triple &Triple = getToolChain().getEffectiveTriple();
  const std::string &TripleStr = Triple.getTriple();
  const auto &D = getToolChain().getDriver();

  // Don't warn about "clang -w -c foo.s"
  Args.ClaimAllArgs(options::OPT_w);
  // and "clang -emit-llvm -c foo.s"
  Args.ClaimAllArgs(options::OPT_emit_llvm);

  claimNoWarnArgs(Args);

  // Invoke ourselves in -cc1as mode.
  //
  // FIXME: Implement custom jobs for internal actions.
  CmdArgs.push_back("-cc1as");

  // Add the "effective" target triple.
  CmdArgs.push_back("-triple");
  CmdArgs.push_back(Args.MakeArgString(TripleStr));

  // Set the output mode, we currently only expect to be used as a real
  // assembler.
  CmdArgs.push_back("-filetype");
  CmdArgs.push_back("obj");

  // Set the main file name, so that debug info works even with
  // -save-temps or preprocessed assembly.
  CmdArgs.push_back("-main-file-name");
  CmdArgs.push_back(Clang::getBaseInputName(Args, Input));

  // Add the target cpu
  std::string CPU = getCPUName(Args, Triple, /*FromAs*/ true);
  if (!CPU.empty()) {
    CmdArgs.push_back("-target-cpu");
    CmdArgs.push_back(Args.MakeArgString(CPU));
  }

  // Add the target features
  getTargetFeatures(getToolChain(), Triple, Args, CmdArgs, true);

  // Ignore explicit -force_cpusubtype_ALL option.
  (void)Args.hasArg(options::OPT_force__cpusubtype__ALL);

  // Pass along any -I options so we get proper .include search paths.
  Args.AddAllArgs(CmdArgs, options::OPT_I_Group);

  // Determine the original source input.
  const Action *SourceAction = &JA;
  while (SourceAction->getKind() != Action::InputClass) {
    assert(!SourceAction->getInputs().empty() && "unexpected root action!");
    SourceAction = SourceAction->getInputs()[0];
  }

  // Forward -g and handle debug info related flags, assuming we are dealing
  // with an actual assembly file.
  bool WantDebug = false;
  unsigned DwarfVersion = 0;
  Args.ClaimAllArgs(options::OPT_g_Group);
  if (Arg *A = Args.getLastArg(options::OPT_g_Group)) {
    WantDebug = !A->getOption().matches(options::OPT_g0) &&
                !A->getOption().matches(options::OPT_ggdb0);
    if (WantDebug)
      DwarfVersion = DwarfVersionNum(A->getSpelling());
  }
  if (DwarfVersion == 0)
    DwarfVersion = getToolChain().GetDefaultDwarfVersion();

  codegenoptions::DebugInfoKind DebugInfoKind = codegenoptions::NoDebugInfo;

  if (SourceAction->getType() == types::TY_Asm ||
      SourceAction->getType() == types::TY_PP_Asm) {
    // You might think that it would be ok to set DebugInfoKind outside of
    // the guard for source type, however there is a test which asserts
    // that some assembler invocation receives no -debug-info-kind,
    // and it's not clear whether that test is just overly restrictive.
    DebugInfoKind = (WantDebug ? codegenoptions::LimitedDebugInfo
                               : codegenoptions::NoDebugInfo);
    // Add the -fdebug-compilation-dir flag if needed.
    addDebugCompDirArg(Args, CmdArgs, C.getDriver().getVFS());

    addDebugPrefixMapArg(getToolChain().getDriver(), Args, CmdArgs);

    // Set the AT_producer to the clang version when using the integrated
    // assembler on assembly source files.
    CmdArgs.push_back("-dwarf-debug-producer");
    CmdArgs.push_back(Args.MakeArgString(getClangFullVersion()));

    // And pass along -I options
    Args.AddAllArgs(CmdArgs, options::OPT_I);
  }
  RenderDebugEnablingArgs(Args, CmdArgs, DebugInfoKind, DwarfVersion,
                          llvm::DebuggerKind::Default);
  RenderDebugInfoCompressionArgs(Args, CmdArgs, D, getToolChain());


  // Handle -fPIC et al -- the relocation-model affects the assembler
  // for some targets.
  llvm::Reloc::Model RelocationModel;
  unsigned PICLevel;
  bool IsPIE;
  std::tie(RelocationModel, PICLevel, IsPIE) =
      ParsePICArgs(getToolChain(), Args);

  const char *RMName = RelocationModelName(RelocationModel);
  if (RMName) {
    CmdArgs.push_back("-mrelocation-model");
    CmdArgs.push_back(RMName);
  }

  // Optionally embed the -cc1as level arguments into the debug info, for build
  // analysis.
  if (getToolChain().UseDwarfDebugFlags()) {
    ArgStringList OriginalArgs;
    for (const auto &Arg : Args)
      Arg->render(Args, OriginalArgs);

    SmallString<256> Flags;
    const char *Exec = getToolChain().getDriver().getClangProgramPath();
    Flags += Exec;
    for (const char *OriginalArg : OriginalArgs) {
      SmallString<128> EscapedArg;
      EscapeSpacesAndBackslashes(OriginalArg, EscapedArg);
      Flags += " ";
      Flags += EscapedArg;
    }
    CmdArgs.push_back("-dwarf-debug-flags");
    CmdArgs.push_back(Args.MakeArgString(Flags));
  }

  // FIXME: Add -static support, once we have it.

  // Add target specific flags.
  switch (getToolChain().getArch()) {
  default:
    break;

  case llvm::Triple::mips:
  case llvm::Triple::mipsel:
  case llvm::Triple::mips64:
  case llvm::Triple::mips64el:
    AddMIPSTargetArgs(Args, CmdArgs);
    break;

  case llvm::Triple::x86:
  case llvm::Triple::x86_64:
    AddX86TargetArgs(Args, CmdArgs);
    break;

  case llvm::Triple::arm:
  case llvm::Triple::armeb:
  case llvm::Triple::thumb:
  case llvm::Triple::thumbeb:
    // This isn't in AddARMTargetArgs because we want to do this for assembly
    // only, not C/C++.
    if (Args.hasFlag(options::OPT_mdefault_build_attributes,
                     options::OPT_mno_default_build_attributes, true)) {
        CmdArgs.push_back("-mllvm");
        CmdArgs.push_back("-arm-add-build-attributes");
    }
    break;

  case llvm::Triple::riscv32:
  case llvm::Triple::riscv64:
    AddRISCVTargetArgs(Args, CmdArgs);
    break;
  }

  // Consume all the warning flags. Usually this would be handled more
  // gracefully by -cc1 (warning about unknown warning flags, etc) but -cc1as
  // doesn't handle that so rather than warning about unused flags that are
  // actually used, we'll lie by omission instead.
  // FIXME: Stop lying and consume only the appropriate driver flags
  Args.ClaimAllArgs(options::OPT_W_Group);

  CollectArgsForIntegratedAssembler(C, Args, CmdArgs,
                                    getToolChain().getDriver());

  Args.AddAllArgs(CmdArgs, options::OPT_mllvm);

  assert(Output.isFilename() && "Unexpected lipo output.");
  CmdArgs.push_back("-o");
  CmdArgs.push_back(Output.getFilename());

  const llvm::Triple &T = getToolChain().getTriple();
  Arg *A;
  if (getDebugFissionKind(D, Args, A) == DwarfFissionKind::Split &&
      T.isOSBinFormatELF()) {
    CmdArgs.push_back("-split-dwarf-output");
    CmdArgs.push_back(SplitDebugName(Args, Input, Output));
  }

  assert(Input.isFilename() && "Invalid input.");
  CmdArgs.push_back(Input.getFilename());

  const char *Exec = getToolChain().getDriver().getClangProgramPath();
  C.addCommand(std::make_unique<Command>(JA, *this, Exec, CmdArgs, Inputs));
}

// Begin OffloadBundler

void OffloadBundler::ConstructJob(Compilation &C, const JobAction &JA,
                                  const InputInfo &Output,
                                  const InputInfoList &Inputs,
                                  const llvm::opt::ArgList &TCArgs,
                                  const char *LinkingOutput) const {
  // The version with only one output is expected to refer to a bundling job.
  assert(isa<OffloadBundlingJobAction>(JA) && "Expecting bundling job!");

  // The bundling command looks like this:
  // clang-offload-bundler -type=bc
  //   -targets=host-triple,openmp-triple1,openmp-triple2
  //   -outputs=input_file
  //   -inputs=unbundle_file_host,unbundle_file_tgt1,unbundle_file_tgt2"

  ArgStringList CmdArgs;

  // Get the type.
  CmdArgs.push_back(TCArgs.MakeArgString(
      Twine("-type=") + types::getTypeTempSuffix(Output.getType())));

  assert(JA.getInputs().size() == Inputs.size() &&
         "Not have inputs for all dependence actions??");

  // Get the targets.
  SmallString<128> Triples;
  Triples += "-targets=";
  for (unsigned I = 0; I < Inputs.size(); ++I) {
    if (I)
      Triples += ',';

    // Find ToolChain for this input.
    Action::OffloadKind CurKind = Action::OFK_Host;
    const ToolChain *CurTC = &getToolChain();
    const Action *CurDep = JA.getInputs()[I];

    if (const auto *OA = dyn_cast<OffloadAction>(CurDep)) {
      CurTC = nullptr;
      OA->doOnEachDependence([&](Action *A, const ToolChain *TC, const char *) {
        assert(CurTC == nullptr && "Expected one dependence!");
        CurKind = A->getOffloadingDeviceKind();
        CurTC = TC;
      });
    }
    Triples += Action::GetOffloadKindName(CurKind);
    Triples += '-';
    Triples += CurTC->getTriple().normalize();
    if (CurKind == Action::OFK_HIP && CurDep->getOffloadingArch()) {
      Triples += '-';
      Triples += CurDep->getOffloadingArch();
    }
  }
  CmdArgs.push_back(TCArgs.MakeArgString(Triples));

  // Get bundled file command.
  CmdArgs.push_back(
      TCArgs.MakeArgString(Twine("-outputs=") + Output.getFilename()));

  // Get unbundled files command.
  SmallString<128> UB;
  UB += "-inputs=";
  for (unsigned I = 0; I < Inputs.size(); ++I) {
    if (I)
      UB += ',';

    // Find ToolChain for this input.
    const ToolChain *CurTC = &getToolChain();
    if (const auto *OA = dyn_cast<OffloadAction>(JA.getInputs()[I])) {
      CurTC = nullptr;
      OA->doOnEachDependence([&](Action *, const ToolChain *TC, const char *) {
        assert(CurTC == nullptr && "Expected one dependence!");
        CurTC = TC;
      });
    }
    UB += CurTC->getInputFilename(Inputs[I]);
  }
  CmdArgs.push_back(TCArgs.MakeArgString(UB));

  // All the inputs are encoded as commands.
  C.addCommand(std::make_unique<Command>(
      JA, *this,
      TCArgs.MakeArgString(getToolChain().GetProgramPath(getShortName())),
      CmdArgs, None));
}

void OffloadBundler::ConstructJobMultipleOutputs(
    Compilation &C, const JobAction &JA, const InputInfoList &Outputs,
    const InputInfoList &Inputs, const llvm::opt::ArgList &TCArgs,
    const char *LinkingOutput) const {
  // The version with multiple outputs is expected to refer to a unbundling job.
  auto &UA = cast<OffloadUnbundlingJobAction>(JA);

  // The unbundling command looks like this:
  // clang-offload-bundler -type=bc
  //   -targets=host-triple,openmp-triple1,openmp-triple2
  //   -inputs=input_file
  //   -outputs=unbundle_file_host,unbundle_file_tgt1,unbundle_file_tgt2"
  //   -unbundle

  ArgStringList CmdArgs;

  assert(Inputs.size() == 1 && "Expecting to unbundle a single file!");
  InputInfo Input = Inputs.front();

  // Get the type.
  CmdArgs.push_back(TCArgs.MakeArgString(
      Twine("-type=") + types::getTypeTempSuffix(Input.getType())));

  // Get the targets.
  SmallString<128> Triples;
  Triples += "-targets=";
  auto DepInfo = UA.getDependentActionsInfo();
  for (unsigned I = 0; I < DepInfo.size(); ++I) {
    if (I)
      Triples += ',';

    auto &Dep = DepInfo[I];
    Triples += Action::GetOffloadKindName(Dep.DependentOffloadKind);
    Triples += '-';
    Triples += Dep.DependentToolChain->getTriple().normalize();
    if (Dep.DependentOffloadKind == Action::OFK_HIP &&
        !Dep.DependentBoundArch.empty()) {
      Triples += '-';
      Triples += Dep.DependentBoundArch;
    }
  }

  CmdArgs.push_back(TCArgs.MakeArgString(Triples));

  // Get bundled file command.
  CmdArgs.push_back(
      TCArgs.MakeArgString(Twine("-inputs=") + Input.getFilename()));

  // Get unbundled files command.
  SmallString<128> UB;
  UB += "-outputs=";
  for (unsigned I = 0; I < Outputs.size(); ++I) {
    if (I)
      UB += ',';
    UB += DepInfo[I].DependentToolChain->getInputFilename(Outputs[I]);
  }
  CmdArgs.push_back(TCArgs.MakeArgString(UB));
  CmdArgs.push_back("-unbundle");

  // All the inputs are encoded as commands.
  C.addCommand(std::make_unique<Command>(
      JA, *this,
      TCArgs.MakeArgString(getToolChain().GetProgramPath(getShortName())),
      CmdArgs, None));
}

void OffloadWrapper::ConstructJob(Compilation &C, const JobAction &JA,
                                  const InputInfo &Output,
                                  const InputInfoList &Inputs,
                                  const ArgList &Args,
                                  const char *LinkingOutput) const {
  ArgStringList CmdArgs;

  const llvm::Triple &Triple = getToolChain().getEffectiveTriple();

  // Add the "effective" target triple.
  CmdArgs.push_back("-target");
  CmdArgs.push_back(Args.MakeArgString(Triple.getTriple()));

  // Add the output file name.
  assert(Output.isFilename() && "Invalid output.");
  CmdArgs.push_back("-o");
  CmdArgs.push_back(Output.getFilename());

  // Add inputs.
  for (const InputInfo &I : Inputs) {
    assert(I.isFilename() && "Invalid input.");
    CmdArgs.push_back(I.getFilename());
  }

  C.addCommand(std::make_unique<Command>(
      JA, *this,
      Args.MakeArgString(getToolChain().GetProgramPath(getShortName())),
      CmdArgs, Inputs));
}<|MERGE_RESOLUTION|>--- conflicted
+++ resolved
@@ -5383,7 +5383,6 @@
       CmdArgs.push_back("-fcuda-short-ptr");
   }
 
-<<<<<<< HEAD
   if (Args.hasArg(options::OPT_hc_mode) ||
     Args.hasArg(options::OPT_famp) ||
     Args.getLastArgValue(options::OPT_std_EQ).equals("c++amp")) {
@@ -5398,10 +5397,7 @@
       CmdArgs.push_back("-fgpu-rdc");
   }
 
-  if (IsHIP) {
-=======
   if (IsHIP)
->>>>>>> a2a1cd9d
     CmdArgs.push_back("-fcuda-allow-variadic-functions");
 
   // OpenMP offloading device jobs take the argument -fopenmp-host-ir-file-path
