; RUN: opt < %s  -loop-vectorize -force-vector-interleave=1 -force-vector-width=4 -dce -instcombine -S | FileCheck --check-prefix VEC4_INTERL1 %s
; RUN: opt < %s  -loop-vectorize -force-vector-interleave=2 -force-vector-width=4 -dce -instcombine -S | FileCheck --check-prefix VEC4_INTERL2 %s
; RUN: opt < %s  -loop-vectorize -force-vector-interleave=2 -force-vector-width=1 -dce -instcombine -S | FileCheck --check-prefix VEC1_INTERL2 %s
; RUN: opt < %s  -loop-vectorize -force-vector-interleave=1 -force-vector-width=2 -dce -simplifycfg -simplifycfg-require-and-preserve-domtree=1 -instcombine -simplifycfg -simplifycfg-require-and-preserve-domtree=1 -keep-loops=false -S | FileCheck --check-prefix VEC2_INTERL1_PRED_STORE %s

; XFAIL: *

@fp_inc = common global float 0.000000e+00, align 4

;void fp_iv_loop1(float init, float * __restrict__ A, int N) {
;  float x = init;
;  for (int i=0; i < N; ++i) {
;    A[i] = x;
;    x -= fp_inc;
;  }
;}

; VEC4_INTERL1-LABEL: @fp_iv_loop1_fast_FMF(
; VEC4_INTERL1:       vector.ph:
; VEC4_INTERL1:         [[DOTSPLATINSERT:%.*]] = insertelement <4 x float> poison, float %init, i32 0
; VEC4_INTERL1-NEXT:    [[DOTSPLAT:%.*]] = shufflevector <4 x float> [[DOTSPLATINSERT]], <4 x float> poison, <4 x i32> zeroinitializer
; VEC4_INTERL1-NEXT:    [[DOTSPLATINSERT2:%.*]] = insertelement <4 x float> poison, float %fpinc, i32 0
; VEC4_INTERL1-NEXT:    [[DOTSPLAT3:%.*]] = shufflevector <4 x float> [[DOTSPLATINSERT2]], <4 x float> poison, <4 x i32> zeroinitializer
; VEC4_INTERL1-NEXT:    [[TMP5:%.*]] = fmul fast <4 x float> [[DOTSPLAT3]], <float 0.000000e+00, float 1.000000e+00, float 2.000000e+00, float 3.000000e+00>
; VEC4_INTERL1-NEXT:    [[INDUCTION4:%.*]] = fsub fast <4 x float> [[DOTSPLAT]], [[TMP5]]
; VEC4_INTERL1-NEXT:    [[TMP6:%.*]] = fmul fast float %fpinc, 4.000000e+00
; VEC4_INTERL1-NEXT:    [[DOTSPLATINSERT5:%.*]] = insertelement <4 x float> poison, float [[TMP6]], i32 0
; VEC4_INTERL1-NEXT:    [[DOTSPLAT6:%.*]] = shufflevector <4 x float> [[DOTSPLATINSERT5]], <4 x float> poison, <4 x i32> zeroinitializer
; VEC4_INTERL1-NEXT:    br label %vector.body
; VEC4_INTERL1:       vector.body:
; VEC4_INTERL1-NEXT:    [[INDEX:%.*]] = phi i64 [ 0, %vector.ph ], [ [[INDEX_NEXT:%.*]], %vector.body ]
; VEC4_INTERL1-NEXT:    [[VEC_IND:%.*]] = phi <4 x float> [ [[INDUCTION4]], %vector.ph ], [ [[VEC_IND_NEXT:%.*]], %vector.body ]
; VEC4_INTERL1-NEXT:    [[TMP8:%.*]] = getelementptr inbounds float, float* %A, i64 [[INDEX]]
; VEC4_INTERL1-NEXT:    [[TMP9:%.*]] = bitcast float* [[TMP8]] to <4 x float>*
; VEC4_INTERL1-NEXT:    store <4 x float> [[VEC_IND]], <4 x float>* [[TMP9]], align 4
; VEC4_INTERL1-NEXT:    [[INDEX_NEXT]] = add nuw i64 [[INDEX]], 4
; VEC4_INTERL1-NEXT:    [[VEC_IND_NEXT]] = fsub fast <4 x float> [[VEC_IND]], [[DOTSPLAT6]]
; VEC4_INTERL1:         br i1 {{.*}}, label %middle.block, label %vector.body

; VEC4_INTERL2-LABEL: @fp_iv_loop1_fast_FMF(
; VEC4_INTERL2:       vector.ph:
; VEC4_INTERL2:         [[DOTSPLATINSERT:%.*]] = insertelement <4 x float> poison, float %init, i32 0
; VEC4_INTERL2-NEXT:    [[DOTSPLAT:%.*]] = shufflevector <4 x float> [[DOTSPLATINSERT]], <4 x float> poison, <4 x i32> zeroinitializer
; VEC4_INTERL2-NEXT:    [[DOTSPLATINSERT3:%.*]] = insertelement <4 x float> poison, float %fpinc, i32 0
; VEC4_INTERL2-NEXT:    [[DOTSPLAT4:%.*]] = shufflevector <4 x float> [[DOTSPLATINSERT3]], <4 x float> poison, <4 x i32> zeroinitializer
; VEC4_INTERL2-NEXT:    [[TMP5:%.*]] = fmul fast <4 x float> [[DOTSPLAT4]], <float 0.000000e+00, float 1.000000e+00, float 2.000000e+00, float 3.000000e+00>
; VEC4_INTERL2-NEXT:    [[INDUCTION5:%.*]] = fsub fast <4 x float> [[DOTSPLAT]], [[TMP5]]
; VEC4_INTERL2-NEXT:    [[TMP6:%.*]] = fmul fast float %fpinc, 4.000000e+00
; VEC4_INTERL2-NEXT:    [[DOTSPLATINSERT6:%.*]] = insertelement <4 x float> poison, float [[TMP6]], i32 0
; VEC4_INTERL2-NEXT:    [[DOTSPLAT7:%.*]] = shufflevector <4 x float> [[DOTSPLATINSERT6]], <4 x float> poison, <4 x i32> zeroinitializer
; VEC4_INTERL2-NEXT:    br label %vector.body
; VEC4_INTERL2:       vector.body:
; VEC4_INTERL2-NEXT:    [[INDEX:%.*]] = phi i64 [ 0, %vector.ph ], [ [[INDEX_NEXT:%.*]], %vector.body ]
; VEC4_INTERL2-NEXT:    [[VEC_IND:%.*]] = phi <4 x float> [ [[INDUCTION5]], %vector.ph ], [ [[VEC_IND_NEXT:%.*]], %vector.body ]
; VEC4_INTERL2-NEXT:    [[STEP_ADD:%.*]] = fsub fast <4 x float> [[VEC_IND]], [[DOTSPLAT7]]
; VEC4_INTERL2-NEXT:    [[TMP9:%.*]] = getelementptr inbounds float, float* %A, i64 [[INDEX]]
; VEC4_INTERL2-NEXT:    [[TMP10:%.*]] = bitcast float* [[TMP9]] to <4 x float>*
; VEC4_INTERL2-NEXT:    store <4 x float> [[VEC_IND]], <4 x float>* [[TMP10]], align 4
; VEC4_INTERL2-NEXT:    [[TMP11:%.*]] = getelementptr inbounds float, float* [[TMP9]], i64 4
; VEC4_INTERL2-NEXT:    [[TMP12:%.*]] = bitcast float* [[TMP11]] to <4 x float>*
; VEC4_INTERL2-NEXT:    store <4 x float> [[STEP_ADD]], <4 x float>* [[TMP12]], align 4
; VEC4_INTERL2-NEXT:    [[INDEX_NEXT]] = add nuw i64 [[INDEX]], 8
; VEC4_INTERL2-NEXT:    [[VEC_IND_NEXT]] = fsub fast <4 x float> [[STEP_ADD]], [[DOTSPLAT7]]
; VEC4_INTERL2:         br i1 {{.*}}, label %middle.block, label %vector.body

; VEC1_INTERL2-LABEL: @fp_iv_loop1_fast_FMF(
; VEC1_INTERL2:       vector.ph:
; VEC1_INTERL2:         br label %vector.body
; VEC1_INTERL2:       vector.body:
; VEC1_INTERL2-NEXT:    [[INDEX:%.*]] = phi i64 [ 0, %vector.ph ], [ [[INDEX_NEXT:%.*]], %vector.body ]
; VEC1_INTERL2-NEXT:    [[INDUCTION2:%.*]] = or i64 [[INDEX]], 1
; VEC1_INTERL2-NEXT:    [[TMP6:%.*]] = sitofp i64 [[INDEX]] to float
; VEC1_INTERL2-NEXT:    [[TMP7:%.*]] = fmul fast float %fpinc, [[TMP6]]
; VEC1_INTERL2-NEXT:    [[FP_OFFSET_IDX:%.*]] = fsub fast float %init, [[TMP7]]
; VEC1_INTERL2-NEXT:    [[TMP8:%.*]] = fsub fast float [[FP_OFFSET_IDX]], %fpinc
; VEC1_INTERL2-NEXT:    [[TMP9:%.*]] = getelementptr inbounds float, float* %A, i64 [[INDEX]]
; VEC1_INTERL2-NEXT:    [[TMP10:%.*]] = getelementptr inbounds float, float* %A, i64 [[INDUCTION2]]
; VEC1_INTERL2-NEXT:    store float [[FP_OFFSET_IDX]], float* [[TMP9]], align 4
; VEC1_INTERL2-NEXT:    store float [[TMP8]], float* [[TMP10]], align 4
; VEC1_INTERL2-NEXT:    [[INDEX_NEXT]] = add nuw i64 [[INDEX]], 2
; VEC1_INTERL2:         br i1 {{.*}}, label %middle.block, label %vector.body

define void @fp_iv_loop1_fast_FMF(float %init, float* noalias nocapture %A, i32 %N) {
entry:
  %cmp4 = icmp sgt i32 %N, 0
  br i1 %cmp4, label %for.body.lr.ph, label %for.end

for.body.lr.ph:                                   ; preds = %entry
  %fpinc = load float, float* @fp_inc, align 4
  br label %for.body

for.body:                                         ; preds = %for.body, %for.body.lr.ph
  %indvars.iv = phi i64 [ 0, %for.body.lr.ph ], [ %indvars.iv.next, %for.body ]
  %x.05 = phi float [ %init, %for.body.lr.ph ], [ %add, %for.body ]
  %arrayidx = getelementptr inbounds float, float* %A, i64 %indvars.iv
  store float %x.05, float* %arrayidx, align 4
  %add = fsub fast float %x.05, %fpinc
  %indvars.iv.next = add nuw nsw i64 %indvars.iv, 1
  %lftr.wideiv = trunc i64 %indvars.iv.next to i32
  %exitcond = icmp eq i32 %lftr.wideiv, %N
  br i1 %exitcond, label %for.end.loopexit, label %for.body

for.end.loopexit:                                 ; preds = %for.body
  br label %for.end

for.end:                                          ; preds = %for.end.loopexit, %entry
  ret void
}

; FIXME: We do not need the full 'fast' FMF to vectorize the loop, but the code can't become
;        'fast' spontaneously. Something is wrong with FMF expectations/propagation.

define void @fp_iv_loop1_reassoc_FMF(float %init, float* noalias nocapture %A, i32 %N) {
; VEC4_INTERL1-LABEL: @fp_iv_loop1_reassoc_FMF(
; VEC4_INTERL1-NEXT:  entry:
; VEC4_INTERL1-NEXT:    [[CMP4:%.*]] = icmp sgt i32 [[N:%.*]], 0
; VEC4_INTERL1-NEXT:    br i1 [[CMP4]], label [[FOR_BODY_LR_PH:%.*]], label [[FOR_END:%.*]]
; VEC4_INTERL1:       for.body.lr.ph:
; VEC4_INTERL1-NEXT:    [[FPINC:%.*]] = load float, float* @fp_inc, align 4
; VEC4_INTERL1-NEXT:    [[TMP0:%.*]] = add i32 [[N]], -1
; VEC4_INTERL1-NEXT:    [[TMP1:%.*]] = zext i32 [[TMP0]] to i64
; VEC4_INTERL1-NEXT:    [[TMP2:%.*]] = add nuw nsw i64 [[TMP1]], 1
; VEC4_INTERL1-NEXT:    [[MIN_ITERS_CHECK:%.*]] = icmp ult i32 [[TMP0]], 3
; VEC4_INTERL1-NEXT:    br i1 [[MIN_ITERS_CHECK]], label [[SCALAR_PH:%.*]], label [[VECTOR_PH:%.*]]
; VEC4_INTERL1:       vector.ph:
; VEC4_INTERL1-NEXT:    [[N_VEC:%.*]] = and i64 [[TMP2]], 8589934588
; VEC4_INTERL1-NEXT:    [[CAST_CRD:%.*]] = sitofp i64 [[N_VEC]] to float
; VEC4_INTERL1-NEXT:    [[TMP3:%.*]] = fmul fast float [[FPINC]], [[CAST_CRD]]
; VEC4_INTERL1-NEXT:    [[IND_END:%.*]] = fsub fast float [[INIT:%.*]], [[TMP3]]
; VEC4_INTERL1-NEXT:    [[DOTSPLATINSERT:%.*]] = insertelement <4 x float> poison, float [[INIT]], i32 0
; VEC4_INTERL1-NEXT:    [[DOTSPLAT:%.*]] = shufflevector <4 x float> [[DOTSPLATINSERT]], <4 x float> poison, <4 x i32> zeroinitializer
; VEC4_INTERL1-NEXT:    [[DOTSPLATINSERT2:%.*]] = insertelement <4 x float> poison, float [[FPINC]], i32 0
; VEC4_INTERL1-NEXT:    [[DOTSPLAT3:%.*]] = shufflevector <4 x float> [[DOTSPLATINSERT2]], <4 x float> poison, <4 x i32> zeroinitializer
; VEC4_INTERL1-NEXT:    [[TMP4:%.*]] = fmul fast <4 x float> [[DOTSPLAT3]], <float 0.000000e+00, float 1.000000e+00, float 2.000000e+00, float 3.000000e+00>
; VEC4_INTERL1-NEXT:    [[INDUCTION:%.*]] = fsub fast <4 x float> [[DOTSPLAT]], [[TMP4]]
; VEC4_INTERL1-NEXT:    [[TMP5:%.*]] = fmul fast float [[FPINC]], 4.000000e+00
; VEC4_INTERL1-NEXT:    [[DOTSPLATINSERT4:%.*]] = insertelement <4 x float> poison, float [[TMP5]], i32 0
; VEC4_INTERL1-NEXT:    [[DOTSPLAT5:%.*]] = shufflevector <4 x float> [[DOTSPLATINSERT4]], <4 x float> poison, <4 x i32> zeroinitializer
; VEC4_INTERL1-NEXT:    br label [[VECTOR_BODY:%.*]]
; VEC4_INTERL1:       vector.body:
; VEC4_INTERL1-NEXT:    [[INDEX:%.*]] = phi i64 [ 0, [[VECTOR_PH]] ], [ [[INDEX_NEXT:%.*]], [[VECTOR_BODY]] ]
; VEC4_INTERL1-NEXT:    [[VEC_IND:%.*]] = phi <4 x float> [ [[INDUCTION]], [[VECTOR_PH]] ], [ [[VEC_IND_NEXT:%.*]], [[VECTOR_BODY]] ]
; VEC4_INTERL1-NEXT:    [[TMP6:%.*]] = getelementptr inbounds float, float* [[A:%.*]], i64 [[INDEX]]
; VEC4_INTERL1-NEXT:    [[TMP7:%.*]] = bitcast float* [[TMP6]] to <4 x float>*
; VEC4_INTERL1-NEXT:    store <4 x float> [[VEC_IND]], <4 x float>* [[TMP7]], align 4
<<<<<<< HEAD
; VEC4_INTERL1-NEXT:    [[INDEX_NEXT]] = add i64 [[INDEX]], 4
; VEC4_INTERL1-NEXT:    [[VEC_IND_NEXT]] = fsub fast <4 x float> [[VEC_IND]], [[DOTSPLAT5]]
=======
; VEC4_INTERL1-NEXT:    [[INDEX_NEXT]] = add nuw i64 [[INDEX]], 4
; VEC4_INTERL1-NEXT:    [[VEC_IND_NEXT]] = fsub reassoc <4 x float> [[VEC_IND]], [[DOTSPLAT5]]
>>>>>>> 05289dfb
; VEC4_INTERL1-NEXT:    [[TMP8:%.*]] = icmp eq i64 [[INDEX_NEXT]], [[N_VEC]]
; VEC4_INTERL1-NEXT:    br i1 [[TMP8]], label [[MIDDLE_BLOCK:%.*]], label [[VECTOR_BODY]], [[LOOP4:!llvm.loop !.*]]
; VEC4_INTERL1:       middle.block:
; VEC4_INTERL1-NEXT:    [[CMP_N:%.*]] = icmp eq i64 [[TMP2]], [[N_VEC]]
; VEC4_INTERL1-NEXT:    br i1 [[CMP_N]], label [[FOR_END_LOOPEXIT:%.*]], label [[SCALAR_PH]]
; VEC4_INTERL1:       scalar.ph:
; VEC4_INTERL1-NEXT:    [[BC_RESUME_VAL:%.*]] = phi i64 [ [[N_VEC]], [[MIDDLE_BLOCK]] ], [ 0, [[FOR_BODY_LR_PH]] ]
; VEC4_INTERL1-NEXT:    [[BC_RESUME_VAL1:%.*]] = phi float [ [[IND_END]], [[MIDDLE_BLOCK]] ], [ [[INIT]], [[FOR_BODY_LR_PH]] ]
; VEC4_INTERL1-NEXT:    br label [[FOR_BODY:%.*]]
; VEC4_INTERL1:       for.body:
; VEC4_INTERL1-NEXT:    [[INDVARS_IV:%.*]] = phi i64 [ [[BC_RESUME_VAL]], [[SCALAR_PH]] ], [ [[INDVARS_IV_NEXT:%.*]], [[FOR_BODY]] ]
; VEC4_INTERL1-NEXT:    [[X_05:%.*]] = phi float [ [[BC_RESUME_VAL1]], [[SCALAR_PH]] ], [ [[ADD:%.*]], [[FOR_BODY]] ]
; VEC4_INTERL1-NEXT:    [[ARRAYIDX:%.*]] = getelementptr inbounds float, float* [[A]], i64 [[INDVARS_IV]]
; VEC4_INTERL1-NEXT:    store float [[X_05]], float* [[ARRAYIDX]], align 4
; VEC4_INTERL1-NEXT:    [[ADD]] = fsub reassoc float [[X_05]], [[FPINC]]
; VEC4_INTERL1-NEXT:    [[INDVARS_IV_NEXT]] = add nuw nsw i64 [[INDVARS_IV]], 1
; VEC4_INTERL1-NEXT:    [[LFTR_WIDEIV:%.*]] = trunc i64 [[INDVARS_IV_NEXT]] to i32
; VEC4_INTERL1-NEXT:    [[EXITCOND:%.*]] = icmp eq i32 [[LFTR_WIDEIV]], [[N]]
; VEC4_INTERL1-NEXT:    br i1 [[EXITCOND]], label [[FOR_END_LOOPEXIT]], label [[FOR_BODY]], [[LOOP5:!llvm.loop !.*]]
; VEC4_INTERL1:       for.end.loopexit:
; VEC4_INTERL1-NEXT:    br label [[FOR_END]]
; VEC4_INTERL1:       for.end:
; VEC4_INTERL1-NEXT:    ret void
;
; VEC4_INTERL2-LABEL: @fp_iv_loop1_reassoc_FMF(
; VEC4_INTERL2-NEXT:  entry:
; VEC4_INTERL2-NEXT:    [[CMP4:%.*]] = icmp sgt i32 [[N:%.*]], 0
; VEC4_INTERL2-NEXT:    br i1 [[CMP4]], label [[FOR_BODY_LR_PH:%.*]], label [[FOR_END:%.*]]
; VEC4_INTERL2:       for.body.lr.ph:
; VEC4_INTERL2-NEXT:    [[FPINC:%.*]] = load float, float* @fp_inc, align 4
; VEC4_INTERL2-NEXT:    [[TMP0:%.*]] = add i32 [[N]], -1
; VEC4_INTERL2-NEXT:    [[TMP1:%.*]] = zext i32 [[TMP0]] to i64
; VEC4_INTERL2-NEXT:    [[TMP2:%.*]] = add nuw nsw i64 [[TMP1]], 1
; VEC4_INTERL2-NEXT:    [[MIN_ITERS_CHECK:%.*]] = icmp ult i32 [[TMP0]], 7
; VEC4_INTERL2-NEXT:    br i1 [[MIN_ITERS_CHECK]], label [[SCALAR_PH:%.*]], label [[VECTOR_PH:%.*]]
; VEC4_INTERL2:       vector.ph:
; VEC4_INTERL2-NEXT:    [[N_VEC:%.*]] = and i64 [[TMP2]], 8589934584
; VEC4_INTERL2-NEXT:    [[CAST_CRD:%.*]] = sitofp i64 [[N_VEC]] to float
; VEC4_INTERL2-NEXT:    [[TMP3:%.*]] = fmul fast float [[FPINC]], [[CAST_CRD]]
; VEC4_INTERL2-NEXT:    [[IND_END:%.*]] = fsub fast float [[INIT:%.*]], [[TMP3]]
; VEC4_INTERL2-NEXT:    [[DOTSPLATINSERT:%.*]] = insertelement <4 x float> poison, float [[INIT]], i32 0
; VEC4_INTERL2-NEXT:    [[DOTSPLAT:%.*]] = shufflevector <4 x float> [[DOTSPLATINSERT]], <4 x float> poison, <4 x i32> zeroinitializer
; VEC4_INTERL2-NEXT:    [[DOTSPLATINSERT2:%.*]] = insertelement <4 x float> poison, float [[FPINC]], i32 0
; VEC4_INTERL2-NEXT:    [[DOTSPLAT3:%.*]] = shufflevector <4 x float> [[DOTSPLATINSERT2]], <4 x float> poison, <4 x i32> zeroinitializer
; VEC4_INTERL2-NEXT:    [[TMP4:%.*]] = fmul fast <4 x float> [[DOTSPLAT3]], <float 0.000000e+00, float 1.000000e+00, float 2.000000e+00, float 3.000000e+00>
; VEC4_INTERL2-NEXT:    [[INDUCTION:%.*]] = fsub fast <4 x float> [[DOTSPLAT]], [[TMP4]]
; VEC4_INTERL2-NEXT:    [[TMP5:%.*]] = fmul fast float [[FPINC]], 4.000000e+00
; VEC4_INTERL2-NEXT:    [[DOTSPLATINSERT4:%.*]] = insertelement <4 x float> poison, float [[TMP5]], i32 0
; VEC4_INTERL2-NEXT:    [[DOTSPLAT5:%.*]] = shufflevector <4 x float> [[DOTSPLATINSERT4]], <4 x float> poison, <4 x i32> zeroinitializer
; VEC4_INTERL2-NEXT:    br label [[VECTOR_BODY:%.*]]
; VEC4_INTERL2:       vector.body:
; VEC4_INTERL2-NEXT:    [[INDEX:%.*]] = phi i64 [ 0, [[VECTOR_PH]] ], [ [[INDEX_NEXT:%.*]], [[VECTOR_BODY]] ]
; VEC4_INTERL2-NEXT:    [[VEC_IND:%.*]] = phi <4 x float> [ [[INDUCTION]], [[VECTOR_PH]] ], [ [[VEC_IND_NEXT:%.*]], [[VECTOR_BODY]] ]
; VEC4_INTERL2-NEXT:    [[STEP_ADD:%.*]] = fsub fast <4 x float> [[VEC_IND]], [[DOTSPLAT5]]
; VEC4_INTERL2-NEXT:    [[TMP6:%.*]] = getelementptr inbounds float, float* [[A:%.*]], i64 [[INDEX]]
; VEC4_INTERL2-NEXT:    [[TMP7:%.*]] = bitcast float* [[TMP6]] to <4 x float>*
; VEC4_INTERL2-NEXT:    store <4 x float> [[VEC_IND]], <4 x float>* [[TMP7]], align 4
; VEC4_INTERL2-NEXT:    [[TMP8:%.*]] = getelementptr inbounds float, float* [[TMP6]], i64 4
; VEC4_INTERL2-NEXT:    [[TMP9:%.*]] = bitcast float* [[TMP8]] to <4 x float>*
; VEC4_INTERL2-NEXT:    store <4 x float> [[STEP_ADD]], <4 x float>* [[TMP9]], align 4
<<<<<<< HEAD
; VEC4_INTERL2-NEXT:    [[INDEX_NEXT]] = add i64 [[INDEX]], 8
; VEC4_INTERL2-NEXT:    [[VEC_IND_NEXT]] = fsub fast <4 x float> [[STEP_ADD]], [[DOTSPLAT5]]
=======
; VEC4_INTERL2-NEXT:    [[INDEX_NEXT]] = add nuw i64 [[INDEX]], 8
; VEC4_INTERL2-NEXT:    [[VEC_IND_NEXT]] = fsub reassoc <4 x float> [[STEP_ADD]], [[DOTSPLAT5]]
>>>>>>> 05289dfb
; VEC4_INTERL2-NEXT:    [[TMP10:%.*]] = icmp eq i64 [[INDEX_NEXT]], [[N_VEC]]
; VEC4_INTERL2-NEXT:    br i1 [[TMP10]], label [[MIDDLE_BLOCK:%.*]], label [[VECTOR_BODY]], [[LOOP4:!llvm.loop !.*]]
; VEC4_INTERL2:       middle.block:
; VEC4_INTERL2-NEXT:    [[CMP_N:%.*]] = icmp eq i64 [[TMP2]], [[N_VEC]]
; VEC4_INTERL2-NEXT:    br i1 [[CMP_N]], label [[FOR_END_LOOPEXIT:%.*]], label [[SCALAR_PH]]
; VEC4_INTERL2:       scalar.ph:
; VEC4_INTERL2-NEXT:    [[BC_RESUME_VAL:%.*]] = phi i64 [ [[N_VEC]], [[MIDDLE_BLOCK]] ], [ 0, [[FOR_BODY_LR_PH]] ]
; VEC4_INTERL2-NEXT:    [[BC_RESUME_VAL1:%.*]] = phi float [ [[IND_END]], [[MIDDLE_BLOCK]] ], [ [[INIT]], [[FOR_BODY_LR_PH]] ]
; VEC4_INTERL2-NEXT:    br label [[FOR_BODY:%.*]]
; VEC4_INTERL2:       for.body:
; VEC4_INTERL2-NEXT:    [[INDVARS_IV:%.*]] = phi i64 [ [[BC_RESUME_VAL]], [[SCALAR_PH]] ], [ [[INDVARS_IV_NEXT:%.*]], [[FOR_BODY]] ]
; VEC4_INTERL2-NEXT:    [[X_05:%.*]] = phi float [ [[BC_RESUME_VAL1]], [[SCALAR_PH]] ], [ [[ADD:%.*]], [[FOR_BODY]] ]
; VEC4_INTERL2-NEXT:    [[ARRAYIDX:%.*]] = getelementptr inbounds float, float* [[A]], i64 [[INDVARS_IV]]
; VEC4_INTERL2-NEXT:    store float [[X_05]], float* [[ARRAYIDX]], align 4
; VEC4_INTERL2-NEXT:    [[ADD]] = fsub reassoc float [[X_05]], [[FPINC]]
; VEC4_INTERL2-NEXT:    [[INDVARS_IV_NEXT]] = add nuw nsw i64 [[INDVARS_IV]], 1
; VEC4_INTERL2-NEXT:    [[LFTR_WIDEIV:%.*]] = trunc i64 [[INDVARS_IV_NEXT]] to i32
; VEC4_INTERL2-NEXT:    [[EXITCOND:%.*]] = icmp eq i32 [[LFTR_WIDEIV]], [[N]]
; VEC4_INTERL2-NEXT:    br i1 [[EXITCOND]], label [[FOR_END_LOOPEXIT]], label [[FOR_BODY]], [[LOOP5:!llvm.loop !.*]]
; VEC4_INTERL2:       for.end.loopexit:
; VEC4_INTERL2-NEXT:    br label [[FOR_END]]
; VEC4_INTERL2:       for.end:
; VEC4_INTERL2-NEXT:    ret void
;
; VEC1_INTERL2-LABEL: @fp_iv_loop1_reassoc_FMF(
; VEC1_INTERL2-NEXT:  entry:
; VEC1_INTERL2-NEXT:    [[CMP4:%.*]] = icmp sgt i32 [[N:%.*]], 0
; VEC1_INTERL2-NEXT:    br i1 [[CMP4]], label [[FOR_BODY_LR_PH:%.*]], label [[FOR_END:%.*]]
; VEC1_INTERL2:       for.body.lr.ph:
; VEC1_INTERL2-NEXT:    [[FPINC:%.*]] = load float, float* @fp_inc, align 4
; VEC1_INTERL2-NEXT:    [[TMP0:%.*]] = add i32 [[N]], -1
; VEC1_INTERL2-NEXT:    [[TMP1:%.*]] = zext i32 [[TMP0]] to i64
; VEC1_INTERL2-NEXT:    [[TMP2:%.*]] = add nuw nsw i64 [[TMP1]], 1
; VEC1_INTERL2-NEXT:    [[MIN_ITERS_CHECK:%.*]] = icmp eq i32 [[TMP0]], 0
; VEC1_INTERL2-NEXT:    br i1 [[MIN_ITERS_CHECK]], label [[SCALAR_PH:%.*]], label [[VECTOR_PH:%.*]]
; VEC1_INTERL2:       vector.ph:
; VEC1_INTERL2-NEXT:    [[N_VEC:%.*]] = and i64 [[TMP2]], 8589934590
; VEC1_INTERL2-NEXT:    [[CAST_CRD:%.*]] = sitofp i64 [[N_VEC]] to float
; VEC1_INTERL2-NEXT:    [[TMP3:%.*]] = fmul reassoc float [[FPINC]], [[CAST_CRD]]
; VEC1_INTERL2-NEXT:    [[IND_END:%.*]] = fsub reassoc float [[INIT:%.*]], [[TMP3]]
; VEC1_INTERL2-NEXT:    br label [[VECTOR_BODY:%.*]]
; VEC1_INTERL2:       vector.body:
; VEC1_INTERL2-NEXT:    [[INDEX:%.*]] = phi i64 [ 0, [[VECTOR_PH]] ], [ [[INDEX_NEXT:%.*]], [[VECTOR_BODY]] ]
; VEC1_INTERL2-NEXT:    [[INDUCTION2:%.*]] = or i64 [[INDEX]], 1
; VEC1_INTERL2-NEXT:    [[TMP4:%.*]] = sitofp i64 [[INDEX]] to float
; VEC1_INTERL2-NEXT:    [[TMP5:%.*]] = fmul reassoc float [[FPINC]], [[TMP4]]
; VEC1_INTERL2-NEXT:    [[OFFSET_IDX:%.*]] = fsub reassoc float [[INIT]], [[TMP5]]
; VEC1_INTERL2-NEXT:    [[TMP6:%.*]] = fmul reassoc float [[FPINC]], 0.000000e+00
; VEC1_INTERL2-NEXT:    [[TMP7:%.*]] = fsub reassoc float [[OFFSET_IDX]], [[TMP6]]
; VEC1_INTERL2-NEXT:    [[TMP8:%.*]] = fsub reassoc float [[OFFSET_IDX]], [[FPINC]]
; VEC1_INTERL2-NEXT:    [[TMP9:%.*]] = getelementptr inbounds float, float* [[A:%.*]], i64 [[INDEX]]
; VEC1_INTERL2-NEXT:    [[TMP10:%.*]] = getelementptr inbounds float, float* [[A]], i64 [[INDUCTION2]]
; VEC1_INTERL2-NEXT:    store float [[TMP7]], float* [[TMP9]], align 4
; VEC1_INTERL2-NEXT:    store float [[TMP8]], float* [[TMP10]], align 4
; VEC1_INTERL2-NEXT:    [[INDEX_NEXT]] = add nuw i64 [[INDEX]], 2
; VEC1_INTERL2-NEXT:    [[TMP11:%.*]] = icmp eq i64 [[INDEX_NEXT]], [[N_VEC]]
; VEC1_INTERL2-NEXT:    br i1 [[TMP11]], label [[MIDDLE_BLOCK:%.*]], label [[VECTOR_BODY]], !llvm.loop [[LOOP0:![0-9]+]]
; VEC1_INTERL2:       middle.block:
; VEC1_INTERL2-NEXT:    [[CMP_N:%.*]] = icmp eq i64 [[TMP2]], [[N_VEC]]
; VEC1_INTERL2-NEXT:    br i1 [[CMP_N]], label [[FOR_END_LOOPEXIT:%.*]], label [[SCALAR_PH]]
; VEC1_INTERL2:       scalar.ph:
; VEC1_INTERL2-NEXT:    [[BC_RESUME_VAL:%.*]] = phi i64 [ [[N_VEC]], [[MIDDLE_BLOCK]] ], [ 0, [[FOR_BODY_LR_PH]] ]
; VEC1_INTERL2-NEXT:    [[BC_RESUME_VAL1:%.*]] = phi float [ [[IND_END]], [[MIDDLE_BLOCK]] ], [ [[INIT]], [[FOR_BODY_LR_PH]] ]
; VEC1_INTERL2-NEXT:    br label [[FOR_BODY:%.*]]
; VEC1_INTERL2:       for.body:
; VEC1_INTERL2-NEXT:    [[INDVARS_IV:%.*]] = phi i64 [ [[BC_RESUME_VAL]], [[SCALAR_PH]] ], [ [[INDVARS_IV_NEXT:%.*]], [[FOR_BODY]] ]
; VEC1_INTERL2-NEXT:    [[X_05:%.*]] = phi float [ [[BC_RESUME_VAL1]], [[SCALAR_PH]] ], [ [[ADD:%.*]], [[FOR_BODY]] ]
; VEC1_INTERL2-NEXT:    [[ARRAYIDX:%.*]] = getelementptr inbounds float, float* [[A:%.*]], i64 [[INDVARS_IV]]
; VEC1_INTERL2-NEXT:    store float [[X_05]], float* [[ARRAYIDX]], align 4
; VEC1_INTERL2-NEXT:    [[ADD]] = fsub reassoc float [[X_05]], [[FPINC]]
; VEC1_INTERL2-NEXT:    [[INDVARS_IV_NEXT]] = add nuw nsw i64 [[INDVARS_IV]], 1
; VEC1_INTERL2-NEXT:    [[LFTR_WIDEIV:%.*]] = trunc i64 [[INDVARS_IV_NEXT]] to i32
; VEC1_INTERL2-NEXT:    [[EXITCOND:%.*]] = icmp eq i32 [[LFTR_WIDEIV]], [[N]]
; VEC1_INTERL2-NEXT:    br i1 [[EXITCOND]], label [[FOR_END_LOOPEXIT:%.*]], label [[FOR_BODY]]
; VEC1_INTERL2:       for.end.loopexit:
; VEC1_INTERL2-NEXT:    br label [[FOR_END]]
; VEC1_INTERL2:       for.end:
; VEC1_INTERL2-NEXT:    ret void
;
; VEC2_INTERL1_PRED_STORE-LABEL: @fp_iv_loop1_reassoc_FMF(
; VEC2_INTERL1_PRED_STORE-NEXT:  entry:
; VEC2_INTERL1_PRED_STORE-NEXT:    [[CMP4:%.*]] = icmp sgt i32 [[N:%.*]], 0
; VEC2_INTERL1_PRED_STORE-NEXT:    br i1 [[CMP4]], label [[FOR_BODY_LR_PH:%.*]], label [[FOR_END:%.*]]
; VEC2_INTERL1_PRED_STORE:       for.body.lr.ph:
; VEC2_INTERL1_PRED_STORE-NEXT:    [[FPINC:%.*]] = load float, float* @fp_inc, align 4
; VEC2_INTERL1_PRED_STORE-NEXT:    [[TMP0:%.*]] = add i32 [[N]], -1
; VEC2_INTERL1_PRED_STORE-NEXT:    [[TMP1:%.*]] = zext i32 [[TMP0]] to i64
; VEC2_INTERL1_PRED_STORE-NEXT:    [[TMP2:%.*]] = add nuw nsw i64 [[TMP1]], 1
; VEC2_INTERL1_PRED_STORE-NEXT:    [[MIN_ITERS_CHECK:%.*]] = icmp eq i32 [[TMP0]], 0
; VEC2_INTERL1_PRED_STORE-NEXT:    br i1 [[MIN_ITERS_CHECK]], label [[FOR_BODY:%.*]], label [[VECTOR_PH:%.*]]
; VEC2_INTERL1_PRED_STORE:       vector.ph:
; VEC2_INTERL1_PRED_STORE-NEXT:    [[N_VEC:%.*]] = and i64 [[TMP2]], 8589934590
; VEC2_INTERL1_PRED_STORE-NEXT:    [[CAST_CRD:%.*]] = sitofp i64 [[N_VEC]] to float
; VEC2_INTERL1_PRED_STORE-NEXT:    [[TMP3:%.*]] = fmul fast float [[FPINC]], [[CAST_CRD]]
; VEC2_INTERL1_PRED_STORE-NEXT:    [[IND_END:%.*]] = fsub fast float [[INIT:%.*]], [[TMP3]]
; VEC2_INTERL1_PRED_STORE-NEXT:    [[DOTSPLATINSERT:%.*]] = insertelement <2 x float> poison, float [[INIT]], i32 0
; VEC2_INTERL1_PRED_STORE-NEXT:    [[DOTSPLAT:%.*]] = shufflevector <2 x float> [[DOTSPLATINSERT]], <2 x float> poison, <2 x i32> zeroinitializer
; VEC2_INTERL1_PRED_STORE-NEXT:    [[DOTSPLATINSERT2:%.*]] = insertelement <2 x float> poison, float [[FPINC]], i32 0
; VEC2_INTERL1_PRED_STORE-NEXT:    [[DOTSPLAT3:%.*]] = shufflevector <2 x float> [[DOTSPLATINSERT2]], <2 x float> poison, <2 x i32> zeroinitializer
; VEC2_INTERL1_PRED_STORE-NEXT:    [[TMP4:%.*]] = fmul fast <2 x float> [[DOTSPLAT3]], <float 0.000000e+00, float 1.000000e+00>
; VEC2_INTERL1_PRED_STORE-NEXT:    [[INDUCTION:%.*]] = fsub fast <2 x float> [[DOTSPLAT]], [[TMP4]]
; VEC2_INTERL1_PRED_STORE-NEXT:    [[TMP5:%.*]] = fmul fast float [[FPINC]], 2.000000e+00
; VEC2_INTERL1_PRED_STORE-NEXT:    [[DOTSPLATINSERT4:%.*]] = insertelement <2 x float> poison, float [[TMP5]], i32 0
; VEC2_INTERL1_PRED_STORE-NEXT:    [[DOTSPLAT5:%.*]] = shufflevector <2 x float> [[DOTSPLATINSERT4]], <2 x float> poison, <2 x i32> zeroinitializer
; VEC2_INTERL1_PRED_STORE-NEXT:    br label [[VECTOR_BODY:%.*]]
; VEC2_INTERL1_PRED_STORE:       vector.body:
; VEC2_INTERL1_PRED_STORE-NEXT:    [[INDEX:%.*]] = phi i64 [ 0, [[VECTOR_PH]] ], [ [[INDEX_NEXT:%.*]], [[VECTOR_BODY]] ]
; VEC2_INTERL1_PRED_STORE-NEXT:    [[VEC_IND:%.*]] = phi <2 x float> [ [[INDUCTION]], [[VECTOR_PH]] ], [ [[VEC_IND_NEXT:%.*]], [[VECTOR_BODY]] ]
; VEC2_INTERL1_PRED_STORE-NEXT:    [[TMP6:%.*]] = getelementptr inbounds float, float* [[A:%.*]], i64 [[INDEX]]
; VEC2_INTERL1_PRED_STORE-NEXT:    [[TMP7:%.*]] = bitcast float* [[TMP6]] to <2 x float>*
; VEC2_INTERL1_PRED_STORE-NEXT:    store <2 x float> [[VEC_IND]], <2 x float>* [[TMP7]], align 4
<<<<<<< HEAD
; VEC2_INTERL1_PRED_STORE-NEXT:    [[INDEX_NEXT]] = add i64 [[INDEX]], 2
; VEC2_INTERL1_PRED_STORE-NEXT:    [[VEC_IND_NEXT]] = fsub fast <2 x float> [[VEC_IND]], [[DOTSPLAT5]]
=======
; VEC2_INTERL1_PRED_STORE-NEXT:    [[INDEX_NEXT]] = add nuw i64 [[INDEX]], 2
; VEC2_INTERL1_PRED_STORE-NEXT:    [[VEC_IND_NEXT]] = fsub reassoc <2 x float> [[VEC_IND]], [[DOTSPLAT5]]
>>>>>>> 05289dfb
; VEC2_INTERL1_PRED_STORE-NEXT:    [[TMP8:%.*]] = icmp eq i64 [[INDEX_NEXT]], [[N_VEC]]
; VEC2_INTERL1_PRED_STORE-NEXT:    br i1 [[TMP8]], label [[MIDDLE_BLOCK:%.*]], label [[VECTOR_BODY]], [[LOOP4:!llvm.loop !.*]]
; VEC2_INTERL1_PRED_STORE:       middle.block:
; VEC2_INTERL1_PRED_STORE-NEXT:    [[CMP_N:%.*]] = icmp eq i64 [[TMP2]], [[N_VEC]]
; VEC2_INTERL1_PRED_STORE-NEXT:    br i1 [[CMP_N]], label [[FOR_END]], label [[FOR_BODY]]
; VEC2_INTERL1_PRED_STORE:       for.body:
; VEC2_INTERL1_PRED_STORE-NEXT:    [[INDVARS_IV:%.*]] = phi i64 [ [[INDVARS_IV_NEXT:%.*]], [[FOR_BODY]] ], [ [[N_VEC]], [[MIDDLE_BLOCK]] ], [ 0, [[FOR_BODY_LR_PH]] ]
; VEC2_INTERL1_PRED_STORE-NEXT:    [[X_05:%.*]] = phi float [ [[ADD:%.*]], [[FOR_BODY]] ], [ [[IND_END]], [[MIDDLE_BLOCK]] ], [ [[INIT]], [[FOR_BODY_LR_PH]] ]
; VEC2_INTERL1_PRED_STORE-NEXT:    [[ARRAYIDX:%.*]] = getelementptr inbounds float, float* [[A]], i64 [[INDVARS_IV]]
; VEC2_INTERL1_PRED_STORE-NEXT:    store float [[X_05]], float* [[ARRAYIDX]], align 4
; VEC2_INTERL1_PRED_STORE-NEXT:    [[ADD]] = fsub reassoc float [[X_05]], [[FPINC]]
; VEC2_INTERL1_PRED_STORE-NEXT:    [[INDVARS_IV_NEXT]] = add nuw nsw i64 [[INDVARS_IV]], 1
; VEC2_INTERL1_PRED_STORE-NEXT:    [[LFTR_WIDEIV:%.*]] = trunc i64 [[INDVARS_IV_NEXT]] to i32
; VEC2_INTERL1_PRED_STORE-NEXT:    [[EXITCOND:%.*]] = icmp eq i32 [[LFTR_WIDEIV]], [[N]]
; VEC2_INTERL1_PRED_STORE-NEXT:    br i1 [[EXITCOND]], label [[FOR_END]], label [[FOR_BODY]], [[LOOP5:!llvm.loop !.*]]
; VEC2_INTERL1_PRED_STORE:       for.end:
; VEC2_INTERL1_PRED_STORE-NEXT:    ret void
;
entry:
  %cmp4 = icmp sgt i32 %N, 0
  br i1 %cmp4, label %for.body.lr.ph, label %for.end

for.body.lr.ph:                                   ; preds = %entry
  %fpinc = load float, float* @fp_inc, align 4
  br label %for.body

for.body:                                         ; preds = %for.body, %for.body.lr.ph
  %indvars.iv = phi i64 [ 0, %for.body.lr.ph ], [ %indvars.iv.next, %for.body ]
  %x.05 = phi float [ %init, %for.body.lr.ph ], [ %add, %for.body ]
  %arrayidx = getelementptr inbounds float, float* %A, i64 %indvars.iv
  store float %x.05, float* %arrayidx, align 4
  %add = fsub reassoc float %x.05, %fpinc
  %indvars.iv.next = add nuw nsw i64 %indvars.iv, 1
  %lftr.wideiv = trunc i64 %indvars.iv.next to i32
  %exitcond = icmp eq i32 %lftr.wideiv, %N
  br i1 %exitcond, label %for.end.loopexit, label %for.body

for.end.loopexit:                                 ; preds = %for.body
  br label %for.end

for.end:                                          ; preds = %for.end.loopexit, %entry
  ret void
}

;void fp_iv_loop2(float init, float * __restrict__ A, int N) {
;  float x = init;
;  for (int i=0; i < N; ++i) {
;    A[i] = x;
;    x += 0.5;
;  }
;}

; VEC4_INTERL1-LABEL: @fp_iv_loop2(
; VEC4_INTERL1:       vector.ph:
; VEC4_INTERL1:         [[DOTSPLATINSERT:%.*]] = insertelement <4 x float> poison, float %init, i32 0
; VEC4_INTERL1-NEXT:    [[DOTSPLAT:%.*]] = shufflevector <4 x float> [[DOTSPLATINSERT]], <4 x float> poison, <4 x i32> zeroinitializer
; VEC4_INTERL1-NEXT:    [[INDUCTION2:%.*]] = fadd fast <4 x float> [[DOTSPLAT]], <float 0.000000e+00, float 5.000000e-01, float 1.000000e+00, float 1.500000e+00>
; VEC4_INTERL1-NEXT:    br label %vector.body
; VEC4_INTERL1:       vector.body:
; VEC4_INTERL1-NEXT:    [[INDEX:%.*]] = phi i64 [ 0, %vector.ph ], [ [[INDEX_NEXT:%.*]], %vector.body ]
; VEC4_INTERL1-NEXT:    [[VEC_IND:%.*]] = phi <4 x float> [ [[INDUCTION2]], %vector.ph ], [ [[VEC_IND_NEXT:%.*]], %vector.body ]
; VEC4_INTERL1-NEXT:    [[TMP7:%.*]] = getelementptr inbounds float, float* %A, i64 [[INDEX]]
; VEC4_INTERL1-NEXT:    [[TMP8:%.*]] = bitcast float* [[TMP7]] to <4 x float>*
; VEC4_INTERL1-NEXT:    store <4 x float> [[VEC_IND]], <4 x float>* [[TMP8]], align 4
; VEC4_INTERL1-NEXT:    [[INDEX_NEXT]] = add nuw i64 [[INDEX]], 4
; VEC4_INTERL1-NEXT:    [[VEC_IND_NEXT]] = fadd fast <4 x float> [[VEC_IND]], <float 2.000000e+00, float 2.000000e+00, float 2.000000e+00, float 2.000000e+00>
; VEC4_INTERL1:         br i1 {{.*}}, label %middle.block, label %vector.body

define void @fp_iv_loop2(float %init, float* noalias nocapture %A, i32 %N) #0 {
entry:
  %cmp4 = icmp sgt i32 %N, 0
  br i1 %cmp4, label %for.body.preheader, label %for.end

for.body.preheader:                               ; preds = %entry
  br label %for.body

for.body:                                         ; preds = %for.body.preheader, %for.body
  %indvars.iv = phi i64 [ %indvars.iv.next, %for.body ], [ 0, %for.body.preheader ]
  %x.06 = phi float [ %conv1, %for.body ], [ %init, %for.body.preheader ]
  %arrayidx = getelementptr inbounds float, float* %A, i64 %indvars.iv
  store float %x.06, float* %arrayidx, align 4
  %conv1 = fadd fast float %x.06, 5.000000e-01
  %indvars.iv.next = add nuw nsw i64 %indvars.iv, 1
  %lftr.wideiv = trunc i64 %indvars.iv.next to i32
  %exitcond = icmp eq i32 %lftr.wideiv, %N
  br i1 %exitcond, label %for.end.loopexit, label %for.body

for.end.loopexit:                                 ; preds = %for.body
  br label %for.end

for.end:                                          ; preds = %for.end.loopexit, %entry
  ret void
}

;void fp_iv_loop3(float init, float * __restrict__ A, float * __restrict__ B, float * __restrict__ C, int N) {
;  int i = 0;
;  float x = init;
;  float y = 0.1;
;  for (; i < N; ++i) {
;    A[i] = x;
;    x += fp_inc;
;    y -= 0.5;
;    B[i] = x + y;
;    C[i] = y;
;  }
;}

; VEC4_INTERL1-LABEL: @fp_iv_loop3(
; VEC4_INTERL1:       for.body.lr.ph:
; VEC4_INTERL1:         [[TMP0:%.*]] = load float, float* @fp_inc, align 4
; VEC4_INTERL1:       vector.ph:
; VEC4_INTERL1:         [[DOTSPLATINSERT:%.*]] = insertelement <4 x float> poison, float %init, i32 0
; VEC4_INTERL1-NEXT:    [[DOTSPLAT:%.*]] = shufflevector <4 x float> [[DOTSPLATINSERT]], <4 x float> poison, <4 x i32> zeroinitializer
; VEC4_INTERL1-NEXT:    [[DOTSPLATINSERT5:%.*]] = insertelement <4 x float> poison, float [[TMP0]], i32 0
; VEC4_INTERL1-NEXT:    [[DOTSPLAT6:%.*]] = shufflevector <4 x float> [[DOTSPLATINSERT5]], <4 x float> poison, <4 x i32> zeroinitializer
; VEC4_INTERL1-NEXT:    [[TMP7:%.*]] = fmul fast <4 x float> [[DOTSPLAT6]], <float 0.000000e+00, float 1.000000e+00, float 2.000000e+00, float 3.000000e+00>
; VEC4_INTERL1-NEXT:    [[INDUCTION7:%.*]] = fadd fast <4 x float> [[DOTSPLAT]], [[TMP7]]
; VEC4_INTERL1-NEXT:    [[TMP8:%.*]] = fmul fast float [[TMP0]], 4.000000e+00
; VEC4_INTERL1-NEXT:    [[DOTSPLATINSERT8:%.*]] = insertelement <4 x float> poison, float [[TMP8]], i32 0
; VEC4_INTERL1-NEXT:    [[DOTSPLAT9:%.*]] = shufflevector <4 x float> [[DOTSPLATINSERT8]], <4 x float> poison, <4 x i32> zeroinitializer
; VEC4_INTERL1-NEXT:    [[BROADCAST_SPLATINSERT12:%.*]] = insertelement <4 x float> poison, float [[TMP0]], i32 0
; VEC4_INTERL1-NEXT:    [[BROADCAST_SPLAT13:%.*]] = shufflevector <4 x float> [[BROADCAST_SPLATINSERT12]], <4 x float> poison, <4 x i32> zeroinitializer
; VEC4_INTERL1-NEXT:    br label [[VECTOR_BODY:%.*]]
; VEC4_INTERL1:       vector.body:
; VEC4_INTERL1-NEXT:    [[INDEX:%.*]] = phi i64 [ 0, %vector.ph ], [ [[INDEX_NEXT:%.*]], %vector.body ]
; VEC4_INTERL1-NEXT:    [[VEC_IND:%.*]] = phi <4 x float> [ <float 0x3FB99999A0000000, float 0xBFD99999A0000000, float 0xBFECCCCCC0000000, float 0xBFF6666660000000>, %vector.ph ], [ [[VEC_IND_NEXT:%.*]], %vector.body ]
; VEC4_INTERL1-NEXT:    [[VEC_IND10:%.*]] = phi <4 x float> [ [[INDUCTION7]], %vector.ph ], [ [[VEC_IND_NEXT11:%.*]], %vector.body ]
; VEC4_INTERL1-NEXT:    [[TMP12:%.*]] = getelementptr inbounds float, float* %A, i64 [[INDEX]]
; VEC4_INTERL1-NEXT:    [[TMP13:%.*]] = bitcast float* [[TMP12]] to <4 x float>*
; VEC4_INTERL1-NEXT:    store <4 x float> [[VEC_IND10]], <4 x float>* [[TMP13]], align 4
; VEC4_INTERL1-NEXT:    [[TMP14:%.*]] = fadd fast <4 x float> [[VEC_IND10]], [[BROADCAST_SPLAT13]]
; VEC4_INTERL1-NEXT:    [[TMP15:%.*]] = fadd fast <4 x float> [[VEC_IND]], <float -5.000000e-01, float -5.000000e-01, float -5.000000e-01, float -5.000000e-01>
; VEC4_INTERL1-NEXT:    [[TMP16:%.*]] = fadd fast <4 x float> [[TMP15]], [[TMP14]]
; VEC4_INTERL1-NEXT:    [[TMP17:%.*]] = getelementptr inbounds float, float* %B, i64 [[INDEX]]
; VEC4_INTERL1-NEXT:    [[TMP18:%.*]] = bitcast float* [[TMP17]] to <4 x float>*
; VEC4_INTERL1-NEXT:    store <4 x float> [[TMP16]], <4 x float>* [[TMP18]], align 4
; VEC4_INTERL1-NEXT:    [[TMP19:%.*]] = getelementptr inbounds float, float* %C, i64 [[INDEX]]
; VEC4_INTERL1-NEXT:    [[TMP20:%.*]] = bitcast float* [[TMP19]] to <4 x float>*
; VEC4_INTERL1-NEXT:    store <4 x float> [[TMP15]], <4 x float>* [[TMP20]], align 4
; VEC4_INTERL1-NEXT:    [[INDEX_NEXT]] = add nuw i64 [[INDEX]], 4
; VEC4_INTERL1-NEXT:    [[VEC_IND_NEXT]] = fadd fast <4 x float> [[VEC_IND]], <float -2.000000e+00, float -2.000000e+00, float -2.000000e+00, float -2.000000e+00>
; VEC4_INTERL1-NEXT:    [[VEC_IND_NEXT11]] = fadd fast <4 x float> [[VEC_IND10]], [[DOTSPLAT9]]
; VEC4_INTERL1:         br i1 {{.*}}, label %middle.block, label %vector.body

define void @fp_iv_loop3(float %init, float* noalias nocapture %A, float* noalias nocapture %B, float* noalias nocapture %C, i32 %N) {
entry:
  %cmp9 = icmp sgt i32 %N, 0
  br i1 %cmp9, label %for.body.lr.ph, label %for.end

for.body.lr.ph:                                   ; preds = %entry
  %0 = load float, float* @fp_inc, align 4
  br label %for.body

for.body:                                         ; preds = %for.body, %for.body.lr.ph
  %indvars.iv = phi i64 [ 0, %for.body.lr.ph ], [ %indvars.iv.next, %for.body ]
  %y.012 = phi float [ 0x3FB99999A0000000, %for.body.lr.ph ], [ %conv1, %for.body ]
  %x.011 = phi float [ %init, %for.body.lr.ph ], [ %add, %for.body ]
  %arrayidx = getelementptr inbounds float, float* %A, i64 %indvars.iv
  store float %x.011, float* %arrayidx, align 4
  %add = fadd fast float %x.011, %0
  %conv1 = fadd fast float %y.012, -5.000000e-01
  %add2 = fadd fast float %conv1, %add
  %arrayidx4 = getelementptr inbounds float, float* %B, i64 %indvars.iv
  store float %add2, float* %arrayidx4, align 4
  %arrayidx6 = getelementptr inbounds float, float* %C, i64 %indvars.iv
  store float %conv1, float* %arrayidx6, align 4
  %indvars.iv.next = add nuw nsw i64 %indvars.iv, 1
  %lftr.wideiv = trunc i64 %indvars.iv.next to i32
  %exitcond = icmp eq i32 %lftr.wideiv, %N
  br i1 %exitcond, label %for.end.loopexit, label %for.body

for.end.loopexit:
  br label %for.end

for.end:
  ret void
}

; Start and step values are constants. There is no 'fmul' operation in this case
;void fp_iv_loop4(float * __restrict__ A, int N) {
;  float x = 1.0;
;  for (int i=0; i < N; ++i) {
;    A[i] = x;
;    x += 0.5;
;  }
;}

; VEC4_INTERL1-LABEL: @fp_iv_loop4(
; VEC4_INTERL1:       vector.ph:
; VEC4_INTERL1:         br label %vector.body
; VEC4_INTERL1:       vector.body:
; VEC4_INTERL1-NEXT:    [[INDEX:%.*]] = phi i64 [ 0, %vector.ph ], [ [[INDEX_NEXT:%.*]], %vector.body ]
; VEC4_INTERL1-NEXT:    [[VEC_IND:%.*]] = phi <4 x float> [ <float 1.000000e+00, float 1.500000e+00, float 2.000000e+00, float 2.500000e+00>, %vector.ph ], [ [[VEC_IND_NEXT:%.*]], %vector.body ]
; VEC4_INTERL1-NEXT:    [[TMP7:%.*]] = getelementptr inbounds float, float* %A, i64 [[INDEX]]
; VEC4_INTERL1-NEXT:    [[TMP8:%.*]] = bitcast float* [[TMP7]] to <4 x float>*
; VEC4_INTERL1-NEXT:    store <4 x float> [[VEC_IND]], <4 x float>* [[TMP8]], align 4
; VEC4_INTERL1-NEXT:    [[INDEX_NEXT]] = add nuw i64 [[INDEX]], 4
; VEC4_INTERL1-NEXT:    [[VEC_IND_NEXT]] = fadd fast <4 x float> [[VEC_IND]], <float 2.000000e+00, float 2.000000e+00, float 2.000000e+00, float 2.000000e+00>
; VEC4_INTERL1:         br i1 {{.*}}, label %middle.block, label %vector.body

define void @fp_iv_loop4(float* noalias nocapture %A, i32 %N) {
entry:
  %cmp4 = icmp sgt i32 %N, 0
  br i1 %cmp4, label %for.body.preheader, label %for.end

for.body.preheader:                               ; preds = %entry
  br label %for.body

for.body:                                         ; preds = %for.body.preheader, %for.body
  %indvars.iv = phi i64 [ %indvars.iv.next, %for.body ], [ 0, %for.body.preheader ]
  %x.06 = phi float [ %conv1, %for.body ], [ 1.000000e+00, %for.body.preheader ]
  %arrayidx = getelementptr inbounds float, float* %A, i64 %indvars.iv
  store float %x.06, float* %arrayidx, align 4
  %conv1 = fadd fast float %x.06, 5.000000e-01
  %indvars.iv.next = add nuw nsw i64 %indvars.iv, 1
  %lftr.wideiv = trunc i64 %indvars.iv.next to i32
  %exitcond = icmp eq i32 %lftr.wideiv, %N
  br i1 %exitcond, label %for.end.loopexit, label %for.body

for.end.loopexit:                                 ; preds = %for.body
  br label %for.end

for.end:                                          ; preds = %for.end.loopexit, %entry
  ret void
}

; VEC2_INTERL1_PRED_STORE-LABEL: @non_primary_iv_float_scalar(
; VEC2_INTERL1_PRED_STORE:       vector.body:
; VEC2_INTERL1_PRED_STORE-NEXT:    [[INDEX:%.*]] = phi i64 [ 0, %vector.ph ], [ [[INDEX_NEXT:%.*]], %[[PRED_STORE_CONTINUE7:.*]] ]
; VEC2_INTERL1_PRED_STORE-NEXT:    [[TMP1:%.*]] = sitofp i64 [[INDEX]] to float
; VEC2_INTERL1_PRED_STORE-NEXT:    [[TMP2:%.*]] = getelementptr inbounds float, float* %A, i64 [[INDEX]]
; VEC2_INTERL1_PRED_STORE-NEXT:    [[TMP3:%.*]] = bitcast float* [[TMP2]] to <2 x float>*
; VEC2_INTERL1_PRED_STORE-NEXT:    [[WIDE_LOAD:%.*]] = load <2 x float>, <2 x float>* [[TMP3]], align 4
; VEC2_INTERL1_PRED_STORE-NEXT:    [[TMP4:%.*]] = fcmp fast oeq <2 x float> [[WIDE_LOAD]], zeroinitializer
; VEC2_INTERL1_PRED_STORE-NEXT:    [[TMP5:%.*]] = extractelement <2 x i1> [[TMP4]], i32 0
; VEC2_INTERL1_PRED_STORE-NEXT:    br i1 [[TMP5]], label %[[PRED_STORE_IF:.*]], label %[[PRED_STORE_CONTINUE:.*]]
; VEC2_INTERL1_PRED_STORE:       [[PRED_STORE_IF]]:
; VEC2_INTERL1_PRED_STORE-NEXT:    store float [[TMP1]], float* [[TMP2]], align 4
; VEC2_INTERL1_PRED_STORE-NEXT:    br label %[[PRED_STORE_CONTINUE]]
; VEC2_INTERL1_PRED_STORE:       [[PRED_STORE_CONTINUE]]:
; VEC2_INTERL1_PRED_STORE-NEXT:    [[TMP8:%.*]] = extractelement <2 x i1> [[TMP4]], i32 1
; VEC2_INTERL1_PRED_STORE-NEXT:    br i1 [[TMP8]], label %[[PRED_STORE_IF6:.*]], label %[[PRED_STORE_CONTINUE7]]
; VEC2_INTERL1_PRED_STORE:       [[PRED_STORE_IF6]]:
; VEC2_INTERL1_PRED_STORE-NEXT:    [[TMP9:%.*]] = fadd fast float [[TMP1]], 1.000000e+00
; VEC2_INTERL1_PRED_STORE-NEXT:    [[TMP10:%.*]] = or i64 [[INDEX]], 1
; VEC2_INTERL1_PRED_STORE-NEXT:    [[TMP11:%.*]] = getelementptr inbounds float, float* %A, i64 [[TMP10]]
; VEC2_INTERL1_PRED_STORE-NEXT:    store float [[TMP9]], float* [[TMP11]], align 4
; VEC2_INTERL1_PRED_STORE-NEXT:    br label %[[PRED_STORE_CONTINUE7]]
; VEC2_INTERL1_PRED_STORE:       [[PRED_STORE_CONTINUE7]]:
; VEC2_INTERL1_PRED_STORE-NEXT:    [[INDEX_NEXT]] = add nuw i64 [[INDEX]], 2
; VEC2_INTERL1_PRED_STORE:         br i1 {{.*}}, label %middle.block, label %vector.body

define void @non_primary_iv_float_scalar(float* %A, i64 %N) {
entry:
  br label %for.body

for.body:
  %i = phi i64 [ %i.next, %for.inc ], [ 0, %entry ]
  %j = phi float [ %j.next, %for.inc ], [ 0.0, %entry ]
  %tmp0 = getelementptr inbounds float, float* %A, i64 %i
  %tmp1 = load float, float* %tmp0, align 4
  %tmp2 = fcmp fast oeq float %tmp1, 0.0
  br i1 %tmp2, label %if.pred, label %for.inc

if.pred:
  store float %j, float* %tmp0, align 4
  br label %for.inc

for.inc:
  %i.next = add nuw nsw i64 %i, 1
  %j.next = fadd fast float %j, 1.0
  %cond = icmp slt i64 %i.next, %N
  br i1 %cond, label %for.body, label %for.end

for.end:
  ret void
}<|MERGE_RESOLUTION|>--- conflicted
+++ resolved
@@ -107,8 +107,8 @@
   ret void
 }
 
-; FIXME: We do not need the full 'fast' FMF to vectorize the loop, but the code can't become
-;        'fast' spontaneously. Something is wrong with FMF expectations/propagation.
+; We do not need the full 'fast' FMF to vectorize the loop, but the code can't become
+; 'fast' spontaneously - FMF should propagate from the original IR.
 
 define void @fp_iv_loop1_reassoc_FMF(float %init, float* noalias nocapture %A, i32 %N) {
 ; VEC4_INTERL1-LABEL: @fp_iv_loop1_reassoc_FMF(
@@ -125,15 +125,15 @@
 ; VEC4_INTERL1:       vector.ph:
 ; VEC4_INTERL1-NEXT:    [[N_VEC:%.*]] = and i64 [[TMP2]], 8589934588
 ; VEC4_INTERL1-NEXT:    [[CAST_CRD:%.*]] = sitofp i64 [[N_VEC]] to float
-; VEC4_INTERL1-NEXT:    [[TMP3:%.*]] = fmul fast float [[FPINC]], [[CAST_CRD]]
-; VEC4_INTERL1-NEXT:    [[IND_END:%.*]] = fsub fast float [[INIT:%.*]], [[TMP3]]
+; VEC4_INTERL1-NEXT:    [[TMP3:%.*]] = fmul reassoc float [[FPINC]], [[CAST_CRD]]
+; VEC4_INTERL1-NEXT:    [[IND_END:%.*]] = fsub reassoc float [[INIT:%.*]], [[TMP3]]
 ; VEC4_INTERL1-NEXT:    [[DOTSPLATINSERT:%.*]] = insertelement <4 x float> poison, float [[INIT]], i32 0
 ; VEC4_INTERL1-NEXT:    [[DOTSPLAT:%.*]] = shufflevector <4 x float> [[DOTSPLATINSERT]], <4 x float> poison, <4 x i32> zeroinitializer
 ; VEC4_INTERL1-NEXT:    [[DOTSPLATINSERT2:%.*]] = insertelement <4 x float> poison, float [[FPINC]], i32 0
 ; VEC4_INTERL1-NEXT:    [[DOTSPLAT3:%.*]] = shufflevector <4 x float> [[DOTSPLATINSERT2]], <4 x float> poison, <4 x i32> zeroinitializer
-; VEC4_INTERL1-NEXT:    [[TMP4:%.*]] = fmul fast <4 x float> [[DOTSPLAT3]], <float 0.000000e+00, float 1.000000e+00, float 2.000000e+00, float 3.000000e+00>
-; VEC4_INTERL1-NEXT:    [[INDUCTION:%.*]] = fsub fast <4 x float> [[DOTSPLAT]], [[TMP4]]
-; VEC4_INTERL1-NEXT:    [[TMP5:%.*]] = fmul fast float [[FPINC]], 4.000000e+00
+; VEC4_INTERL1-NEXT:    [[TMP4:%.*]] = fmul reassoc <4 x float> [[DOTSPLAT3]], <float 0.000000e+00, float 1.000000e+00, float 2.000000e+00, float 3.000000e+00>
+; VEC4_INTERL1-NEXT:    [[INDUCTION:%.*]] = fsub reassoc <4 x float> [[DOTSPLAT]], [[TMP4]]
+; VEC4_INTERL1-NEXT:    [[TMP5:%.*]] = fmul reassoc float [[FPINC]], 4.000000e+00
 ; VEC4_INTERL1-NEXT:    [[DOTSPLATINSERT4:%.*]] = insertelement <4 x float> poison, float [[TMP5]], i32 0
 ; VEC4_INTERL1-NEXT:    [[DOTSPLAT5:%.*]] = shufflevector <4 x float> [[DOTSPLATINSERT4]], <4 x float> poison, <4 x i32> zeroinitializer
 ; VEC4_INTERL1-NEXT:    br label [[VECTOR_BODY:%.*]]
@@ -143,13 +143,8 @@
 ; VEC4_INTERL1-NEXT:    [[TMP6:%.*]] = getelementptr inbounds float, float* [[A:%.*]], i64 [[INDEX]]
 ; VEC4_INTERL1-NEXT:    [[TMP7:%.*]] = bitcast float* [[TMP6]] to <4 x float>*
 ; VEC4_INTERL1-NEXT:    store <4 x float> [[VEC_IND]], <4 x float>* [[TMP7]], align 4
-<<<<<<< HEAD
-; VEC4_INTERL1-NEXT:    [[INDEX_NEXT]] = add i64 [[INDEX]], 4
-; VEC4_INTERL1-NEXT:    [[VEC_IND_NEXT]] = fsub fast <4 x float> [[VEC_IND]], [[DOTSPLAT5]]
-=======
 ; VEC4_INTERL1-NEXT:    [[INDEX_NEXT]] = add nuw i64 [[INDEX]], 4
 ; VEC4_INTERL1-NEXT:    [[VEC_IND_NEXT]] = fsub reassoc <4 x float> [[VEC_IND]], [[DOTSPLAT5]]
->>>>>>> 05289dfb
 ; VEC4_INTERL1-NEXT:    [[TMP8:%.*]] = icmp eq i64 [[INDEX_NEXT]], [[N_VEC]]
 ; VEC4_INTERL1-NEXT:    br i1 [[TMP8]], label [[MIDDLE_BLOCK:%.*]], label [[VECTOR_BODY]], [[LOOP4:!llvm.loop !.*]]
 ; VEC4_INTERL1:       middle.block:
@@ -188,35 +183,30 @@
 ; VEC4_INTERL2:       vector.ph:
 ; VEC4_INTERL2-NEXT:    [[N_VEC:%.*]] = and i64 [[TMP2]], 8589934584
 ; VEC4_INTERL2-NEXT:    [[CAST_CRD:%.*]] = sitofp i64 [[N_VEC]] to float
-; VEC4_INTERL2-NEXT:    [[TMP3:%.*]] = fmul fast float [[FPINC]], [[CAST_CRD]]
-; VEC4_INTERL2-NEXT:    [[IND_END:%.*]] = fsub fast float [[INIT:%.*]], [[TMP3]]
+; VEC4_INTERL2-NEXT:    [[TMP3:%.*]] = fmul reassoc float [[FPINC]], [[CAST_CRD]]
+; VEC4_INTERL2-NEXT:    [[IND_END:%.*]] = fsub reassoc float [[INIT:%.*]], [[TMP3]]
 ; VEC4_INTERL2-NEXT:    [[DOTSPLATINSERT:%.*]] = insertelement <4 x float> poison, float [[INIT]], i32 0
 ; VEC4_INTERL2-NEXT:    [[DOTSPLAT:%.*]] = shufflevector <4 x float> [[DOTSPLATINSERT]], <4 x float> poison, <4 x i32> zeroinitializer
 ; VEC4_INTERL2-NEXT:    [[DOTSPLATINSERT2:%.*]] = insertelement <4 x float> poison, float [[FPINC]], i32 0
 ; VEC4_INTERL2-NEXT:    [[DOTSPLAT3:%.*]] = shufflevector <4 x float> [[DOTSPLATINSERT2]], <4 x float> poison, <4 x i32> zeroinitializer
-; VEC4_INTERL2-NEXT:    [[TMP4:%.*]] = fmul fast <4 x float> [[DOTSPLAT3]], <float 0.000000e+00, float 1.000000e+00, float 2.000000e+00, float 3.000000e+00>
-; VEC4_INTERL2-NEXT:    [[INDUCTION:%.*]] = fsub fast <4 x float> [[DOTSPLAT]], [[TMP4]]
-; VEC4_INTERL2-NEXT:    [[TMP5:%.*]] = fmul fast float [[FPINC]], 4.000000e+00
+; VEC4_INTERL2-NEXT:    [[TMP4:%.*]] = fmul reassoc <4 x float> [[DOTSPLAT3]], <float 0.000000e+00, float 1.000000e+00, float 2.000000e+00, float 3.000000e+00>
+; VEC4_INTERL2-NEXT:    [[INDUCTION:%.*]] = fsub reassoc <4 x float> [[DOTSPLAT]], [[TMP4]]
+; VEC4_INTERL2-NEXT:    [[TMP5:%.*]] = fmul reassoc float [[FPINC]], 4.000000e+00
 ; VEC4_INTERL2-NEXT:    [[DOTSPLATINSERT4:%.*]] = insertelement <4 x float> poison, float [[TMP5]], i32 0
 ; VEC4_INTERL2-NEXT:    [[DOTSPLAT5:%.*]] = shufflevector <4 x float> [[DOTSPLATINSERT4]], <4 x float> poison, <4 x i32> zeroinitializer
 ; VEC4_INTERL2-NEXT:    br label [[VECTOR_BODY:%.*]]
 ; VEC4_INTERL2:       vector.body:
 ; VEC4_INTERL2-NEXT:    [[INDEX:%.*]] = phi i64 [ 0, [[VECTOR_PH]] ], [ [[INDEX_NEXT:%.*]], [[VECTOR_BODY]] ]
 ; VEC4_INTERL2-NEXT:    [[VEC_IND:%.*]] = phi <4 x float> [ [[INDUCTION]], [[VECTOR_PH]] ], [ [[VEC_IND_NEXT:%.*]], [[VECTOR_BODY]] ]
-; VEC4_INTERL2-NEXT:    [[STEP_ADD:%.*]] = fsub fast <4 x float> [[VEC_IND]], [[DOTSPLAT5]]
+; VEC4_INTERL2-NEXT:    [[STEP_ADD:%.*]] = fsub reassoc <4 x float> [[VEC_IND]], [[DOTSPLAT5]]
 ; VEC4_INTERL2-NEXT:    [[TMP6:%.*]] = getelementptr inbounds float, float* [[A:%.*]], i64 [[INDEX]]
 ; VEC4_INTERL2-NEXT:    [[TMP7:%.*]] = bitcast float* [[TMP6]] to <4 x float>*
 ; VEC4_INTERL2-NEXT:    store <4 x float> [[VEC_IND]], <4 x float>* [[TMP7]], align 4
 ; VEC4_INTERL2-NEXT:    [[TMP8:%.*]] = getelementptr inbounds float, float* [[TMP6]], i64 4
 ; VEC4_INTERL2-NEXT:    [[TMP9:%.*]] = bitcast float* [[TMP8]] to <4 x float>*
 ; VEC4_INTERL2-NEXT:    store <4 x float> [[STEP_ADD]], <4 x float>* [[TMP9]], align 4
-<<<<<<< HEAD
-; VEC4_INTERL2-NEXT:    [[INDEX_NEXT]] = add i64 [[INDEX]], 8
-; VEC4_INTERL2-NEXT:    [[VEC_IND_NEXT]] = fsub fast <4 x float> [[STEP_ADD]], [[DOTSPLAT5]]
-=======
 ; VEC4_INTERL2-NEXT:    [[INDEX_NEXT]] = add nuw i64 [[INDEX]], 8
 ; VEC4_INTERL2-NEXT:    [[VEC_IND_NEXT]] = fsub reassoc <4 x float> [[STEP_ADD]], [[DOTSPLAT5]]
->>>>>>> 05289dfb
 ; VEC4_INTERL2-NEXT:    [[TMP10:%.*]] = icmp eq i64 [[INDEX_NEXT]], [[N_VEC]]
 ; VEC4_INTERL2-NEXT:    br i1 [[TMP10]], label [[MIDDLE_BLOCK:%.*]], label [[VECTOR_BODY]], [[LOOP4:!llvm.loop !.*]]
 ; VEC4_INTERL2:       middle.block:
@@ -310,15 +300,15 @@
 ; VEC2_INTERL1_PRED_STORE:       vector.ph:
 ; VEC2_INTERL1_PRED_STORE-NEXT:    [[N_VEC:%.*]] = and i64 [[TMP2]], 8589934590
 ; VEC2_INTERL1_PRED_STORE-NEXT:    [[CAST_CRD:%.*]] = sitofp i64 [[N_VEC]] to float
-; VEC2_INTERL1_PRED_STORE-NEXT:    [[TMP3:%.*]] = fmul fast float [[FPINC]], [[CAST_CRD]]
-; VEC2_INTERL1_PRED_STORE-NEXT:    [[IND_END:%.*]] = fsub fast float [[INIT:%.*]], [[TMP3]]
+; VEC2_INTERL1_PRED_STORE-NEXT:    [[TMP3:%.*]] = fmul reassoc float [[FPINC]], [[CAST_CRD]]
+; VEC2_INTERL1_PRED_STORE-NEXT:    [[IND_END:%.*]] = fsub reassoc float [[INIT:%.*]], [[TMP3]]
 ; VEC2_INTERL1_PRED_STORE-NEXT:    [[DOTSPLATINSERT:%.*]] = insertelement <2 x float> poison, float [[INIT]], i32 0
 ; VEC2_INTERL1_PRED_STORE-NEXT:    [[DOTSPLAT:%.*]] = shufflevector <2 x float> [[DOTSPLATINSERT]], <2 x float> poison, <2 x i32> zeroinitializer
 ; VEC2_INTERL1_PRED_STORE-NEXT:    [[DOTSPLATINSERT2:%.*]] = insertelement <2 x float> poison, float [[FPINC]], i32 0
 ; VEC2_INTERL1_PRED_STORE-NEXT:    [[DOTSPLAT3:%.*]] = shufflevector <2 x float> [[DOTSPLATINSERT2]], <2 x float> poison, <2 x i32> zeroinitializer
-; VEC2_INTERL1_PRED_STORE-NEXT:    [[TMP4:%.*]] = fmul fast <2 x float> [[DOTSPLAT3]], <float 0.000000e+00, float 1.000000e+00>
-; VEC2_INTERL1_PRED_STORE-NEXT:    [[INDUCTION:%.*]] = fsub fast <2 x float> [[DOTSPLAT]], [[TMP4]]
-; VEC2_INTERL1_PRED_STORE-NEXT:    [[TMP5:%.*]] = fmul fast float [[FPINC]], 2.000000e+00
+; VEC2_INTERL1_PRED_STORE-NEXT:    [[TMP4:%.*]] = fmul reassoc <2 x float> [[DOTSPLAT3]], <float 0.000000e+00, float 1.000000e+00>
+; VEC2_INTERL1_PRED_STORE-NEXT:    [[INDUCTION:%.*]] = fsub reassoc <2 x float> [[DOTSPLAT]], [[TMP4]]
+; VEC2_INTERL1_PRED_STORE-NEXT:    [[TMP5:%.*]] = fmul reassoc float [[FPINC]], 2.000000e+00
 ; VEC2_INTERL1_PRED_STORE-NEXT:    [[DOTSPLATINSERT4:%.*]] = insertelement <2 x float> poison, float [[TMP5]], i32 0
 ; VEC2_INTERL1_PRED_STORE-NEXT:    [[DOTSPLAT5:%.*]] = shufflevector <2 x float> [[DOTSPLATINSERT4]], <2 x float> poison, <2 x i32> zeroinitializer
 ; VEC2_INTERL1_PRED_STORE-NEXT:    br label [[VECTOR_BODY:%.*]]
@@ -328,13 +318,8 @@
 ; VEC2_INTERL1_PRED_STORE-NEXT:    [[TMP6:%.*]] = getelementptr inbounds float, float* [[A:%.*]], i64 [[INDEX]]
 ; VEC2_INTERL1_PRED_STORE-NEXT:    [[TMP7:%.*]] = bitcast float* [[TMP6]] to <2 x float>*
 ; VEC2_INTERL1_PRED_STORE-NEXT:    store <2 x float> [[VEC_IND]], <2 x float>* [[TMP7]], align 4
-<<<<<<< HEAD
-; VEC2_INTERL1_PRED_STORE-NEXT:    [[INDEX_NEXT]] = add i64 [[INDEX]], 2
-; VEC2_INTERL1_PRED_STORE-NEXT:    [[VEC_IND_NEXT]] = fsub fast <2 x float> [[VEC_IND]], [[DOTSPLAT5]]
-=======
 ; VEC2_INTERL1_PRED_STORE-NEXT:    [[INDEX_NEXT]] = add nuw i64 [[INDEX]], 2
 ; VEC2_INTERL1_PRED_STORE-NEXT:    [[VEC_IND_NEXT]] = fsub reassoc <2 x float> [[VEC_IND]], [[DOTSPLAT5]]
->>>>>>> 05289dfb
 ; VEC2_INTERL1_PRED_STORE-NEXT:    [[TMP8:%.*]] = icmp eq i64 [[INDEX_NEXT]], [[N_VEC]]
 ; VEC2_INTERL1_PRED_STORE-NEXT:    br i1 [[TMP8]], label [[MIDDLE_BLOCK:%.*]], label [[VECTOR_BODY]], [[LOOP4:!llvm.loop !.*]]
 ; VEC2_INTERL1_PRED_STORE:       middle.block:
