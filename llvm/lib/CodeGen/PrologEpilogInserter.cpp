--- conflicted
+++ resolved
@@ -1421,6 +1421,47 @@
     return true;
   }
 
+  if (MI.isDebugDef()) {
+    const DataLayout &DL = MF.getDataLayout();
+    LLVMContext &Context = MF.getMMI().getModule()->getContext();
+    MachineOperand &Op = MI.getOperand(OpIdx);
+    assert(MI.isDebugOperand(&Op) &&
+            "Frame indices can only appear as a debug operand in a DBG_DEF"
+            " machine instruction");
+    assert(&Op == &MI.getDebugReferrer() &&
+            "Frame indices can only appear as the referrer of DBG_DEF "
+            "machine instructions");
+    Register Reg;
+    unsigned FrameIdx = Op.getIndex();
+    StackOffset Offset = TFI->getFrameIndexReference(MF, FrameIdx, Reg);
+
+    if (Reg) {
+      Op.ChangeToRegister(Reg, false /*isDef*/);
+      Op.setIsDebug();
+    } else {
+      Op.ChangeToImmediate(0);
+    }
+
+    DILifetime *Lifetime = MI.getDebugLifetime();
+    DIExprBuilder Builder = Lifetime->getLocation()->builder();
+    for (auto &&I = Builder.begin(); I != Builder.end(); ++I) {
+      if (auto *Referrer = I->getIf<DIOp::Referrer>()) {
+        Type *ResultType = Referrer->getResultType();
+        unsigned PointerSizeInBits =
+            DL.getPointerSizeInBits(DL.getAllocaAddrSpace());
+        ConstantData *C =
+            ConstantInt::get(IntegerType::get(Context, PointerSizeInBits),
+                              Offset.getFixed(), true);
+        std::initializer_list<DIOp::Variant> IL = {
+            DIOp::Constant(C), DIOp::ByteOffset(ResultType)};
+        I = TFI->insertFrameLocation(
+            MF, Builder, Builder.insert(Builder.erase(I), IL), ResultType);
+      }
+    }
+    Lifetime->setLocation(Builder.intoExpr());
+    return true;
+  }
+
   if (MI.isDebugPHI()) {
     // Allow stack ref to continue onwards.
     return true;
@@ -1521,8 +1562,6 @@
   const TargetInstrInfo &TII = *MF.getSubtarget().getInstrInfo();
   const TargetRegisterInfo &TRI = *MF.getSubtarget().getRegisterInfo();
   const TargetFrameLowering *TFI = MF.getSubtarget().getFrameLowering();
-  const DataLayout &DL = MF.getDataLayout();
-  LLVMContext &Context = MF.getMMI().getModule()->getContext();
 
   if (RS && TRI.supportsBackwardScavenger())
     return replaceFrameIndicesBackward(BB, MF, SPAdj);
@@ -1547,7 +1586,7 @@
       if (!MI.getOperand(i).isFI())
         continue;
 
-<<<<<<< HEAD
+#if 0//<<<<<<< HEAD
       if (MI.isDebugDef()) {
         MachineOperand &Op = MI.getOperand(i);
         assert(MI.isDebugOperand(&Op) &&
@@ -1590,8 +1629,7 @@
       // Frame indices in debug values are encoded in a target independent
       // way with simply the frame index and offset rather than any
       // target-specific addressing mode.
-=======
->>>>>>> 81bd5e2e
+#endif //>>>>>>> 81bd5e2ef733
       if (replaceFrameIndexDebugInstr(MF, MI, i, SPAdj))
         continue;
 
