--- conflicted
+++ resolved
@@ -541,7 +541,6 @@
                      *this);
 }
 
-<<<<<<< HEAD
 void tools::gnutools::Linker::ConstructJob(Compilation &C,
                                     const JobAction &JA,
                                     const InputInfo &Output,
@@ -570,10 +569,6 @@
     const char *Exec = Args.MakeArgString(getToolChain().GetLinkerPath());
     C.addCommand(llvm::make_unique<Command>(JA, *this, Exec, CmdArgs, Inputs));
   }
-=======
-  const char *Exec = Args.MakeArgString(ToolChain.GetLinkerPath());
-  C.addCommand(llvm::make_unique<Command>(JA, *this, Exec, CmdArgs, Inputs));
->>>>>>> a0c4fa19
 }
 
 void tools::gnutools::Assembler::ConstructJob(Compilation &C,
