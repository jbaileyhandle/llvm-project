//===-- CodeGenFunction.h - Per-Function state for LLVM CodeGen -*- C++ -*-===//
//
//                     The LLVM Compiler Infrastructure
//
// This file is distributed under the University of Illinois Open Source
// License. See LICENSE.TXT for details.
//
//===----------------------------------------------------------------------===//
//
// This is the internal per-function state used for llvm translation.
//
//===----------------------------------------------------------------------===//

#ifndef LLVM_CLANG_LIB_CODEGEN_CODEGENFUNCTION_H
#define LLVM_CLANG_LIB_CODEGEN_CODEGENFUNCTION_H

#include "CGBuilder.h"
#include "CGDebugInfo.h"
#include "CGLoopInfo.h"
#include "CGValue.h"
#include "CodeGenModule.h"
#include "CodeGenPGO.h"
#include "EHScopeStack.h"
#include "VarBypassDetector.h"
#include "clang/AST/CharUnits.h"
#include "clang/AST/ExprCXX.h"
#include "clang/AST/ExprObjC.h"
#include "clang/AST/ExprOpenMP.h"
#include "clang/AST/Type.h"
#include "clang/Basic/ABI.h"
#include "clang/Basic/CapturedStmt.h"
#include "clang/Basic/OpenMPKinds.h"
#include "clang/Basic/TargetInfo.h"
#include "clang/Frontend/CodeGenOptions.h"
#include "llvm/ADT/ArrayRef.h"
#include "llvm/ADT/DenseMap.h"
#include "llvm/ADT/MapVector.h"
#include "llvm/ADT/SmallVector.h"
#include "llvm/IR/ValueHandle.h"
#include "llvm/Support/Debug.h"
#include "llvm/Transforms/Utils/SanitizerStats.h"

namespace llvm {
class BasicBlock;
class LLVMContext;
class MDNode;
class Module;
class SwitchInst;
class Twine;
class Value;
class CallSite;
}

namespace clang {
class ASTContext;
class BlockDecl;
class CXXDestructorDecl;
class CXXForRangeStmt;
class CXXTryStmt;
class Decl;
class LabelDecl;
class EnumConstantDecl;
class FunctionDecl;
class FunctionProtoType;
class LabelStmt;
class ObjCContainerDecl;
class ObjCInterfaceDecl;
class ObjCIvarDecl;
class ObjCMethodDecl;
class ObjCImplementationDecl;
class ObjCPropertyImplDecl;
class TargetInfo;
class VarDecl;
class ObjCForCollectionStmt;
class ObjCAtTryStmt;
class ObjCAtThrowStmt;
class ObjCAtSynchronizedStmt;
class ObjCAutoreleasePoolStmt;

namespace analyze_os_log {
class OSLogBufferLayout;
}

namespace CodeGen {
class CodeGenTypes;
class CGCallee;
class CGFunctionInfo;
class CGRecordLayout;
class CGBlockInfo;
class CGCXXABI;
class BlockByrefHelpers;
class BlockByrefInfo;
class BlockFlags;
class BlockFieldFlags;
class RegionCodeGenTy;
class TargetCodeGenInfo;
struct OMPTaskDataTy;
struct CGCoroData;

/// The kind of evaluation to perform on values of a particular
/// type.  Basically, is the code in CGExprScalar, CGExprComplex, or
/// CGExprAgg?
///
/// TODO: should vectors maybe be split out into their own thing?
enum TypeEvaluationKind {
  TEK_Scalar,
  TEK_Complex,
  TEK_Aggregate
};

#define LIST_SANITIZER_CHECKS                                                  \
  SANITIZER_CHECK(AddOverflow, add_overflow, 0)                                \
  SANITIZER_CHECK(BuiltinUnreachable, builtin_unreachable, 0)                  \
  SANITIZER_CHECK(CFICheckFail, cfi_check_fail, 0)                             \
  SANITIZER_CHECK(DivremOverflow, divrem_overflow, 0)                          \
  SANITIZER_CHECK(DynamicTypeCacheMiss, dynamic_type_cache_miss, 0)            \
  SANITIZER_CHECK(FloatCastOverflow, float_cast_overflow, 0)                   \
  SANITIZER_CHECK(FunctionTypeMismatch, function_type_mismatch, 0)             \
  SANITIZER_CHECK(InvalidBuiltin, invalid_builtin, 0)                          \
  SANITIZER_CHECK(LoadInvalidValue, load_invalid_value, 0)                     \
  SANITIZER_CHECK(MissingReturn, missing_return, 0)                            \
  SANITIZER_CHECK(MulOverflow, mul_overflow, 0)                                \
  SANITIZER_CHECK(NegateOverflow, negate_overflow, 0)                          \
  SANITIZER_CHECK(NullabilityArg, nullability_arg, 0)                          \
  SANITIZER_CHECK(NullabilityReturn, nullability_return, 1)                    \
  SANITIZER_CHECK(NonnullArg, nonnull_arg, 0)                                  \
  SANITIZER_CHECK(NonnullReturn, nonnull_return, 1)                            \
  SANITIZER_CHECK(OutOfBounds, out_of_bounds, 0)                               \
  SANITIZER_CHECK(PointerOverflow, pointer_overflow, 0)                        \
  SANITIZER_CHECK(ShiftOutOfBounds, shift_out_of_bounds, 0)                    \
  SANITIZER_CHECK(SubOverflow, sub_overflow, 0)                                \
  SANITIZER_CHECK(TypeMismatch, type_mismatch, 1)                              \
  SANITIZER_CHECK(VLABoundNotPositive, vla_bound_not_positive, 0)

enum SanitizerHandler {
#define SANITIZER_CHECK(Enum, Name, Version) Enum,
  LIST_SANITIZER_CHECKS
#undef SANITIZER_CHECK
};

/// CodeGenFunction - This class organizes the per-function state that is used
/// while generating LLVM code.
class CodeGenFunction : public CodeGenTypeCache {
  CodeGenFunction(const CodeGenFunction &) = delete;
  void operator=(const CodeGenFunction &) = delete;

  friend class CGCXXABI;
public:
  /// A jump destination is an abstract label, branching to which may
  /// require a jump out through normal cleanups.
  struct JumpDest {
    JumpDest() : Block(nullptr), ScopeDepth(), Index(0) {}
    JumpDest(llvm::BasicBlock *Block,
             EHScopeStack::stable_iterator Depth,
             unsigned Index)
      : Block(Block), ScopeDepth(Depth), Index(Index) {}

    bool isValid() const { return Block != nullptr; }
    llvm::BasicBlock *getBlock() const { return Block; }
    EHScopeStack::stable_iterator getScopeDepth() const { return ScopeDepth; }
    unsigned getDestIndex() const { return Index; }

    // This should be used cautiously.
    void setScopeDepth(EHScopeStack::stable_iterator depth) {
      ScopeDepth = depth;
    }

  private:
    llvm::BasicBlock *Block;
    EHScopeStack::stable_iterator ScopeDepth;
    unsigned Index;
  };

  CodeGenModule &CGM;  // Per-module state.
  const TargetInfo &Target;

  typedef std::pair<llvm::Value *, llvm::Value *> ComplexPairTy;
  LoopInfoStack LoopStack;
  CGBuilderTy Builder;

  // Stores variables for which we can't generate correct lifetime markers
  // because of jumps.
  VarBypassDetector Bypasses;

  // CodeGen lambda for loops and support for ordered clause
  typedef llvm::function_ref<void(CodeGenFunction &, const OMPLoopDirective &,
                                  JumpDest)>
      CodeGenLoopTy;
  typedef llvm::function_ref<void(CodeGenFunction &, SourceLocation,
                                  const unsigned, const bool)>
      CodeGenOrderedTy;

  // Codegen lambda for loop bounds in worksharing loop constructs
  typedef llvm::function_ref<std::pair<LValue, LValue>(
      CodeGenFunction &, const OMPExecutableDirective &S)>
      CodeGenLoopBoundsTy;

  // Codegen lambda for loop bounds in dispatch-based loop implementation
  typedef llvm::function_ref<std::pair<llvm::Value *, llvm::Value *>(
      CodeGenFunction &, const OMPExecutableDirective &S, Address LB,
      Address UB)>
      CodeGenDispatchBoundsTy;

  /// CGBuilder insert helper. This function is called after an
  /// instruction is created using Builder.
  void InsertHelper(llvm::Instruction *I, const llvm::Twine &Name,
                    llvm::BasicBlock *BB,
                    llvm::BasicBlock::iterator InsertPt) const;

  /// CurFuncDecl - Holds the Decl for the current outermost
  /// non-closure context.
  const Decl *CurFuncDecl;
  /// CurCodeDecl - This is the inner-most code context, which includes blocks.
  const Decl *CurCodeDecl;
  const CGFunctionInfo *CurFnInfo;
  QualType FnRetTy;
  llvm::Function *CurFn;

  // Holds coroutine data if the current function is a coroutine. We use a
  // wrapper to manage its lifetime, so that we don't have to define CGCoroData
  // in this header.
  struct CGCoroInfo {
    std::unique_ptr<CGCoroData> Data;
    CGCoroInfo();
    ~CGCoroInfo();
  };
  CGCoroInfo CurCoro;

  bool isCoroutine() const {
    return CurCoro.Data != nullptr;
  }

  /// CurGD - The GlobalDecl for the current function being compiled.
  GlobalDecl CurGD;

  /// PrologueCleanupDepth - The cleanup depth enclosing all the
  /// cleanups associated with the parameters.
  EHScopeStack::stable_iterator PrologueCleanupDepth;

  /// ReturnBlock - Unified return block.
  JumpDest ReturnBlock;

  /// ReturnValue - The temporary alloca to hold the return
  /// value. This is invalid iff the function has no return value.
  Address ReturnValue;

  /// Return true if a label was seen in the current scope.
  bool hasLabelBeenSeenInCurrentScope() const {
    if (CurLexicalScope)
      return CurLexicalScope->hasLabels();
    return !LabelMap.empty();
  }

  /// AllocaInsertPoint - This is an instruction in the entry block before which
  /// we prefer to insert allocas.
  llvm::AssertingVH<llvm::Instruction> AllocaInsertPt;

  /// API for captured statement code generation.
  class CGCapturedStmtInfo {
  public:
    explicit CGCapturedStmtInfo(CapturedRegionKind K = CR_Default)
        : Kind(K), ThisValue(nullptr), CXXThisFieldDecl(nullptr) {}
    explicit CGCapturedStmtInfo(const CapturedStmt &S,
                                CapturedRegionKind K = CR_Default)
      : Kind(K), ThisValue(nullptr), CXXThisFieldDecl(nullptr) {

      RecordDecl::field_iterator Field =
        S.getCapturedRecordDecl()->field_begin();
      for (CapturedStmt::const_capture_iterator I = S.capture_begin(),
                                                E = S.capture_end();
           I != E; ++I, ++Field) {
        if (I->capturesThis())
          CXXThisFieldDecl = *Field;
        else if (I->capturesVariable())
          CaptureFields[I->getCapturedVar()->getCanonicalDecl()] = *Field;
        else if (I->capturesVariableByCopy())
          CaptureFields[I->getCapturedVar()->getCanonicalDecl()] = *Field;
      }
    }

    virtual ~CGCapturedStmtInfo();

    CapturedRegionKind getKind() const { return Kind; }

    virtual void setContextValue(llvm::Value *V) { ThisValue = V; }
    // Retrieve the value of the context parameter.
    virtual llvm::Value *getContextValue() const { return ThisValue; }

    /// Lookup the captured field decl for a variable.
    virtual const FieldDecl *lookup(const VarDecl *VD) const {
      return CaptureFields.lookup(VD->getCanonicalDecl());
    }

    bool isCXXThisExprCaptured() const { return getThisFieldDecl() != nullptr; }
    virtual FieldDecl *getThisFieldDecl() const { return CXXThisFieldDecl; }

    static bool classof(const CGCapturedStmtInfo *) {
      return true;
    }

    /// Emit the captured statement body.
    virtual void EmitBody(CodeGenFunction &CGF, const Stmt *S) {
      CGF.incrementProfileCounter(S);
      CGF.EmitStmt(S);
    }

    /// Get the name of the capture helper.
    virtual StringRef getHelperName() const { return "__captured_stmt"; }

  private:
    /// The kind of captured statement being generated.
    CapturedRegionKind Kind;

    /// Keep the map between VarDecl and FieldDecl.
    llvm::SmallDenseMap<const VarDecl *, FieldDecl *> CaptureFields;

    /// The base address of the captured record, passed in as the first
    /// argument of the parallel region function.
    llvm::Value *ThisValue;

    /// Captured 'this' type.
    FieldDecl *CXXThisFieldDecl;
  };
  CGCapturedStmtInfo *CapturedStmtInfo;

  /// RAII for correct setting/restoring of CapturedStmtInfo.
  class CGCapturedStmtRAII {
  private:
    CodeGenFunction &CGF;
    CGCapturedStmtInfo *PrevCapturedStmtInfo;
  public:
    CGCapturedStmtRAII(CodeGenFunction &CGF,
                       CGCapturedStmtInfo *NewCapturedStmtInfo)
        : CGF(CGF), PrevCapturedStmtInfo(CGF.CapturedStmtInfo) {
      CGF.CapturedStmtInfo = NewCapturedStmtInfo;
    }
    ~CGCapturedStmtRAII() { CGF.CapturedStmtInfo = PrevCapturedStmtInfo; }
  };

  /// An abstract representation of regular/ObjC call/message targets.
  class AbstractCallee {
    /// The function declaration of the callee.
    const Decl *CalleeDecl;

  public:
    AbstractCallee() : CalleeDecl(nullptr) {}
    AbstractCallee(const FunctionDecl *FD) : CalleeDecl(FD) {}
    AbstractCallee(const ObjCMethodDecl *OMD) : CalleeDecl(OMD) {}
    bool hasFunctionDecl() const {
      return dyn_cast_or_null<FunctionDecl>(CalleeDecl);
    }
    const Decl *getDecl() const { return CalleeDecl; }
    unsigned getNumParams() const {
      if (const auto *FD = dyn_cast<FunctionDecl>(CalleeDecl))
        return FD->getNumParams();
      return cast<ObjCMethodDecl>(CalleeDecl)->param_size();
    }
    const ParmVarDecl *getParamDecl(unsigned I) const {
      if (const auto *FD = dyn_cast<FunctionDecl>(CalleeDecl))
        return FD->getParamDecl(I);
      return *(cast<ObjCMethodDecl>(CalleeDecl)->param_begin() + I);
    }
  };

  /// Sanitizers enabled for this function.
  SanitizerSet SanOpts;

  /// True if CodeGen currently emits code implementing sanitizer checks.
  bool IsSanitizerScope;

  /// RAII object to set/unset CodeGenFunction::IsSanitizerScope.
  class SanitizerScope {
    CodeGenFunction *CGF;
  public:
    SanitizerScope(CodeGenFunction *CGF);
    ~SanitizerScope();
  };

  /// In C++, whether we are code generating a thunk.  This controls whether we
  /// should emit cleanups.
  bool CurFuncIsThunk;

  /// In ARC, whether we should autorelease the return value.
  bool AutoreleaseResult;

  /// Whether we processed a Microsoft-style asm block during CodeGen. These can
  /// potentially set the return value.
  bool SawAsmBlock;

  const FunctionDecl *CurSEHParent = nullptr;

  /// True if the current function is an outlined SEH helper. This can be a
  /// finally block or filter expression.
  bool IsOutlinedSEHHelper;

  const CodeGen::CGBlockInfo *BlockInfo;
  llvm::Value *BlockPointer;

  llvm::DenseMap<const VarDecl *, FieldDecl *> LambdaCaptureFields;
  FieldDecl *LambdaThisCaptureField;

  /// A mapping from NRVO variables to the flags used to indicate
  /// when the NRVO has been applied to this variable.
  llvm::DenseMap<const VarDecl *, llvm::Value *> NRVOFlags;

  EHScopeStack EHStack;
  llvm::SmallVector<char, 256> LifetimeExtendedCleanupStack;
  llvm::SmallVector<const JumpDest *, 2> SEHTryEpilogueStack;

  llvm::Instruction *CurrentFuncletPad = nullptr;

  class CallLifetimeEnd final : public EHScopeStack::Cleanup {
    llvm::Value *Addr;
    llvm::Value *Size;

  public:
    CallLifetimeEnd(Address addr, llvm::Value *size)
        : Addr(addr.getPointer()), Size(size) {}

    void Emit(CodeGenFunction &CGF, Flags flags) override {
      CGF.EmitLifetimeEnd(Size, Addr);
    }
  };

  /// Header for data within LifetimeExtendedCleanupStack.
  struct LifetimeExtendedCleanupHeader {
    /// The size of the following cleanup object.
    unsigned Size;
    /// The kind of cleanup to push: a value from the CleanupKind enumeration.
    CleanupKind Kind;

    size_t getSize() const { return Size; }
    CleanupKind getKind() const { return Kind; }
  };

  /// i32s containing the indexes of the cleanup destinations.
  Address NormalCleanupDest;

  unsigned NextCleanupDestIndex;

  /// FirstBlockInfo - The head of a singly-linked-list of block layouts.
  CGBlockInfo *FirstBlockInfo;

  /// EHResumeBlock - Unified block containing a call to llvm.eh.resume.
  llvm::BasicBlock *EHResumeBlock;

  /// The exception slot.  All landing pads write the current exception pointer
  /// into this alloca.
  llvm::Value *ExceptionSlot;

  /// The selector slot.  Under the MandatoryCleanup model, all landing pads
  /// write the current selector value into this alloca.
  llvm::AllocaInst *EHSelectorSlot;

  /// A stack of exception code slots. Entering an __except block pushes a slot
  /// on the stack and leaving pops one. The __exception_code() intrinsic loads
  /// a value from the top of the stack.
  SmallVector<Address, 1> SEHCodeSlotStack;

  /// Value returned by __exception_info intrinsic.
  llvm::Value *SEHInfo = nullptr;

  /// Emits a landing pad for the current EH stack.
  llvm::BasicBlock *EmitLandingPad();

  llvm::BasicBlock *getInvokeDestImpl();

  template <class T>
  typename DominatingValue<T>::saved_type saveValueInCond(T value) {
    return DominatingValue<T>::save(*this, value);
  }

public:
  /// ObjCEHValueStack - Stack of Objective-C exception values, used for
  /// rethrows.
  SmallVector<llvm::Value*, 8> ObjCEHValueStack;

  /// A class controlling the emission of a finally block.
  class FinallyInfo {
    /// Where the catchall's edge through the cleanup should go.
    JumpDest RethrowDest;

    /// A function to call to enter the catch.
    llvm::Constant *BeginCatchFn;

    /// An i1 variable indicating whether or not the @finally is
    /// running for an exception.
    llvm::AllocaInst *ForEHVar;

    /// An i8* variable into which the exception pointer to rethrow
    /// has been saved.
    llvm::Instruction *SavedExnVar;

  public:
    void enter(CodeGenFunction &CGF, const Stmt *Finally,
               llvm::Constant *beginCatchFn, llvm::Constant *endCatchFn,
               llvm::Constant *rethrowFn);
    void exit(CodeGenFunction &CGF);
  };

  /// Returns true inside SEH __try blocks.
  bool isSEHTryScope() const { return !SEHTryEpilogueStack.empty(); }

  /// Returns true while emitting a cleanuppad.
  bool isCleanupPadScope() const {
    return CurrentFuncletPad && isa<llvm::CleanupPadInst>(CurrentFuncletPad);
  }

  /// pushFullExprCleanup - Push a cleanup to be run at the end of the
  /// current full-expression.  Safe against the possibility that
  /// we're currently inside a conditionally-evaluated expression.
  template <class T, class... As>
  void pushFullExprCleanup(CleanupKind kind, As... A) {
    // If we're not in a conditional branch, or if none of the
    // arguments requires saving, then use the unconditional cleanup.
    if (!isInConditionalBranch())
      return EHStack.pushCleanup<T>(kind, A...);

    // Stash values in a tuple so we can guarantee the order of saves.
    typedef std::tuple<typename DominatingValue<As>::saved_type...> SavedTuple;
    SavedTuple Saved{saveValueInCond(A)...};

    typedef EHScopeStack::ConditionalCleanup<T, As...> CleanupType;
    EHStack.pushCleanupTuple<CleanupType>(kind, Saved);
    initFullExprCleanup();
  }

  /// Queue a cleanup to be pushed after finishing the current
  /// full-expression.
  template <class T, class... As>
  void pushCleanupAfterFullExpr(CleanupKind Kind, As... A) {
    assert(!isInConditionalBranch() && "can't defer conditional cleanup");

    LifetimeExtendedCleanupHeader Header = { sizeof(T), Kind };

    size_t OldSize = LifetimeExtendedCleanupStack.size();
    LifetimeExtendedCleanupStack.resize(
        LifetimeExtendedCleanupStack.size() + sizeof(Header) + Header.Size);

    static_assert(sizeof(Header) % alignof(T) == 0,
                  "Cleanup will be allocated on misaligned address");
    char *Buffer = &LifetimeExtendedCleanupStack[OldSize];
    new (Buffer) LifetimeExtendedCleanupHeader(Header);
    new (Buffer + sizeof(Header)) T(A...);
  }

  /// Set up the last cleaup that was pushed as a conditional
  /// full-expression cleanup.
  void initFullExprCleanup();

  /// PushDestructorCleanup - Push a cleanup to call the
  /// complete-object destructor of an object of the given type at the
  /// given address.  Does nothing if T is not a C++ class type with a
  /// non-trivial destructor.
  void PushDestructorCleanup(QualType T, Address Addr);

  /// PushDestructorCleanup - Push a cleanup to call the
  /// complete-object variant of the given destructor on the object at
  /// the given address.
  void PushDestructorCleanup(const CXXDestructorDecl *Dtor, Address Addr);

  /// PopCleanupBlock - Will pop the cleanup entry on the stack and
  /// process all branch fixups.
  void PopCleanupBlock(bool FallThroughIsBranchThrough = false);

  /// DeactivateCleanupBlock - Deactivates the given cleanup block.
  /// The block cannot be reactivated.  Pops it if it's the top of the
  /// stack.
  ///
  /// \param DominatingIP - An instruction which is known to
  ///   dominate the current IP (if set) and which lies along
  ///   all paths of execution between the current IP and the
  ///   the point at which the cleanup comes into scope.
  void DeactivateCleanupBlock(EHScopeStack::stable_iterator Cleanup,
                              llvm::Instruction *DominatingIP);

  /// ActivateCleanupBlock - Activates an initially-inactive cleanup.
  /// Cannot be used to resurrect a deactivated cleanup.
  ///
  /// \param DominatingIP - An instruction which is known to
  ///   dominate the current IP (if set) and which lies along
  ///   all paths of execution between the current IP and the
  ///   the point at which the cleanup comes into scope.
  void ActivateCleanupBlock(EHScopeStack::stable_iterator Cleanup,
                            llvm::Instruction *DominatingIP);

  /// Enters a new scope for capturing cleanups, all of which
  /// will be executed once the scope is exited.
  class RunCleanupsScope {
    EHScopeStack::stable_iterator CleanupStackDepth, OldCleanupScopeDepth;
    size_t LifetimeExtendedCleanupStackSize;
    bool OldDidCallStackSave;
  protected:
    bool PerformCleanup;
  private:

    RunCleanupsScope(const RunCleanupsScope &) = delete;
    void operator=(const RunCleanupsScope &) = delete;

  protected:
    CodeGenFunction& CGF;

  public:
    /// Enter a new cleanup scope.
    explicit RunCleanupsScope(CodeGenFunction &CGF)
      : PerformCleanup(true), CGF(CGF)
    {
      CleanupStackDepth = CGF.EHStack.stable_begin();
      LifetimeExtendedCleanupStackSize =
          CGF.LifetimeExtendedCleanupStack.size();
      OldDidCallStackSave = CGF.DidCallStackSave;
      CGF.DidCallStackSave = false;
      OldCleanupScopeDepth = CGF.CurrentCleanupScopeDepth;
      CGF.CurrentCleanupScopeDepth = CleanupStackDepth;
    }

    /// Exit this cleanup scope, emitting any accumulated cleanups.
    ~RunCleanupsScope() {
      if (PerformCleanup)
        ForceCleanup();
    }

    /// Determine whether this scope requires any cleanups.
    bool requiresCleanups() const {
      return CGF.EHStack.stable_begin() != CleanupStackDepth;
    }

    /// Force the emission of cleanups now, instead of waiting
    /// until this object is destroyed.
    /// \param ValuesToReload - A list of values that need to be available at
    /// the insertion point after cleanup emission. If cleanup emission created
    /// a shared cleanup block, these value pointers will be rewritten.
    /// Otherwise, they not will be modified.
    void ForceCleanup(std::initializer_list<llvm::Value**> ValuesToReload = {}) {
      assert(PerformCleanup && "Already forced cleanup");
      CGF.DidCallStackSave = OldDidCallStackSave;
      CGF.PopCleanupBlocks(CleanupStackDepth, LifetimeExtendedCleanupStackSize,
                           ValuesToReload);
      PerformCleanup = false;
      CGF.CurrentCleanupScopeDepth = OldCleanupScopeDepth;
    }
  };

  // Cleanup stack depth of the RunCleanupsScope that was pushed most recently.
  EHScopeStack::stable_iterator CurrentCleanupScopeDepth =
      EHScopeStack::stable_end();

  class LexicalScope : public RunCleanupsScope {
    SourceRange Range;
    SmallVector<const LabelDecl*, 4> Labels;
    LexicalScope *ParentScope;

    LexicalScope(const LexicalScope &) = delete;
    void operator=(const LexicalScope &) = delete;

  public:
    /// Enter a new cleanup scope.
    explicit LexicalScope(CodeGenFunction &CGF, SourceRange Range)
      : RunCleanupsScope(CGF), Range(Range), ParentScope(CGF.CurLexicalScope) {
      CGF.CurLexicalScope = this;
      if (CGDebugInfo *DI = CGF.getDebugInfo())
        DI->EmitLexicalBlockStart(CGF.Builder, Range.getBegin());
    }

    void addLabel(const LabelDecl *label) {
      assert(PerformCleanup && "adding label to dead scope?");
      Labels.push_back(label);
    }

    /// Exit this cleanup scope, emitting any accumulated
    /// cleanups.
    ~LexicalScope() {
      if (CGDebugInfo *DI = CGF.getDebugInfo())
        DI->EmitLexicalBlockEnd(CGF.Builder, Range.getEnd());

      // If we should perform a cleanup, force them now.  Note that
      // this ends the cleanup scope before rescoping any labels.
      if (PerformCleanup) {
        ApplyDebugLocation DL(CGF, Range.getEnd());
        ForceCleanup();
      }
    }

    /// Force the emission of cleanups now, instead of waiting
    /// until this object is destroyed.
    void ForceCleanup() {
      CGF.CurLexicalScope = ParentScope;
      RunCleanupsScope::ForceCleanup();

      if (!Labels.empty())
        rescopeLabels();
    }

    bool hasLabels() const {
      return !Labels.empty();
    }

    void rescopeLabels();
  };

  typedef llvm::DenseMap<const Decl *, Address> DeclMapTy;

  /// The class used to assign some variables some temporarily addresses.
  class OMPMapVars {
    DeclMapTy SavedLocals;
    DeclMapTy SavedTempAddresses;
    OMPMapVars(const OMPMapVars &) = delete;
    void operator=(const OMPMapVars &) = delete;

  public:
    explicit OMPMapVars() = default;
    ~OMPMapVars() {
      assert(SavedLocals.empty() && "Did not restored original addresses.");
    };

    /// Sets the address of the variable \p LocalVD to be \p TempAddr in
    /// function \p CGF.
    /// \return true if at least one variable was set already, false otherwise.
    bool setVarAddr(CodeGenFunction &CGF, const VarDecl *LocalVD,
                    Address TempAddr) {
      LocalVD = LocalVD->getCanonicalDecl();
      // Only save it once.
      if (SavedLocals.count(LocalVD)) return false;

      // Copy the existing local entry to SavedLocals.
      auto it = CGF.LocalDeclMap.find(LocalVD);
      if (it != CGF.LocalDeclMap.end())
        SavedLocals.try_emplace(LocalVD, it->second);
      else
        SavedLocals.try_emplace(LocalVD, Address::invalid());

      // Generate the private entry.
      QualType VarTy = LocalVD->getType();
      if (VarTy->isReferenceType()) {
        Address Temp = CGF.CreateMemTemp(VarTy);
        CGF.Builder.CreateStore(TempAddr.getPointer(), Temp);
        TempAddr = Temp;
      }
      SavedTempAddresses.try_emplace(LocalVD, TempAddr);

      return true;
    }

    /// Applies new addresses to the list of the variables.
    /// \return true if at least one variable is using new address, false
    /// otherwise.
    bool apply(CodeGenFunction &CGF) {
      copyInto(SavedTempAddresses, CGF.LocalDeclMap);
      SavedTempAddresses.clear();
      return !SavedLocals.empty();
    }

    /// Restores original addresses of the variables.
    void restore(CodeGenFunction &CGF) {
      if (!SavedLocals.empty()) {
        copyInto(SavedLocals, CGF.LocalDeclMap);
        SavedLocals.clear();
      }
    }

  private:
    /// Copy all the entries in the source map over the corresponding
    /// entries in the destination, which must exist.
    static void copyInto(const DeclMapTy &Src, DeclMapTy &Dest) {
      for (auto &Pair : Src) {
        if (!Pair.second.isValid()) {
          Dest.erase(Pair.first);
          continue;
        }

        auto I = Dest.find(Pair.first);
        if (I != Dest.end())
          I->second = Pair.second;
        else
          Dest.insert(Pair);
      }
    }
  };

  /// The scope used to remap some variables as private in the OpenMP loop body
  /// (or other captured region emitted without outlining), and to restore old
  /// vars back on exit.
  class OMPPrivateScope : public RunCleanupsScope {
    OMPMapVars MappedVars;
    OMPPrivateScope(const OMPPrivateScope &) = delete;
    void operator=(const OMPPrivateScope &) = delete;

  public:
    /// Enter a new OpenMP private scope.
    explicit OMPPrivateScope(CodeGenFunction &CGF) : RunCleanupsScope(CGF) {}

    /// Registers \p LocalVD variable as a private and apply \p PrivateGen
    /// function for it to generate corresponding private variable. \p
    /// PrivateGen returns an address of the generated private variable.
    /// \return true if the variable is registered as private, false if it has
    /// been privatized already.
    bool addPrivate(const VarDecl *LocalVD,
                    const llvm::function_ref<Address()> PrivateGen) {
      assert(PerformCleanup && "adding private to dead scope");
      return MappedVars.setVarAddr(CGF, LocalVD, PrivateGen());
    }

    /// Privatizes local variables previously registered as private.
    /// Registration is separate from the actual privatization to allow
    /// initializers use values of the original variables, not the private one.
    /// This is important, for example, if the private variable is a class
    /// variable initialized by a constructor that references other private
    /// variables. But at initialization original variables must be used, not
    /// private copies.
    /// \return true if at least one variable was privatized, false otherwise.
    bool Privatize() { return MappedVars.apply(CGF); }

    void ForceCleanup() {
      RunCleanupsScope::ForceCleanup();
      MappedVars.restore(CGF);
    }

    /// Exit scope - all the mapped variables are restored.
    ~OMPPrivateScope() {
      if (PerformCleanup)
        ForceCleanup();
    }

    /// Checks if the global variable is captured in current function.
    bool isGlobalVarCaptured(const VarDecl *VD) const {
      VD = VD->getCanonicalDecl();
      return !VD->isLocalVarDeclOrParm() && CGF.LocalDeclMap.count(VD) > 0;
    }
  };

  /// Takes the old cleanup stack size and emits the cleanup blocks
  /// that have been added.
  void
  PopCleanupBlocks(EHScopeStack::stable_iterator OldCleanupStackSize,
                   std::initializer_list<llvm::Value **> ValuesToReload = {});

  /// Takes the old cleanup stack size and emits the cleanup blocks
  /// that have been added, then adds all lifetime-extended cleanups from
  /// the given position to the stack.
  void
  PopCleanupBlocks(EHScopeStack::stable_iterator OldCleanupStackSize,
                   size_t OldLifetimeExtendedStackSize,
                   std::initializer_list<llvm::Value **> ValuesToReload = {});

  void ResolveBranchFixups(llvm::BasicBlock *Target);

  /// The given basic block lies in the current EH scope, but may be a
  /// target of a potentially scope-crossing jump; get a stable handle
  /// to which we can perform this jump later.
  JumpDest getJumpDestInCurrentScope(llvm::BasicBlock *Target) {
    return JumpDest(Target,
                    EHStack.getInnermostNormalCleanup(),
                    NextCleanupDestIndex++);
  }

  /// The given basic block lies in the current EH scope, but may be a
  /// target of a potentially scope-crossing jump; get a stable handle
  /// to which we can perform this jump later.
  JumpDest getJumpDestInCurrentScope(StringRef Name = StringRef()) {
    return getJumpDestInCurrentScope(createBasicBlock(Name));
  }

  /// EmitBranchThroughCleanup - Emit a branch from the current insert
  /// block through the normal cleanup handling code (if any) and then
  /// on to \arg Dest.
  void EmitBranchThroughCleanup(JumpDest Dest);

  /// isObviouslyBranchWithoutCleanups - Return true if a branch to the
  /// specified destination obviously has no cleanups to run.  'false' is always
  /// a conservatively correct answer for this method.
  bool isObviouslyBranchWithoutCleanups(JumpDest Dest) const;

  /// popCatchScope - Pops the catch scope at the top of the EHScope
  /// stack, emitting any required code (other than the catch handlers
  /// themselves).
  void popCatchScope();

  llvm::BasicBlock *getEHResumeBlock(bool isCleanup);
  llvm::BasicBlock *getEHDispatchBlock(EHScopeStack::stable_iterator scope);
  llvm::BasicBlock *
  getFuncletEHDispatchBlock(EHScopeStack::stable_iterator scope);

  /// An object to manage conditionally-evaluated expressions.
  class ConditionalEvaluation {
    llvm::BasicBlock *StartBB;

  public:
    ConditionalEvaluation(CodeGenFunction &CGF)
      : StartBB(CGF.Builder.GetInsertBlock()) {}

    void begin(CodeGenFunction &CGF) {
      assert(CGF.OutermostConditional != this);
      if (!CGF.OutermostConditional)
        CGF.OutermostConditional = this;
    }

    void end(CodeGenFunction &CGF) {
      assert(CGF.OutermostConditional != nullptr);
      if (CGF.OutermostConditional == this)
        CGF.OutermostConditional = nullptr;
    }

    /// Returns a block which will be executed prior to each
    /// evaluation of the conditional code.
    llvm::BasicBlock *getStartingBlock() const {
      return StartBB;
    }
  };

  /// isInConditionalBranch - Return true if we're currently emitting
  /// one branch or the other of a conditional expression.
  bool isInConditionalBranch() const { return OutermostConditional != nullptr; }

  void setBeforeOutermostConditional(llvm::Value *value, Address addr) {
    assert(isInConditionalBranch());
    llvm::BasicBlock *block = OutermostConditional->getStartingBlock();
    auto store = new llvm::StoreInst(value, addr.getPointer(), &block->back());
    store->setAlignment(addr.getAlignment().getQuantity());
  }

  /// An RAII object to record that we're evaluating a statement
  /// expression.
  class StmtExprEvaluation {
    CodeGenFunction &CGF;

    /// We have to save the outermost conditional: cleanups in a
    /// statement expression aren't conditional just because the
    /// StmtExpr is.
    ConditionalEvaluation *SavedOutermostConditional;

  public:
    StmtExprEvaluation(CodeGenFunction &CGF)
      : CGF(CGF), SavedOutermostConditional(CGF.OutermostConditional) {
      CGF.OutermostConditional = nullptr;
    }

    ~StmtExprEvaluation() {
      CGF.OutermostConditional = SavedOutermostConditional;
      CGF.EnsureInsertPoint();
    }
  };

  /// An object which temporarily prevents a value from being
  /// destroyed by aggressive peephole optimizations that assume that
  /// all uses of a value have been realized in the IR.
  class PeepholeProtection {
    llvm::Instruction *Inst;
    friend class CodeGenFunction;

  public:
    PeepholeProtection() : Inst(nullptr) {}
  };

  /// A non-RAII class containing all the information about a bound
  /// opaque value.  OpaqueValueMapping, below, is a RAII wrapper for
  /// this which makes individual mappings very simple; using this
  /// class directly is useful when you have a variable number of
  /// opaque values or don't want the RAII functionality for some
  /// reason.
  class OpaqueValueMappingData {
    const OpaqueValueExpr *OpaqueValue;
    bool BoundLValue;
    CodeGenFunction::PeepholeProtection Protection;

    OpaqueValueMappingData(const OpaqueValueExpr *ov,
                           bool boundLValue)
      : OpaqueValue(ov), BoundLValue(boundLValue) {}
  public:
    OpaqueValueMappingData() : OpaqueValue(nullptr) {}

    static bool shouldBindAsLValue(const Expr *expr) {
      // gl-values should be bound as l-values for obvious reasons.
      // Records should be bound as l-values because IR generation
      // always keeps them in memory.  Expressions of function type
      // act exactly like l-values but are formally required to be
      // r-values in C.
      return expr->isGLValue() ||
             expr->getType()->isFunctionType() ||
             hasAggregateEvaluationKind(expr->getType());
    }

    static OpaqueValueMappingData bind(CodeGenFunction &CGF,
                                       const OpaqueValueExpr *ov,
                                       const Expr *e) {
      if (shouldBindAsLValue(ov))
        return bind(CGF, ov, CGF.EmitLValue(e));
      return bind(CGF, ov, CGF.EmitAnyExpr(e));
    }

    static OpaqueValueMappingData bind(CodeGenFunction &CGF,
                                       const OpaqueValueExpr *ov,
                                       const LValue &lv) {
      assert(shouldBindAsLValue(ov));
      CGF.OpaqueLValues.insert(std::make_pair(ov, lv));
      return OpaqueValueMappingData(ov, true);
    }

    static OpaqueValueMappingData bind(CodeGenFunction &CGF,
                                       const OpaqueValueExpr *ov,
                                       const RValue &rv) {
      assert(!shouldBindAsLValue(ov));
      CGF.OpaqueRValues.insert(std::make_pair(ov, rv));

      OpaqueValueMappingData data(ov, false);

      // Work around an extremely aggressive peephole optimization in
      // EmitScalarConversion which assumes that all other uses of a
      // value are extant.
      data.Protection = CGF.protectFromPeepholes(rv);

      return data;
    }

    bool isValid() const { return OpaqueValue != nullptr; }
    void clear() { OpaqueValue = nullptr; }

    void unbind(CodeGenFunction &CGF) {
      assert(OpaqueValue && "no data to unbind!");

      if (BoundLValue) {
        CGF.OpaqueLValues.erase(OpaqueValue);
      } else {
        CGF.OpaqueRValues.erase(OpaqueValue);
        CGF.unprotectFromPeepholes(Protection);
      }
    }
  };

  /// An RAII object to set (and then clear) a mapping for an OpaqueValueExpr.
  class OpaqueValueMapping {
    CodeGenFunction &CGF;
    OpaqueValueMappingData Data;

  public:
    static bool shouldBindAsLValue(const Expr *expr) {
      return OpaqueValueMappingData::shouldBindAsLValue(expr);
    }

    /// Build the opaque value mapping for the given conditional
    /// operator if it's the GNU ?: extension.  This is a common
    /// enough pattern that the convenience operator is really
    /// helpful.
    ///
    OpaqueValueMapping(CodeGenFunction &CGF,
                       const AbstractConditionalOperator *op) : CGF(CGF) {
      if (isa<ConditionalOperator>(op))
        // Leave Data empty.
        return;

      const BinaryConditionalOperator *e = cast<BinaryConditionalOperator>(op);
      Data = OpaqueValueMappingData::bind(CGF, e->getOpaqueValue(),
                                          e->getCommon());
    }

    /// Build the opaque value mapping for an OpaqueValueExpr whose source
    /// expression is set to the expression the OVE represents.
    OpaqueValueMapping(CodeGenFunction &CGF, const OpaqueValueExpr *OV)
        : CGF(CGF) {
      if (OV) {
        assert(OV->getSourceExpr() && "wrong form of OpaqueValueMapping used "
                                      "for OVE with no source expression");
        Data = OpaqueValueMappingData::bind(CGF, OV, OV->getSourceExpr());
      }
    }

    OpaqueValueMapping(CodeGenFunction &CGF,
                       const OpaqueValueExpr *opaqueValue,
                       LValue lvalue)
      : CGF(CGF), Data(OpaqueValueMappingData::bind(CGF, opaqueValue, lvalue)) {
    }

    OpaqueValueMapping(CodeGenFunction &CGF,
                       const OpaqueValueExpr *opaqueValue,
                       RValue rvalue)
      : CGF(CGF), Data(OpaqueValueMappingData::bind(CGF, opaqueValue, rvalue)) {
    }

    void pop() {
      Data.unbind(CGF);
      Data.clear();
    }

    ~OpaqueValueMapping() {
      if (Data.isValid()) Data.unbind(CGF);
    }
  };

private:
  CGDebugInfo *DebugInfo;
  bool DisableDebugInfo;

  /// DidCallStackSave - Whether llvm.stacksave has been called. Used to avoid
  /// calling llvm.stacksave for multiple VLAs in the same scope.
  bool DidCallStackSave;

  /// IndirectBranch - The first time an indirect goto is seen we create a block
  /// with an indirect branch.  Every time we see the address of a label taken,
  /// we add the label to the indirect goto.  Every subsequent indirect goto is
  /// codegen'd as a jump to the IndirectBranch's basic block.
  llvm::IndirectBrInst *IndirectBranch;

  /// LocalDeclMap - This keeps track of the LLVM allocas or globals for local C
  /// decls.
  DeclMapTy LocalDeclMap;

  // Keep track of the cleanups for callee-destructed parameters pushed to the
  // cleanup stack so that they can be deactivated later.
  llvm::DenseMap<const ParmVarDecl *, EHScopeStack::stable_iterator>
      CalleeDestructedParamCleanups;

  /// SizeArguments - If a ParmVarDecl had the pass_object_size attribute, this
  /// will contain a mapping from said ParmVarDecl to its implicit "object_size"
  /// parameter.
  llvm::SmallDenseMap<const ParmVarDecl *, const ImplicitParamDecl *, 2>
      SizeArguments;

  /// Track escaped local variables with auto storage. Used during SEH
  /// outlining to produce a call to llvm.localescape.
  llvm::DenseMap<llvm::AllocaInst *, int> EscapedLocals;

  /// LabelMap - This keeps track of the LLVM basic block for each C label.
  llvm::DenseMap<const LabelDecl*, JumpDest> LabelMap;

  // BreakContinueStack - This keeps track of where break and continue
  // statements should jump to.
  struct BreakContinue {
    BreakContinue(JumpDest Break, JumpDest Continue)
      : BreakBlock(Break), ContinueBlock(Continue) {}

    JumpDest BreakBlock;
    JumpDest ContinueBlock;
  };
  SmallVector<BreakContinue, 8> BreakContinueStack;

  /// Handles cancellation exit points in OpenMP-related constructs.
  class OpenMPCancelExitStack {
    /// Tracks cancellation exit point and join point for cancel-related exit
    /// and normal exit.
    struct CancelExit {
      CancelExit() = default;
      CancelExit(OpenMPDirectiveKind Kind, JumpDest ExitBlock,
                 JumpDest ContBlock)
          : Kind(Kind), ExitBlock(ExitBlock), ContBlock(ContBlock) {}
      OpenMPDirectiveKind Kind = OMPD_unknown;
      /// true if the exit block has been emitted already by the special
      /// emitExit() call, false if the default codegen is used.
      bool HasBeenEmitted = false;
      JumpDest ExitBlock;
      JumpDest ContBlock;
    };

    SmallVector<CancelExit, 8> Stack;

  public:
    OpenMPCancelExitStack() : Stack(1) {}
    ~OpenMPCancelExitStack() = default;
    /// Fetches the exit block for the current OpenMP construct.
    JumpDest getExitBlock() const { return Stack.back().ExitBlock; }
    /// Emits exit block with special codegen procedure specific for the related
    /// OpenMP construct + emits code for normal construct cleanup.
    void emitExit(CodeGenFunction &CGF, OpenMPDirectiveKind Kind,
                  const llvm::function_ref<void(CodeGenFunction &)> CodeGen) {
      if (Stack.back().Kind == Kind && getExitBlock().isValid()) {
        assert(CGF.getOMPCancelDestination(Kind).isValid());
        assert(CGF.HaveInsertPoint());
        assert(!Stack.back().HasBeenEmitted);
        auto IP = CGF.Builder.saveAndClearIP();
        CGF.EmitBlock(Stack.back().ExitBlock.getBlock());
        CodeGen(CGF);
        CGF.EmitBranch(Stack.back().ContBlock.getBlock());
        CGF.Builder.restoreIP(IP);
        Stack.back().HasBeenEmitted = true;
      }
      CodeGen(CGF);
    }
    /// Enter the cancel supporting \a Kind construct.
    /// \param Kind OpenMP directive that supports cancel constructs.
    /// \param HasCancel true, if the construct has inner cancel directive,
    /// false otherwise.
    void enter(CodeGenFunction &CGF, OpenMPDirectiveKind Kind, bool HasCancel) {
      Stack.push_back({Kind,
                       HasCancel ? CGF.getJumpDestInCurrentScope("cancel.exit")
                                 : JumpDest(),
                       HasCancel ? CGF.getJumpDestInCurrentScope("cancel.cont")
                                 : JumpDest()});
    }
    /// Emits default exit point for the cancel construct (if the special one
    /// has not be used) + join point for cancel/normal exits.
    void exit(CodeGenFunction &CGF) {
      if (getExitBlock().isValid()) {
        assert(CGF.getOMPCancelDestination(Stack.back().Kind).isValid());
        bool HaveIP = CGF.HaveInsertPoint();
        if (!Stack.back().HasBeenEmitted) {
          if (HaveIP)
            CGF.EmitBranchThroughCleanup(Stack.back().ContBlock);
          CGF.EmitBlock(Stack.back().ExitBlock.getBlock());
          CGF.EmitBranchThroughCleanup(Stack.back().ContBlock);
        }
        CGF.EmitBlock(Stack.back().ContBlock.getBlock());
        if (!HaveIP) {
          CGF.Builder.CreateUnreachable();
          CGF.Builder.ClearInsertionPoint();
        }
      }
      Stack.pop_back();
    }
  };
  OpenMPCancelExitStack OMPCancelStack;

  CodeGenPGO PGO;

  /// Calculate branch weights appropriate for PGO data
  llvm::MDNode *createProfileWeights(uint64_t TrueCount, uint64_t FalseCount);
  llvm::MDNode *createProfileWeights(ArrayRef<uint64_t> Weights);
  llvm::MDNode *createProfileWeightsForLoop(const Stmt *Cond,
                                            uint64_t LoopCount);

public:
  /// Increment the profiler's counter for the given statement by \p StepV.
  /// If \p StepV is null, the default increment is 1.
  void incrementProfileCounter(const Stmt *S, llvm::Value *StepV = nullptr) {
    if (CGM.getCodeGenOpts().hasProfileClangInstr())
      PGO.emitCounterIncrement(Builder, S, StepV);
    PGO.setCurrentStmt(S);
  }

  /// Get the profiler's count for the given statement.
  uint64_t getProfileCount(const Stmt *S) {
    Optional<uint64_t> Count = PGO.getStmtCount(S);
    if (!Count.hasValue())
      return 0;
    return *Count;
  }

  /// Set the profiler's current count.
  void setCurrentProfileCount(uint64_t Count) {
    PGO.setCurrentRegionCount(Count);
  }

  /// Get the profiler's current count. This is generally the count for the most
  /// recently incremented counter.
  uint64_t getCurrentProfileCount() {
    return PGO.getCurrentRegionCount();
  }

private:

  /// SwitchInsn - This is nearest current switch instruction. It is null if
  /// current context is not in a switch.
  llvm::SwitchInst *SwitchInsn;
  /// The branch weights of SwitchInsn when doing instrumentation based PGO.
  SmallVector<uint64_t, 16> *SwitchWeights;

  /// CaseRangeBlock - This block holds if condition check for last case
  /// statement range in current switch instruction.
  llvm::BasicBlock *CaseRangeBlock;

  /// OpaqueLValues - Keeps track of the current set of opaque value
  /// expressions.
  llvm::DenseMap<const OpaqueValueExpr *, LValue> OpaqueLValues;
  llvm::DenseMap<const OpaqueValueExpr *, RValue> OpaqueRValues;

  // VLASizeMap - This keeps track of the associated size for each VLA type.
  // We track this by the size expression rather than the type itself because
  // in certain situations, like a const qualifier applied to an VLA typedef,
  // multiple VLA types can share the same size expression.
  // FIXME: Maybe this could be a stack of maps that is pushed/popped as we
  // enter/leave scopes.
  llvm::DenseMap<const Expr*, llvm::Value*> VLASizeMap;

  /// A block containing a single 'unreachable' instruction.  Created
  /// lazily by getUnreachableBlock().
  llvm::BasicBlock *UnreachableBlock;

  /// Counts of the number return expressions in the function.
  unsigned NumReturnExprs;

  /// Count the number of simple (constant) return expressions in the function.
  unsigned NumSimpleReturnExprs;

  /// The last regular (non-return) debug location (breakpoint) in the function.
  SourceLocation LastStopPoint;

public:
  /// A scope within which we are constructing the fields of an object which
  /// might use a CXXDefaultInitExpr. This stashes away a 'this' value to use
  /// if we need to evaluate a CXXDefaultInitExpr within the evaluation.
  class FieldConstructionScope {
  public:
    FieldConstructionScope(CodeGenFunction &CGF, Address This)
        : CGF(CGF), OldCXXDefaultInitExprThis(CGF.CXXDefaultInitExprThis) {
      CGF.CXXDefaultInitExprThis = This;
    }
    ~FieldConstructionScope() {
      CGF.CXXDefaultInitExprThis = OldCXXDefaultInitExprThis;
    }

  private:
    CodeGenFunction &CGF;
    Address OldCXXDefaultInitExprThis;
  };

  /// The scope of a CXXDefaultInitExpr. Within this scope, the value of 'this'
  /// is overridden to be the object under construction.
  class CXXDefaultInitExprScope {
  public:
    CXXDefaultInitExprScope(CodeGenFunction &CGF)
      : CGF(CGF), OldCXXThisValue(CGF.CXXThisValue),
        OldCXXThisAlignment(CGF.CXXThisAlignment) {
      CGF.CXXThisValue = CGF.CXXDefaultInitExprThis.getPointer();
      CGF.CXXThisAlignment = CGF.CXXDefaultInitExprThis.getAlignment();
    }
    ~CXXDefaultInitExprScope() {
      CGF.CXXThisValue = OldCXXThisValue;
      CGF.CXXThisAlignment = OldCXXThisAlignment;
    }

  public:
    CodeGenFunction &CGF;
    llvm::Value *OldCXXThisValue;
    CharUnits OldCXXThisAlignment;
  };

  /// The scope of an ArrayInitLoopExpr. Within this scope, the value of the
  /// current loop index is overridden.
  class ArrayInitLoopExprScope {
  public:
    ArrayInitLoopExprScope(CodeGenFunction &CGF, llvm::Value *Index)
      : CGF(CGF), OldArrayInitIndex(CGF.ArrayInitIndex) {
      CGF.ArrayInitIndex = Index;
    }
    ~ArrayInitLoopExprScope() {
      CGF.ArrayInitIndex = OldArrayInitIndex;
    }

  private:
    CodeGenFunction &CGF;
    llvm::Value *OldArrayInitIndex;
  };

  class InlinedInheritingConstructorScope {
  public:
    InlinedInheritingConstructorScope(CodeGenFunction &CGF, GlobalDecl GD)
        : CGF(CGF), OldCurGD(CGF.CurGD), OldCurFuncDecl(CGF.CurFuncDecl),
          OldCurCodeDecl(CGF.CurCodeDecl),
          OldCXXABIThisDecl(CGF.CXXABIThisDecl),
          OldCXXABIThisValue(CGF.CXXABIThisValue),
          OldCXXThisValue(CGF.CXXThisValue),
          OldCXXABIThisAlignment(CGF.CXXABIThisAlignment),
          OldCXXThisAlignment(CGF.CXXThisAlignment),
          OldReturnValue(CGF.ReturnValue), OldFnRetTy(CGF.FnRetTy),
          OldCXXInheritedCtorInitExprArgs(
              std::move(CGF.CXXInheritedCtorInitExprArgs)) {
      CGF.CurGD = GD;
      CGF.CurFuncDecl = CGF.CurCodeDecl =
          cast<CXXConstructorDecl>(GD.getDecl());
      CGF.CXXABIThisDecl = nullptr;
      CGF.CXXABIThisValue = nullptr;
      CGF.CXXThisValue = nullptr;
      CGF.CXXABIThisAlignment = CharUnits();
      CGF.CXXThisAlignment = CharUnits();
      CGF.ReturnValue = Address::invalid();
      CGF.FnRetTy = QualType();
      CGF.CXXInheritedCtorInitExprArgs.clear();
    }
    ~InlinedInheritingConstructorScope() {
      CGF.CurGD = OldCurGD;
      CGF.CurFuncDecl = OldCurFuncDecl;
      CGF.CurCodeDecl = OldCurCodeDecl;
      CGF.CXXABIThisDecl = OldCXXABIThisDecl;
      CGF.CXXABIThisValue = OldCXXABIThisValue;
      CGF.CXXThisValue = OldCXXThisValue;
      CGF.CXXABIThisAlignment = OldCXXABIThisAlignment;
      CGF.CXXThisAlignment = OldCXXThisAlignment;
      CGF.ReturnValue = OldReturnValue;
      CGF.FnRetTy = OldFnRetTy;
      CGF.CXXInheritedCtorInitExprArgs =
          std::move(OldCXXInheritedCtorInitExprArgs);
    }

  private:
    CodeGenFunction &CGF;
    GlobalDecl OldCurGD;
    const Decl *OldCurFuncDecl;
    const Decl *OldCurCodeDecl;
    ImplicitParamDecl *OldCXXABIThisDecl;
    llvm::Value *OldCXXABIThisValue;
    llvm::Value *OldCXXThisValue;
    CharUnits OldCXXABIThisAlignment;
    CharUnits OldCXXThisAlignment;
    Address OldReturnValue;
    QualType OldFnRetTy;
    CallArgList OldCXXInheritedCtorInitExprArgs;
  };

private:
  /// CXXThisDecl - When generating code for a C++ member function,
  /// this will hold the implicit 'this' declaration.
  ImplicitParamDecl *CXXABIThisDecl;
  llvm::Value *CXXABIThisValue;
  llvm::Value *CXXThisValue;
  CharUnits CXXABIThisAlignment;
  CharUnits CXXThisAlignment;

  /// The value of 'this' to use when evaluating CXXDefaultInitExprs within
  /// this expression.
  Address CXXDefaultInitExprThis = Address::invalid();

  /// The current array initialization index when evaluating an
  /// ArrayInitIndexExpr within an ArrayInitLoopExpr.
  llvm::Value *ArrayInitIndex = nullptr;

  /// The values of function arguments to use when evaluating
  /// CXXInheritedCtorInitExprs within this context.
  CallArgList CXXInheritedCtorInitExprArgs;

  /// CXXStructorImplicitParamDecl - When generating code for a constructor or
  /// destructor, this will hold the implicit argument (e.g. VTT).
  ImplicitParamDecl *CXXStructorImplicitParamDecl;
  llvm::Value *CXXStructorImplicitParamValue;

  /// OutermostConditional - Points to the outermost active
  /// conditional control.  This is used so that we know if a
  /// temporary should be destroyed conditionally.
  ConditionalEvaluation *OutermostConditional;

  /// The current lexical scope.
  LexicalScope *CurLexicalScope;

  /// The current source location that should be used for exception
  /// handling code.
  SourceLocation CurEHLocation;

  /// BlockByrefInfos - For each __block variable, contains
  /// information about the layout of the variable.
  llvm::DenseMap<const ValueDecl *, BlockByrefInfo> BlockByrefInfos;

  /// Used by -fsanitize=nullability-return to determine whether the return
  /// value can be checked.
  llvm::Value *RetValNullabilityPrecondition = nullptr;

  /// Check if -fsanitize=nullability-return instrumentation is required for
  /// this function.
  bool requiresReturnValueNullabilityCheck() const {
    return RetValNullabilityPrecondition;
  }

  /// Used to store precise source locations for return statements by the
  /// runtime return value checks.
  Address ReturnLocation = Address::invalid();

  /// Check if the return value of this function requires sanitization.
  bool requiresReturnValueCheck() const {
    return requiresReturnValueNullabilityCheck() ||
           (SanOpts.has(SanitizerKind::ReturnsNonnullAttribute) &&
            CurCodeDecl && CurCodeDecl->getAttr<ReturnsNonNullAttr>());
  }

  llvm::BasicBlock *TerminateLandingPad;
  llvm::BasicBlock *TerminateHandler;
  llvm::BasicBlock *TrapBB;

  /// Terminate funclets keyed by parent funclet pad.
  llvm::MapVector<llvm::Value *, llvm::BasicBlock *> TerminateFunclets;

  /// True if we need emit the life-time markers.
  const bool ShouldEmitLifetimeMarkers;

  /// Add OpenCL kernel arg metadata and the kernel attribute metadata to
  /// the function metadata.
  void EmitOpenCLKernelMetadata(const FunctionDecl *FD,
                                llvm::Function *Fn);

public:
  CodeGenFunction(CodeGenModule &cgm, bool suppressNewContext=false);
  ~CodeGenFunction();

  CodeGenTypes &getTypes() const { return CGM.getTypes(); }
  ASTContext &getContext() const { return CGM.getContext(); }
  CGDebugInfo *getDebugInfo() {
    if (DisableDebugInfo)
      return nullptr;
    return DebugInfo;
  }
  void disableDebugInfo() { DisableDebugInfo = true; }
  void enableDebugInfo() { DisableDebugInfo = false; }

  bool shouldUseFusedARCCalls() {
    return CGM.getCodeGenOpts().OptimizationLevel == 0;
  }

  const LangOptions &getLangOpts() const { return CGM.getLangOpts(); }

  /// Returns a pointer to the function's exception object and selector slot,
  /// which is assigned in every landing pad.
  Address getExceptionSlot();
  Address getEHSelectorSlot();

  /// Returns the contents of the function's exception object and selector
  /// slots.
  llvm::Value *getExceptionFromSlot();
  llvm::Value *getSelectorFromSlot();

  Address getNormalCleanupDestSlot();

  llvm::BasicBlock *getUnreachableBlock() {
    if (!UnreachableBlock) {
      UnreachableBlock = createBasicBlock("unreachable");
      new llvm::UnreachableInst(getLLVMContext(), UnreachableBlock);
    }
    return UnreachableBlock;
  }

  llvm::BasicBlock *getInvokeDest() {
    if (!EHStack.requiresLandingPad()) return nullptr;
    return getInvokeDestImpl();
  }

  bool currentFunctionUsesSEHTry() const { return CurSEHParent != nullptr; }

  const TargetInfo &getTarget() const { return Target; }
  llvm::LLVMContext &getLLVMContext() { return CGM.getLLVMContext(); }
  const TargetCodeGenInfo &getTargetHooks() const {
    return CGM.getTargetCodeGenInfo();
  }

  //===--------------------------------------------------------------------===//
  //                                  Cleanups
  //===--------------------------------------------------------------------===//

  typedef void Destroyer(CodeGenFunction &CGF, Address addr, QualType ty);

  void pushIrregularPartialArrayCleanup(llvm::Value *arrayBegin,
                                        Address arrayEndPointer,
                                        QualType elementType,
                                        CharUnits elementAlignment,
                                        Destroyer *destroyer);
  void pushRegularPartialArrayCleanup(llvm::Value *arrayBegin,
                                      llvm::Value *arrayEnd,
                                      QualType elementType,
                                      CharUnits elementAlignment,
                                      Destroyer *destroyer);

  void pushDestroy(QualType::DestructionKind dtorKind,
                   Address addr, QualType type);
  void pushEHDestroy(QualType::DestructionKind dtorKind,
                     Address addr, QualType type);
  void pushDestroy(CleanupKind kind, Address addr, QualType type,
                   Destroyer *destroyer, bool useEHCleanupForArray);
  void pushLifetimeExtendedDestroy(CleanupKind kind, Address addr,
                                   QualType type, Destroyer *destroyer,
                                   bool useEHCleanupForArray);
  void pushCallObjectDeleteCleanup(const FunctionDecl *OperatorDelete,
                                   llvm::Value *CompletePtr,
                                   QualType ElementType);
  void pushStackRestore(CleanupKind kind, Address SPMem);
  void emitDestroy(Address addr, QualType type, Destroyer *destroyer,
                   bool useEHCleanupForArray);
  llvm::Function *generateDestroyHelper(Address addr, QualType type,
                                        Destroyer *destroyer,
                                        bool useEHCleanupForArray,
                                        const VarDecl *VD);
  void emitArrayDestroy(llvm::Value *begin, llvm::Value *end,
                        QualType elementType, CharUnits elementAlign,
                        Destroyer *destroyer,
                        bool checkZeroLength, bool useEHCleanup);

  Destroyer *getDestroyer(QualType::DestructionKind destructionKind);

  /// Determines whether an EH cleanup is required to destroy a type
  /// with the given destruction kind.
  bool needsEHCleanup(QualType::DestructionKind kind) {
    switch (kind) {
    case QualType::DK_none:
      return false;
    case QualType::DK_cxx_destructor:
    case QualType::DK_objc_weak_lifetime:
    case QualType::DK_nontrivial_c_struct:
      return getLangOpts().Exceptions;
    case QualType::DK_objc_strong_lifetime:
      return getLangOpts().Exceptions &&
             CGM.getCodeGenOpts().ObjCAutoRefCountExceptions;
    }
    llvm_unreachable("bad destruction kind");
  }

  CleanupKind getCleanupKind(QualType::DestructionKind kind) {
    return (needsEHCleanup(kind) ? NormalAndEHCleanup : NormalCleanup);
  }

  //===--------------------------------------------------------------------===//
  //                                  Objective-C
  //===--------------------------------------------------------------------===//

  void GenerateObjCMethod(const ObjCMethodDecl *OMD);

  void StartObjCMethod(const ObjCMethodDecl *MD, const ObjCContainerDecl *CD);

  /// GenerateObjCGetter - Synthesize an Objective-C property getter function.
  void GenerateObjCGetter(ObjCImplementationDecl *IMP,
                          const ObjCPropertyImplDecl *PID);
  void generateObjCGetterBody(const ObjCImplementationDecl *classImpl,
                              const ObjCPropertyImplDecl *propImpl,
                              const ObjCMethodDecl *GetterMothodDecl,
                              llvm::Constant *AtomicHelperFn);

  void GenerateObjCCtorDtorMethod(ObjCImplementationDecl *IMP,
                                  ObjCMethodDecl *MD, bool ctor);

  /// GenerateObjCSetter - Synthesize an Objective-C property setter function
  /// for the given property.
  void GenerateObjCSetter(ObjCImplementationDecl *IMP,
                          const ObjCPropertyImplDecl *PID);
  void generateObjCSetterBody(const ObjCImplementationDecl *classImpl,
                              const ObjCPropertyImplDecl *propImpl,
                              llvm::Constant *AtomicHelperFn);

  //===--------------------------------------------------------------------===//
  //                                  Block Bits
  //===--------------------------------------------------------------------===//

  /// Emit block literal.
  /// \return an LLVM value which is a pointer to a struct which contains
  /// information about the block, including the block invoke function, the
  /// captured variables, etc.
  llvm::Value *EmitBlockLiteral(const BlockExpr *);
  static void destroyBlockInfos(CGBlockInfo *info);

  llvm::Function *GenerateBlockFunction(GlobalDecl GD,
                                        const CGBlockInfo &Info,
                                        const DeclMapTy &ldm,
                                        bool IsLambdaConversionToBlock,
                                        bool BuildGlobalBlock);

  llvm::Constant *GenerateCopyHelperFunction(const CGBlockInfo &blockInfo);
  llvm::Constant *GenerateDestroyHelperFunction(const CGBlockInfo &blockInfo);
  llvm::Constant *GenerateObjCAtomicSetterCopyHelperFunction(
                                             const ObjCPropertyImplDecl *PID);
  llvm::Constant *GenerateObjCAtomicGetterCopyHelperFunction(
                                             const ObjCPropertyImplDecl *PID);
  llvm::Value *EmitBlockCopyAndAutorelease(llvm::Value *Block, QualType Ty);

  void BuildBlockRelease(llvm::Value *DeclPtr, BlockFieldFlags flags);

  class AutoVarEmission;

  void emitByrefStructureInit(const AutoVarEmission &emission);
  void enterByrefCleanup(const AutoVarEmission &emission);

  void setBlockContextParameter(const ImplicitParamDecl *D, unsigned argNum,
                                llvm::Value *ptr);

  Address LoadBlockStruct();
  Address GetAddrOfBlockDecl(const VarDecl *var, bool ByRef);

  /// BuildBlockByrefAddress - Computes the location of the
  /// data in a variable which is declared as __block.
  Address emitBlockByrefAddress(Address baseAddr, const VarDecl *V,
                                bool followForward = true);
  Address emitBlockByrefAddress(Address baseAddr,
                                const BlockByrefInfo &info,
                                bool followForward,
                                const llvm::Twine &name);

  const BlockByrefInfo &getBlockByrefInfo(const VarDecl *var);

  QualType BuildFunctionArgList(GlobalDecl GD, FunctionArgList &Args);

  void GenerateCode(GlobalDecl GD, llvm::Function *Fn,
                    const CGFunctionInfo &FnInfo);
  /// Emit code for the start of a function.
  /// \param Loc       The location to be associated with the function.
  /// \param StartLoc  The location of the function body.
  void StartFunction(GlobalDecl GD,
                     QualType RetTy,
                     llvm::Function *Fn,
                     const CGFunctionInfo &FnInfo,
                     const FunctionArgList &Args,
                     SourceLocation Loc = SourceLocation(),
                     SourceLocation StartLoc = SourceLocation());

  static bool IsConstructorDelegationValid(const CXXConstructorDecl *Ctor);

  void EmitConstructorBody(FunctionArgList &Args);
  void EmitDestructorBody(FunctionArgList &Args);
  void emitImplicitAssignmentOperatorBody(FunctionArgList &Args);
  void EmitFunctionBody(FunctionArgList &Args, const Stmt *Body);
  void EmitBlockWithFallThrough(llvm::BasicBlock *BB, const Stmt *S);

  void EmitForwardingCallToLambda(const CXXMethodDecl *LambdaCallOperator,
                                  CallArgList &CallArgs);
  void EmitLambdaBlockInvokeBody();
  void EmitLambdaDelegatingInvokeBody(const CXXMethodDecl *MD);
  void EmitLambdaStaticInvokeBody(const CXXMethodDecl *MD);
  void EmitAsanPrologueOrEpilogue(bool Prologue);

  /// Emit the unified return block, trying to avoid its emission when
  /// possible.
  /// \return The debug location of the user written return statement if the
  /// return block is is avoided.
  llvm::DebugLoc EmitReturnBlock();

  /// FinishFunction - Complete IR generation of the current function. It is
  /// legal to call this function even if there is no current insertion point.
  void FinishFunction(SourceLocation EndLoc=SourceLocation());

  void StartThunk(llvm::Function *Fn, GlobalDecl GD,
                  const CGFunctionInfo &FnInfo, bool IsUnprototyped);

  void EmitCallAndReturnForThunk(llvm::Constant *Callee, const ThunkInfo *Thunk,
                                 bool IsUnprototyped);

  void FinishThunk();

  /// Emit a musttail call for a thunk with a potentially adjusted this pointer.
  void EmitMustTailThunk(const CXXMethodDecl *MD, llvm::Value *AdjustedThisPtr,
                         llvm::Value *Callee);

  /// Generate a thunk for the given method.
  void generateThunk(llvm::Function *Fn, const CGFunctionInfo &FnInfo,
                     GlobalDecl GD, const ThunkInfo &Thunk,
                     bool IsUnprototyped);

  llvm::Function *GenerateVarArgsThunk(llvm::Function *Fn,
                                       const CGFunctionInfo &FnInfo,
                                       GlobalDecl GD, const ThunkInfo &Thunk);

  void EmitCtorPrologue(const CXXConstructorDecl *CD, CXXCtorType Type,
                        FunctionArgList &Args);

  void EmitInitializerForField(FieldDecl *Field, LValue LHS, Expr *Init);

  /// Struct with all information about dynamic [sub]class needed to set vptr.
  struct VPtr {
    BaseSubobject Base;
    const CXXRecordDecl *NearestVBase;
    CharUnits OffsetFromNearestVBase;
    const CXXRecordDecl *VTableClass;
  };

  /// Initialize the vtable pointer of the given subobject.
  void InitializeVTablePointer(const VPtr &vptr);

  typedef llvm::SmallVector<VPtr, 4> VPtrsVector;

  typedef llvm::SmallPtrSet<const CXXRecordDecl *, 4> VisitedVirtualBasesSetTy;
  VPtrsVector getVTablePointers(const CXXRecordDecl *VTableClass);

  void getVTablePointers(BaseSubobject Base, const CXXRecordDecl *NearestVBase,
                         CharUnits OffsetFromNearestVBase,
                         bool BaseIsNonVirtualPrimaryBase,
                         const CXXRecordDecl *VTableClass,
                         VisitedVirtualBasesSetTy &VBases, VPtrsVector &vptrs);

  void InitializeVTablePointers(const CXXRecordDecl *ClassDecl);

  /// GetVTablePtr - Return the Value of the vtable pointer member pointed
  /// to by This.
  llvm::Value *GetVTablePtr(Address This, llvm::Type *VTableTy,
                            const CXXRecordDecl *VTableClass);

  enum CFITypeCheckKind {
    CFITCK_VCall,
    CFITCK_NVCall,
    CFITCK_DerivedCast,
    CFITCK_UnrelatedCast,
    CFITCK_ICall,
  };

  /// Derived is the presumed address of an object of type T after a
  /// cast. If T is a polymorphic class type, emit a check that the virtual
  /// table for Derived belongs to a class derived from T.
  void EmitVTablePtrCheckForCast(QualType T, llvm::Value *Derived,
                                 bool MayBeNull, CFITypeCheckKind TCK,
                                 SourceLocation Loc);

  /// EmitVTablePtrCheckForCall - Virtual method MD is being called via VTable.
  /// If vptr CFI is enabled, emit a check that VTable is valid.
  void EmitVTablePtrCheckForCall(const CXXRecordDecl *RD, llvm::Value *VTable,
                                 CFITypeCheckKind TCK, SourceLocation Loc);

  /// EmitVTablePtrCheck - Emit a check that VTable is a valid virtual table for
  /// RD using llvm.type.test.
  void EmitVTablePtrCheck(const CXXRecordDecl *RD, llvm::Value *VTable,
                          CFITypeCheckKind TCK, SourceLocation Loc);

  /// If whole-program virtual table optimization is enabled, emit an assumption
  /// that VTable is a member of RD's type identifier. Or, if vptr CFI is
  /// enabled, emit a check that VTable is a member of RD's type identifier.
  void EmitTypeMetadataCodeForVCall(const CXXRecordDecl *RD,
                                    llvm::Value *VTable, SourceLocation Loc);

  /// Returns whether we should perform a type checked load when loading a
  /// virtual function for virtual calls to members of RD. This is generally
  /// true when both vcall CFI and whole-program-vtables are enabled.
  bool ShouldEmitVTableTypeCheckedLoad(const CXXRecordDecl *RD);

  /// Emit a type checked load from the given vtable.
  llvm::Value *EmitVTableTypeCheckedLoad(const CXXRecordDecl *RD, llvm::Value *VTable,
                                         uint64_t VTableByteOffset);

  /// EnterDtorCleanups - Enter the cleanups necessary to complete the
  /// given phase of destruction for a destructor.  The end result
  /// should call destructors on members and base classes in reverse
  /// order of their construction.
  void EnterDtorCleanups(const CXXDestructorDecl *Dtor, CXXDtorType Type);

  /// ShouldInstrumentFunction - Return true if the current function should be
  /// instrumented with __cyg_profile_func_* calls
  bool ShouldInstrumentFunction();

  /// ShouldXRayInstrument - Return true if the current function should be
  /// instrumented with XRay nop sleds.
  bool ShouldXRayInstrumentFunction() const;

  /// AlwaysEmitXRayCustomEvents - Return true if we must unconditionally emit
  /// XRay custom event handling calls.
  bool AlwaysEmitXRayCustomEvents() const;

  /// AlwaysEmitXRayTypedEvents - Return true if clang must unconditionally emit
  /// XRay typed event handling calls.
  bool AlwaysEmitXRayTypedEvents() const;

  /// Encode an address into a form suitable for use in a function prologue.
  llvm::Constant *EncodeAddrForUseInPrologue(llvm::Function *F,
                                             llvm::Constant *Addr);

  /// Decode an address used in a function prologue, encoded by \c
  /// EncodeAddrForUseInPrologue.
  llvm::Value *DecodeAddrUsedInPrologue(llvm::Value *F,
                                        llvm::Value *EncodedAddr);

  /// EmitFunctionProlog - Emit the target specific LLVM code to load the
  /// arguments for the given function. This is also responsible for naming the
  /// LLVM function arguments.
  void EmitFunctionProlog(const CGFunctionInfo &FI,
                          llvm::Function *Fn,
                          const FunctionArgList &Args);

  /// EmitFunctionEpilog - Emit the target specific LLVM code to return the
  /// given temporary.
  void EmitFunctionEpilog(const CGFunctionInfo &FI, bool EmitRetDbgLoc,
                          SourceLocation EndLoc);

  /// Emit a test that checks if the return value \p RV is nonnull.
  void EmitReturnValueCheck(llvm::Value *RV);

  /// EmitStartEHSpec - Emit the start of the exception spec.
  void EmitStartEHSpec(const Decl *D);

  /// EmitEndEHSpec - Emit the end of the exception spec.
  void EmitEndEHSpec(const Decl *D);

  /// getTerminateLandingPad - Return a landing pad that just calls terminate.
  llvm::BasicBlock *getTerminateLandingPad();

  /// getTerminateLandingPad - Return a cleanup funclet that just calls
  /// terminate.
  llvm::BasicBlock *getTerminateFunclet();

  /// getTerminateHandler - Return a handler (not a landing pad, just
  /// a catch handler) that just calls terminate.  This is used when
  /// a terminate scope encloses a try.
  llvm::BasicBlock *getTerminateHandler();

  llvm::Type *ConvertTypeForMem(QualType T);
  llvm::Type *ConvertType(QualType T);
  llvm::Type *ConvertType(const TypeDecl *T) {
    return ConvertType(getContext().getTypeDeclType(T));
  }

  /// LoadObjCSelf - Load the value of self. This function is only valid while
  /// generating code for an Objective-C method.
  llvm::Value *LoadObjCSelf();

  /// TypeOfSelfObject - Return type of object that this self represents.
  QualType TypeOfSelfObject();

  /// getEvaluationKind - Return the TypeEvaluationKind of QualType \c T.
  static TypeEvaluationKind getEvaluationKind(QualType T);

  static bool hasScalarEvaluationKind(QualType T) {
    return getEvaluationKind(T) == TEK_Scalar;
  }

  static bool hasAggregateEvaluationKind(QualType T) {
    return getEvaluationKind(T) == TEK_Aggregate;
  }

  /// createBasicBlock - Create an LLVM basic block.
  llvm::BasicBlock *createBasicBlock(const Twine &name = "",
                                     llvm::Function *parent = nullptr,
                                     llvm::BasicBlock *before = nullptr) {
    return llvm::BasicBlock::Create(getLLVMContext(), name, parent, before);
  }

  /// getBasicBlockForLabel - Return the LLVM basicblock that the specified
  /// label maps to.
  JumpDest getJumpDestForLabel(const LabelDecl *S);

  /// SimplifyForwardingBlocks - If the given basic block is only a branch to
  /// another basic block, simplify it. This assumes that no other code could
  /// potentially reference the basic block.
  void SimplifyForwardingBlocks(llvm::BasicBlock *BB);

  /// EmitBlock - Emit the given block \arg BB and set it as the insert point,
  /// adding a fall-through branch from the current insert block if
  /// necessary. It is legal to call this function even if there is no current
  /// insertion point.
  ///
  /// IsFinished - If true, indicates that the caller has finished emitting
  /// branches to the given block and does not expect to emit code into it. This
  /// means the block can be ignored if it is unreachable.
  void EmitBlock(llvm::BasicBlock *BB, bool IsFinished=false);

  /// EmitBlockAfterUses - Emit the given block somewhere hopefully
  /// near its uses, and leave the insertion point in it.
  void EmitBlockAfterUses(llvm::BasicBlock *BB);

  /// EmitBranch - Emit a branch to the specified basic block from the current
  /// insert block, taking care to avoid creation of branches from dummy
  /// blocks. It is legal to call this function even if there is no current
  /// insertion point.
  ///
  /// This function clears the current insertion point. The caller should follow
  /// calls to this function with calls to Emit*Block prior to generation new
  /// code.
  void EmitBranch(llvm::BasicBlock *Block);

  /// HaveInsertPoint - True if an insertion point is defined. If not, this
  /// indicates that the current code being emitted is unreachable.
  bool HaveInsertPoint() const {
    return Builder.GetInsertBlock() != nullptr;
  }

  /// EnsureInsertPoint - Ensure that an insertion point is defined so that
  /// emitted IR has a place to go. Note that by definition, if this function
  /// creates a block then that block is unreachable; callers may do better to
  /// detect when no insertion point is defined and simply skip IR generation.
  void EnsureInsertPoint() {
    if (!HaveInsertPoint())
      EmitBlock(createBasicBlock());
  }

  /// ErrorUnsupported - Print out an error that codegen doesn't support the
  /// specified stmt yet.
  void ErrorUnsupported(const Stmt *S, const char *Type);

  //===--------------------------------------------------------------------===//
  //                                  Helpers
  //===--------------------------------------------------------------------===//

  LValue MakeAddrLValue(Address Addr, QualType T,
                        AlignmentSource Source = AlignmentSource::Type) {
    return LValue::MakeAddr(Addr, T, getContext(), LValueBaseInfo(Source),
                            CGM.getTBAAAccessInfo(T));
  }

  LValue MakeAddrLValue(Address Addr, QualType T, LValueBaseInfo BaseInfo,
                        TBAAAccessInfo TBAAInfo) {
    return LValue::MakeAddr(Addr, T, getContext(), BaseInfo, TBAAInfo);
  }

  LValue MakeAddrLValue(llvm::Value *V, QualType T, CharUnits Alignment,
                        AlignmentSource Source = AlignmentSource::Type) {
    return LValue::MakeAddr(Address(V, Alignment), T, getContext(),
                            LValueBaseInfo(Source), CGM.getTBAAAccessInfo(T));
  }

  LValue MakeAddrLValue(llvm::Value *V, QualType T, CharUnits Alignment,
                        LValueBaseInfo BaseInfo, TBAAAccessInfo TBAAInfo) {
    return LValue::MakeAddr(Address(V, Alignment), T, getContext(),
                            BaseInfo, TBAAInfo);
  }

  LValue MakeNaturalAlignPointeeAddrLValue(llvm::Value *V, QualType T);
  LValue MakeNaturalAlignAddrLValue(llvm::Value *V, QualType T);
  CharUnits getNaturalTypeAlignment(QualType T,
                                    LValueBaseInfo *BaseInfo = nullptr,
                                    TBAAAccessInfo *TBAAInfo = nullptr,
                                    bool forPointeeType = false);
  CharUnits getNaturalPointeeTypeAlignment(QualType T,
                                           LValueBaseInfo *BaseInfo = nullptr,
                                           TBAAAccessInfo *TBAAInfo = nullptr);

  Address EmitLoadOfReference(LValue RefLVal,
                              LValueBaseInfo *PointeeBaseInfo = nullptr,
                              TBAAAccessInfo *PointeeTBAAInfo = nullptr);
  LValue EmitLoadOfReferenceLValue(LValue RefLVal);
  LValue EmitLoadOfReferenceLValue(Address RefAddr, QualType RefTy,
                                   AlignmentSource Source =
                                       AlignmentSource::Type) {
    LValue RefLVal = MakeAddrLValue(RefAddr, RefTy, LValueBaseInfo(Source),
                                    CGM.getTBAAAccessInfo(RefTy));
    return EmitLoadOfReferenceLValue(RefLVal);
  }

  Address EmitLoadOfPointer(Address Ptr, const PointerType *PtrTy,
                            LValueBaseInfo *BaseInfo = nullptr,
                            TBAAAccessInfo *TBAAInfo = nullptr);
  LValue EmitLoadOfPointerLValue(Address Ptr, const PointerType *PtrTy);

  /// Create an alloca instruction. If the target address space for auto var
  /// for the specific language does no match the address space of alloca,
  /// insert addrspacecast instruction which casts the alloca instruction to
  /// the expected address space.
  llvm::Instruction *CreateAlloca(llvm::Type *Ty, const Twine &Name = "tmp",
                                  llvm::Instruction *InsertPos = nullptr);

  /// CreateTempAlloca - This creates an alloca and inserts it into the entry
  /// block if \p ArraySize is nullptr, otherwise inserts it at the current
  /// insertion point of the builder. The caller is responsible for setting an
  /// appropriate alignment on
  /// the alloca.
  ///
  /// \p ArraySize is the number of array elements to be allocated if it
  ///    is not nullptr.
  ///
  /// LangAS::Default is the address space of pointers to local variables and
  /// temporaries, as exposed in the source language. In certain
  /// configurations, this is not the same as the alloca address space, and a
  /// cast is needed to lift the pointer from the alloca AS into
  /// LangAS::Default. This can happen when the target uses a restricted
  /// address space for the stack but the source language requires
  /// LangAS::Default to be a generic address space. The latter condition is
  /// common for most programming languages; OpenCL is an exception in that
  /// LangAS::Default is the private address space, which naturally maps
  /// to the stack.
  ///
  /// Because the address of a temporary is often exposed to the program in
  /// various ways, this function will perform the cast. The original alloca
  /// instruction is returned through \p Alloca if it is not nullptr.
  ///
  /// The cast is not performaed in CreateTempAllocaWithoutCast. This is
  /// more efficient if the caller knows that the address will not be exposed.
  llvm::AllocaInst *CreateTempAlloca(llvm::Type *Ty, const Twine &Name = "tmp",
                                     llvm::Value *ArraySize = nullptr);
  Address CreateTempAlloca(llvm::Type *Ty, CharUnits align,
                           const Twine &Name = "tmp",
                           llvm::Value *ArraySize = nullptr,
<<<<<<< HEAD
                           Address *Alloca = nullptr,
                           bool CastToDefaultAddrSpace = true);
  /// Get alloca instruction operand of an addrspacecast instruction.
  /// If \p Inst is alloca instruction, returns \p Inst;
  llvm::AllocaInst *getAddrSpaceCastedAlloca(llvm::Instruction *Inst) const;
=======
                           Address *Alloca = nullptr);
  Address CreateTempAllocaWithoutCast(llvm::Type *Ty, CharUnits align,
                                      const Twine &Name = "tmp",
                                      llvm::Value *ArraySize = nullptr);
>>>>>>> 13c08649

  /// CreateDefaultAlignedTempAlloca - This creates an alloca with the
  /// default ABI alignment of the given LLVM type.
  ///
  /// IMPORTANT NOTE: This is *not* generally the right alignment for
  /// any given AST type that happens to have been lowered to the
  /// given IR type.  This should only ever be used for function-local,
  /// IR-driven manipulations like saving and restoring a value.  Do
  /// not hand this address off to arbitrary IRGen routines, and especially
  /// do not pass it as an argument to a function that might expect a
  /// properly ABI-aligned value.
  Address CreateDefaultAlignTempAlloca(llvm::Type *Ty,
                                       const Twine &Name = "tmp");

  /// InitTempAlloca - Provide an initial value for the given alloca which
  /// will be observable at all locations in the function.
  ///
  /// The address should be something that was returned from one of
  /// the CreateTempAlloca or CreateMemTemp routines, and the
  /// initializer must be valid in the entry block (i.e. it must
  /// either be a constant or an argument value).
  void InitTempAlloca(Address Alloca, llvm::Value *Value);

  /// CreateIRTemp - Create a temporary IR object of the given type, with
  /// appropriate alignment. This routine should only be used when an temporary
  /// value needs to be stored into an alloca (for example, to avoid explicit
  /// PHI construction), but the type is the IR type, not the type appropriate
  /// for storing in memory.
  ///
  /// That is, this is exactly equivalent to CreateMemTemp, but calling
  /// ConvertType instead of ConvertTypeForMem.
  Address CreateIRTemp(QualType T, const Twine &Name = "tmp");

  /// CreateMemTemp - Create a temporary memory object of the given type, with
  /// appropriate alignmen and cast it to the default address space. Returns
  /// the original alloca instruction by \p Alloca if it is not nullptr.
  Address CreateMemTemp(QualType T, const Twine &Name = "tmp",
                        Address *Alloca = nullptr);
  Address CreateMemTemp(QualType T, CharUnits Align, const Twine &Name = "tmp",
                        Address *Alloca = nullptr);

  /// CreateMemTemp - Create a temporary memory object of the given type, with
  /// appropriate alignmen without casting it to the default address space.
  Address CreateMemTempWithoutCast(QualType T, const Twine &Name = "tmp");
  Address CreateMemTempWithoutCast(QualType T, CharUnits Align,
                                   const Twine &Name = "tmp");

  /// CreateAggTemp - Create a temporary memory object for the given
  /// aggregate type.
  AggValueSlot CreateAggTemp(QualType T, const Twine &Name = "tmp") {
    return AggValueSlot::forAddr(CreateMemTemp(T, Name),
                                 T.getQualifiers(),
                                 AggValueSlot::IsNotDestructed,
                                 AggValueSlot::DoesNotNeedGCBarriers,
                                 AggValueSlot::IsNotAliased,
                                 AggValueSlot::DoesNotOverlap);
  }

  /// Emit a cast to void* in the appropriate address space.
  llvm::Value *EmitCastToVoidPtr(llvm::Value *value);

  /// EvaluateExprAsBool - Perform the usual unary conversions on the specified
  /// expression and compare the result against zero, returning an Int1Ty value.
  llvm::Value *EvaluateExprAsBool(const Expr *E);

  /// EmitIgnoredExpr - Emit an expression in a context which ignores the result.
  void EmitIgnoredExpr(const Expr *E);

  /// EmitAnyExpr - Emit code to compute the specified expression which can have
  /// any type.  The result is returned as an RValue struct.  If this is an
  /// aggregate expression, the aggloc/agglocvolatile arguments indicate where
  /// the result should be returned.
  ///
  /// \param ignoreResult True if the resulting value isn't used.
  RValue EmitAnyExpr(const Expr *E,
                     AggValueSlot aggSlot = AggValueSlot::ignored(),
                     bool ignoreResult = false);

  // EmitVAListRef - Emit a "reference" to a va_list; this is either the address
  // or the value of the expression, depending on how va_list is defined.
  Address EmitVAListRef(const Expr *E);

  /// Emit a "reference" to a __builtin_ms_va_list; this is
  /// always the value of the expression, because a __builtin_ms_va_list is a
  /// pointer to a char.
  Address EmitMSVAListRef(const Expr *E);

  /// EmitAnyExprToTemp - Similarly to EmitAnyExpr(), however, the result will
  /// always be accessible even if no aggregate location is provided.
  RValue EmitAnyExprToTemp(const Expr *E);

  /// EmitAnyExprToMem - Emits the code necessary to evaluate an
  /// arbitrary expression into the given memory location.
  void EmitAnyExprToMem(const Expr *E, Address Location,
                        Qualifiers Quals, bool IsInitializer);

  void EmitAnyExprToExn(const Expr *E, Address Addr);

  /// EmitExprAsInit - Emits the code necessary to initialize a
  /// location in memory with the given initializer.
  void EmitExprAsInit(const Expr *init, const ValueDecl *D, LValue lvalue,
                      bool capturedByInit);

  /// hasVolatileMember - returns true if aggregate type has a volatile
  /// member.
  bool hasVolatileMember(QualType T) {
    if (const RecordType *RT = T->getAs<RecordType>()) {
      const RecordDecl *RD = cast<RecordDecl>(RT->getDecl());
      return RD->hasVolatileMember();
    }
    return false;
  }

  /// Determine whether a return value slot may overlap some other object.
  AggValueSlot::Overlap_t overlapForReturnValue() {
    // FIXME: Assuming no overlap here breaks guaranteed copy elision for base
    // class subobjects. These cases may need to be revisited depending on the
    // resolution of the relevant core issue.
    return AggValueSlot::DoesNotOverlap;
  }

  /// Determine whether a field initialization may overlap some other object.
  AggValueSlot::Overlap_t overlapForFieldInit(const FieldDecl *FD) {
    // FIXME: These cases can result in overlap as a result of P0840R0's
    // [[no_unique_address]] attribute. We can still infer NoOverlap in the
    // presence of that attribute if the field is within the nvsize of its
    // containing class, because non-virtual subobjects are initialized in
    // address order.
    return AggValueSlot::DoesNotOverlap;
  }

  /// Determine whether a base class initialization may overlap some other
  /// object.
  AggValueSlot::Overlap_t overlapForBaseInit(const CXXRecordDecl *RD,
                                             const CXXRecordDecl *BaseRD,
                                             bool IsVirtual);

  /// Emit an aggregate assignment.
  void EmitAggregateAssign(LValue Dest, LValue Src, QualType EltTy) {
    bool IsVolatile = hasVolatileMember(EltTy);
    EmitAggregateCopy(Dest, Src, EltTy, AggValueSlot::MayOverlap, IsVolatile);
  }

  void EmitAggregateCopyCtor(LValue Dest, LValue Src,
                             AggValueSlot::Overlap_t MayOverlap) {
    EmitAggregateCopy(Dest, Src, Src.getType(), MayOverlap);
  }

  /// EmitAggregateCopy - Emit an aggregate copy.
  ///
  /// \param isVolatile \c true iff either the source or the destination is
  ///        volatile.
  /// \param MayOverlap Whether the tail padding of the destination might be
  ///        occupied by some other object. More efficient code can often be
  ///        generated if not.
  void EmitAggregateCopy(LValue Dest, LValue Src, QualType EltTy,
                         AggValueSlot::Overlap_t MayOverlap,
                         bool isVolatile = false);

  /// GetAddrOfLocalVar - Return the address of a local variable.
  Address GetAddrOfLocalVar(const VarDecl *VD) {
    auto it = LocalDeclMap.find(VD);
    assert(it != LocalDeclMap.end() &&
           "Invalid argument to GetAddrOfLocalVar(), no decl!");
    return it->second;
  }

  /// Given an opaque value expression, return its LValue mapping if it exists,
  /// otherwise create one.
  LValue getOrCreateOpaqueLValueMapping(const OpaqueValueExpr *e);

  /// Given an opaque value expression, return its RValue mapping if it exists,
  /// otherwise create one.
  RValue getOrCreateOpaqueRValueMapping(const OpaqueValueExpr *e);

  /// Get the index of the current ArrayInitLoopExpr, if any.
  llvm::Value *getArrayInitIndex() { return ArrayInitIndex; }

  /// getAccessedFieldNo - Given an encoded value and a result number, return
  /// the input field number being accessed.
  static unsigned getAccessedFieldNo(unsigned Idx, const llvm::Constant *Elts);

  llvm::BlockAddress *GetAddrOfLabel(const LabelDecl *L);
  llvm::BasicBlock *GetIndirectGotoBlock();

  /// Check if \p E is a C++ "this" pointer wrapped in value-preserving casts.
  static bool IsWrappedCXXThis(const Expr *E);

  /// EmitNullInitialization - Generate code to set a value of the given type to
  /// null, If the type contains data member pointers, they will be initialized
  /// to -1 in accordance with the Itanium C++ ABI.
  void EmitNullInitialization(Address DestPtr, QualType Ty);

  /// Emits a call to an LLVM variable-argument intrinsic, either
  /// \c llvm.va_start or \c llvm.va_end.
  /// \param ArgValue A reference to the \c va_list as emitted by either
  /// \c EmitVAListRef or \c EmitMSVAListRef.
  /// \param IsStart If \c true, emits a call to \c llvm.va_start; otherwise,
  /// calls \c llvm.va_end.
  llvm::Value *EmitVAStartEnd(llvm::Value *ArgValue, bool IsStart);

  /// Generate code to get an argument from the passed in pointer
  /// and update it accordingly.
  /// \param VE The \c VAArgExpr for which to generate code.
  /// \param VAListAddr Receives a reference to the \c va_list as emitted by
  /// either \c EmitVAListRef or \c EmitMSVAListRef.
  /// \returns A pointer to the argument.
  // FIXME: We should be able to get rid of this method and use the va_arg
  // instruction in LLVM instead once it works well enough.
  Address EmitVAArg(VAArgExpr *VE, Address &VAListAddr);

  /// emitArrayLength - Compute the length of an array, even if it's a
  /// VLA, and drill down to the base element type.
  llvm::Value *emitArrayLength(const ArrayType *arrayType,
                               QualType &baseType,
                               Address &addr);

  /// EmitVLASize - Capture all the sizes for the VLA expressions in
  /// the given variably-modified type and store them in the VLASizeMap.
  ///
  /// This function can be called with a null (unreachable) insert point.
  void EmitVariablyModifiedType(QualType Ty);

  struct VlaSizePair {
    llvm::Value *NumElts;
    QualType Type;

    VlaSizePair(llvm::Value *NE, QualType T) : NumElts(NE), Type(T) {}
  };

  /// Return the number of elements for a single dimension
  /// for the given array type.
  VlaSizePair getVLAElements1D(const VariableArrayType *vla);
  VlaSizePair getVLAElements1D(QualType vla);

  /// Returns an LLVM value that corresponds to the size,
  /// in non-variably-sized elements, of a variable length array type,
  /// plus that largest non-variably-sized element type.  Assumes that
  /// the type has already been emitted with EmitVariablyModifiedType.
  VlaSizePair getVLASize(const VariableArrayType *vla);
  VlaSizePair getVLASize(QualType vla);

  /// LoadCXXThis - Load the value of 'this'. This function is only valid while
  /// generating code for an C++ member function.
  llvm::Value *LoadCXXThis() {
    assert(CXXThisValue && "no 'this' value for this function");
    return CXXThisValue;
  }
  Address LoadCXXThisAddress();

  /// LoadCXXVTT - Load the VTT parameter to base constructors/destructors have
  /// virtual bases.
  // FIXME: Every place that calls LoadCXXVTT is something
  // that needs to be abstracted properly.
  llvm::Value *LoadCXXVTT() {
    assert(CXXStructorImplicitParamValue && "no VTT value for this function");
    return CXXStructorImplicitParamValue;
  }

  /// GetAddressOfBaseOfCompleteClass - Convert the given pointer to a
  /// complete class to the given direct base.
  Address
  GetAddressOfDirectBaseInCompleteClass(Address Value,
                                        const CXXRecordDecl *Derived,
                                        const CXXRecordDecl *Base,
                                        bool BaseIsVirtual);

  static bool ShouldNullCheckClassCastValue(const CastExpr *Cast);

  /// GetAddressOfBaseClass - This function will add the necessary delta to the
  /// load of 'this' and returns address of the base class.
  Address GetAddressOfBaseClass(Address Value,
                                const CXXRecordDecl *Derived,
                                CastExpr::path_const_iterator PathBegin,
                                CastExpr::path_const_iterator PathEnd,
                                bool NullCheckValue, SourceLocation Loc);

  Address GetAddressOfDerivedClass(Address Value,
                                   const CXXRecordDecl *Derived,
                                   CastExpr::path_const_iterator PathBegin,
                                   CastExpr::path_const_iterator PathEnd,
                                   bool NullCheckValue);

  /// GetVTTParameter - Return the VTT parameter that should be passed to a
  /// base constructor/destructor with virtual bases.
  /// FIXME: VTTs are Itanium ABI-specific, so the definition should move
  /// to ItaniumCXXABI.cpp together with all the references to VTT.
  llvm::Value *GetVTTParameter(GlobalDecl GD, bool ForVirtualBase,
                               bool Delegating);

  void EmitDelegateCXXConstructorCall(const CXXConstructorDecl *Ctor,
                                      CXXCtorType CtorType,
                                      const FunctionArgList &Args,
                                      SourceLocation Loc);
  // It's important not to confuse this and the previous function. Delegating
  // constructors are the C++0x feature. The constructor delegate optimization
  // is used to reduce duplication in the base and complete consturctors where
  // they are substantially the same.
  void EmitDelegatingCXXConstructorCall(const CXXConstructorDecl *Ctor,
                                        const FunctionArgList &Args);

  /// Emit a call to an inheriting constructor (that is, one that invokes a
  /// constructor inherited from a base class) by inlining its definition. This
  /// is necessary if the ABI does not support forwarding the arguments to the
  /// base class constructor (because they're variadic or similar).
  void EmitInlinedInheritingCXXConstructorCall(const CXXConstructorDecl *Ctor,
                                               CXXCtorType CtorType,
                                               bool ForVirtualBase,
                                               bool Delegating,
                                               CallArgList &Args);

  /// Emit a call to a constructor inherited from a base class, passing the
  /// current constructor's arguments along unmodified (without even making
  /// a copy).
  void EmitInheritedCXXConstructorCall(const CXXConstructorDecl *D,
                                       bool ForVirtualBase, Address This,
                                       bool InheritedFromVBase,
                                       const CXXInheritedCtorInitExpr *E);

  void EmitCXXConstructorCall(const CXXConstructorDecl *D, CXXCtorType Type,
                              bool ForVirtualBase, bool Delegating,
                              Address This, const CXXConstructExpr *E,
                              AggValueSlot::Overlap_t Overlap);

  void EmitCXXConstructorCall(const CXXConstructorDecl *D, CXXCtorType Type,
                              bool ForVirtualBase, bool Delegating,
                              Address This, CallArgList &Args,
                              AggValueSlot::Overlap_t Overlap);

  /// Emit assumption load for all bases. Requires to be be called only on
  /// most-derived class and not under construction of the object.
  void EmitVTableAssumptionLoads(const CXXRecordDecl *ClassDecl, Address This);

  /// Emit assumption that vptr load == global vtable.
  void EmitVTableAssumptionLoad(const VPtr &vptr, Address This);

  void EmitSynthesizedCXXCopyCtorCall(const CXXConstructorDecl *D,
                                      Address This, Address Src,
                                      const CXXConstructExpr *E);

  void EmitCXXAggrConstructorCall(const CXXConstructorDecl *D,
                                  const ArrayType *ArrayTy,
                                  Address ArrayPtr,
                                  const CXXConstructExpr *E,
                                  bool ZeroInitialization = false);

  void EmitCXXAggrConstructorCall(const CXXConstructorDecl *D,
                                  llvm::Value *NumElements,
                                  Address ArrayPtr,
                                  const CXXConstructExpr *E,
                                  bool ZeroInitialization = false);

  static Destroyer destroyCXXObject;

  void EmitCXXDestructorCall(const CXXDestructorDecl *D, CXXDtorType Type,
                             bool ForVirtualBase, bool Delegating,
                             Address This);

  void EmitNewArrayInitializer(const CXXNewExpr *E, QualType elementType,
                               llvm::Type *ElementTy, Address NewPtr,
                               llvm::Value *NumElements,
                               llvm::Value *AllocSizeWithoutCookie);

  void EmitCXXTemporary(const CXXTemporary *Temporary, QualType TempType,
                        Address Ptr);

  llvm::Value *EmitLifetimeStart(uint64_t Size, llvm::Value *Addr);
  void EmitLifetimeEnd(llvm::Value *Size, llvm::Value *Addr);

  llvm::Value *EmitCXXNewExpr(const CXXNewExpr *E);
  void EmitCXXDeleteExpr(const CXXDeleteExpr *E);

  void EmitDeleteCall(const FunctionDecl *DeleteFD, llvm::Value *Ptr,
                      QualType DeleteTy, llvm::Value *NumElements = nullptr,
                      CharUnits CookieSize = CharUnits());

  RValue EmitBuiltinNewDeleteCall(const FunctionProtoType *Type,
                                  const CallExpr *TheCallExpr, bool IsDelete);

  llvm::Value *EmitCXXTypeidExpr(const CXXTypeidExpr *E);
  llvm::Value *EmitDynamicCast(Address V, const CXXDynamicCastExpr *DCE);
  Address EmitCXXUuidofExpr(const CXXUuidofExpr *E);

  /// Situations in which we might emit a check for the suitability of a
  ///        pointer or glvalue.
  enum TypeCheckKind {
    /// Checking the operand of a load. Must be suitably sized and aligned.
    TCK_Load,
    /// Checking the destination of a store. Must be suitably sized and aligned.
    TCK_Store,
    /// Checking the bound value in a reference binding. Must be suitably sized
    /// and aligned, but is not required to refer to an object (until the
    /// reference is used), per core issue 453.
    TCK_ReferenceBinding,
    /// Checking the object expression in a non-static data member access. Must
    /// be an object within its lifetime.
    TCK_MemberAccess,
    /// Checking the 'this' pointer for a call to a non-static member function.
    /// Must be an object within its lifetime.
    TCK_MemberCall,
    /// Checking the 'this' pointer for a constructor call.
    TCK_ConstructorCall,
    /// Checking the operand of a static_cast to a derived pointer type. Must be
    /// null or an object within its lifetime.
    TCK_DowncastPointer,
    /// Checking the operand of a static_cast to a derived reference type. Must
    /// be an object within its lifetime.
    TCK_DowncastReference,
    /// Checking the operand of a cast to a base object. Must be suitably sized
    /// and aligned.
    TCK_Upcast,
    /// Checking the operand of a cast to a virtual base object. Must be an
    /// object within its lifetime.
    TCK_UpcastToVirtualBase,
    /// Checking the value assigned to a _Nonnull pointer. Must not be null.
    TCK_NonnullAssign,
    /// Checking the operand of a dynamic_cast or a typeid expression.  Must be
    /// null or an object within its lifetime.
    TCK_DynamicOperation
  };

  /// Determine whether the pointer type check \p TCK permits null pointers.
  static bool isNullPointerAllowed(TypeCheckKind TCK);

  /// Determine whether the pointer type check \p TCK requires a vptr check.
  static bool isVptrCheckRequired(TypeCheckKind TCK, QualType Ty);

  /// Whether any type-checking sanitizers are enabled. If \c false,
  /// calls to EmitTypeCheck can be skipped.
  bool sanitizePerformTypeCheck() const;

  /// Emit a check that \p V is the address of storage of the
  /// appropriate size and alignment for an object of type \p Type.
  void EmitTypeCheck(TypeCheckKind TCK, SourceLocation Loc, llvm::Value *V,
                     QualType Type, CharUnits Alignment = CharUnits::Zero(),
                     SanitizerSet SkippedChecks = SanitizerSet());

  /// Emit a check that \p Base points into an array object, which
  /// we can access at index \p Index. \p Accessed should be \c false if we
  /// this expression is used as an lvalue, for instance in "&Arr[Idx]".
  void EmitBoundsCheck(const Expr *E, const Expr *Base, llvm::Value *Index,
                       QualType IndexType, bool Accessed);

  llvm::Value *EmitScalarPrePostIncDec(const UnaryOperator *E, LValue LV,
                                       bool isInc, bool isPre);
  ComplexPairTy EmitComplexPrePostIncDec(const UnaryOperator *E, LValue LV,
                                         bool isInc, bool isPre);

  void EmitAlignmentAssumption(llvm::Value *PtrValue, unsigned Alignment,
                               llvm::Value *OffsetValue = nullptr) {
    Builder.CreateAlignmentAssumption(CGM.getDataLayout(), PtrValue, Alignment,
                                      OffsetValue);
  }

  /// Converts Location to a DebugLoc, if debug information is enabled.
  llvm::DebugLoc SourceLocToDebugLoc(SourceLocation Location);


  //===--------------------------------------------------------------------===//
  //                            Declaration Emission
  //===--------------------------------------------------------------------===//

  /// EmitDecl - Emit a declaration.
  ///
  /// This function can be called with a null (unreachable) insert point.
  void EmitDecl(const Decl &D);

  /// EmitVarDecl - Emit a local variable declaration.
  ///
  /// This function can be called with a null (unreachable) insert point.
  void EmitVarDecl(const VarDecl &D);

  void EmitScalarInit(const Expr *init, const ValueDecl *D, LValue lvalue,
                      bool capturedByInit);

  typedef void SpecialInitFn(CodeGenFunction &Init, const VarDecl &D,
                             llvm::Value *Address);

  /// Determine whether the given initializer is trivial in the sense
  /// that it requires no code to be generated.
  bool isTrivialInitializer(const Expr *Init);

  /// EmitAutoVarDecl - Emit an auto variable declaration.
  ///
  /// This function can be called with a null (unreachable) insert point.
  void EmitAutoVarDecl(const VarDecl &D);

  class AutoVarEmission {
    friend class CodeGenFunction;

    const VarDecl *Variable;

    /// The address of the alloca for languages with explicit address space
    /// (e.g. OpenCL) or alloca casted to generic pointer for address space
    /// agnostic languages (e.g. C++). Invalid if the variable was emitted
    /// as a global constant.
    Address Addr;

    llvm::Value *NRVOFlag;

    /// True if the variable is a __block variable.
    bool IsByRef;

    /// True if the variable is of aggregate type and has a constant
    /// initializer.
    bool IsConstantAggregate;

    /// Non-null if we should use lifetime annotations.
    llvm::Value *SizeForLifetimeMarkers;

    /// Address with original alloca instruction. Invalid if the variable was
    /// emitted as a global constant.
    Address AllocaAddr;

    struct Invalid {};
    AutoVarEmission(Invalid)
        : Variable(nullptr), Addr(Address::invalid()),
          AllocaAddr(Address::invalid()) {}

    AutoVarEmission(const VarDecl &variable)
        : Variable(&variable), Addr(Address::invalid()), NRVOFlag(nullptr),
          IsByRef(false), IsConstantAggregate(false),
          SizeForLifetimeMarkers(nullptr), AllocaAddr(Address::invalid()) {}

    bool wasEmittedAsGlobal() const { return !Addr.isValid(); }

  public:
    static AutoVarEmission invalid() { return AutoVarEmission(Invalid()); }

    bool useLifetimeMarkers() const {
      return SizeForLifetimeMarkers != nullptr;
    }
    llvm::Value *getSizeForLifetimeMarkers() const {
      assert(useLifetimeMarkers());
      return SizeForLifetimeMarkers;
    }

    /// Returns the raw, allocated address, which is not necessarily
    /// the address of the object itself. It is casted to default
    /// address space for address space agnostic languages.
    Address getAllocatedAddress() const {
      return Addr;
    }

    /// Returns the address for the original alloca instruction.
    Address getOriginalAllocatedAddress() const { return AllocaAddr; }

    /// Returns the address of the object within this declaration.
    /// Note that this does not chase the forwarding pointer for
    /// __block decls.
    Address getObjectAddress(CodeGenFunction &CGF) const {
      if (!IsByRef) return Addr;

      return CGF.emitBlockByrefAddress(Addr, Variable, /*forward*/ false);
    }
  };
  AutoVarEmission EmitAutoVarAlloca(const VarDecl &var);
  void EmitAutoVarInit(const AutoVarEmission &emission);
  void EmitAutoVarCleanups(const AutoVarEmission &emission);
  void emitAutoVarTypeCleanup(const AutoVarEmission &emission,
                              QualType::DestructionKind dtorKind);

  /// Emits the alloca and debug information for the size expressions for each
  /// dimension of an array. It registers the association of its (1-dimensional)
  /// QualTypes and size expression's debug node, so that CGDebugInfo can
  /// reference this node when creating the DISubrange object to describe the
  /// array types.
  void EmitAndRegisterVariableArrayDimensions(CGDebugInfo *DI,
                                              const VarDecl &D,
                                              bool EmitDebugInfo);

  void EmitStaticVarDecl(const VarDecl &D,
                         llvm::GlobalValue::LinkageTypes Linkage);

  class ParamValue {
    llvm::Value *Value;
    unsigned Alignment;
    ParamValue(llvm::Value *V, unsigned A) : Value(V), Alignment(A) {}
  public:
    static ParamValue forDirect(llvm::Value *value) {
      return ParamValue(value, 0);
    }
    static ParamValue forIndirect(Address addr) {
      assert(!addr.getAlignment().isZero());
      return ParamValue(addr.getPointer(), addr.getAlignment().getQuantity());
    }

    bool isIndirect() const { return Alignment != 0; }
    llvm::Value *getAnyValue() const { return Value; }

    llvm::Value *getDirectValue() const {
      assert(!isIndirect());
      return Value;
    }

    Address getIndirectAddress() const {
      assert(isIndirect());
      return Address(Value, CharUnits::fromQuantity(Alignment));
    }
  };

  /// EmitParmDecl - Emit a ParmVarDecl or an ImplicitParamDecl.
  void EmitParmDecl(const VarDecl &D, ParamValue Arg, unsigned ArgNo);

  /// protectFromPeepholes - Protect a value that we're intending to
  /// store to the side, but which will probably be used later, from
  /// aggressive peepholing optimizations that might delete it.
  ///
  /// Pass the result to unprotectFromPeepholes to declare that
  /// protection is no longer required.
  ///
  /// There's no particular reason why this shouldn't apply to
  /// l-values, it's just that no existing peepholes work on pointers.
  PeepholeProtection protectFromPeepholes(RValue rvalue);
  void unprotectFromPeepholes(PeepholeProtection protection);

  void EmitAlignmentAssumption(llvm::Value *PtrValue, llvm::Value *Alignment,
                               llvm::Value *OffsetValue = nullptr) {
    Builder.CreateAlignmentAssumption(CGM.getDataLayout(), PtrValue, Alignment,
                                      OffsetValue);
  }

  //===--------------------------------------------------------------------===//
  //                             Statement Emission
  //===--------------------------------------------------------------------===//

  /// EmitStopPoint - Emit a debug stoppoint if we are emitting debug info.
  void EmitStopPoint(const Stmt *S);

  /// EmitStmt - Emit the code for the statement \arg S. It is legal to call
  /// this function even if there is no current insertion point.
  ///
  /// This function may clear the current insertion point; callers should use
  /// EnsureInsertPoint if they wish to subsequently generate code without first
  /// calling EmitBlock, EmitBranch, or EmitStmt.
  void EmitStmt(const Stmt *S, ArrayRef<const Attr *> Attrs = None);

  /// EmitSimpleStmt - Try to emit a "simple" statement which does not
  /// necessarily require an insertion point or debug information; typically
  /// because the statement amounts to a jump or a container of other
  /// statements.
  ///
  /// \return True if the statement was handled.
  bool EmitSimpleStmt(const Stmt *S);

  Address EmitCompoundStmt(const CompoundStmt &S, bool GetLast = false,
                           AggValueSlot AVS = AggValueSlot::ignored());
  Address EmitCompoundStmtWithoutScope(const CompoundStmt &S,
                                       bool GetLast = false,
                                       AggValueSlot AVS =
                                                AggValueSlot::ignored());

  /// EmitLabel - Emit the block for the given label. It is legal to call this
  /// function even if there is no current insertion point.
  void EmitLabel(const LabelDecl *D); // helper for EmitLabelStmt.

  void EmitLabelStmt(const LabelStmt &S);
  void EmitAttributedStmt(const AttributedStmt &S);
  void EmitGotoStmt(const GotoStmt &S);
  void EmitIndirectGotoStmt(const IndirectGotoStmt &S);
  void EmitIfStmt(const IfStmt &S);

  void EmitWhileStmt(const WhileStmt &S,
                     ArrayRef<const Attr *> Attrs = None);
  void EmitDoStmt(const DoStmt &S, ArrayRef<const Attr *> Attrs = None);
  void EmitForStmt(const ForStmt &S,
                   ArrayRef<const Attr *> Attrs = None);
  void EmitReturnStmt(const ReturnStmt &S);
  void EmitDeclStmt(const DeclStmt &S);
  void EmitBreakStmt(const BreakStmt &S);
  void EmitContinueStmt(const ContinueStmt &S);
  void EmitSwitchStmt(const SwitchStmt &S);
  void EmitDefaultStmt(const DefaultStmt &S);
  void EmitCaseStmt(const CaseStmt &S);
  void EmitCaseStmtRange(const CaseStmt &S);
  void EmitAsmStmt(const AsmStmt &S);

  void EmitObjCForCollectionStmt(const ObjCForCollectionStmt &S);
  void EmitObjCAtTryStmt(const ObjCAtTryStmt &S);
  void EmitObjCAtThrowStmt(const ObjCAtThrowStmt &S);
  void EmitObjCAtSynchronizedStmt(const ObjCAtSynchronizedStmt &S);
  void EmitObjCAutoreleasePoolStmt(const ObjCAutoreleasePoolStmt &S);

  void EmitCoroutineBody(const CoroutineBodyStmt &S);
  void EmitCoreturnStmt(const CoreturnStmt &S);
  RValue EmitCoawaitExpr(const CoawaitExpr &E,
                         AggValueSlot aggSlot = AggValueSlot::ignored(),
                         bool ignoreResult = false);
  LValue EmitCoawaitLValue(const CoawaitExpr *E);
  RValue EmitCoyieldExpr(const CoyieldExpr &E,
                         AggValueSlot aggSlot = AggValueSlot::ignored(),
                         bool ignoreResult = false);
  LValue EmitCoyieldLValue(const CoyieldExpr *E);
  RValue EmitCoroutineIntrinsic(const CallExpr *E, unsigned int IID);

  void EnterCXXTryStmt(const CXXTryStmt &S, bool IsFnTryBlock = false);
  void ExitCXXTryStmt(const CXXTryStmt &S, bool IsFnTryBlock = false);

  void EmitCXXTryStmt(const CXXTryStmt &S);
  void EmitSEHTryStmt(const SEHTryStmt &S);
  void EmitSEHLeaveStmt(const SEHLeaveStmt &S);
  void EnterSEHTryStmt(const SEHTryStmt &S);
  void ExitSEHTryStmt(const SEHTryStmt &S);

  void startOutlinedSEHHelper(CodeGenFunction &ParentCGF, bool IsFilter,
                              const Stmt *OutlinedStmt);

  llvm::Function *GenerateSEHFilterFunction(CodeGenFunction &ParentCGF,
                                            const SEHExceptStmt &Except);

  llvm::Function *GenerateSEHFinallyFunction(CodeGenFunction &ParentCGF,
                                             const SEHFinallyStmt &Finally);

  void EmitSEHExceptionCodeSave(CodeGenFunction &ParentCGF,
                                llvm::Value *ParentFP,
                                llvm::Value *EntryEBP);
  llvm::Value *EmitSEHExceptionCode();
  llvm::Value *EmitSEHExceptionInfo();
  llvm::Value *EmitSEHAbnormalTermination();

  /// Emit simple code for OpenMP directives in Simd-only mode.
  void EmitSimpleOMPExecutableDirective(const OMPExecutableDirective &D);

  /// Scan the outlined statement for captures from the parent function. For
  /// each capture, mark the capture as escaped and emit a call to
  /// llvm.localrecover. Insert the localrecover result into the LocalDeclMap.
  void EmitCapturedLocals(CodeGenFunction &ParentCGF, const Stmt *OutlinedStmt,
                          bool IsFilter);

  /// Recovers the address of a local in a parent function. ParentVar is the
  /// address of the variable used in the immediate parent function. It can
  /// either be an alloca or a call to llvm.localrecover if there are nested
  /// outlined functions. ParentFP is the frame pointer of the outermost parent
  /// frame.
  Address recoverAddrOfEscapedLocal(CodeGenFunction &ParentCGF,
                                    Address ParentVar,
                                    llvm::Value *ParentFP);

  void EmitCXXForRangeStmt(const CXXForRangeStmt &S,
                           ArrayRef<const Attr *> Attrs = None);

  /// Controls insertion of cancellation exit blocks in worksharing constructs.
  class OMPCancelStackRAII {
    CodeGenFunction &CGF;

  public:
    OMPCancelStackRAII(CodeGenFunction &CGF, OpenMPDirectiveKind Kind,
                       bool HasCancel)
        : CGF(CGF) {
      CGF.OMPCancelStack.enter(CGF, Kind, HasCancel);
    }
    ~OMPCancelStackRAII() { CGF.OMPCancelStack.exit(CGF); }
  };

  /// Returns calculated size of the specified type.
  llvm::Value *getTypeSize(QualType Ty);
  LValue InitCapturedStruct(const CapturedStmt &S);
  llvm::Function *EmitCapturedStmt(const CapturedStmt &S, CapturedRegionKind K);
  llvm::Function *GenerateCapturedStmtFunction(const CapturedStmt &S);
  Address GenerateCapturedStmtArgument(const CapturedStmt &S);
  llvm::Function *GenerateOpenMPCapturedStmtFunction(const CapturedStmt &S);
  void GenerateOpenMPCapturedVars(const CapturedStmt &S,
                                  SmallVectorImpl<llvm::Value *> &CapturedVars);
  void emitOMPSimpleStore(LValue LVal, RValue RVal, QualType RValTy,
                          SourceLocation Loc);
  /// Perform element by element copying of arrays with type \a
  /// OriginalType from \a SrcAddr to \a DestAddr using copying procedure
  /// generated by \a CopyGen.
  ///
  /// \param DestAddr Address of the destination array.
  /// \param SrcAddr Address of the source array.
  /// \param OriginalType Type of destination and source arrays.
  /// \param CopyGen Copying procedure that copies value of single array element
  /// to another single array element.
  void EmitOMPAggregateAssign(
      Address DestAddr, Address SrcAddr, QualType OriginalType,
      const llvm::function_ref<void(Address, Address)> CopyGen);
  /// Emit proper copying of data from one variable to another.
  ///
  /// \param OriginalType Original type of the copied variables.
  /// \param DestAddr Destination address.
  /// \param SrcAddr Source address.
  /// \param DestVD Destination variable used in \a CopyExpr (for arrays, has
  /// type of the base array element).
  /// \param SrcVD Source variable used in \a CopyExpr (for arrays, has type of
  /// the base array element).
  /// \param Copy Actual copygin expression for copying data from \a SrcVD to \a
  /// DestVD.
  void EmitOMPCopy(QualType OriginalType,
                   Address DestAddr, Address SrcAddr,
                   const VarDecl *DestVD, const VarDecl *SrcVD,
                   const Expr *Copy);
  /// Emit atomic update code for constructs: \a X = \a X \a BO \a E or
  /// \a X = \a E \a BO \a E.
  ///
  /// \param X Value to be updated.
  /// \param E Update value.
  /// \param BO Binary operation for update operation.
  /// \param IsXLHSInRHSPart true if \a X is LHS in RHS part of the update
  /// expression, false otherwise.
  /// \param AO Atomic ordering of the generated atomic instructions.
  /// \param CommonGen Code generator for complex expressions that cannot be
  /// expressed through atomicrmw instruction.
  /// \returns <true, OldAtomicValue> if simple 'atomicrmw' instruction was
  /// generated, <false, RValue::get(nullptr)> otherwise.
  std::pair<bool, RValue> EmitOMPAtomicSimpleUpdateExpr(
      LValue X, RValue E, BinaryOperatorKind BO, bool IsXLHSInRHSPart,
      llvm::AtomicOrdering AO, SourceLocation Loc,
      const llvm::function_ref<RValue(RValue)> CommonGen);
  bool EmitOMPFirstprivateClause(const OMPExecutableDirective &D,
                                 OMPPrivateScope &PrivateScope);
  void EmitOMPPrivateClause(const OMPExecutableDirective &D,
                            OMPPrivateScope &PrivateScope);
  void EmitOMPUseDevicePtrClause(
      const OMPClause &C, OMPPrivateScope &PrivateScope,
      const llvm::DenseMap<const ValueDecl *, Address> &CaptureDeviceAddrMap);
  /// Emit code for copyin clause in \a D directive. The next code is
  /// generated at the start of outlined functions for directives:
  /// \code
  /// threadprivate_var1 = master_threadprivate_var1;
  /// operator=(threadprivate_var2, master_threadprivate_var2);
  /// ...
  /// __kmpc_barrier(&loc, global_tid);
  /// \endcode
  ///
  /// \param D OpenMP directive possibly with 'copyin' clause(s).
  /// \returns true if at least one copyin variable is found, false otherwise.
  bool EmitOMPCopyinClause(const OMPExecutableDirective &D);
  /// Emit initial code for lastprivate variables. If some variable is
  /// not also firstprivate, then the default initialization is used. Otherwise
  /// initialization of this variable is performed by EmitOMPFirstprivateClause
  /// method.
  ///
  /// \param D Directive that may have 'lastprivate' directives.
  /// \param PrivateScope Private scope for capturing lastprivate variables for
  /// proper codegen in internal captured statement.
  ///
  /// \returns true if there is at least one lastprivate variable, false
  /// otherwise.
  bool EmitOMPLastprivateClauseInit(const OMPExecutableDirective &D,
                                    OMPPrivateScope &PrivateScope);
  /// Emit final copying of lastprivate values to original variables at
  /// the end of the worksharing or simd directive.
  ///
  /// \param D Directive that has at least one 'lastprivate' directives.
  /// \param IsLastIterCond Boolean condition that must be set to 'i1 true' if
  /// it is the last iteration of the loop code in associated directive, or to
  /// 'i1 false' otherwise. If this item is nullptr, no final check is required.
  void EmitOMPLastprivateClauseFinal(const OMPExecutableDirective &D,
                                     bool NoFinals,
                                     llvm::Value *IsLastIterCond = nullptr);
  /// Emit initial code for linear clauses.
  void EmitOMPLinearClause(const OMPLoopDirective &D,
                           CodeGenFunction::OMPPrivateScope &PrivateScope);
  /// Emit final code for linear clauses.
  /// \param CondGen Optional conditional code for final part of codegen for
  /// linear clause.
  void EmitOMPLinearClauseFinal(
      const OMPLoopDirective &D,
      const llvm::function_ref<llvm::Value *(CodeGenFunction &)> CondGen);
  /// Emit initial code for reduction variables. Creates reduction copies
  /// and initializes them with the values according to OpenMP standard.
  ///
  /// \param D Directive (possibly) with the 'reduction' clause.
  /// \param PrivateScope Private scope for capturing reduction variables for
  /// proper codegen in internal captured statement.
  ///
  void EmitOMPReductionClauseInit(const OMPExecutableDirective &D,
                                  OMPPrivateScope &PrivateScope);
  /// Emit final update of reduction values to original variables at
  /// the end of the directive.
  ///
  /// \param D Directive that has at least one 'reduction' directives.
  /// \param ReductionKind The kind of reduction to perform.
  void EmitOMPReductionClauseFinal(const OMPExecutableDirective &D,
                                   const OpenMPDirectiveKind ReductionKind);
  /// Emit initial code for linear variables. Creates private copies
  /// and initializes them with the values according to OpenMP standard.
  ///
  /// \param D Directive (possibly) with the 'linear' clause.
  /// \return true if at least one linear variable is found that should be
  /// initialized with the value of the original variable, false otherwise.
  bool EmitOMPLinearClauseInit(const OMPLoopDirective &D);

  typedef const llvm::function_ref<void(CodeGenFunction & /*CGF*/,
                                        llvm::Value * /*OutlinedFn*/,
                                        const OMPTaskDataTy & /*Data*/)>
      TaskGenTy;
  void EmitOMPTaskBasedDirective(const OMPExecutableDirective &S,
                                 const OpenMPDirectiveKind CapturedRegion,
                                 const RegionCodeGenTy &BodyGen,
                                 const TaskGenTy &TaskGen, OMPTaskDataTy &Data);
  struct OMPTargetDataInfo {
    Address BasePointersArray = Address::invalid();
    Address PointersArray = Address::invalid();
    Address SizesArray = Address::invalid();
    unsigned NumberOfTargetItems = 0;
    explicit OMPTargetDataInfo() = default;
    OMPTargetDataInfo(Address BasePointersArray, Address PointersArray,
                      Address SizesArray, unsigned NumberOfTargetItems)
        : BasePointersArray(BasePointersArray), PointersArray(PointersArray),
          SizesArray(SizesArray), NumberOfTargetItems(NumberOfTargetItems) {}
  };
  void EmitOMPTargetTaskBasedDirective(const OMPExecutableDirective &S,
                                       const RegionCodeGenTy &BodyGen,
                                       OMPTargetDataInfo &InputInfo);

  void EmitOMPParallelDirective(const OMPParallelDirective &S);
  void EmitOMPSimdDirective(const OMPSimdDirective &S);
  void EmitOMPForDirective(const OMPForDirective &S);
  void EmitOMPForSimdDirective(const OMPForSimdDirective &S);
  void EmitOMPSectionsDirective(const OMPSectionsDirective &S);
  void EmitOMPSectionDirective(const OMPSectionDirective &S);
  void EmitOMPSingleDirective(const OMPSingleDirective &S);
  void EmitOMPMasterDirective(const OMPMasterDirective &S);
  void EmitOMPCriticalDirective(const OMPCriticalDirective &S);
  void EmitOMPParallelForDirective(const OMPParallelForDirective &S);
  void EmitOMPParallelForSimdDirective(const OMPParallelForSimdDirective &S);
  void EmitOMPParallelSectionsDirective(const OMPParallelSectionsDirective &S);
  void EmitOMPTaskDirective(const OMPTaskDirective &S);
  void EmitOMPTaskyieldDirective(const OMPTaskyieldDirective &S);
  void EmitOMPBarrierDirective(const OMPBarrierDirective &S);
  void EmitOMPTaskwaitDirective(const OMPTaskwaitDirective &S);
  void EmitOMPTaskgroupDirective(const OMPTaskgroupDirective &S);
  void EmitOMPFlushDirective(const OMPFlushDirective &S);
  void EmitOMPOrderedDirective(const OMPOrderedDirective &S);
  void EmitOMPAtomicDirective(const OMPAtomicDirective &S);
  void EmitOMPTargetDirective(const OMPTargetDirective &S);
  void EmitOMPTargetDataDirective(const OMPTargetDataDirective &S);
  void EmitOMPTargetEnterDataDirective(const OMPTargetEnterDataDirective &S);
  void EmitOMPTargetExitDataDirective(const OMPTargetExitDataDirective &S);
  void EmitOMPTargetUpdateDirective(const OMPTargetUpdateDirective &S);
  void EmitOMPTargetParallelDirective(const OMPTargetParallelDirective &S);
  void
  EmitOMPTargetParallelForDirective(const OMPTargetParallelForDirective &S);
  void EmitOMPTeamsDirective(const OMPTeamsDirective &S);
  void
  EmitOMPCancellationPointDirective(const OMPCancellationPointDirective &S);
  void EmitOMPCancelDirective(const OMPCancelDirective &S);
  void EmitOMPTaskLoopBasedDirective(const OMPLoopDirective &S);
  void EmitOMPTaskLoopDirective(const OMPTaskLoopDirective &S);
  void EmitOMPTaskLoopSimdDirective(const OMPTaskLoopSimdDirective &S);
  void EmitOMPDistributeDirective(const OMPDistributeDirective &S);
  void EmitOMPDistributeParallelForDirective(
      const OMPDistributeParallelForDirective &S);
  void EmitOMPDistributeParallelForSimdDirective(
      const OMPDistributeParallelForSimdDirective &S);
  void EmitOMPDistributeSimdDirective(const OMPDistributeSimdDirective &S);
  void EmitOMPTargetParallelForSimdDirective(
      const OMPTargetParallelForSimdDirective &S);
  void EmitOMPTargetSimdDirective(const OMPTargetSimdDirective &S);
  void EmitOMPTeamsDistributeDirective(const OMPTeamsDistributeDirective &S);
  void
  EmitOMPTeamsDistributeSimdDirective(const OMPTeamsDistributeSimdDirective &S);
  void EmitOMPTeamsDistributeParallelForSimdDirective(
      const OMPTeamsDistributeParallelForSimdDirective &S);
  void EmitOMPTeamsDistributeParallelForDirective(
      const OMPTeamsDistributeParallelForDirective &S);
  void EmitOMPTargetTeamsDirective(const OMPTargetTeamsDirective &S);
  void EmitOMPTargetTeamsDistributeDirective(
      const OMPTargetTeamsDistributeDirective &S);
  void EmitOMPTargetTeamsDistributeParallelForDirective(
      const OMPTargetTeamsDistributeParallelForDirective &S);
  void EmitOMPTargetTeamsDistributeParallelForSimdDirective(
      const OMPTargetTeamsDistributeParallelForSimdDirective &S);
  void EmitOMPTargetTeamsDistributeSimdDirective(
      const OMPTargetTeamsDistributeSimdDirective &S);

  /// Emit device code for the target directive.
  static void EmitOMPTargetDeviceFunction(CodeGenModule &CGM,
                                          StringRef ParentName,
                                          const OMPTargetDirective &S);
  static void
  EmitOMPTargetParallelDeviceFunction(CodeGenModule &CGM, StringRef ParentName,
                                      const OMPTargetParallelDirective &S);
  /// Emit device code for the target parallel for directive.
  static void EmitOMPTargetParallelForDeviceFunction(
      CodeGenModule &CGM, StringRef ParentName,
      const OMPTargetParallelForDirective &S);
  /// Emit device code for the target parallel for simd directive.
  static void EmitOMPTargetParallelForSimdDeviceFunction(
      CodeGenModule &CGM, StringRef ParentName,
      const OMPTargetParallelForSimdDirective &S);
  /// Emit device code for the target teams directive.
  static void
  EmitOMPTargetTeamsDeviceFunction(CodeGenModule &CGM, StringRef ParentName,
                                   const OMPTargetTeamsDirective &S);
  /// Emit device code for the target teams distribute directive.
  static void EmitOMPTargetTeamsDistributeDeviceFunction(
      CodeGenModule &CGM, StringRef ParentName,
      const OMPTargetTeamsDistributeDirective &S);
  /// Emit device code for the target teams distribute simd directive.
  static void EmitOMPTargetTeamsDistributeSimdDeviceFunction(
      CodeGenModule &CGM, StringRef ParentName,
      const OMPTargetTeamsDistributeSimdDirective &S);
  /// Emit device code for the target simd directive.
  static void EmitOMPTargetSimdDeviceFunction(CodeGenModule &CGM,
                                              StringRef ParentName,
                                              const OMPTargetSimdDirective &S);
  /// Emit device code for the target teams distribute parallel for simd
  /// directive.
  static void EmitOMPTargetTeamsDistributeParallelForSimdDeviceFunction(
      CodeGenModule &CGM, StringRef ParentName,
      const OMPTargetTeamsDistributeParallelForSimdDirective &S);

  static void EmitOMPTargetTeamsDistributeParallelForDeviceFunction(
      CodeGenModule &CGM, StringRef ParentName,
      const OMPTargetTeamsDistributeParallelForDirective &S);
  /// Emit inner loop of the worksharing/simd construct.
  ///
  /// \param S Directive, for which the inner loop must be emitted.
  /// \param RequiresCleanup true, if directive has some associated private
  /// variables.
  /// \param LoopCond Bollean condition for loop continuation.
  /// \param IncExpr Increment expression for loop control variable.
  /// \param BodyGen Generator for the inner body of the inner loop.
  /// \param PostIncGen Genrator for post-increment code (required for ordered
  /// loop directvies).
  void EmitOMPInnerLoop(
      const Stmt &S, bool RequiresCleanup, const Expr *LoopCond,
      const Expr *IncExpr,
      const llvm::function_ref<void(CodeGenFunction &)> BodyGen,
      const llvm::function_ref<void(CodeGenFunction &)> PostIncGen);

  JumpDest getOMPCancelDestination(OpenMPDirectiveKind Kind);
  /// Emit initial code for loop counters of loop-based directives.
  void EmitOMPPrivateLoopCounters(const OMPLoopDirective &S,
                                  OMPPrivateScope &LoopScope);

  /// Helper for the OpenMP loop directives.
  void EmitOMPLoopBody(const OMPLoopDirective &D, JumpDest LoopExit);

  /// Emit code for the worksharing loop-based directive.
  /// \return true, if this construct has any lastprivate clause, false -
  /// otherwise.
  bool EmitOMPWorksharingLoop(const OMPLoopDirective &S, Expr *EUB,
                              const CodeGenLoopBoundsTy &CodeGenLoopBounds,
                              const CodeGenDispatchBoundsTy &CGDispatchBounds);

  /// Emit code for the distribute loop-based directive.
  void EmitOMPDistributeLoop(const OMPLoopDirective &S,
                             const CodeGenLoopTy &CodeGenLoop, Expr *IncExpr);

  /// Helpers for the OpenMP loop directives.
  void EmitOMPSimdInit(const OMPLoopDirective &D, bool IsMonotonic = false);
  void EmitOMPSimdFinal(
      const OMPLoopDirective &D,
      const llvm::function_ref<llvm::Value *(CodeGenFunction &)> CondGen);

  /// Emits the lvalue for the expression with possibly captured variable.
  LValue EmitOMPSharedLValue(const Expr *E);

private:
  /// Helpers for blocks.
  llvm::Value *EmitBlockLiteral(const CGBlockInfo &Info);

  /// struct with the values to be passed to the OpenMP loop-related functions
  struct OMPLoopArguments {
    /// loop lower bound
    Address LB = Address::invalid();
    /// loop upper bound
    Address UB = Address::invalid();
    /// loop stride
    Address ST = Address::invalid();
    /// isLastIteration argument for runtime functions
    Address IL = Address::invalid();
    /// Chunk value generated by sema
    llvm::Value *Chunk = nullptr;
    /// EnsureUpperBound
    Expr *EUB = nullptr;
    /// IncrementExpression
    Expr *IncExpr = nullptr;
    /// Loop initialization
    Expr *Init = nullptr;
    /// Loop exit condition
    Expr *Cond = nullptr;
    /// Update of LB after a whole chunk has been executed
    Expr *NextLB = nullptr;
    /// Update of UB after a whole chunk has been executed
    Expr *NextUB = nullptr;
    OMPLoopArguments() = default;
    OMPLoopArguments(Address LB, Address UB, Address ST, Address IL,
                     llvm::Value *Chunk = nullptr, Expr *EUB = nullptr,
                     Expr *IncExpr = nullptr, Expr *Init = nullptr,
                     Expr *Cond = nullptr, Expr *NextLB = nullptr,
                     Expr *NextUB = nullptr)
        : LB(LB), UB(UB), ST(ST), IL(IL), Chunk(Chunk), EUB(EUB),
          IncExpr(IncExpr), Init(Init), Cond(Cond), NextLB(NextLB),
          NextUB(NextUB) {}
  };
  void EmitOMPOuterLoop(bool DynamicOrOrdered, bool IsMonotonic,
                        const OMPLoopDirective &S, OMPPrivateScope &LoopScope,
                        const OMPLoopArguments &LoopArgs,
                        const CodeGenLoopTy &CodeGenLoop,
                        const CodeGenOrderedTy &CodeGenOrdered);
  void EmitOMPForOuterLoop(const OpenMPScheduleTy &ScheduleKind,
                           bool IsMonotonic, const OMPLoopDirective &S,
                           OMPPrivateScope &LoopScope, bool Ordered,
                           const OMPLoopArguments &LoopArgs,
                           const CodeGenDispatchBoundsTy &CGDispatchBounds);
  void EmitOMPDistributeOuterLoop(OpenMPDistScheduleClauseKind ScheduleKind,
                                  const OMPLoopDirective &S,
                                  OMPPrivateScope &LoopScope,
                                  const OMPLoopArguments &LoopArgs,
                                  const CodeGenLoopTy &CodeGenLoopContent);
  /// Emit code for sections directive.
  void EmitSections(const OMPExecutableDirective &S);

public:

  //===--------------------------------------------------------------------===//
  //                         LValue Expression Emission
  //===--------------------------------------------------------------------===//

  /// GetUndefRValue - Get an appropriate 'undef' rvalue for the given type.
  RValue GetUndefRValue(QualType Ty);

  /// EmitUnsupportedRValue - Emit a dummy r-value using the type of E
  /// and issue an ErrorUnsupported style diagnostic (using the
  /// provided Name).
  RValue EmitUnsupportedRValue(const Expr *E,
                               const char *Name);

  /// EmitUnsupportedLValue - Emit a dummy l-value using the type of E and issue
  /// an ErrorUnsupported style diagnostic (using the provided Name).
  LValue EmitUnsupportedLValue(const Expr *E,
                               const char *Name);

  /// EmitLValue - Emit code to compute a designator that specifies the location
  /// of the expression.
  ///
  /// This can return one of two things: a simple address or a bitfield
  /// reference.  In either case, the LLVM Value* in the LValue structure is
  /// guaranteed to be an LLVM pointer type.
  ///
  /// If this returns a bitfield reference, nothing about the pointee type of
  /// the LLVM value is known: For example, it may not be a pointer to an
  /// integer.
  ///
  /// If this returns a normal address, and if the lvalue's C type is fixed
  /// size, this method guarantees that the returned pointer type will point to
  /// an LLVM type of the same size of the lvalue's type.  If the lvalue has a
  /// variable length type, this is not possible.
  ///
  LValue EmitLValue(const Expr *E);

  /// Same as EmitLValue but additionally we generate checking code to
  /// guard against undefined behavior.  This is only suitable when we know
  /// that the address will be used to access the object.
  LValue EmitCheckedLValue(const Expr *E, TypeCheckKind TCK);

  RValue convertTempToRValue(Address addr, QualType type,
                             SourceLocation Loc);

  void EmitAtomicInit(Expr *E, LValue lvalue);

  bool LValueIsSuitableForInlineAtomic(LValue Src);

  RValue EmitAtomicLoad(LValue LV, SourceLocation SL,
                        AggValueSlot Slot = AggValueSlot::ignored());

  RValue EmitAtomicLoad(LValue lvalue, SourceLocation loc,
                        llvm::AtomicOrdering AO, bool IsVolatile = false,
                        AggValueSlot slot = AggValueSlot::ignored());

  void EmitAtomicStore(RValue rvalue, LValue lvalue, bool isInit);

  void EmitAtomicStore(RValue rvalue, LValue lvalue, llvm::AtomicOrdering AO,
                       bool IsVolatile, bool isInit);

  std::pair<RValue, llvm::Value *> EmitAtomicCompareExchange(
      LValue Obj, RValue Expected, RValue Desired, SourceLocation Loc,
      llvm::AtomicOrdering Success =
          llvm::AtomicOrdering::SequentiallyConsistent,
      llvm::AtomicOrdering Failure =
          llvm::AtomicOrdering::SequentiallyConsistent,
      bool IsWeak = false, AggValueSlot Slot = AggValueSlot::ignored());

  void EmitAtomicUpdate(LValue LVal, llvm::AtomicOrdering AO,
                        const llvm::function_ref<RValue(RValue)> &UpdateOp,
                        bool IsVolatile);

  /// EmitToMemory - Change a scalar value from its value
  /// representation to its in-memory representation.
  llvm::Value *EmitToMemory(llvm::Value *Value, QualType Ty);

  /// EmitFromMemory - Change a scalar value from its memory
  /// representation to its value representation.
  llvm::Value *EmitFromMemory(llvm::Value *Value, QualType Ty);

  /// Check if the scalar \p Value is within the valid range for the given
  /// type \p Ty.
  ///
  /// Returns true if a check is needed (even if the range is unknown).
  bool EmitScalarRangeCheck(llvm::Value *Value, QualType Ty,
                            SourceLocation Loc);

  /// EmitLoadOfScalar - Load a scalar value from an address, taking
  /// care to appropriately convert from the memory representation to
  /// the LLVM value representation.
  llvm::Value *EmitLoadOfScalar(Address Addr, bool Volatile, QualType Ty,
                                SourceLocation Loc,
                                AlignmentSource Source = AlignmentSource::Type,
                                bool isNontemporal = false) {
    return EmitLoadOfScalar(Addr, Volatile, Ty, Loc, LValueBaseInfo(Source),
                            CGM.getTBAAAccessInfo(Ty), isNontemporal);
  }

  llvm::Value *EmitLoadOfScalar(Address Addr, bool Volatile, QualType Ty,
                                SourceLocation Loc, LValueBaseInfo BaseInfo,
                                TBAAAccessInfo TBAAInfo,
                                bool isNontemporal = false);

  /// EmitLoadOfScalar - Load a scalar value from an address, taking
  /// care to appropriately convert from the memory representation to
  /// the LLVM value representation.  The l-value must be a simple
  /// l-value.
  llvm::Value *EmitLoadOfScalar(LValue lvalue, SourceLocation Loc);

  /// EmitStoreOfScalar - Store a scalar value to an address, taking
  /// care to appropriately convert from the memory representation to
  /// the LLVM value representation.
  void EmitStoreOfScalar(llvm::Value *Value, Address Addr,
                         bool Volatile, QualType Ty,
                         AlignmentSource Source = AlignmentSource::Type,
                         bool isInit = false, bool isNontemporal = false) {
    EmitStoreOfScalar(Value, Addr, Volatile, Ty, LValueBaseInfo(Source),
                      CGM.getTBAAAccessInfo(Ty), isInit, isNontemporal);
  }

  void EmitStoreOfScalar(llvm::Value *Value, Address Addr,
                         bool Volatile, QualType Ty,
                         LValueBaseInfo BaseInfo, TBAAAccessInfo TBAAInfo,
                         bool isInit = false, bool isNontemporal = false);

  /// EmitStoreOfScalar - Store a scalar value to an address, taking
  /// care to appropriately convert from the memory representation to
  /// the LLVM value representation.  The l-value must be a simple
  /// l-value.  The isInit flag indicates whether this is an initialization.
  /// If so, atomic qualifiers are ignored and the store is always non-atomic.
  void EmitStoreOfScalar(llvm::Value *value, LValue lvalue, bool isInit=false);

  /// EmitLoadOfLValue - Given an expression that represents a value lvalue,
  /// this method emits the address of the lvalue, then loads the result as an
  /// rvalue, returning the rvalue.
  RValue EmitLoadOfLValue(LValue V, SourceLocation Loc);
  RValue EmitLoadOfExtVectorElementLValue(LValue V);
  RValue EmitLoadOfBitfieldLValue(LValue LV, SourceLocation Loc);
  RValue EmitLoadOfGlobalRegLValue(LValue LV);

  /// EmitStoreThroughLValue - Store the specified rvalue into the specified
  /// lvalue, where both are guaranteed to the have the same type, and that type
  /// is 'Ty'.
  void EmitStoreThroughLValue(RValue Src, LValue Dst, bool isInit = false);
  void EmitStoreThroughExtVectorComponentLValue(RValue Src, LValue Dst);
  void EmitStoreThroughGlobalRegLValue(RValue Src, LValue Dst);

  /// EmitStoreThroughBitfieldLValue - Store Src into Dst with same constraints
  /// as EmitStoreThroughLValue.
  ///
  /// \param Result [out] - If non-null, this will be set to a Value* for the
  /// bit-field contents after the store, appropriate for use as the result of
  /// an assignment to the bit-field.
  void EmitStoreThroughBitfieldLValue(RValue Src, LValue Dst,
                                      llvm::Value **Result=nullptr);

  /// Emit an l-value for an assignment (simple or compound) of complex type.
  LValue EmitComplexAssignmentLValue(const BinaryOperator *E);
  LValue EmitComplexCompoundAssignmentLValue(const CompoundAssignOperator *E);
  LValue EmitScalarCompoundAssignWithComplex(const CompoundAssignOperator *E,
                                             llvm::Value *&Result);

  // Note: only available for agg return types
  LValue EmitBinaryOperatorLValue(const BinaryOperator *E);
  LValue EmitCompoundAssignmentLValue(const CompoundAssignOperator *E);
  // Note: only available for agg return types
  LValue EmitCallExprLValue(const CallExpr *E);
  // Note: only available for agg return types
  LValue EmitVAArgExprLValue(const VAArgExpr *E);
  LValue EmitDeclRefLValue(const DeclRefExpr *E);
  LValue EmitStringLiteralLValue(const StringLiteral *E);
  LValue EmitObjCEncodeExprLValue(const ObjCEncodeExpr *E);
  LValue EmitPredefinedLValue(const PredefinedExpr *E);
  LValue EmitUnaryOpLValue(const UnaryOperator *E);
  LValue EmitArraySubscriptExpr(const ArraySubscriptExpr *E,
                                bool Accessed = false);
  LValue EmitOMPArraySectionExpr(const OMPArraySectionExpr *E,
                                 bool IsLowerBound = true);
  LValue EmitExtVectorElementExpr(const ExtVectorElementExpr *E);
  LValue EmitMemberExpr(const MemberExpr *E);
  LValue EmitObjCIsaExpr(const ObjCIsaExpr *E);
  LValue EmitCompoundLiteralLValue(const CompoundLiteralExpr *E);
  LValue EmitInitListLValue(const InitListExpr *E);
  LValue EmitConditionalOperatorLValue(const AbstractConditionalOperator *E);
  LValue EmitCastLValue(const CastExpr *E);
  LValue EmitMaterializeTemporaryExpr(const MaterializeTemporaryExpr *E);
  LValue EmitOpaqueValueLValue(const OpaqueValueExpr *e);

  Address EmitExtVectorElementLValue(LValue V);

  RValue EmitRValueForField(LValue LV, const FieldDecl *FD, SourceLocation Loc);

  Address EmitArrayToPointerDecay(const Expr *Array,
                                  LValueBaseInfo *BaseInfo = nullptr,
                                  TBAAAccessInfo *TBAAInfo = nullptr);

  class ConstantEmission {
    llvm::PointerIntPair<llvm::Constant*, 1, bool> ValueAndIsReference;
    ConstantEmission(llvm::Constant *C, bool isReference)
      : ValueAndIsReference(C, isReference) {}
  public:
    ConstantEmission() {}
    static ConstantEmission forReference(llvm::Constant *C) {
      return ConstantEmission(C, true);
    }
    static ConstantEmission forValue(llvm::Constant *C) {
      return ConstantEmission(C, false);
    }

    explicit operator bool() const {
      return ValueAndIsReference.getOpaqueValue() != nullptr;
    }

    bool isReference() const { return ValueAndIsReference.getInt(); }
    LValue getReferenceLValue(CodeGenFunction &CGF, Expr *refExpr) const {
      assert(isReference());
      return CGF.MakeNaturalAlignAddrLValue(ValueAndIsReference.getPointer(),
                                            refExpr->getType());
    }

    llvm::Constant *getValue() const {
      assert(!isReference());
      return ValueAndIsReference.getPointer();
    }
  };

  ConstantEmission tryEmitAsConstant(DeclRefExpr *refExpr);
  ConstantEmission tryEmitAsConstant(const MemberExpr *ME);

  RValue EmitPseudoObjectRValue(const PseudoObjectExpr *e,
                                AggValueSlot slot = AggValueSlot::ignored());
  LValue EmitPseudoObjectLValue(const PseudoObjectExpr *e);

  llvm::Value *EmitIvarOffset(const ObjCInterfaceDecl *Interface,
                              const ObjCIvarDecl *Ivar);
  LValue EmitLValueForField(LValue Base, const FieldDecl* Field);
  LValue EmitLValueForLambdaField(const FieldDecl *Field);

  /// EmitLValueForFieldInitialization - Like EmitLValueForField, except that
  /// if the Field is a reference, this will return the address of the reference
  /// and not the address of the value stored in the reference.
  LValue EmitLValueForFieldInitialization(LValue Base,
                                          const FieldDecl* Field);

  LValue EmitLValueForIvar(QualType ObjectTy,
                           llvm::Value* Base, const ObjCIvarDecl *Ivar,
                           unsigned CVRQualifiers);

  LValue EmitCXXConstructLValue(const CXXConstructExpr *E);
  LValue EmitCXXBindTemporaryLValue(const CXXBindTemporaryExpr *E);
  LValue EmitLambdaLValue(const LambdaExpr *E);
  LValue EmitCXXTypeidLValue(const CXXTypeidExpr *E);
  LValue EmitCXXUuidofLValue(const CXXUuidofExpr *E);

  LValue EmitObjCMessageExprLValue(const ObjCMessageExpr *E);
  LValue EmitObjCIvarRefLValue(const ObjCIvarRefExpr *E);
  LValue EmitStmtExprLValue(const StmtExpr *E);
  LValue EmitPointerToDataMemberBinaryExpr(const BinaryOperator *E);
  LValue EmitObjCSelectorLValue(const ObjCSelectorExpr *E);
  void   EmitDeclRefExprDbgValue(const DeclRefExpr *E, const APValue &Init);

  //===--------------------------------------------------------------------===//
  //                         Scalar Expression Emission
  //===--------------------------------------------------------------------===//

  /// EmitCall - Generate a call of the given function, expecting the given
  /// result type, and using the given argument list which specifies both the
  /// LLVM arguments and the types they were derived from.
  RValue EmitCall(const CGFunctionInfo &CallInfo, const CGCallee &Callee,
                  ReturnValueSlot ReturnValue, const CallArgList &Args,
                  llvm::Instruction **callOrInvoke, SourceLocation Loc);
  RValue EmitCall(const CGFunctionInfo &CallInfo, const CGCallee &Callee,
                  ReturnValueSlot ReturnValue, const CallArgList &Args,
                  llvm::Instruction **callOrInvoke = nullptr) {
    return EmitCall(CallInfo, Callee, ReturnValue, Args, callOrInvoke,
                    SourceLocation());
  }
  RValue EmitCall(QualType FnType, const CGCallee &Callee, const CallExpr *E,
                  ReturnValueSlot ReturnValue, llvm::Value *Chain = nullptr);
  RValue EmitCallExpr(const CallExpr *E,
                      ReturnValueSlot ReturnValue = ReturnValueSlot());
  RValue EmitSimpleCallExpr(const CallExpr *E, ReturnValueSlot ReturnValue);
  CGCallee EmitCallee(const Expr *E);

  void checkTargetFeatures(const CallExpr *E, const FunctionDecl *TargetDecl);

  llvm::CallInst *EmitRuntimeCall(llvm::Value *callee,
                                  const Twine &name = "");
  llvm::CallInst *EmitRuntimeCall(llvm::Value *callee,
                                  ArrayRef<llvm::Value*> args,
                                  const Twine &name = "");
  llvm::CallInst *EmitNounwindRuntimeCall(llvm::Value *callee,
                                          const Twine &name = "");
  llvm::CallInst *EmitNounwindRuntimeCall(llvm::Value *callee,
                                          ArrayRef<llvm::Value*> args,
                                          const Twine &name = "");

  SmallVector<llvm::OperandBundleDef, 1>
  getBundlesForFunclet(llvm::Value *Callee);

  llvm::CallSite EmitCallOrInvoke(llvm::Value *Callee,
                                  ArrayRef<llvm::Value *> Args,
                                  const Twine &Name = "");
  llvm::CallSite EmitRuntimeCallOrInvoke(llvm::Value *callee,
                                         ArrayRef<llvm::Value*> args,
                                         const Twine &name = "");
  llvm::CallSite EmitRuntimeCallOrInvoke(llvm::Value *callee,
                                         const Twine &name = "");
  void EmitNoreturnRuntimeCallOrInvoke(llvm::Value *callee,
                                       ArrayRef<llvm::Value*> args);

  CGCallee BuildAppleKextVirtualCall(const CXXMethodDecl *MD,
                                     NestedNameSpecifier *Qual,
                                     llvm::Type *Ty);

  CGCallee BuildAppleKextVirtualDestructorCall(const CXXDestructorDecl *DD,
                                               CXXDtorType Type,
                                               const CXXRecordDecl *RD);

  // These functions emit calls to the special functions of non-trivial C
  // structs.
  void defaultInitNonTrivialCStructVar(LValue Dst);
  void callCStructDefaultConstructor(LValue Dst);
  void callCStructDestructor(LValue Dst);
  void callCStructCopyConstructor(LValue Dst, LValue Src);
  void callCStructMoveConstructor(LValue Dst, LValue Src);
  void callCStructCopyAssignmentOperator(LValue Dst, LValue Src);
  void callCStructMoveAssignmentOperator(LValue Dst, LValue Src);

  RValue
  EmitCXXMemberOrOperatorCall(const CXXMethodDecl *Method,
                              const CGCallee &Callee,
                              ReturnValueSlot ReturnValue, llvm::Value *This,
                              llvm::Value *ImplicitParam,
                              QualType ImplicitParamTy, const CallExpr *E,
                              CallArgList *RtlArgs);
  RValue EmitCXXDestructorCall(const CXXDestructorDecl *DD,
                               const CGCallee &Callee,
                               llvm::Value *This, llvm::Value *ImplicitParam,
                               QualType ImplicitParamTy, const CallExpr *E,
                               StructorType Type);
  RValue EmitCXXMemberCallExpr(const CXXMemberCallExpr *E,
                               ReturnValueSlot ReturnValue);
  RValue EmitCXXMemberOrOperatorMemberCallExpr(const CallExpr *CE,
                                               const CXXMethodDecl *MD,
                                               ReturnValueSlot ReturnValue,
                                               bool HasQualifier,
                                               NestedNameSpecifier *Qualifier,
                                               bool IsArrow, const Expr *Base);
  // Compute the object pointer.
  Address EmitCXXMemberDataPointerAddress(const Expr *E, Address base,
                                          llvm::Value *memberPtr,
                                          const MemberPointerType *memberPtrType,
                                          LValueBaseInfo *BaseInfo = nullptr,
                                          TBAAAccessInfo *TBAAInfo = nullptr);
  RValue EmitCXXMemberPointerCallExpr(const CXXMemberCallExpr *E,
                                      ReturnValueSlot ReturnValue);

  RValue EmitCXXOperatorMemberCallExpr(const CXXOperatorCallExpr *E,
                                       const CXXMethodDecl *MD,
                                       ReturnValueSlot ReturnValue);
  RValue EmitCXXPseudoDestructorExpr(const CXXPseudoDestructorExpr *E);

  RValue EmitCUDAKernelCallExpr(const CUDAKernelCallExpr *E,
                                ReturnValueSlot ReturnValue);

  RValue EmitNVPTXDevicePrintfCallExpr(const CallExpr *E,
                                       ReturnValueSlot ReturnValue);

  RValue EmitBuiltinExpr(const FunctionDecl *FD,
                         unsigned BuiltinID, const CallExpr *E,
                         ReturnValueSlot ReturnValue);

  /// Emit IR for __builtin_os_log_format.
  RValue emitBuiltinOSLogFormat(const CallExpr &E);

  llvm::Function *generateBuiltinOSLogHelperFunction(
      const analyze_os_log::OSLogBufferLayout &Layout,
      CharUnits BufferAlignment);

  RValue EmitBlockCallExpr(const CallExpr *E, ReturnValueSlot ReturnValue);

  /// EmitTargetBuiltinExpr - Emit the given builtin call. Returns 0 if the call
  /// is unhandled by the current target.
  llvm::Value *EmitTargetBuiltinExpr(unsigned BuiltinID, const CallExpr *E);

  llvm::Value *EmitAArch64CompareBuiltinExpr(llvm::Value *Op, llvm::Type *Ty,
                                             const llvm::CmpInst::Predicate Fp,
                                             const llvm::CmpInst::Predicate Ip,
                                             const llvm::Twine &Name = "");
  llvm::Value *EmitARMBuiltinExpr(unsigned BuiltinID, const CallExpr *E,
                                  llvm::Triple::ArchType Arch);

  llvm::Value *EmitCommonNeonBuiltinExpr(unsigned BuiltinID,
                                         unsigned LLVMIntrinsic,
                                         unsigned AltLLVMIntrinsic,
                                         const char *NameHint,
                                         unsigned Modifier,
                                         const CallExpr *E,
                                         SmallVectorImpl<llvm::Value *> &Ops,
                                         Address PtrOp0, Address PtrOp1,
                                         llvm::Triple::ArchType Arch);

  llvm::Value *EmitISOVolatileLoad(const CallExpr *E);
  llvm::Value *EmitISOVolatileStore(const CallExpr *E);

  llvm::Function *LookupNeonLLVMIntrinsic(unsigned IntrinsicID,
                                          unsigned Modifier, llvm::Type *ArgTy,
                                          const CallExpr *E);
  llvm::Value *EmitNeonCall(llvm::Function *F,
                            SmallVectorImpl<llvm::Value*> &O,
                            const char *name,
                            unsigned shift = 0, bool rightshift = false);
  llvm::Value *EmitNeonSplat(llvm::Value *V, llvm::Constant *Idx);
  llvm::Value *EmitNeonShiftVector(llvm::Value *V, llvm::Type *Ty,
                                   bool negateForRightShift);
  llvm::Value *EmitNeonRShiftImm(llvm::Value *Vec, llvm::Value *Amt,
                                 llvm::Type *Ty, bool usgn, const char *name);
  llvm::Value *vectorWrapScalar16(llvm::Value *Op);
  llvm::Value *EmitAArch64BuiltinExpr(unsigned BuiltinID, const CallExpr *E,
                                      llvm::Triple::ArchType Arch);

  llvm::Value *BuildVector(ArrayRef<llvm::Value*> Ops);
  llvm::Value *EmitX86BuiltinExpr(unsigned BuiltinID, const CallExpr *E);
  llvm::Value *EmitPPCBuiltinExpr(unsigned BuiltinID, const CallExpr *E);
  llvm::Value *EmitAMDGPUBuiltinExpr(unsigned BuiltinID, const CallExpr *E);
  llvm::Value *EmitSystemZBuiltinExpr(unsigned BuiltinID, const CallExpr *E);
  llvm::Value *EmitNVPTXBuiltinExpr(unsigned BuiltinID, const CallExpr *E);
  llvm::Value *EmitWebAssemblyBuiltinExpr(unsigned BuiltinID,
                                          const CallExpr *E);
  llvm::Value *EmitHexagonBuiltinExpr(unsigned BuiltinID, const CallExpr *E);

private:
  enum class MSVCIntrin;

public:
  llvm::Value *EmitMSVCBuiltinExpr(MSVCIntrin BuiltinID, const CallExpr *E);

  llvm::Value *EmitBuiltinAvailable(ArrayRef<llvm::Value *> Args);

  llvm::Value *EmitObjCProtocolExpr(const ObjCProtocolExpr *E);
  llvm::Value *EmitObjCStringLiteral(const ObjCStringLiteral *E);
  llvm::Value *EmitObjCBoxedExpr(const ObjCBoxedExpr *E);
  llvm::Value *EmitObjCArrayLiteral(const ObjCArrayLiteral *E);
  llvm::Value *EmitObjCDictionaryLiteral(const ObjCDictionaryLiteral *E);
  llvm::Value *EmitObjCCollectionLiteral(const Expr *E,
                                const ObjCMethodDecl *MethodWithObjects);
  llvm::Value *EmitObjCSelectorExpr(const ObjCSelectorExpr *E);
  RValue EmitObjCMessageExpr(const ObjCMessageExpr *E,
                             ReturnValueSlot Return = ReturnValueSlot());

  /// Retrieves the default cleanup kind for an ARC cleanup.
  /// Except under -fobjc-arc-eh, ARC cleanups are normal-only.
  CleanupKind getARCCleanupKind() {
    return CGM.getCodeGenOpts().ObjCAutoRefCountExceptions
             ? NormalAndEHCleanup : NormalCleanup;
  }

  // ARC primitives.
  void EmitARCInitWeak(Address addr, llvm::Value *value);
  void EmitARCDestroyWeak(Address addr);
  llvm::Value *EmitARCLoadWeak(Address addr);
  llvm::Value *EmitARCLoadWeakRetained(Address addr);
  llvm::Value *EmitARCStoreWeak(Address addr, llvm::Value *value, bool ignored);
  void emitARCCopyAssignWeak(QualType Ty, Address DstAddr, Address SrcAddr);
  void emitARCMoveAssignWeak(QualType Ty, Address DstAddr, Address SrcAddr);
  void EmitARCCopyWeak(Address dst, Address src);
  void EmitARCMoveWeak(Address dst, Address src);
  llvm::Value *EmitARCRetainAutorelease(QualType type, llvm::Value *value);
  llvm::Value *EmitARCRetainAutoreleaseNonBlock(llvm::Value *value);
  llvm::Value *EmitARCStoreStrong(LValue lvalue, llvm::Value *value,
                                  bool resultIgnored);
  llvm::Value *EmitARCStoreStrongCall(Address addr, llvm::Value *value,
                                      bool resultIgnored);
  llvm::Value *EmitARCRetain(QualType type, llvm::Value *value);
  llvm::Value *EmitARCRetainNonBlock(llvm::Value *value);
  llvm::Value *EmitARCRetainBlock(llvm::Value *value, bool mandatory);
  void EmitARCDestroyStrong(Address addr, ARCPreciseLifetime_t precise);
  void EmitARCRelease(llvm::Value *value, ARCPreciseLifetime_t precise);
  llvm::Value *EmitARCAutorelease(llvm::Value *value);
  llvm::Value *EmitARCAutoreleaseReturnValue(llvm::Value *value);
  llvm::Value *EmitARCRetainAutoreleaseReturnValue(llvm::Value *value);
  llvm::Value *EmitARCRetainAutoreleasedReturnValue(llvm::Value *value);
  llvm::Value *EmitARCUnsafeClaimAutoreleasedReturnValue(llvm::Value *value);

  std::pair<LValue,llvm::Value*>
  EmitARCStoreAutoreleasing(const BinaryOperator *e);
  std::pair<LValue,llvm::Value*>
  EmitARCStoreStrong(const BinaryOperator *e, bool ignored);
  std::pair<LValue,llvm::Value*>
  EmitARCStoreUnsafeUnretained(const BinaryOperator *e, bool ignored);

  llvm::Value *EmitObjCThrowOperand(const Expr *expr);
  llvm::Value *EmitObjCConsumeObject(QualType T, llvm::Value *Ptr);
  llvm::Value *EmitObjCExtendObjectLifetime(QualType T, llvm::Value *Ptr);

  llvm::Value *EmitARCExtendBlockObject(const Expr *expr);
  llvm::Value *EmitARCReclaimReturnedObject(const Expr *e,
                                            bool allowUnsafeClaim);
  llvm::Value *EmitARCRetainScalarExpr(const Expr *expr);
  llvm::Value *EmitARCRetainAutoreleaseScalarExpr(const Expr *expr);
  llvm::Value *EmitARCUnsafeUnretainedScalarExpr(const Expr *expr);

  void EmitARCIntrinsicUse(ArrayRef<llvm::Value*> values);

  static Destroyer destroyARCStrongImprecise;
  static Destroyer destroyARCStrongPrecise;
  static Destroyer destroyARCWeak;
  static Destroyer emitARCIntrinsicUse;
  static Destroyer destroyNonTrivialCStruct;

  void EmitObjCAutoreleasePoolPop(llvm::Value *Ptr);
  llvm::Value *EmitObjCAutoreleasePoolPush();
  llvm::Value *EmitObjCMRRAutoreleasePoolPush();
  void EmitObjCAutoreleasePoolCleanup(llvm::Value *Ptr);
  void EmitObjCMRRAutoreleasePoolPop(llvm::Value *Ptr);

  /// Emits a reference binding to the passed in expression.
  RValue EmitReferenceBindingToExpr(const Expr *E);

  //===--------------------------------------------------------------------===//
  //                           Expression Emission
  //===--------------------------------------------------------------------===//

  // Expressions are broken into three classes: scalar, complex, aggregate.

  /// EmitScalarExpr - Emit the computation of the specified expression of LLVM
  /// scalar type, returning the result.
  llvm::Value *EmitScalarExpr(const Expr *E , bool IgnoreResultAssign = false);

  /// Emit a conversion from the specified type to the specified destination
  /// type, both of which are LLVM scalar types.
  llvm::Value *EmitScalarConversion(llvm::Value *Src, QualType SrcTy,
                                    QualType DstTy, SourceLocation Loc);

  /// Emit a conversion from the specified complex type to the specified
  /// destination type, where the destination type is an LLVM scalar type.
  llvm::Value *EmitComplexToScalarConversion(ComplexPairTy Src, QualType SrcTy,
                                             QualType DstTy,
                                             SourceLocation Loc);

  /// EmitAggExpr - Emit the computation of the specified expression
  /// of aggregate type.  The result is computed into the given slot,
  /// which may be null to indicate that the value is not needed.
  void EmitAggExpr(const Expr *E, AggValueSlot AS);

  /// EmitAggExprToLValue - Emit the computation of the specified expression of
  /// aggregate type into a temporary LValue.
  LValue EmitAggExprToLValue(const Expr *E);

  /// EmitExtendGCLifetime - Given a pointer to an Objective-C object,
  /// make sure it survives garbage collection until this point.
  void EmitExtendGCLifetime(llvm::Value *object);

  /// EmitComplexExpr - Emit the computation of the specified expression of
  /// complex type, returning the result.
  ComplexPairTy EmitComplexExpr(const Expr *E,
                                bool IgnoreReal = false,
                                bool IgnoreImag = false);

  /// EmitComplexExprIntoLValue - Emit the given expression of complex
  /// type and place its result into the specified l-value.
  void EmitComplexExprIntoLValue(const Expr *E, LValue dest, bool isInit);

  /// EmitStoreOfComplex - Store a complex number into the specified l-value.
  void EmitStoreOfComplex(ComplexPairTy V, LValue dest, bool isInit);

  /// EmitLoadOfComplex - Load a complex number from the specified l-value.
  ComplexPairTy EmitLoadOfComplex(LValue src, SourceLocation loc);

  Address emitAddrOfRealComponent(Address complex, QualType complexType);
  Address emitAddrOfImagComponent(Address complex, QualType complexType);

  /// AddInitializerToStaticVarDecl - Add the initializer for 'D' to the
  /// global variable that has already been created for it.  If the initializer
  /// has a different type than GV does, this may free GV and return a different
  /// one.  Otherwise it just returns GV.
  llvm::GlobalVariable *
  AddInitializerToStaticVarDecl(const VarDecl &D,
                                llvm::GlobalVariable *GV);


  /// EmitCXXGlobalVarDeclInit - Create the initializer for a C++
  /// variable with global storage.
  void EmitCXXGlobalVarDeclInit(const VarDecl &D, llvm::Constant *DeclPtr,
                                bool PerformInit);

  llvm::Constant *createAtExitStub(const VarDecl &VD, llvm::Constant *Dtor,
                                   llvm::Constant *Addr);

  /// Call atexit() with a function that passes the given argument to
  /// the given function.
  void registerGlobalDtorWithAtExit(const VarDecl &D, llvm::Constant *fn,
                                    llvm::Constant *addr);

  /// Call atexit() with function dtorStub.
  void registerGlobalDtorWithAtExit(llvm::Constant *dtorStub);

  /// Emit code in this function to perform a guarded variable
  /// initialization.  Guarded initializations are used when it's not
  /// possible to prove that an initialization will be done exactly
  /// once, e.g. with a static local variable or a static data member
  /// of a class template.
  void EmitCXXGuardedInit(const VarDecl &D, llvm::GlobalVariable *DeclPtr,
                          bool PerformInit);

  enum class GuardKind { VariableGuard, TlsGuard };

  /// Emit a branch to select whether or not to perform guarded initialization.
  void EmitCXXGuardedInitBranch(llvm::Value *NeedsInit,
                                llvm::BasicBlock *InitBlock,
                                llvm::BasicBlock *NoInitBlock,
                                GuardKind Kind, const VarDecl *D);

  /// GenerateCXXGlobalInitFunc - Generates code for initializing global
  /// variables.
  void GenerateCXXGlobalInitFunc(llvm::Function *Fn,
                                 ArrayRef<llvm::Function *> CXXThreadLocals,
                                 Address Guard = Address::invalid());

  /// GenerateCXXGlobalDtorsFunc - Generates code for destroying global
  /// variables.
  void GenerateCXXGlobalDtorsFunc(
      llvm::Function *Fn,
      const std::vector<std::pair<llvm::WeakTrackingVH, llvm::Constant *>>
          &DtorsAndObjects);

  void GenerateCXXGlobalVarDeclInitFunc(llvm::Function *Fn,
                                        const VarDecl *D,
                                        llvm::GlobalVariable *Addr,
                                        bool PerformInit);

  void EmitCXXConstructExpr(const CXXConstructExpr *E, AggValueSlot Dest);

  void EmitSynthesizedCXXCopyCtor(Address Dest, Address Src, const Expr *Exp);

  void enterFullExpression(const ExprWithCleanups *E) {
    if (E->getNumObjects() == 0) return;
    enterNonTrivialFullExpression(E);
  }
  void enterNonTrivialFullExpression(const ExprWithCleanups *E);

  void EmitCXXThrowExpr(const CXXThrowExpr *E, bool KeepInsertionPoint = true);

  void EmitLambdaExpr(const LambdaExpr *E, AggValueSlot Dest);

  RValue EmitAtomicExpr(AtomicExpr *E);

  //===--------------------------------------------------------------------===//
  //                         Annotations Emission
  //===--------------------------------------------------------------------===//

  /// Emit an annotation call (intrinsic or builtin).
  llvm::Value *EmitAnnotationCall(llvm::Value *AnnotationFn,
                                  llvm::Value *AnnotatedVal,
                                  StringRef AnnotationStr,
                                  SourceLocation Location);

  /// Emit local annotations for the local variable V, declared by D.
  void EmitVarAnnotations(const VarDecl *D, llvm::Value *V);

  /// Emit field annotations for the given field & value. Returns the
  /// annotation result.
  Address EmitFieldAnnotations(const FieldDecl *D, Address V);

  //===--------------------------------------------------------------------===//
  //                             Internal Helpers
  //===--------------------------------------------------------------------===//

  /// ContainsLabel - Return true if the statement contains a label in it.  If
  /// this statement is not executed normally, it not containing a label means
  /// that we can just remove the code.
  static bool ContainsLabel(const Stmt *S, bool IgnoreCaseStmts = false);

  /// containsBreak - Return true if the statement contains a break out of it.
  /// If the statement (recursively) contains a switch or loop with a break
  /// inside of it, this is fine.
  static bool containsBreak(const Stmt *S);

  /// Determine if the given statement might introduce a declaration into the
  /// current scope, by being a (possibly-labelled) DeclStmt.
  static bool mightAddDeclToScope(const Stmt *S);

  /// ConstantFoldsToSimpleInteger - If the specified expression does not fold
  /// to a constant, or if it does but contains a label, return false.  If it
  /// constant folds return true and set the boolean result in Result.
  bool ConstantFoldsToSimpleInteger(const Expr *Cond, bool &Result,
                                    bool AllowLabels = false);

  /// ConstantFoldsToSimpleInteger - If the specified expression does not fold
  /// to a constant, or if it does but contains a label, return false.  If it
  /// constant folds return true and set the folded value.
  bool ConstantFoldsToSimpleInteger(const Expr *Cond, llvm::APSInt &Result,
                                    bool AllowLabels = false);

  /// EmitBranchOnBoolExpr - Emit a branch on a boolean condition (e.g. for an
  /// if statement) to the specified blocks.  Based on the condition, this might
  /// try to simplify the codegen of the conditional based on the branch.
  /// TrueCount should be the number of times we expect the condition to
  /// evaluate to true based on PGO data.
  void EmitBranchOnBoolExpr(const Expr *Cond, llvm::BasicBlock *TrueBlock,
                            llvm::BasicBlock *FalseBlock, uint64_t TrueCount);

  /// Given an assignment `*LHS = RHS`, emit a test that checks if \p RHS is
  /// nonnull, if \p LHS is marked _Nonnull.
  void EmitNullabilityCheck(LValue LHS, llvm::Value *RHS, SourceLocation Loc);

  /// An enumeration which makes it easier to specify whether or not an
  /// operation is a subtraction.
  enum { NotSubtraction = false, IsSubtraction = true };

  /// Same as IRBuilder::CreateInBoundsGEP, but additionally emits a check to
  /// detect undefined behavior when the pointer overflow sanitizer is enabled.
  /// \p SignedIndices indicates whether any of the GEP indices are signed.
  /// \p IsSubtraction indicates whether the expression used to form the GEP
  /// is a subtraction.
  llvm::Value *EmitCheckedInBoundsGEP(llvm::Value *Ptr,
                                      ArrayRef<llvm::Value *> IdxList,
                                      bool SignedIndices,
                                      bool IsSubtraction,
                                      SourceLocation Loc,
                                      const Twine &Name = "");

  /// Specifies which type of sanitizer check to apply when handling a
  /// particular builtin.
  enum BuiltinCheckKind {
    BCK_CTZPassedZero,
    BCK_CLZPassedZero,
  };

  /// Emits an argument for a call to a builtin. If the builtin sanitizer is
  /// enabled, a runtime check specified by \p Kind is also emitted.
  llvm::Value *EmitCheckedArgForBuiltin(const Expr *E, BuiltinCheckKind Kind);

  /// Emit a description of a type in a format suitable for passing to
  /// a runtime sanitizer handler.
  llvm::Constant *EmitCheckTypeDescriptor(QualType T);

  /// Convert a value into a format suitable for passing to a runtime
  /// sanitizer handler.
  llvm::Value *EmitCheckValue(llvm::Value *V);

  /// Emit a description of a source location in a format suitable for
  /// passing to a runtime sanitizer handler.
  llvm::Constant *EmitCheckSourceLocation(SourceLocation Loc);

  /// Create a basic block that will call a handler function in a
  /// sanitizer runtime with the provided arguments, and create a conditional
  /// branch to it.
  void EmitCheck(ArrayRef<std::pair<llvm::Value *, SanitizerMask>> Checked,
                 SanitizerHandler Check, ArrayRef<llvm::Constant *> StaticArgs,
                 ArrayRef<llvm::Value *> DynamicArgs);

  /// Emit a slow path cross-DSO CFI check which calls __cfi_slowpath
  /// if Cond if false.
  void EmitCfiSlowPathCheck(SanitizerMask Kind, llvm::Value *Cond,
                            llvm::ConstantInt *TypeId, llvm::Value *Ptr,
                            ArrayRef<llvm::Constant *> StaticArgs);

  /// Emit a reached-unreachable diagnostic if \p Loc is valid and runtime
  /// checking is enabled. Otherwise, just emit an unreachable instruction.
  void EmitUnreachable(SourceLocation Loc);

  /// Create a basic block that will call the trap intrinsic, and emit a
  /// conditional branch to it, for the -ftrapv checks.
  void EmitTrapCheck(llvm::Value *Checked);

  /// Emit a call to trap or debugtrap and attach function attribute
  /// "trap-func-name" if specified.
  llvm::CallInst *EmitTrapCall(llvm::Intrinsic::ID IntrID);

  /// Emit a stub for the cross-DSO CFI check function.
  void EmitCfiCheckStub();

  /// Emit a cross-DSO CFI failure handling function.
  void EmitCfiCheckFail();

  /// Create a check for a function parameter that may potentially be
  /// declared as non-null.
  void EmitNonNullArgCheck(RValue RV, QualType ArgType, SourceLocation ArgLoc,
                           AbstractCallee AC, unsigned ParmNum);

  /// EmitCallArg - Emit a single call argument.
  void EmitCallArg(CallArgList &args, const Expr *E, QualType ArgType);

  /// EmitDelegateCallArg - We are performing a delegate call; that
  /// is, the current function is delegating to another one.  Produce
  /// a r-value suitable for passing the given parameter.
  void EmitDelegateCallArg(CallArgList &args, const VarDecl *param,
                           SourceLocation loc);

  /// SetFPAccuracy - Set the minimum required accuracy of the given floating
  /// point operation, expressed as the maximum relative error in ulp.
  void SetFPAccuracy(llvm::Value *Val, float Accuracy);

private:
  llvm::MDNode *getRangeForLoadFromType(QualType Ty);
  void EmitReturnOfRValue(RValue RV, QualType Ty);

  void deferPlaceholderReplacement(llvm::Instruction *Old, llvm::Value *New);

  llvm::SmallVector<std::pair<llvm::Instruction *, llvm::Value *>, 4>
  DeferredReplacements;

  /// Set the address of a local variable.
  void setAddrOfLocalVar(const VarDecl *VD, Address Addr) {
    assert(!LocalDeclMap.count(VD) && "Decl already exists in LocalDeclMap!");
    LocalDeclMap.insert({VD, Addr});
  }

  /// ExpandTypeFromArgs - Reconstruct a structure of type \arg Ty
  /// from function arguments into \arg Dst. See ABIArgInfo::Expand.
  ///
  /// \param AI - The first function argument of the expansion.
  void ExpandTypeFromArgs(QualType Ty, LValue Dst,
                          SmallVectorImpl<llvm::Value *>::iterator &AI);

  /// ExpandTypeToArgs - Expand an CallArg \arg Arg, with the LLVM type for \arg
  /// Ty, into individual arguments on the provided vector \arg IRCallArgs,
  /// starting at index \arg IRCallArgPos. See ABIArgInfo::Expand.
  void ExpandTypeToArgs(QualType Ty, CallArg Arg, llvm::FunctionType *IRFuncTy,
                        SmallVectorImpl<llvm::Value *> &IRCallArgs,
                        unsigned &IRCallArgPos);

  llvm::Value* EmitAsmInput(const TargetInfo::ConstraintInfo &Info,
                            const Expr *InputExpr, std::string &ConstraintStr);

  llvm::Value* EmitAsmInputLValue(const TargetInfo::ConstraintInfo &Info,
                                  LValue InputValue, QualType InputType,
                                  std::string &ConstraintStr,
                                  SourceLocation Loc);

  /// Attempts to statically evaluate the object size of E. If that
  /// fails, emits code to figure the size of E out for us. This is
  /// pass_object_size aware.
  ///
  /// If EmittedExpr is non-null, this will use that instead of re-emitting E.
  llvm::Value *evaluateOrEmitBuiltinObjectSize(const Expr *E, unsigned Type,
                                               llvm::IntegerType *ResType,
                                               llvm::Value *EmittedE);

  /// Emits the size of E, as required by __builtin_object_size. This
  /// function is aware of pass_object_size parameters, and will act accordingly
  /// if E is a parameter with the pass_object_size attribute.
  llvm::Value *emitBuiltinObjectSize(const Expr *E, unsigned Type,
                                     llvm::IntegerType *ResType,
                                     llvm::Value *EmittedE);

public:
#ifndef NDEBUG
  // Determine whether the given argument is an Objective-C method
  // that may have type parameters in its signature.
  static bool isObjCMethodWithTypeParams(const ObjCMethodDecl *method) {
    const DeclContext *dc = method->getDeclContext();
    if (const ObjCInterfaceDecl *classDecl= dyn_cast<ObjCInterfaceDecl>(dc)) {
      return classDecl->getTypeParamListAsWritten();
    }

    if (const ObjCCategoryDecl *catDecl = dyn_cast<ObjCCategoryDecl>(dc)) {
      return catDecl->getTypeParamList();
    }

    return false;
  }

  template<typename T>
  static bool isObjCMethodWithTypeParams(const T *) { return false; }
#endif

  enum class EvaluationOrder {
    ///! No language constraints on evaluation order.
    Default,
    ///! Language semantics require left-to-right evaluation.
    ForceLeftToRight,
    ///! Language semantics require right-to-left evaluation.
    ForceRightToLeft
  };

  /// EmitCallArgs - Emit call arguments for a function.
  template <typename T>
  void EmitCallArgs(CallArgList &Args, const T *CallArgTypeInfo,
                    llvm::iterator_range<CallExpr::const_arg_iterator> ArgRange,
                    AbstractCallee AC = AbstractCallee(),
                    unsigned ParamsToSkip = 0,
                    EvaluationOrder Order = EvaluationOrder::Default) {
    SmallVector<QualType, 16> ArgTypes;
    CallExpr::const_arg_iterator Arg = ArgRange.begin();

    assert((ParamsToSkip == 0 || CallArgTypeInfo) &&
           "Can't skip parameters if type info is not provided");
    if (CallArgTypeInfo) {
#ifndef NDEBUG
      bool isGenericMethod = isObjCMethodWithTypeParams(CallArgTypeInfo);
#endif

      // First, use the argument types that the type info knows about
      for (auto I = CallArgTypeInfo->param_type_begin() + ParamsToSkip,
                E = CallArgTypeInfo->param_type_end();
           I != E; ++I, ++Arg) {
        assert(Arg != ArgRange.end() && "Running over edge of argument list!");
        assert((isGenericMethod ||
                ((*I)->isVariablyModifiedType() ||
                 (*I).getNonReferenceType()->isObjCRetainableType() ||
                 getContext()
                         .getCanonicalType((*I).getNonReferenceType())
                         .getTypePtr() ==
                     getContext()
                         .getCanonicalType((*Arg)->getType())
                         .getTypePtr())) &&
               "type mismatch in call argument!");
        ArgTypes.push_back(*I);
      }
    }

    // Either we've emitted all the call args, or we have a call to variadic
    // function.
    assert((Arg == ArgRange.end() || !CallArgTypeInfo ||
            CallArgTypeInfo->isVariadic()) &&
           "Extra arguments in non-variadic function!");

    // If we still have any arguments, emit them using the type of the argument.
    for (auto *A : llvm::make_range(Arg, ArgRange.end()))
      ArgTypes.push_back(CallArgTypeInfo ? getVarArgType(A) : A->getType());

    EmitCallArgs(Args, ArgTypes, ArgRange, AC, ParamsToSkip, Order);
  }

  void EmitCallArgs(CallArgList &Args, ArrayRef<QualType> ArgTypes,
                    llvm::iterator_range<CallExpr::const_arg_iterator> ArgRange,
                    AbstractCallee AC = AbstractCallee(),
                    unsigned ParamsToSkip = 0,
                    EvaluationOrder Order = EvaluationOrder::Default);

  /// EmitPointerWithAlignment - Given an expression with a pointer type,
  /// emit the value and compute our best estimate of the alignment of the
  /// pointee.
  ///
  /// \param BaseInfo - If non-null, this will be initialized with
  /// information about the source of the alignment and the may-alias
  /// attribute.  Note that this function will conservatively fall back on
  /// the type when it doesn't recognize the expression and may-alias will
  /// be set to false.
  ///
  /// One reasonable way to use this information is when there's a language
  /// guarantee that the pointer must be aligned to some stricter value, and
  /// we're simply trying to ensure that sufficiently obvious uses of under-
  /// aligned objects don't get miscompiled; for example, a placement new
  /// into the address of a local variable.  In such a case, it's quite
  /// reasonable to just ignore the returned alignment when it isn't from an
  /// explicit source.
  Address EmitPointerWithAlignment(const Expr *Addr,
                                   LValueBaseInfo *BaseInfo = nullptr,
                                   TBAAAccessInfo *TBAAInfo = nullptr);

  /// If \p E references a parameter with pass_object_size info or a constant
  /// array size modifier, emit the object size divided by the size of \p EltTy.
  /// Otherwise return null.
  llvm::Value *LoadPassedObjectSize(const Expr *E, QualType EltTy);

  void EmitSanitizerStatReport(llvm::SanitizerStatKind SSK);

  struct MultiVersionResolverOption {
    llvm::Function *Function;
    TargetAttr::ParsedTargetAttr ParsedAttribute;
    unsigned Priority;
    MultiVersionResolverOption(const TargetInfo &TargInfo, llvm::Function *F,
                               const clang::TargetAttr::ParsedTargetAttr &PT)
        : Function(F), ParsedAttribute(PT), Priority(0u) {
      for (StringRef Feat : PT.Features)
        Priority = std::max(Priority,
                            TargInfo.multiVersionSortPriority(Feat.substr(1)));

      if (!PT.Architecture.empty())
        Priority = std::max(Priority,
                            TargInfo.multiVersionSortPriority(PT.Architecture));
    }

    bool operator>(const MultiVersionResolverOption &Other) const {
      return Priority > Other.Priority;
    }
  };
  void EmitMultiVersionResolver(llvm::Function *Resolver,
                                ArrayRef<MultiVersionResolverOption> Options);

private:
  QualType getVarArgType(const Expr *Arg);

  void EmitDeclMetadata();

  BlockByrefHelpers *buildByrefHelpers(llvm::StructType &byrefType,
                                  const AutoVarEmission &emission);

  void AddObjCARCExceptionMetadata(llvm::Instruction *Inst);

  llvm::Value *GetValueForARMHint(unsigned BuiltinID);
  llvm::Value *EmitX86CpuIs(const CallExpr *E);
  llvm::Value *EmitX86CpuIs(StringRef CPUStr);
  llvm::Value *EmitX86CpuSupports(const CallExpr *E);
  llvm::Value *EmitX86CpuSupports(ArrayRef<StringRef> FeatureStrs);
  llvm::Value *EmitX86CpuInit();
  llvm::Value *FormResolverCondition(const MultiVersionResolverOption &RO);
};

/// Helper class with most of the code for saving a value for a
/// conditional expression cleanup.
struct DominatingLLVMValue {
  typedef llvm::PointerIntPair<llvm::Value*, 1, bool> saved_type;

  /// Answer whether the given value needs extra work to be saved.
  static bool needsSaving(llvm::Value *value) {
    // If it's not an instruction, we don't need to save.
    if (!isa<llvm::Instruction>(value)) return false;

    // If it's an instruction in the entry block, we don't need to save.
    llvm::BasicBlock *block = cast<llvm::Instruction>(value)->getParent();
    return (block != &block->getParent()->getEntryBlock());
  }

  /// Try to save the given value.
  static saved_type save(CodeGenFunction &CGF, llvm::Value *value) {
    if (!needsSaving(value)) return saved_type(value, false);

    // Otherwise, we need an alloca.
    auto align = CharUnits::fromQuantity(
      CGF.CGM.getDataLayout().getPrefTypeAlignment(value->getType()));
    Address alloca =
      CGF.CreateTempAlloca(value->getType(), align, "cond-cleanup.save");
    CGF.Builder.CreateStore(value, alloca);

    return saved_type(alloca.getPointer(), true);
  }

  static llvm::Value *restore(CodeGenFunction &CGF, saved_type value) {
    // If the value says it wasn't saved, trust that it's still dominating.
    if (!value.getInt()) return value.getPointer();

    // Otherwise, it should be an alloca instruction, as set up in save().
    auto alloca = cast<llvm::AllocaInst>(value.getPointer());
    return CGF.Builder.CreateAlignedLoad(alloca, alloca->getAlignment());
  }
};

/// A partial specialization of DominatingValue for llvm::Values that
/// might be llvm::Instructions.
template <class T> struct DominatingPointer<T,true> : DominatingLLVMValue {
  typedef T *type;
  static type restore(CodeGenFunction &CGF, saved_type value) {
    return static_cast<T*>(DominatingLLVMValue::restore(CGF, value));
  }
};

/// A specialization of DominatingValue for Address.
template <> struct DominatingValue<Address> {
  typedef Address type;

  struct saved_type {
    DominatingLLVMValue::saved_type SavedValue;
    CharUnits Alignment;
  };

  static bool needsSaving(type value) {
    return DominatingLLVMValue::needsSaving(value.getPointer());
  }
  static saved_type save(CodeGenFunction &CGF, type value) {
    return { DominatingLLVMValue::save(CGF, value.getPointer()),
             value.getAlignment() };
  }
  static type restore(CodeGenFunction &CGF, saved_type value) {
    return Address(DominatingLLVMValue::restore(CGF, value.SavedValue),
                   value.Alignment);
  }
};

/// A specialization of DominatingValue for RValue.
template <> struct DominatingValue<RValue> {
  typedef RValue type;
  class saved_type {
    enum Kind { ScalarLiteral, ScalarAddress, AggregateLiteral,
                AggregateAddress, ComplexAddress };

    llvm::Value *Value;
    unsigned K : 3;
    unsigned Align : 29;
    saved_type(llvm::Value *v, Kind k, unsigned a = 0)
      : Value(v), K(k), Align(a) {}

  public:
    static bool needsSaving(RValue value);
    static saved_type save(CodeGenFunction &CGF, RValue value);
    RValue restore(CodeGenFunction &CGF);

    // implementations in CGCleanup.cpp
  };

  static bool needsSaving(type value) {
    return saved_type::needsSaving(value);
  }
  static saved_type save(CodeGenFunction &CGF, type value) {
    return saved_type::save(CGF, value);
  }
  static type restore(CodeGenFunction &CGF, saved_type value) {
    return value.restore(CGF);
  }
};

}  // end namespace CodeGen
}  // end namespace clang

#endif<|MERGE_RESOLUTION|>--- conflicted
+++ resolved
@@ -2038,18 +2038,15 @@
   Address CreateTempAlloca(llvm::Type *Ty, CharUnits align,
                            const Twine &Name = "tmp",
                            llvm::Value *ArraySize = nullptr,
-<<<<<<< HEAD
-                           Address *Alloca = nullptr,
-                           bool CastToDefaultAddrSpace = true);
+                           Address *Alloca = nullptr);
+
   /// Get alloca instruction operand of an addrspacecast instruction.
   /// If \p Inst is alloca instruction, returns \p Inst;
   llvm::AllocaInst *getAddrSpaceCastedAlloca(llvm::Instruction *Inst) const;
-=======
-                           Address *Alloca = nullptr);
+
   Address CreateTempAllocaWithoutCast(llvm::Type *Ty, CharUnits align,
                                       const Twine &Name = "tmp",
                                       llvm::Value *ArraySize = nullptr);
->>>>>>> 13c08649
 
   /// CreateDefaultAlignedTempAlloca - This creates an alloca with the
   /// default ABI alignment of the given LLVM type.
