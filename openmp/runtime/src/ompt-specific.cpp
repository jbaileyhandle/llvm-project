--- conflicted
+++ resolved
@@ -291,36 +291,18 @@
         thr->th.th_team->t.ompt_serialized_team_info;
     link_lwt->parent = my_parent;
     thr->th.th_team->t.ompt_serialized_team_info = link_lwt;
-<<<<<<< HEAD
-
-#if OMPD_SUPPORT
-    if (ompd_state & OMPD_ENABLE_BP) {
-      ompd_bp_parallel_begin ();
-    }
-#endif
-
-    ompt_task_info_t tmp_task = lwt->ompt_task_info;
-    link_lwt->ompt_task_info = *OMPT_CUR_TASK_INFO(thr);
-    *OMPT_CUR_TASK_INFO(thr) = tmp_task;
-
-=======
 #if OMPD_SUPPORT
     if (ompd_state & OMPD_ENABLE_BP) {
       ompd_bp_parallel_begin();
     }
 #endif
->>>>>>> 2f9ba6aa
   } else {
     // this is the first serialized team, so we just store the values in the
     // team and drop the taskteam-object
     *OMPT_CUR_TEAM_INFO(thr) = lwt->ompt_team_info;
 #if OMPD_SUPPORT
     if (ompd_state & OMPD_ENABLE_BP) {
-<<<<<<< HEAD
-      ompd_bp_parallel_begin ();
-=======
       ompd_bp_parallel_begin();
->>>>>>> 2f9ba6aa
     }
 #endif
     *OMPT_CUR_TASK_INFO(thr) = lwt->ompt_task_info;
@@ -330,19 +312,9 @@
 void __ompt_lw_taskteam_unlink(kmp_info_t *thr) {
   ompt_lw_taskteam_t *lwtask = thr->th.th_team->t.ompt_serialized_team_info;
   if (lwtask) {
-<<<<<<< HEAD
-    ompt_task_info_t tmp_task = lwtask->ompt_task_info;
-    lwtask->ompt_task_info = *OMPT_CUR_TASK_INFO(thr);
-    *OMPT_CUR_TASK_INFO(thr) = tmp_task;
-
-#if OMPD_SUPPORT
-    if (ompd_state & OMPD_ENABLE_BP) {
-      ompd_bp_parallel_end ();
-=======
 #if OMPD_SUPPORT
     if (ompd_state & OMPD_ENABLE_BP) {
       ompd_bp_parallel_end();
->>>>>>> 2f9ba6aa
     }
 #endif
     thr->th.th_team->t.ompt_serialized_team_info = lwtask->parent;
