//===-- SIRegisterInfo.cpp - SI Register Information ---------------------===//
//
// Part of the LLVM Project, under the Apache License v2.0 with LLVM Exceptions.
// See https://llvm.org/LICENSE.txt for license information.
// SPDX-License-Identifier: Apache-2.0 WITH LLVM-exception
//
//===----------------------------------------------------------------------===//
//
/// \file
/// SI implementation of the TargetRegisterInfo class.
//
//===----------------------------------------------------------------------===//

#include "SIRegisterInfo.h"
#include "AMDGPU.h"
#include "AMDGPURegisterBankInfo.h"
#include "GCNSubtarget.h"
#include "MCTargetDesc/AMDGPUInstPrinter.h"
#include "MCTargetDesc/AMDGPUMCTargetDesc.h"
#include "SIMachineFunctionInfo.h"
#include "llvm/CodeGen/LiveIntervals.h"
#include "llvm/CodeGen/MachineDominators.h"
#include "llvm/CodeGen/RegisterScavenging.h"

using namespace llvm;

#define GET_REGINFO_TARGET_DESC
#include "AMDGPUGenRegisterInfo.inc"

static cl::opt<bool> EnableSpillSGPRToVGPR(
  "amdgpu-spill-sgpr-to-vgpr",
  cl::desc("Enable spilling VGPRs to SGPRs"),
  cl::ReallyHidden,
  cl::init(true));

static cl::opt<bool> EnableSpillCFISavedRegs(
    "amdgpu-spill-cfi-saved-regs",
    cl::desc("Enable spilling the registers required for CFI emission"),
    cl::ReallyHidden, cl::init(false), cl::ZeroOrMore);

std::array<std::vector<int16_t>, 16> SIRegisterInfo::RegSplitParts;
std::array<std::array<uint16_t, 32>, 9> SIRegisterInfo::SubRegFromChannelTable;

// Map numbers of DWORDs to indexes in SubRegFromChannelTable.
// Valid indexes are shifted 1, such that a 0 mapping means unsupported.
// e.g. for 8 DWORDs (256-bit), SubRegFromChannelTableWidthMap[8] = 8,
//      meaning index 7 in SubRegFromChannelTable.
static const std::array<unsigned, 17> SubRegFromChannelTableWidthMap = {
    0, 1, 2, 3, 4, 5, 6, 7, 8, 0, 0, 0, 0, 0, 0, 0, 9};

namespace llvm {

// A temporary struct to spill SGPRs.
// This is mostly to spill SGPRs to memory. Spilling SGPRs into VGPR lanes emits
// just v_writelane and v_readlane.
//
// When spilling to memory, the SGPRs are written into VGPR lanes and the VGPR
// is saved to scratch (or the other way around for loads).
// For this, a VGPR is required where the needed lanes can be clobbered. The
// RegScavenger can provide a VGPR where currently active lanes can be
// clobbered, but we still need to save inactive lanes.
// The high-level steps are:
// - Try to scavenge SGPR(s) to save exec
// - Try to scavenge VGPR
// - Save needed, all or inactive lanes of a TmpVGPR
// - Spill/Restore SGPRs using TmpVGPR
// - Restore TmpVGPR
//
// To save all lanes of TmpVGPR, exec needs to be saved and modified. If we
// cannot scavenge temporary SGPRs to save exec, we use the following code:
// buffer_store_dword TmpVGPR ; only if active lanes need to be saved
// s_not exec, exec
// buffer_store_dword TmpVGPR ; save inactive lanes
// s_not exec, exec
struct SGPRSpillBuilder {
  struct PerVGPRData {
    unsigned PerVGPR;
    unsigned NumVGPRs;
    int64_t VGPRLanes;
  };

  // The SGPR to save
  Register SuperReg;
  MachineBasicBlock::iterator MI;
  ArrayRef<int16_t> SplitParts;
  unsigned NumSubRegs;
  bool IsKill;
  const DebugLoc &DL;

  /* When spilling to stack */
  // The SGPRs are written into this VGPR, which is then written to scratch
  // (or vice versa for loads).
  Register TmpVGPR = AMDGPU::NoRegister;
  // Temporary spill slot to save TmpVGPR to.
  int TmpVGPRIndex = 0;
  // If TmpVGPR is live before the spill or if it is scavenged.
  bool TmpVGPRLive = false;
  // Scavenged SGPR to save EXEC.
  Register SavedExecReg = AMDGPU::NoRegister;
  // Stack index to write the SGPRs to.
  int Index;
  unsigned EltSize = 4;

  RegScavenger *RS;
  MachineBasicBlock *MBB;
  MachineFunction &MF;
  SIMachineFunctionInfo &MFI;
  const SIInstrInfo &TII;
  const SIRegisterInfo &TRI;
  bool IsWave32;
  Register ExecReg;
  unsigned MovOpc;
  unsigned NotOpc;

  SGPRSpillBuilder(const SIRegisterInfo &TRI, const SIInstrInfo &TII,
                   bool IsWave32, MachineBasicBlock::iterator MI, int Index,
                   RegScavenger *RS)
      : SGPRSpillBuilder(TRI, TII, IsWave32, MI, MI->getOperand(0).getReg(),
                         MI->getOperand(0).isKill(), Index, RS) {}

  SGPRSpillBuilder(const SIRegisterInfo &TRI, const SIInstrInfo &TII,
                   bool IsWave32, MachineBasicBlock::iterator MI, Register Reg,
                   bool IsKill, int Index, RegScavenger *RS)
      : SuperReg(Reg), MI(MI), IsKill(IsKill), DL(MI->getDebugLoc()),
        Index(Index), RS(RS), MBB(MI->getParent()), MF(*MBB->getParent()),
        MFI(*MF.getInfo<SIMachineFunctionInfo>()), TII(TII), TRI(TRI),
        IsWave32(IsWave32) {
    const TargetRegisterClass *RC = TRI.getPhysRegClass(SuperReg);
    SplitParts = TRI.getRegSplitParts(RC, EltSize);
    NumSubRegs = SplitParts.empty() ? 1 : SplitParts.size();

    if (IsWave32) {
      ExecReg = AMDGPU::EXEC_LO;
      MovOpc = AMDGPU::S_MOV_B32;
      NotOpc = AMDGPU::S_NOT_B32;
    } else {
      ExecReg = AMDGPU::EXEC;
      MovOpc = AMDGPU::S_MOV_B64;
      NotOpc = AMDGPU::S_NOT_B64;
    }

    assert(SuperReg != AMDGPU::M0 && "m0 should never spill");
    assert(SuperReg != AMDGPU::EXEC_LO && SuperReg != AMDGPU::EXEC_HI &&
           SuperReg != AMDGPU::EXEC && "exec should never spill");
  }

  PerVGPRData getPerVGPRData() {
    PerVGPRData Data;
    Data.PerVGPR = IsWave32 ? 32 : 64;
    Data.NumVGPRs = (NumSubRegs + (Data.PerVGPR - 1)) / Data.PerVGPR;
    Data.VGPRLanes = (1LL << std::min(Data.PerVGPR, NumSubRegs)) - 1LL;
    return Data;
  }

  // Tries to scavenge SGPRs to save EXEC and a VGPR. Uses v0 if no VGPR is
  // free.
  // Writes these instructions if an SGPR can be scavenged:
  // s_mov_b64 s[6:7], exec   ; Save exec
  // s_mov_b64 exec, 3        ; Wanted lanemask
  // buffer_store_dword v1    ; Write scavenged VGPR to emergency slot
  //
  // Writes these instructions if no SGPR can be scavenged:
  // buffer_store_dword v0    ; Only if no free VGPR was found
  // s_not_b64 exec, exec
  // buffer_store_dword v0    ; Save inactive lanes
  //                          ; exec stays inverted, it is flipped back in
  //                          ; restore.
  void prepare() {
    // Scavenged temporary VGPR to use. It must be scavenged once for any number
    // of spilled subregs.
    // FIXME: The liveness analysis is limited and does not tell if a register
    // is in use in lanes that are currently inactive. We can never be sure if
    // a register as actually in use in another lane, so we need to save all
    // used lanes of the chosen VGPR.
    assert(RS && "Cannot spill SGPR to memory without RegScavenger");
    TmpVGPR = RS->scavengeRegister(&AMDGPU::VGPR_32RegClass, MI, 0, false);

    // Reserve temporary stack slot
    TmpVGPRIndex = MFI.getScavengeFI(MF.getFrameInfo(), TRI);
    if (TmpVGPR) {
      // Found a register that is dead in the currently active lanes, we only
      // need to spill inactive lanes.
      TmpVGPRLive = false;
    } else {
      // Pick v0 because it doesn't make a difference.
      TmpVGPR = AMDGPU::VGPR0;
      TmpVGPRLive = true;
    }

    // Try to scavenge SGPRs to save exec
    assert(!SavedExecReg && "Exec is already saved, refuse to save again");
    const TargetRegisterClass &RC =
        IsWave32 ? AMDGPU::SGPR_32RegClass : AMDGPU::SGPR_64RegClass;
    RS->setRegUsed(SuperReg);
    SavedExecReg = RS->scavengeRegister(&RC, MI, 0, false);

    int64_t VGPRLanes = getPerVGPRData().VGPRLanes;

    if (SavedExecReg) {
      RS->setRegUsed(SavedExecReg);
      // Set exec to needed lanes
      BuildMI(*MBB, MI, DL, TII.get(MovOpc), SavedExecReg).addReg(ExecReg);
      auto I =
          BuildMI(*MBB, MI, DL, TII.get(MovOpc), ExecReg).addImm(VGPRLanes);
      if (!TmpVGPRLive)
        I.addReg(TmpVGPR, RegState::ImplicitDefine);
      // Spill needed lanes
      TRI.buildVGPRSpillLoadStore(*this, TmpVGPRIndex, 0, /*IsLoad*/ false);
    } else {
      // Spill active lanes
      if (TmpVGPRLive)
        TRI.buildVGPRSpillLoadStore(*this, TmpVGPRIndex, 0, /*IsLoad*/ false,
                                    /*IsKill*/ false);
      // Spill inactive lanes
      auto I = BuildMI(*MBB, MI, DL, TII.get(NotOpc), ExecReg).addReg(ExecReg);
      if (!TmpVGPRLive)
        I.addReg(TmpVGPR, RegState::ImplicitDefine);
      TRI.buildVGPRSpillLoadStore(*this, TmpVGPRIndex, 0, /*IsLoad*/ false);
    }
  }

  // Writes these instructions if an SGPR can be scavenged:
  // buffer_load_dword v1     ; Write scavenged VGPR to emergency slot
  // s_waitcnt vmcnt(0)       ; If a free VGPR was found
  // s_mov_b64 exec, s[6:7]   ; Save exec
  //
  // Writes these instructions if no SGPR can be scavenged:
  // buffer_load_dword v0     ; Restore inactive lanes
  // s_waitcnt vmcnt(0)       ; If a free VGPR was found
  // s_not_b64 exec, exec
  // buffer_load_dword v0     ; Only if no free VGPR was found
  void restore() {
    if (SavedExecReg) {
      // Restore used lanes
      TRI.buildVGPRSpillLoadStore(*this, TmpVGPRIndex, 0, /*IsLoad*/ true,
                                  /*IsKill*/ false);
      // Restore exec
      auto I = BuildMI(*MBB, MI, DL, TII.get(MovOpc), ExecReg)
                   .addReg(SavedExecReg, RegState::Kill);
      // Add an implicit use of the load so it is not dead.
      // FIXME This inserts an unnecessary waitcnt
      if (!TmpVGPRLive) {
        I.addReg(TmpVGPR, RegState::ImplicitKill);
      }
    } else {
      // Restore inactive lanes
      TRI.buildVGPRSpillLoadStore(*this, TmpVGPRIndex, 0, /*IsLoad*/ true,
                                  /*IsKill*/ false);
      auto I = BuildMI(*MBB, MI, DL, TII.get(NotOpc), ExecReg).addReg(ExecReg);
      if (!TmpVGPRLive) {
        I.addReg(TmpVGPR, RegState::ImplicitKill);
      }
      // Restore active lanes
      if (TmpVGPRLive)
        TRI.buildVGPRSpillLoadStore(*this, TmpVGPRIndex, 0, /*IsLoad*/ true);
    }
  }

  // Write TmpVGPR to memory or read TmpVGPR from memory.
  // Either using a single buffer_load/store if exec is set to the needed mask
  // or using
  // buffer_load
  // s_not exec, exec
  // buffer_load
  // s_not exec, exec
  void readWriteTmpVGPR(unsigned Offset, bool IsLoad) {
    if (SavedExecReg) {
      // Spill needed lanes
      TRI.buildVGPRSpillLoadStore(*this, Index, Offset, IsLoad);
    } else {
      // Spill active lanes
      TRI.buildVGPRSpillLoadStore(*this, Index, Offset, IsLoad,
                                  /*IsKill*/ false);
      // Spill inactive lanes
      BuildMI(*MBB, MI, DL, TII.get(NotOpc), ExecReg).addReg(ExecReg);
      TRI.buildVGPRSpillLoadStore(*this, Index, Offset, IsLoad);
      BuildMI(*MBB, MI, DL, TII.get(NotOpc), ExecReg).addReg(ExecReg);
    }
  }

  void setMI(MachineBasicBlock *NewMBB, MachineBasicBlock::iterator NewMI) {
    assert(MBB->getParent() == &MF);
    MI = NewMI;
    MBB = NewMBB;
  }
};

} // namespace llvm

SIRegisterInfo::SIRegisterInfo(const GCNSubtarget &ST)
    : AMDGPUGenRegisterInfo(AMDGPU::PC_REG, ST.getAMDGPUDwarfFlavour()), ST(ST),
      SpillSGPRToVGPR(EnableSpillSGPRToVGPR), isWave32(ST.isWave32()) {

  assert(getSubRegIndexLaneMask(AMDGPU::sub0).getAsInteger() == 3 &&
         getSubRegIndexLaneMask(AMDGPU::sub31).getAsInteger() == (3ULL << 62) &&
         (getSubRegIndexLaneMask(AMDGPU::lo16) |
          getSubRegIndexLaneMask(AMDGPU::hi16)).getAsInteger() ==
           getSubRegIndexLaneMask(AMDGPU::sub0).getAsInteger() &&
         "getNumCoveredRegs() will not work with generated subreg masks!");

  RegPressureIgnoredUnits.resize(getNumRegUnits());
  RegPressureIgnoredUnits.set(
      *MCRegUnitIterator(MCRegister::from(AMDGPU::M0), this));
  for (auto Reg : AMDGPU::VGPR_HI16RegClass)
    RegPressureIgnoredUnits.set(*MCRegUnitIterator(Reg, this));

  // HACK: Until this is fully tablegen'd.
  static llvm::once_flag InitializeRegSplitPartsFlag;

  static auto InitializeRegSplitPartsOnce = [this]() {
    for (unsigned Idx = 1, E = getNumSubRegIndices() - 1; Idx < E; ++Idx) {
      unsigned Size = getSubRegIdxSize(Idx);
      if (Size & 31)
        continue;
      std::vector<int16_t> &Vec = RegSplitParts[Size / 32 - 1];
      unsigned Pos = getSubRegIdxOffset(Idx);
      if (Pos % Size)
        continue;
      Pos /= Size;
      if (Vec.empty()) {
        unsigned MaxNumParts = 1024 / Size; // Maximum register is 1024 bits.
        Vec.resize(MaxNumParts);
      }
      Vec[Pos] = Idx;
    }
  };

  static llvm::once_flag InitializeSubRegFromChannelTableFlag;

  static auto InitializeSubRegFromChannelTableOnce = [this]() {
    for (auto &Row : SubRegFromChannelTable)
      Row.fill(AMDGPU::NoSubRegister);
    for (uint16_t Idx = 1; Idx < getNumSubRegIndices(); ++Idx) {
      unsigned Width = AMDGPUSubRegIdxRanges[Idx].Size / 32;
      unsigned Offset = AMDGPUSubRegIdxRanges[Idx].Offset / 32;
      assert(Width < SubRegFromChannelTableWidthMap.size());
      Width = SubRegFromChannelTableWidthMap[Width];
      if (Width == 0)
        continue;
      unsigned TableIdx = Width - 1;
      assert(TableIdx < SubRegFromChannelTable.size());
      assert(Offset < SubRegFromChannelTable[TableIdx].size());
      SubRegFromChannelTable[TableIdx][Offset] = Idx;
    }
  };

  llvm::call_once(InitializeRegSplitPartsFlag, InitializeRegSplitPartsOnce);
  llvm::call_once(InitializeSubRegFromChannelTableFlag,
                  InitializeSubRegFromChannelTableOnce);
}

void SIRegisterInfo::reserveRegisterTuples(BitVector &Reserved,
                                           MCRegister Reg) const {
  MCRegAliasIterator R(Reg, this, true);

  for (; R.isValid(); ++R)
    Reserved.set(*R);
}

// Forced to be here by one .inc
const MCPhysReg *SIRegisterInfo::getCalleeSavedRegs(
  const MachineFunction *MF) const {
  CallingConv::ID CC = MF->getFunction().getCallingConv();
  switch (CC) {
  case CallingConv::C:
  case CallingConv::Fast:
  case CallingConv::Cold:
    return MF->getSubtarget<GCNSubtarget>().hasGFX90AInsts()
        ? CSR_AMDGPU_HighRegs_With_AGPRs_SaveList
        : CSR_AMDGPU_HighRegs_SaveList;
  case CallingConv::AMDGPU_Gfx:
    return MF->getSubtarget<GCNSubtarget>().hasGFX90AInsts()
               ? CSR_AMDGPU_SI_Gfx_With_AGPRs_SaveList
               : CSR_AMDGPU_SI_Gfx_SaveList;
  default: {
    // Dummy to not crash RegisterClassInfo.
    static const MCPhysReg NoCalleeSavedReg = AMDGPU::NoRegister;
    return &NoCalleeSavedReg;
  }
  }
}

const MCPhysReg *
SIRegisterInfo::getCalleeSavedRegsViaCopy(const MachineFunction *MF) const {
  return nullptr;
}

const uint32_t *SIRegisterInfo::getCallPreservedMask(const MachineFunction &MF,
                                                     CallingConv::ID CC) const {
  switch (CC) {
  case CallingConv::C:
  case CallingConv::Fast:
  case CallingConv::Cold:
    return MF.getSubtarget<GCNSubtarget>().hasGFX90AInsts()
        ? CSR_AMDGPU_HighRegs_With_AGPRs_RegMask
        : CSR_AMDGPU_HighRegs_RegMask;
  case CallingConv::AMDGPU_Gfx:
    return MF.getSubtarget<GCNSubtarget>().hasGFX90AInsts()
               ? CSR_AMDGPU_SI_Gfx_With_AGPRs_RegMask
               : CSR_AMDGPU_SI_Gfx_RegMask;
  default:
    return nullptr;
  }
}

const uint32_t *SIRegisterInfo::getNoPreservedMask() const {
  return CSR_AMDGPU_NoRegs_RegMask;
}

Register SIRegisterInfo::getFrameRegister(const MachineFunction &MF) const {
  const SIFrameLowering *TFI =
      MF.getSubtarget<GCNSubtarget>().getFrameLowering();
  const SIMachineFunctionInfo *FuncInfo = MF.getInfo<SIMachineFunctionInfo>();
  // During ISel lowering we always reserve the stack pointer in entry
  // functions, but never actually want to reference it when accessing our own
  // frame. If we need a frame pointer we use it, but otherwise we can just use
  // an immediate "0" which we represent by returning NoRegister.
  if (FuncInfo->isEntryFunction()) {
    return TFI->hasFP(MF) ? FuncInfo->getFrameOffsetReg() : Register();
  }
  return TFI->hasFP(MF) ? FuncInfo->getFrameOffsetReg()
                        : FuncInfo->getStackPtrOffsetReg();
}

bool SIRegisterInfo::hasBasePointer(const MachineFunction &MF) const {
  // When we need stack realignment, we can't reference off of the
  // stack pointer, so we reserve a base pointer.
  const MachineFrameInfo &MFI = MF.getFrameInfo();
  return MFI.getNumFixedObjects() && shouldRealignStack(MF);
}

Register SIRegisterInfo::getBaseRegister() const { return AMDGPU::SGPR34; }

const uint32_t *SIRegisterInfo::getAllVGPRRegMask() const {
  return CSR_AMDGPU_AllVGPRs_RegMask;
}

const uint32_t *SIRegisterInfo::getAllAGPRRegMask() const {
  return CSR_AMDGPU_AllAGPRs_RegMask;
}

const uint32_t *SIRegisterInfo::getAllVectorRegMask() const {
  return CSR_AMDGPU_AllVectorRegs_RegMask;
}

const uint32_t *SIRegisterInfo::getAllAllocatableSRegMask() const {
  return CSR_AMDGPU_AllAllocatableSRegs_RegMask;
}

unsigned SIRegisterInfo::getSubRegFromChannel(unsigned Channel,
                                              unsigned NumRegs) {
  assert(NumRegs < SubRegFromChannelTableWidthMap.size());
  unsigned NumRegIndex = SubRegFromChannelTableWidthMap[NumRegs];
  assert(NumRegIndex && "Not implemented");
  assert(Channel < SubRegFromChannelTable[NumRegIndex - 1].size());
  return SubRegFromChannelTable[NumRegIndex - 1][Channel];
}

bool SIRegisterInfo::isCFISavedRegsSpillEnabled() const {
  return EnableSpillCFISavedRegs;
}

MCRegister SIRegisterInfo::reservedPrivateSegmentBufferReg(
  const MachineFunction &MF) const {
  unsigned BaseIdx = alignDown(ST.getMaxNumSGPRs(MF), 4) - 4;
  MCRegister BaseReg(AMDGPU::SGPR_32RegClass.getRegister(BaseIdx));
  return getMatchingSuperReg(BaseReg, AMDGPU::sub0, &AMDGPU::SGPR_128RegClass);
}

BitVector SIRegisterInfo::getReservedRegs(const MachineFunction &MF) const {
  BitVector Reserved(getNumRegs());
  Reserved.set(AMDGPU::MODE);

  // EXEC_LO and EXEC_HI could be allocated and used as regular register, but
  // this seems likely to result in bugs, so I'm marking them as reserved.
  reserveRegisterTuples(Reserved, AMDGPU::EXEC);
  reserveRegisterTuples(Reserved, AMDGPU::FLAT_SCR);

  // M0 has to be reserved so that llvm accepts it as a live-in into a block.
  reserveRegisterTuples(Reserved, AMDGPU::M0);

  // Reserve src_vccz, src_execz, src_scc.
  reserveRegisterTuples(Reserved, AMDGPU::SRC_VCCZ);
  reserveRegisterTuples(Reserved, AMDGPU::SRC_EXECZ);
  reserveRegisterTuples(Reserved, AMDGPU::SRC_SCC);

  // Reserve the memory aperture registers.
  reserveRegisterTuples(Reserved, AMDGPU::SRC_SHARED_BASE);
  reserveRegisterTuples(Reserved, AMDGPU::SRC_SHARED_LIMIT);
  reserveRegisterTuples(Reserved, AMDGPU::SRC_PRIVATE_BASE);
  reserveRegisterTuples(Reserved, AMDGPU::SRC_PRIVATE_LIMIT);

  // Reserve src_pops_exiting_wave_id - support is not implemented in Codegen.
  reserveRegisterTuples(Reserved, AMDGPU::SRC_POPS_EXITING_WAVE_ID);

  // Reserve xnack_mask registers - support is not implemented in Codegen.
  reserveRegisterTuples(Reserved, AMDGPU::XNACK_MASK);

  // Reserve lds_direct register - support is not implemented in Codegen.
  reserveRegisterTuples(Reserved, AMDGPU::LDS_DIRECT);

  // Reserve Trap Handler registers - support is not implemented in Codegen.
  reserveRegisterTuples(Reserved, AMDGPU::TBA);
  reserveRegisterTuples(Reserved, AMDGPU::TMA);
  reserveRegisterTuples(Reserved, AMDGPU::TTMP0_TTMP1);
  reserveRegisterTuples(Reserved, AMDGPU::TTMP2_TTMP3);
  reserveRegisterTuples(Reserved, AMDGPU::TTMP4_TTMP5);
  reserveRegisterTuples(Reserved, AMDGPU::TTMP6_TTMP7);
  reserveRegisterTuples(Reserved, AMDGPU::TTMP8_TTMP9);
  reserveRegisterTuples(Reserved, AMDGPU::TTMP10_TTMP11);
  reserveRegisterTuples(Reserved, AMDGPU::TTMP12_TTMP13);
  reserveRegisterTuples(Reserved, AMDGPU::TTMP14_TTMP15);

  // Reserve null register - it shall never be allocated
  reserveRegisterTuples(Reserved, AMDGPU::SGPR_NULL);

  // Disallow vcc_hi allocation in wave32. It may be allocated but most likely
  // will result in bugs.
  if (isWave32) {
    Reserved.set(AMDGPU::VCC);
    Reserved.set(AMDGPU::VCC_HI);
  }

  unsigned MaxNumSGPRs = ST.getMaxNumSGPRs(MF);
  unsigned TotalNumSGPRs = AMDGPU::SGPR_32RegClass.getNumRegs();
  for (unsigned i = MaxNumSGPRs; i < TotalNumSGPRs; ++i) {
    unsigned Reg = AMDGPU::SGPR_32RegClass.getRegister(i);
    reserveRegisterTuples(Reserved, Reg);
  }

  const SIMachineFunctionInfo *MFI = MF.getInfo<SIMachineFunctionInfo>();
  unsigned MaxNumVGPRs = ST.getMaxNumVGPRs(MF);
  unsigned MaxNumAGPRs = MaxNumVGPRs;
  unsigned TotalNumVGPRs = AMDGPU::VGPR_32RegClass.getNumRegs();

  if (ST.hasGFX90AInsts()) {
    // In an entry function without calls and AGPRs used it is possible to use
    // the whole register budget for VGPRs.

    // TODO: it shall be possible to estimate maximum AGPR/VGPR pressure and
    //       split register file accordingly.
    if (MFI->usesAGPRs(MF)) {
      MaxNumVGPRs /= 2;
      MaxNumAGPRs = MaxNumVGPRs;
    } else {
      if (MaxNumVGPRs > TotalNumVGPRs) {
        MaxNumAGPRs = MaxNumVGPRs - TotalNumVGPRs;
        MaxNumVGPRs = TotalNumVGPRs;
      } else
        MaxNumAGPRs = 0;
    }
  }

  for (unsigned i = MaxNumVGPRs; i < TotalNumVGPRs; ++i) {
    unsigned Reg = AMDGPU::VGPR_32RegClass.getRegister(i);
    reserveRegisterTuples(Reserved, Reg);
  }

  for (unsigned i = MaxNumAGPRs; i < TotalNumVGPRs; ++i) {
    unsigned Reg = AMDGPU::AGPR_32RegClass.getRegister(i);
    reserveRegisterTuples(Reserved, Reg);
  }

  for (auto Reg : AMDGPU::SReg_32RegClass) {
    Reserved.set(getSubReg(Reg, AMDGPU::hi16));
    Register Low = getSubReg(Reg, AMDGPU::lo16);
    // This is to prevent BB vcc liveness errors.
    if (!AMDGPU::SGPR_LO16RegClass.contains(Low))
      Reserved.set(Low);
  }

  for (auto Reg : AMDGPU::AGPR_32RegClass) {
    Reserved.set(getSubReg(Reg, AMDGPU::hi16));
  }

  // Reserve all the rest AGPRs if there are no instructions to use it.
  if (!ST.hasMAIInsts()) {
    for (unsigned i = 0; i < MaxNumVGPRs; ++i) {
      unsigned Reg = AMDGPU::AGPR_32RegClass.getRegister(i);
      reserveRegisterTuples(Reserved, Reg);
    }
  }

  Register ScratchRSrcReg = MFI->getScratchRSrcReg();
  if (ScratchRSrcReg != AMDGPU::NoRegister) {
    // Reserve 4 SGPRs for the scratch buffer resource descriptor in case we need
    // to spill.
    // TODO: May need to reserve a VGPR if doing LDS spilling.
    reserveRegisterTuples(Reserved, ScratchRSrcReg);
  }

  // We have to assume the SP is needed in case there are calls in the function,
  // which is detected after the function is lowered. If we aren't really going
  // to need SP, don't bother reserving it.
  MCRegister StackPtrReg = MFI->getStackPtrOffsetReg();

  if (StackPtrReg) {
    reserveRegisterTuples(Reserved, StackPtrReg);
    assert(!isSubRegister(ScratchRSrcReg, StackPtrReg));
  }

  MCRegister FrameReg = MFI->getFrameOffsetReg();
  if (FrameReg) {
    reserveRegisterTuples(Reserved, FrameReg);
    assert(!isSubRegister(ScratchRSrcReg, FrameReg));
  }

  if (hasBasePointer(MF)) {
    MCRegister BasePtrReg = getBaseRegister();
    reserveRegisterTuples(Reserved, BasePtrReg);
    assert(!isSubRegister(ScratchRSrcReg, BasePtrReg));
  }

  for (auto Reg : MFI->WWMReservedRegs) {
    reserveRegisterTuples(Reserved, Reg.first);
  }

  // Reserve VGPRs used for SGPR spilling.
  // Note we treat freezeReservedRegs unusually because we run register
  // allocation in two phases. It's OK to re-freeze with new registers for the
  // second run.
#if 0
  for (auto &SpilledFI : MFI->sgpr_spill_vgprs()) {
    for (auto &SpilledVGPR : SpilledFI.second)
      reserveRegisterTuples(Reserved, SpilledVGPR.VGPR);
  }
#endif

  // FIXME: Stop using reserved registers for this.
  for (MCPhysReg Reg : MFI->getAGPRSpillVGPRs())
    reserveRegisterTuples(Reserved, Reg);

  for (MCPhysReg Reg : MFI->getVGPRSpillAGPRs())
    reserveRegisterTuples(Reserved, Reg);

  for (auto SSpill : MFI->getSGPRSpillVGPRs())
    reserveRegisterTuples(Reserved, SSpill.VGPR);

  return Reserved;
}

bool SIRegisterInfo::shouldRealignStack(const MachineFunction &MF) const {
  const SIMachineFunctionInfo *Info = MF.getInfo<SIMachineFunctionInfo>();
  // On entry, the base address is 0, so it can't possibly need any more
  // alignment.

  // FIXME: Should be able to specify the entry frame alignment per calling
  // convention instead.
  if (Info->isEntryFunction())
    return false;

  return TargetRegisterInfo::shouldRealignStack(MF);
}

bool SIRegisterInfo::requiresRegisterScavenging(const MachineFunction &Fn) const {
  const SIMachineFunctionInfo *Info = Fn.getInfo<SIMachineFunctionInfo>();
  if (Info->isEntryFunction()) {
    const MachineFrameInfo &MFI = Fn.getFrameInfo();
    return MFI.hasStackObjects() || MFI.hasCalls();
  }

  // May need scavenger for dealing with callee saved registers.
  return true;
}

bool SIRegisterInfo::requiresFrameIndexScavenging(
  const MachineFunction &MF) const {
  // Do not use frame virtual registers. They used to be used for SGPRs, but
  // once we reach PrologEpilogInserter, we can no longer spill SGPRs. If the
  // scavenger fails, we can increment/decrement the necessary SGPRs to avoid a
  // spill.
  return false;
}

bool SIRegisterInfo::requiresFrameIndexReplacementScavenging(
  const MachineFunction &MF) const {
  const MachineFrameInfo &MFI = MF.getFrameInfo();
  return MFI.hasStackObjects();
}

bool SIRegisterInfo::requiresVirtualBaseRegisters(
  const MachineFunction &) const {
  // There are no special dedicated stack or frame pointers.
  return true;
}

int64_t SIRegisterInfo::getScratchInstrOffset(const MachineInstr *MI) const {
  assert(SIInstrInfo::isMUBUF(*MI) || SIInstrInfo::isFLATScratch(*MI));

  int OffIdx = AMDGPU::getNamedOperandIdx(MI->getOpcode(),
                                          AMDGPU::OpName::offset);
  return MI->getOperand(OffIdx).getImm();
}

int64_t SIRegisterInfo::getFrameIndexInstrOffset(const MachineInstr *MI,
                                                 int Idx) const {
  if (!SIInstrInfo::isMUBUF(*MI) && !SIInstrInfo::isFLATScratch(*MI))
    return 0;

  assert((Idx == AMDGPU::getNamedOperandIdx(MI->getOpcode(),
                                            AMDGPU::OpName::vaddr) ||
         (Idx == AMDGPU::getNamedOperandIdx(MI->getOpcode(),
                                            AMDGPU::OpName::saddr))) &&
         "Should never see frame index on non-address operand");

  return getScratchInstrOffset(MI);
}

bool SIRegisterInfo::needsFrameBaseReg(MachineInstr *MI, int64_t Offset) const {
  if (!SIInstrInfo::isMUBUF(*MI) && !SIInstrInfo::isFLATScratch(*MI))
    return false;

  int64_t FullOffset = Offset + getScratchInstrOffset(MI);

  if (SIInstrInfo::isMUBUF(*MI))
    return !SIInstrInfo::isLegalMUBUFImmOffset(FullOffset);

  const SIInstrInfo *TII = ST.getInstrInfo();
  return !TII->isLegalFLATOffset(FullOffset, AMDGPUAS::PRIVATE_ADDRESS,
                                 SIInstrFlags::FlatScratch);
}

Register SIRegisterInfo::materializeFrameBaseRegister(MachineBasicBlock *MBB,
                                                      int FrameIdx,
                                                      int64_t Offset) const {
  MachineBasicBlock::iterator Ins = MBB->begin();
  DebugLoc DL; // Defaults to "unknown"

  if (Ins != MBB->end())
    DL = Ins->getDebugLoc();

  MachineFunction *MF = MBB->getParent();
  const SIInstrInfo *TII = ST.getInstrInfo();
  MachineRegisterInfo &MRI = MF->getRegInfo();
  unsigned MovOpc = ST.enableFlatScratch() ? AMDGPU::S_MOV_B32
                                           : AMDGPU::V_MOV_B32_e32;

  Register BaseReg = MRI.createVirtualRegister(
      ST.enableFlatScratch() ? &AMDGPU::SReg_32_XEXEC_HIRegClass
                             : &AMDGPU::VGPR_32RegClass);

  if (Offset == 0) {
    BuildMI(*MBB, Ins, DL, TII->get(MovOpc), BaseReg)
      .addFrameIndex(FrameIdx);
    return BaseReg;
  }

  Register OffsetReg = MRI.createVirtualRegister(&AMDGPU::SReg_32_XM0RegClass);

  Register FIReg = MRI.createVirtualRegister(
      ST.enableFlatScratch() ? &AMDGPU::SReg_32_XM0RegClass
                             : &AMDGPU::VGPR_32RegClass);

  BuildMI(*MBB, Ins, DL, TII->get(AMDGPU::S_MOV_B32), OffsetReg)
    .addImm(Offset);
  BuildMI(*MBB, Ins, DL, TII->get(MovOpc), FIReg)
    .addFrameIndex(FrameIdx);

  if (ST.enableFlatScratch() ) {
    BuildMI(*MBB, Ins, DL, TII->get(AMDGPU::S_ADD_I32), BaseReg)
        .addReg(OffsetReg, RegState::Kill)
        .addReg(FIReg);
    return BaseReg;
  }

  TII->getAddNoCarry(*MBB, Ins, DL, BaseReg)
    .addReg(OffsetReg, RegState::Kill)
    .addReg(FIReg)
    .addImm(0); // clamp bit

  return BaseReg;
}

void SIRegisterInfo::resolveFrameIndex(MachineInstr &MI, Register BaseReg,
                                       int64_t Offset) const {
  const SIInstrInfo *TII = ST.getInstrInfo();
  bool IsFlat = TII->isFLATScratch(MI);

#ifndef NDEBUG
  // FIXME: Is it possible to be storing a frame index to itself?
  bool SeenFI = false;
  for (const MachineOperand &MO: MI.operands()) {
    if (MO.isFI()) {
      if (SeenFI)
        llvm_unreachable("should not see multiple frame indices");

      SeenFI = true;
    }
  }
#endif

  MachineOperand *FIOp =
      TII->getNamedOperand(MI, IsFlat ? AMDGPU::OpName::saddr
                                      : AMDGPU::OpName::vaddr);

  MachineOperand *OffsetOp = TII->getNamedOperand(MI, AMDGPU::OpName::offset);
  int64_t NewOffset = OffsetOp->getImm() + Offset;

  assert(FIOp && FIOp->isFI() && "frame index must be address operand");
  assert(TII->isMUBUF(MI) || TII->isFLATScratch(MI));

  if (IsFlat) {
    assert(TII->isLegalFLATOffset(NewOffset, AMDGPUAS::PRIVATE_ADDRESS,
                                  SIInstrFlags::FlatScratch) &&
           "offset should be legal");
    FIOp->ChangeToRegister(BaseReg, false);
    OffsetOp->setImm(NewOffset);
    return;
  }

#ifndef NDEBUG
  MachineOperand *SOffset = TII->getNamedOperand(MI, AMDGPU::OpName::soffset);
  assert(SOffset->isImm() && SOffset->getImm() == 0);
#endif

  assert(SIInstrInfo::isLegalMUBUFImmOffset(NewOffset) &&
         "offset should be legal");

  FIOp->ChangeToRegister(BaseReg, false);
  OffsetOp->setImm(NewOffset);
}

bool SIRegisterInfo::isFrameOffsetLegal(const MachineInstr *MI,
                                        Register BaseReg,
                                        int64_t Offset) const {
  if (!SIInstrInfo::isMUBUF(*MI) && !SIInstrInfo::isFLATScratch(*MI))
    return false;

  int64_t NewOffset = Offset + getScratchInstrOffset(MI);

  if (SIInstrInfo::isMUBUF(*MI))
    return SIInstrInfo::isLegalMUBUFImmOffset(NewOffset);

  const SIInstrInfo *TII = ST.getInstrInfo();
  return TII->isLegalFLATOffset(NewOffset, AMDGPUAS::PRIVATE_ADDRESS,
                                SIInstrFlags::FlatScratch);
}

const TargetRegisterClass *SIRegisterInfo::getPointerRegClass(
  const MachineFunction &MF, unsigned Kind) const {
  // This is inaccurate. It depends on the instruction and address space. The
  // only place where we should hit this is for dealing with frame indexes /
  // private accesses, so this is correct in that case.
  return &AMDGPU::VGPR_32RegClass;
}

const TargetRegisterClass *
SIRegisterInfo::getCrossCopyRegClass(const TargetRegisterClass *RC) const {
  if (isAGPRClass(RC) && !ST.hasGFX90AInsts())
    return getEquivalentVGPRClass(RC);

  return RC;
}

static unsigned getNumSubRegsForSpillOp(unsigned Op) {

  switch (Op) {
  case AMDGPU::SI_SPILL_S1024_SAVE:
  case AMDGPU::SI_SPILL_S1024_CFI_SAVE:
  case AMDGPU::SI_SPILL_S1024_RESTORE:
  case AMDGPU::SI_SPILL_V1024_SAVE:
  case AMDGPU::SI_SPILL_V1024_CFI_SAVE:
  case AMDGPU::SI_SPILL_V1024_RESTORE:
  case AMDGPU::SI_SPILL_A1024_SAVE:
  case AMDGPU::SI_SPILL_A1024_CFI_SAVE:
  case AMDGPU::SI_SPILL_A1024_RESTORE:
    return 32;
  case AMDGPU::SI_SPILL_S512_SAVE:
  case AMDGPU::SI_SPILL_S512_CFI_SAVE:
  case AMDGPU::SI_SPILL_S512_RESTORE:
  case AMDGPU::SI_SPILL_V512_SAVE:
  case AMDGPU::SI_SPILL_V512_CFI_SAVE:
  case AMDGPU::SI_SPILL_V512_RESTORE:
  case AMDGPU::SI_SPILL_A512_SAVE:
  case AMDGPU::SI_SPILL_A512_CFI_SAVE:
  case AMDGPU::SI_SPILL_A512_RESTORE:
    return 16;
  case AMDGPU::SI_SPILL_S256_SAVE:
  case AMDGPU::SI_SPILL_S256_CFI_SAVE:
  case AMDGPU::SI_SPILL_S256_RESTORE:
  case AMDGPU::SI_SPILL_V256_SAVE:
  case AMDGPU::SI_SPILL_V256_CFI_SAVE:
  case AMDGPU::SI_SPILL_V256_RESTORE:
  case AMDGPU::SI_SPILL_A256_SAVE:
  case AMDGPU::SI_SPILL_A256_CFI_SAVE:
  case AMDGPU::SI_SPILL_A256_RESTORE:
    return 8;
  case AMDGPU::SI_SPILL_S224_SAVE:
  case AMDGPU::SI_SPILL_S224_CFI_SAVE:
  case AMDGPU::SI_SPILL_S224_RESTORE:
  case AMDGPU::SI_SPILL_V224_SAVE:
  case AMDGPU::SI_SPILL_V224_CFI_SAVE:
  case AMDGPU::SI_SPILL_V224_RESTORE:
  case AMDGPU::SI_SPILL_A224_SAVE:
  case AMDGPU::SI_SPILL_A224_CFI_SAVE:
  case AMDGPU::SI_SPILL_A224_RESTORE:
    return 7;
  case AMDGPU::SI_SPILL_S192_SAVE:
  case AMDGPU::SI_SPILL_S192_CFI_SAVE:
  case AMDGPU::SI_SPILL_S192_RESTORE:
  case AMDGPU::SI_SPILL_V192_SAVE:
  case AMDGPU::SI_SPILL_V192_CFI_SAVE:
  case AMDGPU::SI_SPILL_V192_RESTORE:
  case AMDGPU::SI_SPILL_A192_SAVE:
  case AMDGPU::SI_SPILL_A192_CFI_SAVE:
  case AMDGPU::SI_SPILL_A192_RESTORE:
    return 6;
  case AMDGPU::SI_SPILL_S160_SAVE:
  case AMDGPU::SI_SPILL_S160_CFI_SAVE:
  case AMDGPU::SI_SPILL_S160_RESTORE:
  case AMDGPU::SI_SPILL_V160_SAVE:
  case AMDGPU::SI_SPILL_V160_CFI_SAVE:
  case AMDGPU::SI_SPILL_V160_RESTORE:
  case AMDGPU::SI_SPILL_A160_SAVE:
  case AMDGPU::SI_SPILL_A160_CFI_SAVE:
  case AMDGPU::SI_SPILL_A160_RESTORE:
    return 5;
  case AMDGPU::SI_SPILL_S128_SAVE:
  case AMDGPU::SI_SPILL_S128_CFI_SAVE:
  case AMDGPU::SI_SPILL_S128_RESTORE:
  case AMDGPU::SI_SPILL_V128_SAVE:
  case AMDGPU::SI_SPILL_V128_CFI_SAVE:
  case AMDGPU::SI_SPILL_V128_RESTORE:
  case AMDGPU::SI_SPILL_A128_SAVE:
  case AMDGPU::SI_SPILL_A128_CFI_SAVE:
  case AMDGPU::SI_SPILL_A128_RESTORE:
    return 4;
  case AMDGPU::SI_SPILL_S96_SAVE:
  case AMDGPU::SI_SPILL_S96_CFI_SAVE:
  case AMDGPU::SI_SPILL_S96_RESTORE:
  case AMDGPU::SI_SPILL_V96_SAVE:
  case AMDGPU::SI_SPILL_V96_CFI_SAVE:
  case AMDGPU::SI_SPILL_V96_RESTORE:
  case AMDGPU::SI_SPILL_A96_SAVE:
  case AMDGPU::SI_SPILL_A96_CFI_SAVE:
  case AMDGPU::SI_SPILL_A96_RESTORE:
    return 3;
  case AMDGPU::SI_SPILL_S64_SAVE:
  case AMDGPU::SI_SPILL_S64_CFI_SAVE:
  case AMDGPU::SI_SPILL_S64_RESTORE:
  case AMDGPU::SI_SPILL_V64_SAVE:
  case AMDGPU::SI_SPILL_V64_CFI_SAVE:
  case AMDGPU::SI_SPILL_V64_RESTORE:
  case AMDGPU::SI_SPILL_A64_SAVE:
  case AMDGPU::SI_SPILL_A64_CFI_SAVE:
  case AMDGPU::SI_SPILL_A64_RESTORE:
    return 2;
  case AMDGPU::SI_SPILL_S32_SAVE:
  case AMDGPU::SI_SPILL_S32_CFI_SAVE:
  case AMDGPU::SI_SPILL_S32_RESTORE:
  case AMDGPU::SI_SPILL_V32_SAVE:
  case AMDGPU::SI_SPILL_V32_CFI_SAVE:
  case AMDGPU::SI_SPILL_V32_RESTORE:
  case AMDGPU::SI_SPILL_A32_SAVE:
  case AMDGPU::SI_SPILL_A32_CFI_SAVE:
  case AMDGPU::SI_SPILL_A32_RESTORE:
    return 1;
  default: llvm_unreachable("Invalid spill opcode");
  }
}

static int getOffsetMUBUFStore(unsigned Opc) {
  switch (Opc) {
  case AMDGPU::BUFFER_STORE_DWORD_OFFEN:
    return AMDGPU::BUFFER_STORE_DWORD_OFFSET;
  case AMDGPU::BUFFER_STORE_BYTE_OFFEN:
    return AMDGPU::BUFFER_STORE_BYTE_OFFSET;
  case AMDGPU::BUFFER_STORE_SHORT_OFFEN:
    return AMDGPU::BUFFER_STORE_SHORT_OFFSET;
  case AMDGPU::BUFFER_STORE_DWORDX2_OFFEN:
    return AMDGPU::BUFFER_STORE_DWORDX2_OFFSET;
  case AMDGPU::BUFFER_STORE_DWORDX4_OFFEN:
    return AMDGPU::BUFFER_STORE_DWORDX4_OFFSET;
  case AMDGPU::BUFFER_STORE_SHORT_D16_HI_OFFEN:
    return AMDGPU::BUFFER_STORE_SHORT_D16_HI_OFFSET;
  case AMDGPU::BUFFER_STORE_BYTE_D16_HI_OFFEN:
    return AMDGPU::BUFFER_STORE_BYTE_D16_HI_OFFSET;
  default:
    return -1;
  }
}

static int getOffsetMUBUFLoad(unsigned Opc) {
  switch (Opc) {
  case AMDGPU::BUFFER_LOAD_DWORD_OFFEN:
    return AMDGPU::BUFFER_LOAD_DWORD_OFFSET;
  case AMDGPU::BUFFER_LOAD_UBYTE_OFFEN:
    return AMDGPU::BUFFER_LOAD_UBYTE_OFFSET;
  case AMDGPU::BUFFER_LOAD_SBYTE_OFFEN:
    return AMDGPU::BUFFER_LOAD_SBYTE_OFFSET;
  case AMDGPU::BUFFER_LOAD_USHORT_OFFEN:
    return AMDGPU::BUFFER_LOAD_USHORT_OFFSET;
  case AMDGPU::BUFFER_LOAD_SSHORT_OFFEN:
    return AMDGPU::BUFFER_LOAD_SSHORT_OFFSET;
  case AMDGPU::BUFFER_LOAD_DWORDX2_OFFEN:
    return AMDGPU::BUFFER_LOAD_DWORDX2_OFFSET;
  case AMDGPU::BUFFER_LOAD_DWORDX4_OFFEN:
    return AMDGPU::BUFFER_LOAD_DWORDX4_OFFSET;
  case AMDGPU::BUFFER_LOAD_UBYTE_D16_OFFEN:
    return AMDGPU::BUFFER_LOAD_UBYTE_D16_OFFSET;
  case AMDGPU::BUFFER_LOAD_UBYTE_D16_HI_OFFEN:
    return AMDGPU::BUFFER_LOAD_UBYTE_D16_HI_OFFSET;
  case AMDGPU::BUFFER_LOAD_SBYTE_D16_OFFEN:
    return AMDGPU::BUFFER_LOAD_SBYTE_D16_OFFSET;
  case AMDGPU::BUFFER_LOAD_SBYTE_D16_HI_OFFEN:
    return AMDGPU::BUFFER_LOAD_SBYTE_D16_HI_OFFSET;
  case AMDGPU::BUFFER_LOAD_SHORT_D16_OFFEN:
    return AMDGPU::BUFFER_LOAD_SHORT_D16_OFFSET;
  case AMDGPU::BUFFER_LOAD_SHORT_D16_HI_OFFEN:
    return AMDGPU::BUFFER_LOAD_SHORT_D16_HI_OFFSET;
  default:
    return -1;
  }
}

static MachineInstrBuilder
spillVGPRtoAGPR(const GCNSubtarget &ST, MachineBasicBlock &MBB,
                MachineBasicBlock::iterator MI, int Index, unsigned Lane,
                unsigned ValueReg, bool IsKill, bool NeedsCFI) {
  MachineFunction *MF = MBB.getParent();
  SIMachineFunctionInfo *MFI = MF->getInfo<SIMachineFunctionInfo>();
  const SIInstrInfo *TII = ST.getInstrInfo();
  const SIFrameLowering *TFL = ST.getFrameLowering();
  DebugLoc DL;

  MCPhysReg Reg = MFI->getVGPRToAGPRSpill(Index, Lane);

  if (Reg == AMDGPU::NoRegister)
    return MachineInstrBuilder();

  bool IsStore = MI->mayStore();
  MachineRegisterInfo &MRI = MF->getRegInfo();
  auto *TRI = static_cast<const SIRegisterInfo*>(MRI.getTargetRegisterInfo());

  unsigned Dst = IsStore ? Reg : ValueReg;
  unsigned Src = IsStore ? ValueReg : Reg;
  unsigned Opc = (IsStore ^ TRI->isVGPR(MRI, Reg)) ? AMDGPU::V_ACCVGPR_WRITE_B32_e64
                                                   : AMDGPU::V_ACCVGPR_READ_B32_e64;

  auto MIB = BuildMI(MBB, MI, MI->getDebugLoc(), TII->get(Opc), Dst)
                 .addReg(Src, getKillRegState(IsKill));
  MIB->setAsmPrinterFlag(MachineInstr::ReloadReuse);
  if (NeedsCFI)
    TFL->buildCFIForRegToRegSpill(MBB, MI, DL, Src, Dst);
  return MIB;
}

// This differs from buildSpillLoadStore by only scavenging a VGPR. It does not
// need to handle the case where an SGPR may need to be spilled while spilling.
static bool buildMUBUFOffsetLoadStore(const GCNSubtarget &ST,
                                      MachineFrameInfo &MFI,
                                      MachineBasicBlock::iterator MI,
                                      int Index,
                                      int64_t Offset) {
  const SIInstrInfo *TII = ST.getInstrInfo();
  MachineBasicBlock *MBB = MI->getParent();
  const DebugLoc &DL = MI->getDebugLoc();
  bool IsStore = MI->mayStore();

  unsigned Opc = MI->getOpcode();
  int LoadStoreOp = IsStore ?
    getOffsetMUBUFStore(Opc) : getOffsetMUBUFLoad(Opc);
  if (LoadStoreOp == -1)
    return false;

  const MachineOperand *Reg = TII->getNamedOperand(*MI, AMDGPU::OpName::vdata);
  if (spillVGPRtoAGPR(ST, *MBB, MI, Index, 0, Reg->getReg(), false, false)
          .getInstr())
    return true;

  MachineInstrBuilder NewMI =
      BuildMI(*MBB, MI, DL, TII->get(LoadStoreOp))
          .add(*Reg)
          .add(*TII->getNamedOperand(*MI, AMDGPU::OpName::srsrc))
          .add(*TII->getNamedOperand(*MI, AMDGPU::OpName::soffset))
          .addImm(Offset)
          .addImm(0) // cpol
          .addImm(0) // tfe
          .addImm(0) // swz
          .cloneMemRefs(*MI);

  const MachineOperand *VDataIn = TII->getNamedOperand(*MI,
                                                       AMDGPU::OpName::vdata_in);
  if (VDataIn)
    NewMI.add(*VDataIn);
  return true;
}

static unsigned getFlatScratchSpillOpcode(const SIInstrInfo *TII,
                                          unsigned LoadStoreOp,
                                          unsigned EltSize) {
  bool IsStore = TII->get(LoadStoreOp).mayStore();
  bool UseST =
    AMDGPU::getNamedOperandIdx(LoadStoreOp, AMDGPU::OpName::vaddr) < 0 &&
    AMDGPU::getNamedOperandIdx(LoadStoreOp, AMDGPU::OpName::saddr) < 0;

  switch (EltSize) {
  case 4:
    LoadStoreOp = IsStore ? AMDGPU::SCRATCH_STORE_DWORD_SADDR
                          : AMDGPU::SCRATCH_LOAD_DWORD_SADDR;
    break;
  case 8:
    LoadStoreOp = IsStore ? AMDGPU::SCRATCH_STORE_DWORDX2_SADDR
                          : AMDGPU::SCRATCH_LOAD_DWORDX2_SADDR;
    break;
  case 12:
    LoadStoreOp = IsStore ? AMDGPU::SCRATCH_STORE_DWORDX3_SADDR
                          : AMDGPU::SCRATCH_LOAD_DWORDX3_SADDR;
    break;
  case 16:
    LoadStoreOp = IsStore ? AMDGPU::SCRATCH_STORE_DWORDX4_SADDR
                          : AMDGPU::SCRATCH_LOAD_DWORDX4_SADDR;
    break;
  default:
    llvm_unreachable("Unexpected spill load/store size!");
  }

  if (UseST)
    LoadStoreOp = AMDGPU::getFlatScratchInstSTfromSS(LoadStoreOp);

  return LoadStoreOp;
}

void SIRegisterInfo::buildSpillLoadStore(
    MachineBasicBlock &MBB, MachineBasicBlock::iterator MI, const DebugLoc &DL,
    unsigned LoadStoreOp, int Index, Register ValueReg, bool IsKill,
    MCRegister ScratchOffsetReg, int64_t InstOffset, MachineMemOperand *MMO,
    RegScavenger *RS, LivePhysRegs *LiveRegs, bool NeedsCFI) const {
  assert((!RS || !LiveRegs) && "Only RS or LiveRegs can be set but not both");

  MachineFunction *MF = MBB.getParent();
  const SIInstrInfo *TII = ST.getInstrInfo();
  const MachineFrameInfo &MFI = MF->getFrameInfo();
  const SIFrameLowering *TFL = ST.getFrameLowering();
  const SIMachineFunctionInfo *FuncInfo = MF->getInfo<SIMachineFunctionInfo>();

  const MCInstrDesc *Desc = &TII->get(LoadStoreOp);
  bool IsStore = Desc->mayStore();
  bool IsFlat = TII->isFLATScratch(LoadStoreOp);

  bool Scavenged = false;
  MCRegister SOffset = ScratchOffsetReg;

  const TargetRegisterClass *RC = getRegClassForReg(MF->getRegInfo(), ValueReg);
  // On gfx90a+ AGPR is a regular VGPR acceptable for loads and stores.
  const bool IsAGPR = !ST.hasGFX90AInsts() && hasAGPRs(RC);
  const unsigned RegWidth = AMDGPU::getRegBitWidth(RC->getID()) / 8;

  // Always use 4 byte operations for AGPRs because we need to scavenge
  // a temporary VGPR.
  unsigned EltSize = (IsFlat && !IsAGPR) ? std::min(RegWidth, 16u) : 4u;
  unsigned NumSubRegs = RegWidth / EltSize;
  unsigned Size = NumSubRegs * EltSize;
  unsigned RemSize = RegWidth - Size;
  unsigned NumRemSubRegs = RemSize ? 1 : 0;
  int64_t Offset = InstOffset + MFI.getObjectOffset(Index);
  int64_t MaxOffset = Offset + Size + RemSize - EltSize;
  int64_t ScratchOffsetRegDelta = 0;
  int64_t AdditionalCFIOffset = 0;

  if (IsFlat && EltSize > 4) {
    LoadStoreOp = getFlatScratchSpillOpcode(TII, LoadStoreOp, EltSize);
    Desc = &TII->get(LoadStoreOp);
  }

  Align Alignment = MFI.getObjectAlign(Index);
  const MachinePointerInfo &BasePtrInfo = MMO->getPointerInfo();

  assert((IsFlat || ((Offset % EltSize) == 0)) &&
         "unexpected VGPR spill offset");

  bool IsOffsetLegal =
      IsFlat ? TII->isLegalFLATOffset(MaxOffset, AMDGPUAS::PRIVATE_ADDRESS,
                                      SIInstrFlags::FlatScratch)
             : SIInstrInfo::isLegalMUBUFImmOffset(MaxOffset);
  if (!IsOffsetLegal || (IsFlat && !SOffset && !ST.hasFlatScratchSTMode())) {
    SOffset = MCRegister();

    // We currently only support spilling VGPRs to EltSize boundaries, meaning
    // we can simplify the adjustment of Offset here to just scale with
    // WavefrontSize.
    if (!IsFlat)
      Offset *= ST.getWavefrontSize();

    // We don't have access to the register scavenger if this function is called
    // during  PEI::scavengeFrameVirtualRegs() so use LiveRegs in this case.
    if (RS) {
      SOffset = RS->scavengeRegister(&AMDGPU::SGPR_32RegClass, MI, 0, false);
    } else if (LiveRegs) {
      for (MCRegister Reg : AMDGPU::SGPR_32RegClass) {
        if (LiveRegs->available(MF->getRegInfo(), Reg)) {
          SOffset = Reg;
          break;
        }
      }
    }

    if (!SOffset) {
      // There are no free SGPRs, and since we are in the process of spilling
      // VGPRs too.  Since we need a VGPR in order to spill SGPRs (this is true
      // on SI/CI and on VI it is true until we implement spilling using scalar
      // stores), we have no way to free up an SGPR.  Our solution here is to
      // add the offset directly to the ScratchOffset or StackPtrOffset
      // register, and then subtract the offset after the spill to return the
      // register to it's original value.
      if (!ScratchOffsetReg)
        ScratchOffsetReg = FuncInfo->getStackPtrOffsetReg();
      SOffset = ScratchOffsetReg;
      ScratchOffsetRegDelta = Offset;
    } else {
      Scavenged = true;
    }

    AdditionalCFIOffset = Offset;
    if (!SOffset)
      report_fatal_error("could not scavenge SGPR to spill in entry function");

    if (ScratchOffsetReg == AMDGPU::NoRegister) {
      BuildMI(MBB, MI, DL, TII->get(AMDGPU::S_MOV_B32), SOffset).addImm(Offset);
    } else {
      BuildMI(MBB, MI, DL, TII->get(AMDGPU::S_ADD_I32), SOffset)
          .addReg(ScratchOffsetReg)
          .addImm(Offset);
    }

    Offset = 0;
  }

  if (IsFlat && SOffset == AMDGPU::NoRegister) {
    assert(AMDGPU::getNamedOperandIdx(LoadStoreOp, AMDGPU::OpName::vaddr) < 0
           && "Unexpected vaddr for flat scratch with a FI operand");

    assert(ST.hasFlatScratchSTMode());
    LoadStoreOp = AMDGPU::getFlatScratchInstSTfromSS(LoadStoreOp);
    Desc = &TII->get(LoadStoreOp);
  }

  Register TmpReg;

  for (unsigned i = 0, e = NumSubRegs + NumRemSubRegs, RegOffset = 0; i != e;
       ++i, RegOffset += EltSize) {
    if (i == NumSubRegs) {
      EltSize = RemSize;
      LoadStoreOp = getFlatScratchSpillOpcode(TII, LoadStoreOp, EltSize);
    }
    Desc = &TII->get(LoadStoreOp);

    unsigned NumRegs = EltSize / 4;
    Register SubReg = e == 1
            ? ValueReg
            : Register(getSubReg(ValueReg,
                                 getSubRegFromChannel(RegOffset / 4, NumRegs)));

    unsigned SOffsetRegState = 0;
    unsigned SrcDstRegState = getDefRegState(!IsStore);
    if (i + 1 == e) {
      SOffsetRegState |= getKillRegState(Scavenged);
      // The last implicit use carries the "Kill" flag.
      SrcDstRegState |= getKillRegState(IsKill);
    }

    // Make sure the whole register is defined if there are undef components by
    // adding an implicit def of the super-reg on the first instruction.
    bool NeedSuperRegDef = e > 1 && IsStore && i == 0;
    bool NeedSuperRegImpOperand = e > 1;

    // Remaining element size to spill into memory after some parts of it
    // spilled into either AGPRs or VGPRs.
    unsigned RemEltSize = EltSize;

    // AGPRs to spill VGPRs and vice versa are allocated in a reverse order,
    // starting from the last lane. In case if a register cannot be completely
    // spilled into another register that will ensure its alignment does not
    // change. For targets with VGPR alignment requirement this is important
    // in case of flat scratch usage as we might get a scratch_load or
    // scratch_store of an unaligned register otherwise.
    for (int LaneS = (RegOffset + EltSize) / 4 - 1, Lane = LaneS,
             LaneE = RegOffset / 4;
         Lane >= LaneE; --Lane) {
      bool IsSubReg = e > 1 || EltSize > 4;
      Register Sub = IsSubReg
             ? Register(getSubReg(ValueReg, getSubRegFromChannel(Lane)))
             : ValueReg;
      auto MIB =
          spillVGPRtoAGPR(ST, MBB, MI, Index, Lane, Sub, IsKill, NeedsCFI);
      if (!MIB.getInstr())
        break;
      if (NeedSuperRegDef || (IsSubReg && IsStore && Lane == LaneS && !i)) {
        MIB.addReg(ValueReg, RegState::ImplicitDefine);
        NeedSuperRegDef = false;
      }
      if (IsSubReg || NeedSuperRegImpOperand) {
        NeedSuperRegImpOperand = true;
        unsigned State = SrcDstRegState;
        if (Lane != LaneE)
          State &= ~RegState::Kill;
        MIB.addReg(ValueReg, RegState::Implicit | State);
      }
      RemEltSize -= 4;
    }

    if (!RemEltSize) // Fully spilled into AGPRs.
      continue;

    if (RemEltSize != EltSize) { // Partially spilled to AGPRs
      assert(IsFlat && EltSize > 4);

      unsigned NumRegs = RemEltSize / 4;
      SubReg = Register(getSubReg(ValueReg,
                        getSubRegFromChannel(RegOffset / 4, NumRegs)));
      unsigned Opc = getFlatScratchSpillOpcode(TII, LoadStoreOp, RemEltSize);
      Desc = &TII->get(Opc);
    }

    unsigned FinalReg = SubReg;

    if (IsAGPR) {
      assert(EltSize == 4);

      if (!TmpReg) {
        assert(RS && "Needs to have RegScavenger to spill an AGPR!");
        // FIXME: change to scavengeRegisterBackwards()
        TmpReg = RS->scavengeRegister(&AMDGPU::VGPR_32RegClass, MI, 0);
        RS->setRegUsed(TmpReg);
      }
      if (IsStore) {
        auto AccRead = BuildMI(MBB, MI, DL,
                               TII->get(AMDGPU::V_ACCVGPR_READ_B32_e64), TmpReg)
                           .addReg(SubReg, getKillRegState(IsKill));
        if (NeedSuperRegDef)
          AccRead.addReg(ValueReg, RegState::ImplicitDefine);
        AccRead->setAsmPrinterFlag(MachineInstr::ReloadReuse);
      }
      SubReg = TmpReg;
    }

    MachinePointerInfo PInfo = BasePtrInfo.getWithOffset(RegOffset);
    MachineMemOperand *NewMMO =
        MF->getMachineMemOperand(PInfo, MMO->getFlags(), RemEltSize,
                                 commonAlignment(Alignment, RegOffset));

    auto MIB =
        BuildMI(MBB, MI, DL, *Desc)
            .addReg(SubReg, getDefRegState(!IsStore) | getKillRegState(IsKill));
    if (!IsFlat)
      MIB.addReg(FuncInfo->getScratchRSrcReg());

    if (SOffset == AMDGPU::NoRegister) {
      if (!IsFlat)
        MIB.addImm(0);
    } else {
      MIB.addReg(SOffset, SOffsetRegState);
    }
    MIB.addImm(Offset + RegOffset)
       .addImm(0); // cpol
    if (!IsFlat)
      MIB.addImm(0)  // tfe
         .addImm(0); // swz
    MIB.addMemOperand(NewMMO);

    if (IsStore && NeedsCFI)
      TFL->buildCFIForVGPRToVMEMSpill(MBB, MI, DebugLoc(), SubReg,
                                      (Offset + RegOffset) *
                                          ST.getWavefrontSize() +
                                          AdditionalCFIOffset);

    if (!IsAGPR && NeedSuperRegDef)
      MIB.addReg(ValueReg, RegState::ImplicitDefine);

    if (!IsStore && TmpReg != AMDGPU::NoRegister) {
      MIB = BuildMI(MBB, MI, DL, TII->get(AMDGPU::V_ACCVGPR_WRITE_B32_e64),
                    FinalReg)
                .addReg(TmpReg, RegState::Kill);
      MIB->setAsmPrinterFlag(MachineInstr::ReloadReuse);
    }

    if (NeedSuperRegImpOperand)
      MIB.addReg(ValueReg, RegState::Implicit | SrcDstRegState);
  }

  if (ScratchOffsetRegDelta != 0) {
    // Subtract the offset we added to the ScratchOffset register.
    BuildMI(MBB, MI, DL, TII->get(AMDGPU::S_ADD_I32), SOffset)
        .addReg(SOffset)
        .addImm(-ScratchOffsetRegDelta);
  }
}

void SIRegisterInfo::buildVGPRSpillLoadStore(SGPRSpillBuilder &SB, int Index,
                                             int Offset, bool IsLoad,
                                             bool IsKill) const {
  // Load/store VGPR
  MachineFrameInfo &FrameInfo = SB.MF.getFrameInfo();
  assert(FrameInfo.getStackID(Index) != TargetStackID::SGPRSpill);

  Register FrameReg =
      FrameInfo.isFixedObjectIndex(Index) && hasBasePointer(SB.MF)
          ? getBaseRegister()
          : getFrameRegister(SB.MF);

  Align Alignment = FrameInfo.getObjectAlign(Index);
  MachinePointerInfo PtrInfo = MachinePointerInfo::getFixedStack(SB.MF, Index);
  MachineMemOperand *MMO = SB.MF.getMachineMemOperand(
      PtrInfo, IsLoad ? MachineMemOperand::MOLoad : MachineMemOperand::MOStore,
      SB.EltSize, Alignment);

  if (IsLoad) {
    unsigned Opc = ST.enableFlatScratch() ? AMDGPU::SCRATCH_LOAD_DWORD_SADDR
                                          : AMDGPU::BUFFER_LOAD_DWORD_OFFSET;
<<<<<<< HEAD
    buildSpillLoadStore(SB.MBB, SB.MI, SB.DL, Opc, Index, SB.TmpVGPR, false,
=======
    buildSpillLoadStore(*SB.MBB, SB.MI, SB.DL, Opc, Index, SB.TmpVGPR, false,
>>>>>>> 0e64e13c
                        FrameReg, Offset * SB.EltSize, MMO, SB.RS);
  } else {
    unsigned Opc = ST.enableFlatScratch() ? AMDGPU::SCRATCH_STORE_DWORD_SADDR
                                          : AMDGPU::BUFFER_STORE_DWORD_OFFSET;
<<<<<<< HEAD
    buildSpillLoadStore(SB.MBB, SB.MI, SB.DL, Opc, Index, SB.TmpVGPR, IsKill,
=======
    buildSpillLoadStore(*SB.MBB, SB.MI, SB.DL, Opc, Index, SB.TmpVGPR, IsKill,
>>>>>>> 0e64e13c
                        FrameReg, Offset * SB.EltSize, MMO, SB.RS);
    // This only ever adds one VGPR spill
    SB.MFI.addToSpilledVGPRs(1);
  }
}

bool SIRegisterInfo::spillSGPR(MachineBasicBlock::iterator MI,
                               int Index,
                               RegScavenger *RS,
                               LiveIntervals *LIS,
                               bool OnlyToVGPR, bool NeedsCFI) const {
  SGPRSpillBuilder SB(*this, *ST.getInstrInfo(), isWave32, MI, Index, RS);

  ArrayRef<SIMachineFunctionInfo::SpilledReg> VGPRSpills =
      SB.MFI.getSGPRToVGPRSpills(Index);
  bool SpillToVGPR = !VGPRSpills.empty();
  if (OnlyToVGPR && !SpillToVGPR)
    return false;

  const SIFrameLowering *TFL = ST.getFrameLowering();

  assert(SpillToVGPR || (SB.SuperReg != SB.MFI.getStackPtrOffsetReg() &&
                         SB.SuperReg != SB.MFI.getFrameOffsetReg()));

  if (SpillToVGPR) {

    assert(SB.NumSubRegs == VGPRSpills.size() &&
           "Num of VGPR lanes should be equal to num of SGPRs spilled");

    for (unsigned i = 0, e = SB.NumSubRegs; i < e; ++i) {
      Register SubReg =
          SB.NumSubRegs == 1
              ? SB.SuperReg
              : Register(getSubReg(SB.SuperReg, SB.SplitParts[i]));
      SIMachineFunctionInfo::SpilledReg Spill = VGPRSpills[i];

      bool UseKill = SB.IsKill && i == SB.NumSubRegs - 1;

      // Mark the "old value of vgpr" input undef only if this is the first sgpr
      // spill to this specific vgpr in the first basic block.
      auto MIB = BuildMI(*SB.MBB, MI, SB.DL,
                         SB.TII.get(AMDGPU::V_WRITELANE_B32), Spill.VGPR)
                     .addReg(SubReg, getKillRegState(UseKill))
                     .addImm(Spill.Lane)
                     .addReg(Spill.VGPR);

      MachineInstr *CFI = nullptr;
      if (NeedsCFI) {
        CFI = TFL->buildCFIForSGPRToVGPRSpill(*SB.MBB, MI, DebugLoc(), SubReg,
                                              Spill.VGPR, Spill.Lane);
      }

      if (LIS) {
        if (i == 0)
          LIS->ReplaceMachineInstrInMaps(*MI, *MIB);
        else
          LIS->InsertMachineInstrInMaps(*MIB);

        if (CFI)
          LIS->InsertMachineInstrInMaps(*CFI);
      }

      if (i == 0 && SB.NumSubRegs > 1) {
        // We may be spilling a super-register which is only partially defined,
        // and need to ensure later spills think the value is defined.
        MIB.addReg(SB.SuperReg, RegState::ImplicitDefine);
      }

      if (SB.NumSubRegs > 1)
        MIB.addReg(SB.SuperReg, getKillRegState(UseKill) | RegState::Implicit);

      // FIXME: Since this spills to another register instead of an actual
      // frame index, we should delete the frame index when all references to
      // it are fixed.
    }
  } else {
    SB.prepare();

    // SubReg carries the "Kill" flag when SubReg == SB.SuperReg.
    unsigned SubKillState = getKillRegState((SB.NumSubRegs == 1) && SB.IsKill);

    // Per VGPR helper data
    auto PVD = SB.getPerVGPRData();

    for (unsigned Offset = 0; Offset < PVD.NumVGPRs; ++Offset) {
      unsigned TmpVGPRFlags = RegState::Undef;

      // Write sub registers into the VGPR
      for (unsigned i = Offset * PVD.PerVGPR,
                    e = std::min((Offset + 1) * PVD.PerVGPR, SB.NumSubRegs);
           i < e; ++i) {
        Register SubReg =
            SB.NumSubRegs == 1
                ? SB.SuperReg
                : Register(getSubReg(SB.SuperReg, SB.SplitParts[i]));

        MachineInstrBuilder WriteLane =
            BuildMI(*SB.MBB, MI, SB.DL, SB.TII.get(AMDGPU::V_WRITELANE_B32),
                    SB.TmpVGPR)
                .addReg(SubReg, SubKillState)
                .addImm(i % PVD.PerVGPR)
                .addReg(SB.TmpVGPR, TmpVGPRFlags);
        TmpVGPRFlags = 0;

        if (LIS) {
          if (i == 0)
            LIS->ReplaceMachineInstrInMaps(*MI, *WriteLane);
          else
            LIS->InsertMachineInstrInMaps(*WriteLane);
        }

        // There could be undef components of a spilled super register.
        // TODO: Can we detect this and skip the spill?
        if (SB.NumSubRegs > 1) {
          // The last implicit use of the SB.SuperReg carries the "Kill" flag.
          unsigned SuperKillState = 0;
          if (i + 1 == SB.NumSubRegs)
            SuperKillState |= getKillRegState(SB.IsKill);
          WriteLane.addReg(SB.SuperReg, RegState::Implicit | SuperKillState);
        }
      }

      // Write out VGPR
      SB.readWriteTmpVGPR(Offset, /*IsLoad*/ false);

      // TODO: Implement CFI for SpillToVMEM if/when it is fully supported.
    }

    SB.restore();
  }

  MI->eraseFromParent();
  SB.MFI.addToSpilledSGPRs(SB.NumSubRegs);

  if (LIS)
    LIS->removeAllRegUnitsForPhysReg(SB.SuperReg);

  return true;
}

bool SIRegisterInfo::restoreSGPR(MachineBasicBlock::iterator MI,
                                 int Index,
                                 RegScavenger *RS,
                                 LiveIntervals *LIS,
                                 bool OnlyToVGPR) const {
  SGPRSpillBuilder SB(*this, *ST.getInstrInfo(), isWave32, MI, Index, RS);

  ArrayRef<SIMachineFunctionInfo::SpilledReg> VGPRSpills =
      SB.MFI.getSGPRToVGPRSpills(Index);
  bool SpillToVGPR = !VGPRSpills.empty();
  if (OnlyToVGPR && !SpillToVGPR)
    return false;

  if (SpillToVGPR) {
    for (unsigned i = 0, e = SB.NumSubRegs; i < e; ++i) {
      Register SubReg =
          SB.NumSubRegs == 1
              ? SB.SuperReg
              : Register(getSubReg(SB.SuperReg, SB.SplitParts[i]));

      SIMachineFunctionInfo::SpilledReg Spill = VGPRSpills[i];
      auto MIB = BuildMI(*SB.MBB, MI, SB.DL, SB.TII.get(AMDGPU::V_READLANE_B32),
                         SubReg)
                     .addReg(Spill.VGPR)
                     .addImm(Spill.Lane);
      if (SB.NumSubRegs > 1 && i == 0)
        MIB.addReg(SB.SuperReg, RegState::ImplicitDefine);
      if (LIS) {
        if (i == e - 1)
          LIS->ReplaceMachineInstrInMaps(*MI, *MIB);
        else
          LIS->InsertMachineInstrInMaps(*MIB);
      }

    }
  } else {
    SB.prepare();

    // Per VGPR helper data
    auto PVD = SB.getPerVGPRData();

    for (unsigned Offset = 0; Offset < PVD.NumVGPRs; ++Offset) {
      // Load in VGPR data
      SB.readWriteTmpVGPR(Offset, /*IsLoad*/ true);

      // Unpack lanes
      for (unsigned i = Offset * PVD.PerVGPR,
                    e = std::min((Offset + 1) * PVD.PerVGPR, SB.NumSubRegs);
           i < e; ++i) {
        Register SubReg =
            SB.NumSubRegs == 1
                ? SB.SuperReg
                : Register(getSubReg(SB.SuperReg, SB.SplitParts[i]));

        bool LastSubReg = (i + 1 == e);
        auto MIB = BuildMI(*SB.MBB, MI, SB.DL,
                           SB.TII.get(AMDGPU::V_READLANE_B32), SubReg)
                       .addReg(SB.TmpVGPR, getKillRegState(LastSubReg))
                       .addImm(i);
        if (SB.NumSubRegs > 1 && i == 0)
          MIB.addReg(SB.SuperReg, RegState::ImplicitDefine);
        if (LIS) {
          if (i == e - 1)
            LIS->ReplaceMachineInstrInMaps(*MI, *MIB);
          else
            LIS->InsertMachineInstrInMaps(*MIB);
        }
      }
    }

    SB.restore();
  }

  MI->eraseFromParent();

  if (LIS)
    LIS->removeAllRegUnitsForPhysReg(SB.SuperReg);

  return true;
}

bool SIRegisterInfo::spillEmergencySGPR(MachineBasicBlock::iterator MI,
                                        MachineBasicBlock &RestoreMBB,
                                        Register SGPR, RegScavenger *RS) const {
  SGPRSpillBuilder SB(*this, *ST.getInstrInfo(), isWave32, MI, SGPR, false, 0,
                      RS);
  SB.prepare();
  // Generate the spill of SGPR to SB.TmpVGPR.
  unsigned SubKillState = getKillRegState((SB.NumSubRegs == 1) && SB.IsKill);
  auto PVD = SB.getPerVGPRData();
  for (unsigned Offset = 0; Offset < PVD.NumVGPRs; ++Offset) {
    unsigned TmpVGPRFlags = RegState::Undef;
    // Write sub registers into the VGPR
    for (unsigned i = Offset * PVD.PerVGPR,
                  e = std::min((Offset + 1) * PVD.PerVGPR, SB.NumSubRegs);
         i < e; ++i) {
      Register SubReg =
          SB.NumSubRegs == 1
              ? SB.SuperReg
              : Register(getSubReg(SB.SuperReg, SB.SplitParts[i]));

      MachineInstrBuilder WriteLane =
          BuildMI(*SB.MBB, MI, SB.DL, SB.TII.get(AMDGPU::V_WRITELANE_B32),
                  SB.TmpVGPR)
              .addReg(SubReg, SubKillState)
              .addImm(i % PVD.PerVGPR)
              .addReg(SB.TmpVGPR, TmpVGPRFlags);
      TmpVGPRFlags = 0;
      // There could be undef components of a spilled super register.
      // TODO: Can we detect this and skip the spill?
      if (SB.NumSubRegs > 1) {
        // The last implicit use of the SB.SuperReg carries the "Kill" flag.
        unsigned SuperKillState = 0;
        if (i + 1 == SB.NumSubRegs)
          SuperKillState |= getKillRegState(SB.IsKill);
        WriteLane.addReg(SB.SuperReg, RegState::Implicit | SuperKillState);
      }
    }
    // Don't need to write VGPR out.
  }

  // Restore clobbered registers in the specified restore block.
  MI = RestoreMBB.end();
  SB.setMI(&RestoreMBB, MI);
  // Generate the restore of SGPR from SB.TmpVGPR.
  for (unsigned Offset = 0; Offset < PVD.NumVGPRs; ++Offset) {
    // Don't need to load VGPR in.
    // Unpack lanes
    for (unsigned i = Offset * PVD.PerVGPR,
                  e = std::min((Offset + 1) * PVD.PerVGPR, SB.NumSubRegs);
         i < e; ++i) {
      Register SubReg =
          SB.NumSubRegs == 1
              ? SB.SuperReg
              : Register(getSubReg(SB.SuperReg, SB.SplitParts[i]));
      bool LastSubReg = (i + 1 == e);
      auto MIB = BuildMI(*SB.MBB, MI, SB.DL, SB.TII.get(AMDGPU::V_READLANE_B32),
                         SubReg)
                     .addReg(SB.TmpVGPR, getKillRegState(LastSubReg))
                     .addImm(i);
      if (SB.NumSubRegs > 1 && i == 0)
        MIB.addReg(SB.SuperReg, RegState::ImplicitDefine);
    }
  }
  SB.restore();

  SB.MFI.addToSpilledSGPRs(SB.NumSubRegs);
  return false;
}

/// Special case of eliminateFrameIndex. Returns true if the SGPR was spilled to
/// a VGPR and the stack slot can be safely eliminated when all other users are
/// handled.
bool SIRegisterInfo::eliminateSGPRToVGPRSpillFrameIndex(
  MachineBasicBlock::iterator MI,
  int FI,
  RegScavenger *RS,
  LiveIntervals *LIS) const {
  bool NeedsCFI = false;
  switch (MI->getOpcode()) {
  case AMDGPU::SI_SPILL_S1024_CFI_SAVE:
  case AMDGPU::SI_SPILL_S512_CFI_SAVE:
  case AMDGPU::SI_SPILL_S256_CFI_SAVE:
<<<<<<< HEAD
=======
  case AMDGPU::SI_SPILL_S224_CFI_SAVE:
>>>>>>> 0e64e13c
  case AMDGPU::SI_SPILL_S192_CFI_SAVE:
  case AMDGPU::SI_SPILL_S160_CFI_SAVE:
  case AMDGPU::SI_SPILL_S128_CFI_SAVE:
  case AMDGPU::SI_SPILL_S96_CFI_SAVE:
  case AMDGPU::SI_SPILL_S64_CFI_SAVE:
  case AMDGPU::SI_SPILL_S32_CFI_SAVE:
    NeedsCFI = true;
    LLVM_FALLTHROUGH;
  case AMDGPU::SI_SPILL_S1024_SAVE:
  case AMDGPU::SI_SPILL_S512_SAVE:
  case AMDGPU::SI_SPILL_S256_SAVE:
  case AMDGPU::SI_SPILL_S224_SAVE:
  case AMDGPU::SI_SPILL_S192_SAVE:
  case AMDGPU::SI_SPILL_S160_SAVE:
  case AMDGPU::SI_SPILL_S128_SAVE:
  case AMDGPU::SI_SPILL_S96_SAVE:
  case AMDGPU::SI_SPILL_S64_SAVE:
  case AMDGPU::SI_SPILL_S32_SAVE:
    return spillSGPR(MI, FI, RS, LIS, true, NeedsCFI);
  case AMDGPU::SI_SPILL_S1024_RESTORE:
  case AMDGPU::SI_SPILL_S512_RESTORE:
  case AMDGPU::SI_SPILL_S256_RESTORE:
  case AMDGPU::SI_SPILL_S224_RESTORE:
  case AMDGPU::SI_SPILL_S192_RESTORE:
  case AMDGPU::SI_SPILL_S160_RESTORE:
  case AMDGPU::SI_SPILL_S128_RESTORE:
  case AMDGPU::SI_SPILL_S96_RESTORE:
  case AMDGPU::SI_SPILL_S64_RESTORE:
  case AMDGPU::SI_SPILL_S32_RESTORE:
    return restoreSGPR(MI, FI, RS, LIS, true);
  default:
    llvm_unreachable("not an SGPR spill instruction");
  }
}

void SIRegisterInfo::eliminateFrameIndex(MachineBasicBlock::iterator MI,
                                        int SPAdj, unsigned FIOperandNum,
                                        RegScavenger *RS) const {
  MachineFunction *MF = MI->getParent()->getParent();
  MachineBasicBlock *MBB = MI->getParent();
  SIMachineFunctionInfo *MFI = MF->getInfo<SIMachineFunctionInfo>();
  MachineFrameInfo &FrameInfo = MF->getFrameInfo();
  const SIInstrInfo *TII = ST.getInstrInfo();
  DebugLoc DL = MI->getDebugLoc();

  assert(SPAdj == 0 && "unhandled SP adjustment in call sequence?");

  MachineOperand &FIOp = MI->getOperand(FIOperandNum);
  int Index = MI->getOperand(FIOperandNum).getIndex();

  Register FrameReg = FrameInfo.isFixedObjectIndex(Index) && hasBasePointer(*MF)
                          ? getBaseRegister()
                          : getFrameRegister(*MF);

  bool NeedsCFI = false;

  switch (MI->getOpcode()) {
    // SGPR register spill
  case AMDGPU::SI_SPILL_S1024_CFI_SAVE:
  case AMDGPU::SI_SPILL_S512_CFI_SAVE:
  case AMDGPU::SI_SPILL_S256_CFI_SAVE:
<<<<<<< HEAD
=======
  case AMDGPU::SI_SPILL_S224_CFI_SAVE:
>>>>>>> 0e64e13c
  case AMDGPU::SI_SPILL_S192_CFI_SAVE:
  case AMDGPU::SI_SPILL_S160_CFI_SAVE:
  case AMDGPU::SI_SPILL_S128_CFI_SAVE:
  case AMDGPU::SI_SPILL_S96_CFI_SAVE:
  case AMDGPU::SI_SPILL_S64_CFI_SAVE:
  case AMDGPU::SI_SPILL_S32_CFI_SAVE: {
    NeedsCFI = true;
    LLVM_FALLTHROUGH;
  }
    case AMDGPU::SI_SPILL_S1024_SAVE:
    case AMDGPU::SI_SPILL_S512_SAVE:
    case AMDGPU::SI_SPILL_S256_SAVE:
    case AMDGPU::SI_SPILL_S224_SAVE:
    case AMDGPU::SI_SPILL_S192_SAVE:
    case AMDGPU::SI_SPILL_S160_SAVE:
    case AMDGPU::SI_SPILL_S128_SAVE:
    case AMDGPU::SI_SPILL_S96_SAVE:
    case AMDGPU::SI_SPILL_S64_SAVE:
    case AMDGPU::SI_SPILL_S32_SAVE: {
<<<<<<< HEAD
      spillSGPR(MI, Index, RS, false, NeedsCFI);
=======
      spillSGPR(MI, Index, RS, nullptr, false, NeedsCFI);
>>>>>>> 0e64e13c
      break;
    }

    // SGPR register restore
    case AMDGPU::SI_SPILL_S1024_RESTORE:
    case AMDGPU::SI_SPILL_S512_RESTORE:
    case AMDGPU::SI_SPILL_S256_RESTORE:
    case AMDGPU::SI_SPILL_S224_RESTORE:
    case AMDGPU::SI_SPILL_S192_RESTORE:
    case AMDGPU::SI_SPILL_S160_RESTORE:
    case AMDGPU::SI_SPILL_S128_RESTORE:
    case AMDGPU::SI_SPILL_S96_RESTORE:
    case AMDGPU::SI_SPILL_S64_RESTORE:
    case AMDGPU::SI_SPILL_S32_RESTORE: {
      restoreSGPR(MI, Index, RS);
      break;
    }

    // VGPR register spill
    case AMDGPU::SI_SPILL_V1024_CFI_SAVE:
    case AMDGPU::SI_SPILL_V512_CFI_SAVE:
    case AMDGPU::SI_SPILL_V256_CFI_SAVE:
<<<<<<< HEAD
=======
    case AMDGPU::SI_SPILL_V224_CFI_SAVE:
>>>>>>> 0e64e13c
    case AMDGPU::SI_SPILL_V192_CFI_SAVE:
    case AMDGPU::SI_SPILL_V160_CFI_SAVE:
    case AMDGPU::SI_SPILL_V128_CFI_SAVE:
    case AMDGPU::SI_SPILL_V96_CFI_SAVE:
    case AMDGPU::SI_SPILL_V64_CFI_SAVE:
    case AMDGPU::SI_SPILL_V32_CFI_SAVE:
    case AMDGPU::SI_SPILL_A1024_CFI_SAVE:
    case AMDGPU::SI_SPILL_A512_CFI_SAVE:
    case AMDGPU::SI_SPILL_A256_CFI_SAVE:
    case AMDGPU::SI_SPILL_A224_CFI_SAVE:
    case AMDGPU::SI_SPILL_A192_CFI_SAVE:
    case AMDGPU::SI_SPILL_A160_CFI_SAVE:
    case AMDGPU::SI_SPILL_A128_CFI_SAVE:
    case AMDGPU::SI_SPILL_A96_CFI_SAVE:
    case AMDGPU::SI_SPILL_A64_CFI_SAVE:
    case AMDGPU::SI_SPILL_A32_CFI_SAVE:
      NeedsCFI = true;
      LLVM_FALLTHROUGH;
    case AMDGPU::SI_SPILL_V1024_SAVE:
    case AMDGPU::SI_SPILL_V512_SAVE:
    case AMDGPU::SI_SPILL_V256_SAVE:
    case AMDGPU::SI_SPILL_V224_SAVE:
    case AMDGPU::SI_SPILL_V192_SAVE:
    case AMDGPU::SI_SPILL_V160_SAVE:
    case AMDGPU::SI_SPILL_V128_SAVE:
    case AMDGPU::SI_SPILL_V96_SAVE:
    case AMDGPU::SI_SPILL_V64_SAVE:
    case AMDGPU::SI_SPILL_V32_SAVE:
    case AMDGPU::SI_SPILL_A1024_SAVE:
    case AMDGPU::SI_SPILL_A512_SAVE:
    case AMDGPU::SI_SPILL_A256_SAVE:
    case AMDGPU::SI_SPILL_A224_SAVE:
    case AMDGPU::SI_SPILL_A192_SAVE:
    case AMDGPU::SI_SPILL_A160_SAVE:
    case AMDGPU::SI_SPILL_A128_SAVE:
    case AMDGPU::SI_SPILL_A96_SAVE:
    case AMDGPU::SI_SPILL_A64_SAVE:
    case AMDGPU::SI_SPILL_A32_SAVE: {
      const MachineOperand *VData = TII->getNamedOperand(*MI,
                                                         AMDGPU::OpName::vdata);
      assert(TII->getNamedOperand(*MI, AMDGPU::OpName::soffset)->getReg() ==
             MFI->getStackPtrOffsetReg());

      unsigned Opc = ST.enableFlatScratch() ? AMDGPU::SCRATCH_STORE_DWORD_SADDR
                                            : AMDGPU::BUFFER_STORE_DWORD_OFFSET;
      auto MBB = MI->getParent();
      buildSpillLoadStore(
          *MBB, MI, DL, Opc, Index, VData->getReg(), VData->isKill(), FrameReg,
          TII->getNamedOperand(*MI, AMDGPU::OpName::offset)->getImm(),
          *MI->memoperands_begin(), RS, nullptr, NeedsCFI);
<<<<<<< HEAD

=======
>>>>>>> 0e64e13c
      MFI->addToSpilledVGPRs(getNumSubRegsForSpillOp(MI->getOpcode()));
      MI->eraseFromParent();
      break;
    }
    case AMDGPU::SI_SPILL_V32_RESTORE:
    case AMDGPU::SI_SPILL_V64_RESTORE:
    case AMDGPU::SI_SPILL_V96_RESTORE:
    case AMDGPU::SI_SPILL_V128_RESTORE:
    case AMDGPU::SI_SPILL_V160_RESTORE:
    case AMDGPU::SI_SPILL_V192_RESTORE:
    case AMDGPU::SI_SPILL_V224_RESTORE:
    case AMDGPU::SI_SPILL_V256_RESTORE:
    case AMDGPU::SI_SPILL_V512_RESTORE:
    case AMDGPU::SI_SPILL_V1024_RESTORE:
    case AMDGPU::SI_SPILL_A32_RESTORE:
    case AMDGPU::SI_SPILL_A64_RESTORE:
    case AMDGPU::SI_SPILL_A96_RESTORE:
    case AMDGPU::SI_SPILL_A128_RESTORE:
    case AMDGPU::SI_SPILL_A160_RESTORE:
    case AMDGPU::SI_SPILL_A192_RESTORE:
    case AMDGPU::SI_SPILL_A224_RESTORE:
    case AMDGPU::SI_SPILL_A256_RESTORE:
    case AMDGPU::SI_SPILL_A512_RESTORE:
    case AMDGPU::SI_SPILL_A1024_RESTORE: {
      const MachineOperand *VData = TII->getNamedOperand(*MI,
                                                         AMDGPU::OpName::vdata);
      assert(TII->getNamedOperand(*MI, AMDGPU::OpName::soffset)->getReg() ==
             MFI->getStackPtrOffsetReg());

      unsigned Opc = ST.enableFlatScratch() ? AMDGPU::SCRATCH_LOAD_DWORD_SADDR
                                            : AMDGPU::BUFFER_LOAD_DWORD_OFFSET;
      auto MBB = MI->getParent();
      buildSpillLoadStore(
          *MBB, MI, DL, Opc, Index, VData->getReg(), VData->isKill(), FrameReg,
          TII->getNamedOperand(*MI, AMDGPU::OpName::offset)->getImm(),
          *MI->memoperands_begin(), RS);
      MI->eraseFromParent();
      break;
    }

    default: {
      // Other access to frame index
      const DebugLoc &DL = MI->getDebugLoc();

      int64_t Offset = FrameInfo.getObjectOffset(Index);
      if (ST.enableFlatScratch()) {
        if (TII->isFLATScratch(*MI)) {
          assert((int16_t)FIOperandNum ==
                 AMDGPU::getNamedOperandIdx(MI->getOpcode(),
                                            AMDGPU::OpName::saddr));

          // The offset is always swizzled, just replace it
          if (FrameReg)
            FIOp.ChangeToRegister(FrameReg, false);

          if (!Offset)
            return;

          MachineOperand *OffsetOp =
            TII->getNamedOperand(*MI, AMDGPU::OpName::offset);
          int64_t NewOffset = Offset + OffsetOp->getImm();
          if (TII->isLegalFLATOffset(NewOffset, AMDGPUAS::PRIVATE_ADDRESS,
                                     SIInstrFlags::FlatScratch)) {
            OffsetOp->setImm(NewOffset);
            if (FrameReg)
              return;
            Offset = 0;
          }

          assert(!TII->getNamedOperand(*MI, AMDGPU::OpName::vaddr) &&
                 "Unexpected vaddr for flat scratch with a FI operand");

          // On GFX10 we have ST mode to use no registers for an address.
          // Otherwise we need to materialize 0 into an SGPR.
          if (!Offset && ST.hasFlatScratchSTMode()) {
            unsigned Opc = MI->getOpcode();
            unsigned NewOpc = AMDGPU::getFlatScratchInstSTfromSS(Opc);
            MI->RemoveOperand(
                AMDGPU::getNamedOperandIdx(Opc, AMDGPU::OpName::saddr));
            MI->setDesc(TII->get(NewOpc));
            return;
          }
        }

        if (!FrameReg) {
          FIOp.ChangeToImmediate(Offset);
          if (TII->isImmOperandLegal(*MI, FIOperandNum, FIOp))
            return;
        }

        // We need to use register here. Check if we can use an SGPR or need
        // a VGPR.
        FIOp.ChangeToRegister(AMDGPU::M0, false);
        bool UseSGPR = TII->isOperandLegal(*MI, FIOperandNum, &FIOp);

        if (!Offset && FrameReg && UseSGPR) {
          FIOp.setReg(FrameReg);
          return;
        }

        const TargetRegisterClass *RC = UseSGPR ? &AMDGPU::SReg_32_XM0RegClass
                                                : &AMDGPU::VGPR_32RegClass;

        Register TmpReg = RS->scavengeRegister(RC, MI, 0, !UseSGPR);
        FIOp.setReg(TmpReg);
        FIOp.setIsKill(true);

        if ((!FrameReg || !Offset) && TmpReg) {
          unsigned Opc = UseSGPR ? AMDGPU::S_MOV_B32 : AMDGPU::V_MOV_B32_e32;
          auto MIB = BuildMI(*MBB, MI, DL, TII->get(Opc), TmpReg);
          if (FrameReg)
            MIB.addReg(FrameReg);
          else
            MIB.addImm(Offset);

          return;
        }

        Register TmpSReg =
            UseSGPR ? TmpReg
                    : RS->scavengeRegister(&AMDGPU::SReg_32_XM0RegClass, MI, 0,
                                           !UseSGPR);

        // TODO: for flat scratch another attempt can be made with a VGPR index
        //       if no SGPRs can be scavenged.
        if ((!TmpSReg && !FrameReg) || (!TmpReg && !UseSGPR))
          report_fatal_error("Cannot scavenge register in FI elimination!");

        if (!TmpSReg) {
          // Use frame register and restore it after.
          TmpSReg = FrameReg;
          FIOp.setReg(FrameReg);
          FIOp.setIsKill(false);
        }

        BuildMI(*MBB, MI, DL, TII->get(AMDGPU::S_ADD_I32), TmpSReg)
            .addReg(FrameReg)
            .addImm(Offset);

        if (!UseSGPR)
          BuildMI(*MBB, MI, DL, TII->get(AMDGPU::V_MOV_B32_e32), TmpReg)
            .addReg(TmpSReg, RegState::Kill);

        if (TmpSReg == FrameReg) {
          // Undo frame register modification.
          BuildMI(*MBB, std::next(MI), DL, TII->get(AMDGPU::S_ADD_I32),
                  FrameReg)
              .addReg(FrameReg)
              .addImm(-Offset);
        }

        return;
      }

      bool IsMUBUF = TII->isMUBUF(*MI);

      if (!IsMUBUF && !MFI->isEntryFunction()) {
        // Convert to a swizzled stack address by scaling by the wave size.
        //
        // In an entry function/kernel the offset is already swizzled.

        bool IsCopy = MI->getOpcode() == AMDGPU::V_MOV_B32_e32;
        Register ResultReg =
            IsCopy ? MI->getOperand(0).getReg()
                   : RS->scavengeRegister(&AMDGPU::VGPR_32RegClass, MI, 0);

        int64_t Offset = FrameInfo.getObjectOffset(Index);
        if (Offset == 0) {
          // XXX - This never happens because of emergency scavenging slot at 0?
          BuildMI(*MBB, MI, DL, TII->get(AMDGPU::V_LSHRREV_B32_e64), ResultReg)
            .addImm(ST.getWavefrontSizeLog2())
            .addReg(FrameReg);
        } else {
          if (auto MIB = TII->getAddNoCarry(*MBB, MI, DL, ResultReg, *RS)) {
            // Reuse ResultReg in intermediate step.
            Register ScaledReg = ResultReg;

            BuildMI(*MBB, *MIB, DL, TII->get(AMDGPU::V_LSHRREV_B32_e64),
                    ScaledReg)
              .addImm(ST.getWavefrontSizeLog2())
              .addReg(FrameReg);

            const bool IsVOP2 = MIB->getOpcode() == AMDGPU::V_ADD_U32_e32;

            // TODO: Fold if use instruction is another add of a constant.
            if (IsVOP2 || AMDGPU::isInlinableLiteral32(Offset, ST.hasInv2PiInlineImm())) {
              // FIXME: This can fail
              MIB.addImm(Offset);
              MIB.addReg(ScaledReg, RegState::Kill);
              if (!IsVOP2)
                MIB.addImm(0); // clamp bit
            } else {
              assert(MIB->getOpcode() == AMDGPU::V_ADD_CO_U32_e64 &&
                     "Need to reuse carry out register");

              // Use scavenged unused carry out as offset register.
              Register ConstOffsetReg;
              if (!isWave32)
                ConstOffsetReg = getSubReg(MIB.getReg(1), AMDGPU::sub0);
              else
                ConstOffsetReg = MIB.getReg(1);

              BuildMI(*MBB, *MIB, DL, TII->get(AMDGPU::S_MOV_B32), ConstOffsetReg)
                .addImm(Offset);
              MIB.addReg(ConstOffsetReg, RegState::Kill);
              MIB.addReg(ScaledReg, RegState::Kill);
              MIB.addImm(0); // clamp bit
            }
          } else {
            // We have to produce a carry out, and there isn't a free SGPR pair
            // for it. We can keep the whole computation on the SALU to avoid
            // clobbering an additional register at the cost of an extra mov.

            // We may have 1 free scratch SGPR even though a carry out is
            // unavailable. Only one additional mov is needed.
            Register TmpScaledReg =
                RS->scavengeRegister(&AMDGPU::SReg_32_XM0RegClass, MI, 0, false);
            Register ScaledReg = TmpScaledReg.isValid() ? TmpScaledReg : FrameReg;

            BuildMI(*MBB, MI, DL, TII->get(AMDGPU::S_LSHR_B32), ScaledReg)
              .addReg(FrameReg)
              .addImm(ST.getWavefrontSizeLog2());
            BuildMI(*MBB, MI, DL, TII->get(AMDGPU::S_ADD_I32), ScaledReg)
                .addReg(ScaledReg, RegState::Kill)
                .addImm(Offset);
            BuildMI(*MBB, MI, DL, TII->get(AMDGPU::COPY), ResultReg)
              .addReg(ScaledReg, RegState::Kill);

            // If there were truly no free SGPRs, we need to undo everything.
            if (!TmpScaledReg.isValid()) {
              BuildMI(*MBB, MI, DL, TII->get(AMDGPU::S_ADD_I32), ScaledReg)
                  .addReg(ScaledReg, RegState::Kill)
                  .addImm(-Offset);
              BuildMI(*MBB, MI, DL, TII->get(AMDGPU::S_LSHL_B32), ScaledReg)
                .addReg(FrameReg)
                .addImm(ST.getWavefrontSizeLog2());
            }
          }
        }

        // Don't introduce an extra copy if we're just materializing in a mov.
        if (IsCopy)
          MI->eraseFromParent();
        else
          FIOp.ChangeToRegister(ResultReg, false, false, true);
        return;
      }

      if (IsMUBUF) {
        // Disable offen so we don't need a 0 vgpr base.
        assert(static_cast<int>(FIOperandNum) ==
               AMDGPU::getNamedOperandIdx(MI->getOpcode(),
                                          AMDGPU::OpName::vaddr));

        auto &SOffset = *TII->getNamedOperand(*MI, AMDGPU::OpName::soffset);
        assert((SOffset.isImm() && SOffset.getImm() == 0));

        if (FrameReg != AMDGPU::NoRegister)
          SOffset.ChangeToRegister(FrameReg, false);

        int64_t Offset = FrameInfo.getObjectOffset(Index);
        int64_t OldImm
          = TII->getNamedOperand(*MI, AMDGPU::OpName::offset)->getImm();
        int64_t NewOffset = OldImm + Offset;

        if (SIInstrInfo::isLegalMUBUFImmOffset(NewOffset) &&
            buildMUBUFOffsetLoadStore(ST, FrameInfo, MI, Index, NewOffset)) {
          MI->eraseFromParent();
          return;
        }
      }

      // If the offset is simply too big, don't convert to a scratch wave offset
      // relative index.

      FIOp.ChangeToImmediate(Offset);
      if (!TII->isImmOperandLegal(*MI, FIOperandNum, FIOp)) {
        Register TmpReg = RS->scavengeRegister(&AMDGPU::VGPR_32RegClass, MI, 0);
        BuildMI(*MBB, MI, DL, TII->get(AMDGPU::V_MOV_B32_e32), TmpReg)
          .addImm(Offset);
        FIOp.ChangeToRegister(TmpReg, false, false, true);
      }
    }
  }
}

StringRef SIRegisterInfo::getRegAsmName(MCRegister Reg) const {
  return AMDGPUInstPrinter::getRegisterName(Reg);
}

static const TargetRegisterClass *
getAnyVGPRClassForBitWidth(unsigned BitWidth) {
  if (BitWidth <= 64)
    return &AMDGPU::VReg_64RegClass;
  if (BitWidth <= 96)
    return &AMDGPU::VReg_96RegClass;
  if (BitWidth <= 128)
    return &AMDGPU::VReg_128RegClass;
  if (BitWidth <= 160)
    return &AMDGPU::VReg_160RegClass;
  if (BitWidth <= 192)
    return &AMDGPU::VReg_192RegClass;
  if (BitWidth <= 224)
    return &AMDGPU::VReg_224RegClass;
  if (BitWidth <= 256)
    return &AMDGPU::VReg_256RegClass;
  if (BitWidth <= 512)
    return &AMDGPU::VReg_512RegClass;
  if (BitWidth <= 1024)
    return &AMDGPU::VReg_1024RegClass;

  return nullptr;
}

static const TargetRegisterClass *
getAlignedVGPRClassForBitWidth(unsigned BitWidth) {
  if (BitWidth <= 64)
    return &AMDGPU::VReg_64_Align2RegClass;
  if (BitWidth <= 96)
    return &AMDGPU::VReg_96_Align2RegClass;
  if (BitWidth <= 128)
    return &AMDGPU::VReg_128_Align2RegClass;
  if (BitWidth <= 160)
    return &AMDGPU::VReg_160_Align2RegClass;
  if (BitWidth <= 192)
    return &AMDGPU::VReg_192_Align2RegClass;
  if (BitWidth <= 224)
    return &AMDGPU::VReg_224_Align2RegClass;
  if (BitWidth <= 256)
    return &AMDGPU::VReg_256_Align2RegClass;
  if (BitWidth <= 512)
    return &AMDGPU::VReg_512_Align2RegClass;
  if (BitWidth <= 1024)
    return &AMDGPU::VReg_1024_Align2RegClass;

  return nullptr;
}

const TargetRegisterClass *
SIRegisterInfo::getVGPRClassForBitWidth(unsigned BitWidth) const {
  if (BitWidth == 1)
    return &AMDGPU::VReg_1RegClass;
  if (BitWidth <= 16)
    return &AMDGPU::VGPR_LO16RegClass;
  if (BitWidth <= 32)
    return &AMDGPU::VGPR_32RegClass;
  return ST.needsAlignedVGPRs() ? getAlignedVGPRClassForBitWidth(BitWidth)
                                : getAnyVGPRClassForBitWidth(BitWidth);
}

static const TargetRegisterClass *
getAnyAGPRClassForBitWidth(unsigned BitWidth) {
  if (BitWidth <= 64)
    return &AMDGPU::AReg_64RegClass;
  if (BitWidth <= 96)
    return &AMDGPU::AReg_96RegClass;
  if (BitWidth <= 128)
    return &AMDGPU::AReg_128RegClass;
  if (BitWidth <= 160)
    return &AMDGPU::AReg_160RegClass;
  if (BitWidth <= 192)
    return &AMDGPU::AReg_192RegClass;
  if (BitWidth <= 224)
    return &AMDGPU::AReg_224RegClass;
  if (BitWidth <= 256)
    return &AMDGPU::AReg_256RegClass;
  if (BitWidth <= 512)
    return &AMDGPU::AReg_512RegClass;
  if (BitWidth <= 1024)
    return &AMDGPU::AReg_1024RegClass;

  return nullptr;
}

static const TargetRegisterClass *
getAlignedAGPRClassForBitWidth(unsigned BitWidth) {
  if (BitWidth <= 64)
    return &AMDGPU::AReg_64_Align2RegClass;
  if (BitWidth <= 96)
    return &AMDGPU::AReg_96_Align2RegClass;
  if (BitWidth <= 128)
    return &AMDGPU::AReg_128_Align2RegClass;
  if (BitWidth <= 160)
    return &AMDGPU::AReg_160_Align2RegClass;
  if (BitWidth <= 192)
    return &AMDGPU::AReg_192_Align2RegClass;
  if (BitWidth <= 224)
    return &AMDGPU::AReg_224_Align2RegClass;
  if (BitWidth <= 256)
    return &AMDGPU::AReg_256_Align2RegClass;
  if (BitWidth <= 512)
    return &AMDGPU::AReg_512_Align2RegClass;
  if (BitWidth <= 1024)
    return &AMDGPU::AReg_1024_Align2RegClass;

  return nullptr;
}

const TargetRegisterClass *
SIRegisterInfo::getAGPRClassForBitWidth(unsigned BitWidth) const {
  if (BitWidth <= 16)
    return &AMDGPU::AGPR_LO16RegClass;
  if (BitWidth <= 32)
    return &AMDGPU::AGPR_32RegClass;
  return ST.needsAlignedVGPRs() ? getAlignedAGPRClassForBitWidth(BitWidth)
                                : getAnyAGPRClassForBitWidth(BitWidth);
}

const TargetRegisterClass *
SIRegisterInfo::getSGPRClassForBitWidth(unsigned BitWidth) {
  if (BitWidth <= 16)
    return &AMDGPU::SGPR_LO16RegClass;
  if (BitWidth <= 32)
    return &AMDGPU::SReg_32RegClass;
  if (BitWidth <= 64)
    return &AMDGPU::SReg_64RegClass;
  if (BitWidth <= 96)
    return &AMDGPU::SGPR_96RegClass;
  if (BitWidth <= 128)
    return &AMDGPU::SGPR_128RegClass;
  if (BitWidth <= 160)
    return &AMDGPU::SGPR_160RegClass;
  if (BitWidth <= 192)
    return &AMDGPU::SGPR_192RegClass;
  if (BitWidth <= 224)
    return &AMDGPU::SGPR_224RegClass;
  if (BitWidth <= 256)
    return &AMDGPU::SGPR_256RegClass;
  if (BitWidth <= 512)
    return &AMDGPU::SGPR_512RegClass;
  if (BitWidth <= 1024)
    return &AMDGPU::SGPR_1024RegClass;

  return nullptr;
}

// FIXME: This is very slow. It might be worth creating a map from physreg to
// register class.
const TargetRegisterClass *
SIRegisterInfo::getPhysRegClass(MCRegister Reg) const {
  static const TargetRegisterClass *const BaseClasses[] = {
    &AMDGPU::VGPR_LO16RegClass,
    &AMDGPU::VGPR_HI16RegClass,
    &AMDGPU::SReg_LO16RegClass,
    &AMDGPU::AGPR_LO16RegClass,
    &AMDGPU::VGPR_32RegClass,
    &AMDGPU::SReg_32RegClass,
    &AMDGPU::AGPR_32RegClass,
    &AMDGPU::AGPR_32RegClass,
    &AMDGPU::VReg_64_Align2RegClass,
    &AMDGPU::VReg_64RegClass,
    &AMDGPU::SReg_64RegClass,
    &AMDGPU::AReg_64_Align2RegClass,
    &AMDGPU::AReg_64RegClass,
    &AMDGPU::VReg_96_Align2RegClass,
    &AMDGPU::VReg_96RegClass,
    &AMDGPU::SReg_96RegClass,
    &AMDGPU::AReg_96_Align2RegClass,
    &AMDGPU::AReg_96RegClass,
    &AMDGPU::VReg_128_Align2RegClass,
    &AMDGPU::VReg_128RegClass,
    &AMDGPU::SReg_128RegClass,
    &AMDGPU::AReg_128_Align2RegClass,
    &AMDGPU::AReg_128RegClass,
    &AMDGPU::VReg_160_Align2RegClass,
    &AMDGPU::VReg_160RegClass,
    &AMDGPU::SReg_160RegClass,
    &AMDGPU::AReg_160_Align2RegClass,
    &AMDGPU::AReg_160RegClass,
    &AMDGPU::VReg_192_Align2RegClass,
    &AMDGPU::VReg_192RegClass,
    &AMDGPU::SReg_192RegClass,
    &AMDGPU::AReg_192_Align2RegClass,
    &AMDGPU::AReg_192RegClass,
    &AMDGPU::VReg_224_Align2RegClass,
    &AMDGPU::VReg_224RegClass,
    &AMDGPU::SReg_224RegClass,
    &AMDGPU::AReg_224_Align2RegClass,
    &AMDGPU::AReg_224RegClass,
    &AMDGPU::VReg_256_Align2RegClass,
    &AMDGPU::VReg_256RegClass,
    &AMDGPU::SReg_256RegClass,
    &AMDGPU::AReg_256_Align2RegClass,
    &AMDGPU::AReg_256RegClass,
    &AMDGPU::VReg_512_Align2RegClass,
    &AMDGPU::VReg_512RegClass,
    &AMDGPU::SReg_512RegClass,
    &AMDGPU::AReg_512_Align2RegClass,
    &AMDGPU::AReg_512RegClass,
    &AMDGPU::SReg_1024RegClass,
    &AMDGPU::VReg_1024_Align2RegClass,
    &AMDGPU::VReg_1024RegClass,
    &AMDGPU::AReg_1024_Align2RegClass,
    &AMDGPU::AReg_1024RegClass,
    &AMDGPU::SCC_CLASSRegClass,
    &AMDGPU::Pseudo_SReg_32RegClass,
    &AMDGPU::Pseudo_SReg_128RegClass,
  };

  for (const TargetRegisterClass *BaseClass : BaseClasses) {
    if (BaseClass->contains(Reg)) {
      return BaseClass;
    }
  }
  return nullptr;
}

bool SIRegisterInfo::isSGPRReg(const MachineRegisterInfo &MRI,
                               Register Reg) const {
  const TargetRegisterClass *RC;
  if (Reg.isVirtual())
    RC = MRI.getRegClass(Reg);
  else
    RC = getPhysRegClass(Reg);
  return isSGPRClass(RC);
}

const TargetRegisterClass *
SIRegisterInfo::getEquivalentVGPRClass(const TargetRegisterClass *SRC) const {
  unsigned Size = getRegSizeInBits(*SRC);
  const TargetRegisterClass *VRC = getVGPRClassForBitWidth(Size);
  assert(VRC && "Invalid register class size");
  return VRC;
}

const TargetRegisterClass *
SIRegisterInfo::getEquivalentAGPRClass(const TargetRegisterClass *SRC) const {
  unsigned Size = getRegSizeInBits(*SRC);
  const TargetRegisterClass *ARC = getAGPRClassForBitWidth(Size);
  assert(ARC && "Invalid register class size");
  return ARC;
}

const TargetRegisterClass *
SIRegisterInfo::getEquivalentSGPRClass(const TargetRegisterClass *VRC) const {
  unsigned Size = getRegSizeInBits(*VRC);
  if (Size == 32)
    return &AMDGPU::SGPR_32RegClass;
  const TargetRegisterClass *SRC = getSGPRClassForBitWidth(Size);
  assert(SRC && "Invalid register class size");
  return SRC;
}

const TargetRegisterClass *SIRegisterInfo::getSubRegClass(
                         const TargetRegisterClass *RC, unsigned SubIdx) const {
  if (SubIdx == AMDGPU::NoSubRegister)
    return RC;

  // We can assume that each lane corresponds to one 32-bit register.
  unsigned Size = getNumChannelsFromSubReg(SubIdx) * 32;
  if (isSGPRClass(RC)) {
    if (Size == 32)
      RC = &AMDGPU::SGPR_32RegClass;
    else
      RC = getSGPRClassForBitWidth(Size);
  } else if (hasAGPRs(RC)) {
    RC = getAGPRClassForBitWidth(Size);
  } else {
    RC = getVGPRClassForBitWidth(Size);
  }
  assert(RC && "Invalid sub-register class size");
  return RC;
}

const TargetRegisterClass *
SIRegisterInfo::getCompatibleSubRegClass(const TargetRegisterClass *SuperRC,
                                         const TargetRegisterClass *SubRC,
                                         unsigned SubIdx) const {
  // Ensure this subregister index is aligned in the super register.
  const TargetRegisterClass *MatchRC =
      getMatchingSuperRegClass(SuperRC, SubRC, SubIdx);
  return MatchRC && MatchRC->hasSubClassEq(SuperRC) ? MatchRC : nullptr;
}

bool SIRegisterInfo::opCanUseInlineConstant(unsigned OpType) const {
  if (OpType >= AMDGPU::OPERAND_REG_INLINE_AC_FIRST &&
      OpType <= AMDGPU::OPERAND_REG_INLINE_AC_LAST)
    return !ST.hasMFMAInlineLiteralBug();

  return OpType >= AMDGPU::OPERAND_SRC_FIRST &&
         OpType <= AMDGPU::OPERAND_SRC_LAST;
}

bool SIRegisterInfo::shouldRewriteCopySrc(
  const TargetRegisterClass *DefRC,
  unsigned DefSubReg,
  const TargetRegisterClass *SrcRC,
  unsigned SrcSubReg) const {
  // We want to prefer the smallest register class possible, so we don't want to
  // stop and rewrite on anything that looks like a subregister
  // extract. Operations mostly don't care about the super register class, so we
  // only want to stop on the most basic of copies between the same register
  // class.
  //
  // e.g. if we have something like
  // %0 = ...
  // %1 = ...
  // %2 = REG_SEQUENCE %0, sub0, %1, sub1, %2, sub2
  // %3 = COPY %2, sub0
  //
  // We want to look through the COPY to find:
  //  => %3 = COPY %0

  // Plain copy.
  return getCommonSubClass(DefRC, SrcRC) != nullptr;
}

bool SIRegisterInfo::opCanUseLiteralConstant(unsigned OpType) const {
  // TODO: 64-bit operands have extending behavior from 32-bit literal.
  return OpType >= AMDGPU::OPERAND_REG_IMM_FIRST &&
         OpType <= AMDGPU::OPERAND_REG_IMM_LAST;
}

/// Returns a lowest register that is not used at any point in the function.
///        If all registers are used, then this function will return
///         AMDGPU::NoRegister. If \p ReserveHighestVGPR = true, then return
///         highest unused register.
MCRegister SIRegisterInfo::findUnusedRegister(const MachineRegisterInfo &MRI,
                                              const TargetRegisterClass *RC,
                                              const MachineFunction &MF,
                                              bool ReserveHighestVGPR) const {
  if (ReserveHighestVGPR) {
    for (MCRegister Reg : reverse(*RC))
      if (MRI.isAllocatable(Reg) && !MRI.isPhysRegUsed(Reg))
        return Reg;
  } else {
    for (MCRegister Reg : *RC)
      if (MRI.isAllocatable(Reg) && !MRI.isPhysRegUsed(Reg))
        return Reg;
  }
  return MCRegister();
}

ArrayRef<int16_t> SIRegisterInfo::getRegSplitParts(const TargetRegisterClass *RC,
                                                   unsigned EltSize) const {
  const unsigned RegBitWidth = AMDGPU::getRegBitWidth(*RC->MC);
  assert(RegBitWidth >= 32 && RegBitWidth <= 1024);

  const unsigned RegDWORDs = RegBitWidth / 32;
  const unsigned EltDWORDs = EltSize / 4;
  assert(RegSplitParts.size() + 1 >= EltDWORDs);

  const std::vector<int16_t> &Parts = RegSplitParts[EltDWORDs - 1];
  const unsigned NumParts = RegDWORDs / EltDWORDs;

  return makeArrayRef(Parts.data(), NumParts);
}

const TargetRegisterClass*
SIRegisterInfo::getRegClassForReg(const MachineRegisterInfo &MRI,
                                  Register Reg) const {
  return Reg.isVirtual() ? MRI.getRegClass(Reg) : getPhysRegClass(Reg);
}

bool SIRegisterInfo::isVGPR(const MachineRegisterInfo &MRI,
                            Register Reg) const {
  const TargetRegisterClass *RC = getRegClassForReg(MRI, Reg);
  // Registers without classes are unaddressable, SGPR-like registers.
  return RC && isVGPRClass(RC);
}

bool SIRegisterInfo::isAGPR(const MachineRegisterInfo &MRI,
                            Register Reg) const {
  const TargetRegisterClass *RC = getRegClassForReg(MRI, Reg);

  // Registers without classes are unaddressable, SGPR-like registers.
  return RC && isAGPRClass(RC);
}

bool SIRegisterInfo::shouldCoalesce(MachineInstr *MI,
                                    const TargetRegisterClass *SrcRC,
                                    unsigned SubReg,
                                    const TargetRegisterClass *DstRC,
                                    unsigned DstSubReg,
                                    const TargetRegisterClass *NewRC,
                                    LiveIntervals &LIS) const {
  unsigned SrcSize = getRegSizeInBits(*SrcRC);
  unsigned DstSize = getRegSizeInBits(*DstRC);
  unsigned NewSize = getRegSizeInBits(*NewRC);

  // Do not increase size of registers beyond dword, we would need to allocate
  // adjacent registers and constraint regalloc more than needed.

  // Always allow dword coalescing.
  if (SrcSize <= 32 || DstSize <= 32)
    return true;

  return NewSize <= DstSize || NewSize <= SrcSize;
}

unsigned SIRegisterInfo::getRegPressureLimit(const TargetRegisterClass *RC,
                                             MachineFunction &MF) const {
  const SIMachineFunctionInfo *MFI = MF.getInfo<SIMachineFunctionInfo>();

  unsigned Occupancy = ST.getOccupancyWithLocalMemSize(MFI->getLDSSize(),
                                                       MF.getFunction());
  switch (RC->getID()) {
  default:
    return AMDGPUGenRegisterInfo::getRegPressureLimit(RC, MF);
  case AMDGPU::VGPR_32RegClassID:
  case AMDGPU::VGPR_LO16RegClassID:
  case AMDGPU::VGPR_HI16RegClassID:
    return std::min(ST.getMaxNumVGPRs(Occupancy), ST.getMaxNumVGPRs(MF));
  case AMDGPU::SGPR_32RegClassID:
  case AMDGPU::SGPR_LO16RegClassID:
    return std::min(ST.getMaxNumSGPRs(Occupancy, true), ST.getMaxNumSGPRs(MF));
  }
}

unsigned SIRegisterInfo::getRegPressureSetLimit(const MachineFunction &MF,
                                                unsigned Idx) const {
  if (Idx == AMDGPU::RegisterPressureSets::VGPR_32 ||
      Idx == AMDGPU::RegisterPressureSets::AGPR_32)
    return getRegPressureLimit(&AMDGPU::VGPR_32RegClass,
                               const_cast<MachineFunction &>(MF));

  if (Idx == AMDGPU::RegisterPressureSets::SReg_32)
    return getRegPressureLimit(&AMDGPU::SGPR_32RegClass,
                               const_cast<MachineFunction &>(MF));

  llvm_unreachable("Unexpected register pressure set!");
}

const int *SIRegisterInfo::getRegUnitPressureSets(unsigned RegUnit) const {
  static const int Empty[] = { -1 };

  if (RegPressureIgnoredUnits[RegUnit])
    return Empty;

  return AMDGPUGenRegisterInfo::getRegUnitPressureSets(RegUnit);
}

MCRegister SIRegisterInfo::getReturnAddressReg(const MachineFunction &MF) const {
  // Not a callee saved register.
  return AMDGPU::SGPR30_SGPR31;
}

const TargetRegisterClass *
SIRegisterInfo::getRegClassForSizeOnBank(unsigned Size,
                                         const RegisterBank &RB,
                                         const MachineRegisterInfo &MRI) const {
  switch (RB.getID()) {
  case AMDGPU::VGPRRegBankID:
    return getVGPRClassForBitWidth(std::max(32u, Size));
  case AMDGPU::VCCRegBankID:
    assert(Size == 1);
    return isWave32 ? &AMDGPU::SReg_32_XM0_XEXECRegClass
                    : &AMDGPU::SReg_64_XEXECRegClass;
  case AMDGPU::SGPRRegBankID:
    return getSGPRClassForBitWidth(std::max(32u, Size));
  case AMDGPU::AGPRRegBankID:
    return getAGPRClassForBitWidth(std::max(32u, Size));
  default:
    llvm_unreachable("unknown register bank");
  }
}

const TargetRegisterClass *
SIRegisterInfo::getConstrainedRegClassForOperand(const MachineOperand &MO,
                                         const MachineRegisterInfo &MRI) const {
  const RegClassOrRegBank &RCOrRB = MRI.getRegClassOrRegBank(MO.getReg());
  if (const RegisterBank *RB = RCOrRB.dyn_cast<const RegisterBank*>())
    return getRegClassForTypeOnBank(MRI.getType(MO.getReg()), *RB, MRI);

  if (const auto *RC = RCOrRB.dyn_cast<const TargetRegisterClass *>())
    return getAllocatableClass(RC);

  return nullptr;
}

MCRegister SIRegisterInfo::getVCC() const {
  return isWave32 ? AMDGPU::VCC_LO : AMDGPU::VCC;
}

const TargetRegisterClass *SIRegisterInfo::getVGPR64Class() const {
  // VGPR tuples have an alignment requirement on gfx90a variants.
  return ST.needsAlignedVGPRs() ? &AMDGPU::VReg_64_Align2RegClass
                                : &AMDGPU::VReg_64RegClass;
}

const TargetRegisterClass *
SIRegisterInfo::getRegClass(unsigned RCID) const {
  switch ((int)RCID) {
  case AMDGPU::SReg_1RegClassID:
    return getBoolRC();
  case AMDGPU::SReg_1_XEXECRegClassID:
    return isWave32 ? &AMDGPU::SReg_32_XM0_XEXECRegClass
      : &AMDGPU::SReg_64_XEXECRegClass;
  case -1:
    return nullptr;
  default:
    return AMDGPUGenRegisterInfo::getRegClass(RCID);
  }
}

// Find reaching register definition
MachineInstr *SIRegisterInfo::findReachingDef(Register Reg, unsigned SubReg,
                                              MachineInstr &Use,
                                              MachineRegisterInfo &MRI,
                                              LiveIntervals *LIS) const {
  auto &MDT = LIS->getAnalysis<MachineDominatorTree>();
  SlotIndex UseIdx = LIS->getInstructionIndex(Use);
  SlotIndex DefIdx;

  if (Reg.isVirtual()) {
    if (!LIS->hasInterval(Reg))
      return nullptr;
    LiveInterval &LI = LIS->getInterval(Reg);
    LaneBitmask SubLanes = SubReg ? getSubRegIndexLaneMask(SubReg)
                                  : MRI.getMaxLaneMaskForVReg(Reg);
    VNInfo *V = nullptr;
    if (LI.hasSubRanges()) {
      for (auto &S : LI.subranges()) {
        if ((S.LaneMask & SubLanes) == SubLanes) {
          V = S.getVNInfoAt(UseIdx);
          break;
        }
      }
    } else {
      V = LI.getVNInfoAt(UseIdx);
    }
    if (!V)
      return nullptr;
    DefIdx = V->def;
  } else {
    // Find last def.
    for (MCRegUnitIterator Units(Reg.asMCReg(), this); Units.isValid();
         ++Units) {
      LiveRange &LR = LIS->getRegUnit(*Units);
      if (VNInfo *V = LR.getVNInfoAt(UseIdx)) {
        if (!DefIdx.isValid() ||
            MDT.dominates(LIS->getInstructionFromIndex(DefIdx),
                          LIS->getInstructionFromIndex(V->def)))
          DefIdx = V->def;
      } else {
        return nullptr;
      }
    }
  }

  MachineInstr *Def = LIS->getInstructionFromIndex(DefIdx);

  if (!Def || !MDT.dominates(Def, &Use))
    return nullptr;

  assert(Def->modifiesRegister(Reg, this));

  return Def;
}

MCPhysReg SIRegisterInfo::get32BitRegister(MCPhysReg Reg) const {
  assert(getRegSizeInBits(*getPhysRegClass(Reg)) <= 32);

  for (const TargetRegisterClass &RC : { AMDGPU::VGPR_32RegClass,
                                         AMDGPU::SReg_32RegClass,
                                         AMDGPU::AGPR_32RegClass } ) {
    if (MCPhysReg Super = getMatchingSuperReg(Reg, AMDGPU::lo16, &RC))
      return Super;
  }
  if (MCPhysReg Super = getMatchingSuperReg(Reg, AMDGPU::hi16,
                                            &AMDGPU::VGPR_32RegClass)) {
      return Super;
  }

  return AMDGPU::NoRegister;
}

bool SIRegisterInfo::isProperlyAlignedRC(const TargetRegisterClass &RC) const {
  if (!ST.needsAlignedVGPRs())
    return true;

  if (hasVGPRs(&RC))
    return RC.hasSuperClassEq(getVGPRClassForBitWidth(getRegSizeInBits(RC)));
  if (hasAGPRs(&RC))
    return RC.hasSuperClassEq(getAGPRClassForBitWidth(getRegSizeInBits(RC)));

  return true;
}

bool SIRegisterInfo::isConstantPhysReg(MCRegister PhysReg) const {
  switch (PhysReg) {
  case AMDGPU::SGPR_NULL:
  case AMDGPU::SRC_SHARED_BASE:
  case AMDGPU::SRC_PRIVATE_BASE:
  case AMDGPU::SRC_SHARED_LIMIT:
  case AMDGPU::SRC_PRIVATE_LIMIT:
    return true;
  default:
    return false;
  }
}

ArrayRef<MCPhysReg>
SIRegisterInfo::getAllSGPR128(const MachineFunction &MF) const {
  return makeArrayRef(AMDGPU::SGPR_128RegClass.begin(),
                      ST.getMaxNumSGPRs(MF) / 4);
}

ArrayRef<MCPhysReg>
SIRegisterInfo::getAllSGPR64(const MachineFunction &MF) const {
  return makeArrayRef(AMDGPU::SGPR_64RegClass.begin(),
                      ST.getMaxNumSGPRs(MF) / 2);
}

ArrayRef<MCPhysReg>
SIRegisterInfo::getAllSGPR32(const MachineFunction &MF) const {
  return makeArrayRef(AMDGPU::SGPR_32RegClass.begin(), ST.getMaxNumSGPRs(MF));
}<|MERGE_RESOLUTION|>--- conflicted
+++ resolved
@@ -1407,20 +1407,12 @@
   if (IsLoad) {
     unsigned Opc = ST.enableFlatScratch() ? AMDGPU::SCRATCH_LOAD_DWORD_SADDR
                                           : AMDGPU::BUFFER_LOAD_DWORD_OFFSET;
-<<<<<<< HEAD
-    buildSpillLoadStore(SB.MBB, SB.MI, SB.DL, Opc, Index, SB.TmpVGPR, false,
-=======
     buildSpillLoadStore(*SB.MBB, SB.MI, SB.DL, Opc, Index, SB.TmpVGPR, false,
->>>>>>> 0e64e13c
                         FrameReg, Offset * SB.EltSize, MMO, SB.RS);
   } else {
     unsigned Opc = ST.enableFlatScratch() ? AMDGPU::SCRATCH_STORE_DWORD_SADDR
                                           : AMDGPU::BUFFER_STORE_DWORD_OFFSET;
-<<<<<<< HEAD
-    buildSpillLoadStore(SB.MBB, SB.MI, SB.DL, Opc, Index, SB.TmpVGPR, IsKill,
-=======
     buildSpillLoadStore(*SB.MBB, SB.MI, SB.DL, Opc, Index, SB.TmpVGPR, IsKill,
->>>>>>> 0e64e13c
                         FrameReg, Offset * SB.EltSize, MMO, SB.RS);
     // This only ever adds one VGPR spill
     SB.MFI.addToSpilledVGPRs(1);
@@ -1724,10 +1716,7 @@
   case AMDGPU::SI_SPILL_S1024_CFI_SAVE:
   case AMDGPU::SI_SPILL_S512_CFI_SAVE:
   case AMDGPU::SI_SPILL_S256_CFI_SAVE:
-<<<<<<< HEAD
-=======
   case AMDGPU::SI_SPILL_S224_CFI_SAVE:
->>>>>>> 0e64e13c
   case AMDGPU::SI_SPILL_S192_CFI_SAVE:
   case AMDGPU::SI_SPILL_S160_CFI_SAVE:
   case AMDGPU::SI_SPILL_S128_CFI_SAVE:
@@ -1789,10 +1778,7 @@
   case AMDGPU::SI_SPILL_S1024_CFI_SAVE:
   case AMDGPU::SI_SPILL_S512_CFI_SAVE:
   case AMDGPU::SI_SPILL_S256_CFI_SAVE:
-<<<<<<< HEAD
-=======
   case AMDGPU::SI_SPILL_S224_CFI_SAVE:
->>>>>>> 0e64e13c
   case AMDGPU::SI_SPILL_S192_CFI_SAVE:
   case AMDGPU::SI_SPILL_S160_CFI_SAVE:
   case AMDGPU::SI_SPILL_S128_CFI_SAVE:
@@ -1812,11 +1798,7 @@
     case AMDGPU::SI_SPILL_S96_SAVE:
     case AMDGPU::SI_SPILL_S64_SAVE:
     case AMDGPU::SI_SPILL_S32_SAVE: {
-<<<<<<< HEAD
-      spillSGPR(MI, Index, RS, false, NeedsCFI);
-=======
       spillSGPR(MI, Index, RS, nullptr, false, NeedsCFI);
->>>>>>> 0e64e13c
       break;
     }
 
@@ -1839,10 +1821,7 @@
     case AMDGPU::SI_SPILL_V1024_CFI_SAVE:
     case AMDGPU::SI_SPILL_V512_CFI_SAVE:
     case AMDGPU::SI_SPILL_V256_CFI_SAVE:
-<<<<<<< HEAD
-=======
     case AMDGPU::SI_SPILL_V224_CFI_SAVE:
->>>>>>> 0e64e13c
     case AMDGPU::SI_SPILL_V192_CFI_SAVE:
     case AMDGPU::SI_SPILL_V160_CFI_SAVE:
     case AMDGPU::SI_SPILL_V128_CFI_SAVE:
@@ -1893,10 +1872,7 @@
           *MBB, MI, DL, Opc, Index, VData->getReg(), VData->isKill(), FrameReg,
           TII->getNamedOperand(*MI, AMDGPU::OpName::offset)->getImm(),
           *MI->memoperands_begin(), RS, nullptr, NeedsCFI);
-<<<<<<< HEAD
-
-=======
->>>>>>> 0e64e13c
+
       MFI->addToSpilledVGPRs(getNumSubRegsForSpillOp(MI->getOpcode()));
       MI->eraseFromParent();
       break;
