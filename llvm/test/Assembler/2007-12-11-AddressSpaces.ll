<<<<<<< HEAD
; RUN: llvm-as --opaque-pointers=0 < %s | llvm-dis --opaque-pointers=0 | grep "addrspace(33)" | count 7
; RUN: llvm-as --opaque-pointers=0 < %s | llvm-dis --opaque-pointers=0 | grep "addrspace(42)" | count 2
; RUN: llvm-as --opaque-pointers=0 < %s | llvm-dis --opaque-pointers=0 | grep "addrspace(66)" | count 2
; RUN: llvm-as --opaque-pointers=0 < %s | llvm-dis --opaque-pointers=0 | grep "addrspace(11)" | count 6
; RUN: llvm-as --opaque-pointers=0 < %s | llvm-dis --opaque-pointers=0 | grep "addrspace(22)" | count 5
; RUN: verify-uselistorder --opaque-pointers=0 %s
=======
; RUN: llvm-as < %s | llvm-dis | grep "addrspace(33)" | count 7
; RUN: llvm-as < %s | llvm-dis | grep "addrspace(42)" | count 2
; RUN: llvm-as < %s | llvm-dis | grep "addrspace(66)" | count 2
; RUN: llvm-as < %s | llvm-dis | grep "addrspace(11)" | count 3
; RUN: llvm-as < %s | llvm-dis | grep "addrspace(22)" | count 4
; RUN: verify-uselistorder %s
>>>>>>> 56ec7ce8

	%struct.mystruct = type { i32, ptr addrspace(33), i32, ptr addrspace(33) }
@input = weak addrspace(42) global %struct.mystruct zeroinitializer  		; <ptr addrspace(42)> [#uses=1]
@output = addrspace(66) global %struct.mystruct zeroinitializer 		; <ptr addrspace(66)> [#uses=1]
@y = external addrspace(33) global ptr addrspace(22) 		; <ptr addrspace(33)> [#uses=1]

define void @foo() {
entry:
	%tmp1 = load ptr addrspace(33), ptr addrspace(42) getelementptr (%struct.mystruct, ptr addrspace(42) @input, i32 0, i32 3), align 4		; <ptr addrspace(33)> [#uses=1]
	store ptr addrspace(33) %tmp1, ptr addrspace(66) getelementptr (%struct.mystruct, ptr addrspace(66) @output, i32 0, i32 1), align 4
	ret void
}

define ptr addrspace(11) @bar(ptr addrspace(33) %x) {
entry:
	%tmp1 = load ptr addrspace(22), ptr addrspace(33) @y, align 4		; <ptr addrspace(22)> [#uses=2]
	store ptr addrspace(22) %tmp1, ptr addrspace(33) %x, align 4
	%tmp5 = load ptr addrspace(11), ptr addrspace(22) %tmp1, align 4		; <ptr addrspace(11)> [#uses=1]
	ret ptr addrspace(11) %tmp5
}<|MERGE_RESOLUTION|>--- conflicted
+++ resolved
@@ -1,18 +1,9 @@
-<<<<<<< HEAD
-; RUN: llvm-as --opaque-pointers=0 < %s | llvm-dis --opaque-pointers=0 | grep "addrspace(33)" | count 7
-; RUN: llvm-as --opaque-pointers=0 < %s | llvm-dis --opaque-pointers=0 | grep "addrspace(42)" | count 2
-; RUN: llvm-as --opaque-pointers=0 < %s | llvm-dis --opaque-pointers=0 | grep "addrspace(66)" | count 2
-; RUN: llvm-as --opaque-pointers=0 < %s | llvm-dis --opaque-pointers=0 | grep "addrspace(11)" | count 6
-; RUN: llvm-as --opaque-pointers=0 < %s | llvm-dis --opaque-pointers=0 | grep "addrspace(22)" | count 5
-; RUN: verify-uselistorder --opaque-pointers=0 %s
-=======
 ; RUN: llvm-as < %s | llvm-dis | grep "addrspace(33)" | count 7
 ; RUN: llvm-as < %s | llvm-dis | grep "addrspace(42)" | count 2
 ; RUN: llvm-as < %s | llvm-dis | grep "addrspace(66)" | count 2
 ; RUN: llvm-as < %s | llvm-dis | grep "addrspace(11)" | count 3
 ; RUN: llvm-as < %s | llvm-dis | grep "addrspace(22)" | count 4
 ; RUN: verify-uselistorder %s
->>>>>>> 56ec7ce8
 
 	%struct.mystruct = type { i32, ptr addrspace(33), i32, ptr addrspace(33) }
 @input = weak addrspace(42) global %struct.mystruct zeroinitializer  		; <ptr addrspace(42)> [#uses=1]
