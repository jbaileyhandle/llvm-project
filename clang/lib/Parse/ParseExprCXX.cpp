--- conflicted
+++ resolved
@@ -1554,7 +1554,6 @@
                       /*DeclsInPrototype=*/None, DeclLoc, DeclEndLoc, D,
                       TrailingReturnType),
                   std::move(Attr), DeclEndLoc);
-<<<<<<< HEAD
   }  else if (Tok.is(tok::l_brace)) {
     // Next is compound-statement.
     // Parse C++AMP restrict specifier though the lambda expression has no params, so that
@@ -1572,14 +1571,12 @@
       D.getAttributes().addAll(Attr.begin(), Attr.end());
       D.getAttributePool().takeAllFrom(Attr.getPool());
     }
-=======
 
     // Parse the requires-clause, if present.
     if (Tok.is(tok::kw_requires))
       ParseTrailingRequiresClause(D);
 
     WarnIfHasCUDATargetAttr();
->>>>>>> 987b3e13
   }
 
   // FIXME: Rename BlockScope -> ClosureScope if we decide to continue using
