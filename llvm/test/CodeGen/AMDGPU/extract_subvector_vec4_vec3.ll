; NOTE: Assertions have been autogenerated by utils/update_mir_test_checks.py
; RUN: llc -mtriple=amdgcn-mesa-mesa3d -mcpu=gfx900 < %s -stop-after=amdgpu-isel | FileCheck -check-prefix=GCN %s

; We want to see a BUFFER_LOAD, some register shuffling, and a BUFFER_STORE.
; Specifically, we do not want to see a BUFFER_STORE that says "store into
; stack" in the middle.

define amdgpu_hs void @main(ptr addrspace(6) inreg %arg) {
  ; GCN-LABEL: name: main
  ; GCN: bb.0.main_body:
  ; GCN-NEXT:   [[S_MOV_B32_:%[0-9]+]]:sreg_32 = S_MOV_B32 0
  ; GCN-NEXT:   [[DEF:%[0-9]+]]:sreg_32 = IMPLICIT_DEF
  ; GCN-NEXT:   [[PRED_COPY:%[0-9]+]]:vgpr_32 = PRED_COPY [[DEF]]
  ; GCN-NEXT:   [[DEF1:%[0-9]+]]:sgpr_128 = IMPLICIT_DEF
<<<<<<< HEAD
  ; GCN-NEXT:   [[BUFFER_LOAD_DWORDX4_OFFEN:%[0-9]+]]:vreg_128 = BUFFER_LOAD_DWORDX4_OFFEN [[PRED_COPY]], [[DEF1]], [[S_MOV_B32_]], 0, 0, 0, implicit $exec :: (dereferenceable load (s128), align 1, addrspace 7)
  ; GCN-NEXT:   [[PRED_COPY1:%[0-9]+]]:sgpr_32 = PRED_COPY [[BUFFER_LOAD_DWORDX4_OFFEN]].sub2
  ; GCN-NEXT:   [[PRED_COPY2:%[0-9]+]]:sgpr_32 = PRED_COPY [[BUFFER_LOAD_DWORDX4_OFFEN]].sub1
  ; GCN-NEXT:   [[PRED_COPY3:%[0-9]+]]:sgpr_32 = PRED_COPY [[BUFFER_LOAD_DWORDX4_OFFEN]].sub0
  ; GCN-NEXT:   [[REG_SEQUENCE:%[0-9]+]]:sgpr_96 = REG_SEQUENCE killed [[PRED_COPY3]], %subreg.sub0, killed [[PRED_COPY2]], %subreg.sub1, killed [[PRED_COPY1]], %subreg.sub2
  ; GCN-NEXT:   [[PRED_COPY4:%[0-9]+]]:vreg_96 = PRED_COPY [[REG_SEQUENCE]]
=======
  ; GCN-NEXT:   [[BUFFER_LOAD_DWORDX4_OFFEN:%[0-9]+]]:vreg_128 = BUFFER_LOAD_DWORDX4_OFFEN [[COPY]], [[DEF1]], [[S_MOV_B32_]], 0, 0, 0, implicit $exec :: (dereferenceable load (s128), align 1, addrspace 8)
  ; GCN-NEXT:   [[COPY1:%[0-9]+]]:sgpr_32 = COPY [[BUFFER_LOAD_DWORDX4_OFFEN]].sub2
  ; GCN-NEXT:   [[COPY2:%[0-9]+]]:sgpr_32 = COPY [[BUFFER_LOAD_DWORDX4_OFFEN]].sub1
  ; GCN-NEXT:   [[COPY3:%[0-9]+]]:sgpr_32 = COPY [[BUFFER_LOAD_DWORDX4_OFFEN]].sub0
  ; GCN-NEXT:   [[REG_SEQUENCE:%[0-9]+]]:sgpr_96 = REG_SEQUENCE killed [[COPY3]], %subreg.sub0, killed [[COPY2]], %subreg.sub1, killed [[COPY1]], %subreg.sub2
  ; GCN-NEXT:   [[COPY4:%[0-9]+]]:vreg_96 = COPY [[REG_SEQUENCE]]
>>>>>>> eadf6db5
  ; GCN-NEXT:   [[DEF2:%[0-9]+]]:sreg_32 = IMPLICIT_DEF
  ; GCN-NEXT:   [[PRED_COPY5:%[0-9]+]]:vgpr_32 = PRED_COPY [[DEF2]]
  ; GCN-NEXT:   [[DEF3:%[0-9]+]]:sgpr_128 = IMPLICIT_DEF
<<<<<<< HEAD
  ; GCN-NEXT:   BUFFER_STORE_DWORDX3_OFFEN_exact killed [[PRED_COPY4]], [[PRED_COPY5]], [[DEF3]], [[S_MOV_B32_]], 0, 0, 0, implicit $exec :: (dereferenceable store (s96), align 1, addrspace 7)
=======
  ; GCN-NEXT:   BUFFER_STORE_DWORDX3_OFFEN_exact killed [[COPY4]], [[COPY5]], [[DEF3]], [[S_MOV_B32_]], 0, 0, 0, implicit $exec :: (dereferenceable store (s96), align 1, addrspace 8)
>>>>>>> eadf6db5
  ; GCN-NEXT:   S_ENDPGM 0
main_body:
  %tmp25 = call <4 x float> @llvm.amdgcn.raw.buffer.load.v4f32(<4 x i32> undef, i32 undef, i32 0, i32 0)
  %tmp27 = bitcast <4 x float> %tmp25 to <16 x i8>
  %tmp28 = shufflevector <16 x i8> %tmp27, <16 x i8> undef, <12 x i32> <i32 0, i32 1, i32 2, i32 3, i32 4, i32 5, i32 6, i32 7, i32 8, i32 9, i32 10, i32 11>
  %tmp29 = bitcast <12 x i8> %tmp28 to <3 x i32>
  call void @llvm.amdgcn.raw.buffer.store.v3i32(<3 x i32> %tmp29, <4 x i32> undef, i32 undef, i32 0, i32 0) #3
  ret void
}

declare void @llvm.amdgcn.raw.buffer.store.v3i32(<3 x i32>, <4 x i32>, i32, i32, i32 immarg)
declare <4 x float> @llvm.amdgcn.raw.buffer.load.v4f32(<4 x i32>, i32, i32, i32 immarg)<|MERGE_RESOLUTION|>--- conflicted
+++ resolved
@@ -12,29 +12,16 @@
   ; GCN-NEXT:   [[DEF:%[0-9]+]]:sreg_32 = IMPLICIT_DEF
   ; GCN-NEXT:   [[PRED_COPY:%[0-9]+]]:vgpr_32 = PRED_COPY [[DEF]]
   ; GCN-NEXT:   [[DEF1:%[0-9]+]]:sgpr_128 = IMPLICIT_DEF
-<<<<<<< HEAD
-  ; GCN-NEXT:   [[BUFFER_LOAD_DWORDX4_OFFEN:%[0-9]+]]:vreg_128 = BUFFER_LOAD_DWORDX4_OFFEN [[PRED_COPY]], [[DEF1]], [[S_MOV_B32_]], 0, 0, 0, implicit $exec :: (dereferenceable load (s128), align 1, addrspace 7)
+  ; GCN-NEXT:   [[BUFFER_LOAD_DWORDX4_OFFEN:%[0-9]+]]:vreg_128 = BUFFER_LOAD_DWORDX4_OFFEN [[PRED_COPY]], [[DEF1]], [[S_MOV_B32_]], 0, 0, 0, implicit $exec :: (dereferenceable load (s128), align 1, addrspace 8)
   ; GCN-NEXT:   [[PRED_COPY1:%[0-9]+]]:sgpr_32 = PRED_COPY [[BUFFER_LOAD_DWORDX4_OFFEN]].sub2
   ; GCN-NEXT:   [[PRED_COPY2:%[0-9]+]]:sgpr_32 = PRED_COPY [[BUFFER_LOAD_DWORDX4_OFFEN]].sub1
   ; GCN-NEXT:   [[PRED_COPY3:%[0-9]+]]:sgpr_32 = PRED_COPY [[BUFFER_LOAD_DWORDX4_OFFEN]].sub0
   ; GCN-NEXT:   [[REG_SEQUENCE:%[0-9]+]]:sgpr_96 = REG_SEQUENCE killed [[PRED_COPY3]], %subreg.sub0, killed [[PRED_COPY2]], %subreg.sub1, killed [[PRED_COPY1]], %subreg.sub2
   ; GCN-NEXT:   [[PRED_COPY4:%[0-9]+]]:vreg_96 = PRED_COPY [[REG_SEQUENCE]]
-=======
-  ; GCN-NEXT:   [[BUFFER_LOAD_DWORDX4_OFFEN:%[0-9]+]]:vreg_128 = BUFFER_LOAD_DWORDX4_OFFEN [[COPY]], [[DEF1]], [[S_MOV_B32_]], 0, 0, 0, implicit $exec :: (dereferenceable load (s128), align 1, addrspace 8)
-  ; GCN-NEXT:   [[COPY1:%[0-9]+]]:sgpr_32 = COPY [[BUFFER_LOAD_DWORDX4_OFFEN]].sub2
-  ; GCN-NEXT:   [[COPY2:%[0-9]+]]:sgpr_32 = COPY [[BUFFER_LOAD_DWORDX4_OFFEN]].sub1
-  ; GCN-NEXT:   [[COPY3:%[0-9]+]]:sgpr_32 = COPY [[BUFFER_LOAD_DWORDX4_OFFEN]].sub0
-  ; GCN-NEXT:   [[REG_SEQUENCE:%[0-9]+]]:sgpr_96 = REG_SEQUENCE killed [[COPY3]], %subreg.sub0, killed [[COPY2]], %subreg.sub1, killed [[COPY1]], %subreg.sub2
-  ; GCN-NEXT:   [[COPY4:%[0-9]+]]:vreg_96 = COPY [[REG_SEQUENCE]]
->>>>>>> eadf6db5
   ; GCN-NEXT:   [[DEF2:%[0-9]+]]:sreg_32 = IMPLICIT_DEF
   ; GCN-NEXT:   [[PRED_COPY5:%[0-9]+]]:vgpr_32 = PRED_COPY [[DEF2]]
   ; GCN-NEXT:   [[DEF3:%[0-9]+]]:sgpr_128 = IMPLICIT_DEF
-<<<<<<< HEAD
-  ; GCN-NEXT:   BUFFER_STORE_DWORDX3_OFFEN_exact killed [[PRED_COPY4]], [[PRED_COPY5]], [[DEF3]], [[S_MOV_B32_]], 0, 0, 0, implicit $exec :: (dereferenceable store (s96), align 1, addrspace 7)
-=======
-  ; GCN-NEXT:   BUFFER_STORE_DWORDX3_OFFEN_exact killed [[COPY4]], [[COPY5]], [[DEF3]], [[S_MOV_B32_]], 0, 0, 0, implicit $exec :: (dereferenceable store (s96), align 1, addrspace 8)
->>>>>>> eadf6db5
+  ; GCN-NEXT:   BUFFER_STORE_DWORDX3_OFFEN_exact killed [[PRED_COPY4]], [[PRED_COPY5]], [[DEF3]], [[S_MOV_B32_]], 0, 0, 0, implicit $exec :: (dereferenceable store (s96), align 1, addrspace 8)
   ; GCN-NEXT:   S_ENDPGM 0
 main_body:
   %tmp25 = call <4 x float> @llvm.amdgcn.raw.buffer.load.v4f32(<4 x i32> undef, i32 undef, i32 0, i32 0)
