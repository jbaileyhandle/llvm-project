--- conflicted
+++ resolved
@@ -17,24 +17,11 @@
 // We require std::math functions in the complex builtins below.
 #ifdef __NVPTX__
 #include <cmath>
-<<<<<<< HEAD
 #define __CUDA__
-=======
-
-#ifdef __NVPTX__
->>>>>>> 7f2ce19d
 #define __OPENMP_NVPTX__
 #include <__clang_cuda_complex_builtins.h>
 #undef __OPENMP_NVPTX__
 #endif // __NVPTX__
-
-#ifdef __AMDGCN__
-#define __OPENMP_AMDGCN__
-#include <__clang_cuda_complex_builtins.h>
-#undef __OPENMP_AMDGCN__
-#endif // __AMDGCN__
-
-#endif
 
 #ifdef __AMDGCN__
 #include <__clang_hip_libdevice_declares.h>
@@ -68,9 +55,5 @@
 
 #pragma omp end declare variant
 
-<<<<<<< HEAD
 #endif // _GLIBCXX_COMPLEX
-#endif // _LIBCPP_STD_VER
-=======
-#endif // _LIBCPP_STD_VER
->>>>>>> 7f2ce19d
+#endif // _LIBCPP_STD_VER