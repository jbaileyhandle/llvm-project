--- conflicted
+++ resolved
@@ -1313,7 +1313,20 @@
   Tool *buildLinker() const override;
 };
 
-<<<<<<< HEAD
+class LLVM_LIBRARY_VISIBILITY Contiki : public Generic_ELF {
+public:
+  Contiki(const Driver &D, const llvm::Triple &Triple,
+          const llvm::opt::ArgList &Args);
+
+  // No support for finding a C++ standard library yet.
+  std::string findLibCxxIncludePath() const override { return ""; }
+  void addLibStdCxxIncludePaths(
+      const llvm::opt::ArgList &DriverArgs,
+      llvm::opt::ArgStringList &CC1Args) const override {}
+
+  SanitizerMask getSupportedSanitizers() const override;
+};
+
 class LLVM_LIBRARY_VISIBILITY HCCToolChain : public Linux {
 public:
   HCCToolChain(const Driver &D, const llvm::Triple &Triple,
@@ -1321,7 +1334,8 @@
 
   llvm::opt::DerivedArgList *
   TranslateArgs(const llvm::opt::DerivedArgList &Args,
-                StringRef BoundArch) const override;
+                StringRef BoundArch,
+                Action::OffloadKind DeviceOffloadKind) const override;
   void addClangTargetOptions(const llvm::opt::ArgList &DriverArgs,
                              llvm::opt::ArgStringList &CC1Args) const override;
 
@@ -1342,20 +1356,6 @@
   mutable std::unique_ptr<Tool> HCHostAssembler;
   mutable std::unique_ptr<Tool> HCKernelAssembler;
   mutable std::unique_ptr<Tool> CXXAMPAssembler;
-=======
-class LLVM_LIBRARY_VISIBILITY Contiki : public Generic_ELF {
-public:
-  Contiki(const Driver &D, const llvm::Triple &Triple,
-          const llvm::opt::ArgList &Args);
-
-  // No support for finding a C++ standard library yet.
-  std::string findLibCxxIncludePath() const override { return ""; }
-  void addLibStdCxxIncludePaths(
-      const llvm::opt::ArgList &DriverArgs,
-      llvm::opt::ArgStringList &CC1Args) const override {}
-
-  SanitizerMask getSupportedSanitizers() const override;
->>>>>>> 078aea90
 };
 
 } // end namespace toolchains
