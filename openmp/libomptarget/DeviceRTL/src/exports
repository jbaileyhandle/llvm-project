--- conflicted
+++ resolved
@@ -2,14 +2,11 @@
 *llvm_*
 __kmpc_*
 
-<<<<<<< HEAD
-=======
 _ZN4ompx*
 
 __keep_alive
 IsSPMDMode
 
->>>>>>> e73b3569
 memcmp
 printf
 __assert_fail
