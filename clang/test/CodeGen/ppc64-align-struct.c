--- conflicted
+++ resolved
@@ -56,11 +56,7 @@
 // CHECK: [[T0:%.*]] = bitcast i8* %[[CUR]] to %struct.test1*
 // CHECK: [[DEST:%.*]] = bitcast %struct.test1* %y to i8*
 // CHECK: [[SRC:%.*]] = bitcast %struct.test1* [[T0]] to i8*
-<<<<<<< HEAD
-// CHECK: call void @llvm.memcpy.p0i8.p0i8.i64(i8* align 4 [[DEST]], i8* align 4 [[SRC]], i64 8, i1 false)
-=======
 // CHECK: call void @llvm.memcpy.p0i8.p0i8.i64(i8* align 4 [[DEST]], i8* align 8 [[SRC]], i64 8, i1 false)
->>>>>>> adeedf38
 struct test1 test1va (int x, ...)
 {
   struct test1 y;
@@ -106,11 +102,7 @@
 // CHECK: [[T0:%.*]] = bitcast i8* %[[ALIGN]] to %struct.test3*
 // CHECK: [[DEST:%.*]] = bitcast %struct.test3* %y to i8*
 // CHECK: [[SRC:%.*]] = bitcast %struct.test3* [[T0]] to i8*
-<<<<<<< HEAD
-// CHECK: call void @llvm.memcpy.p0i8.p0i8.i64(i8* align 16 [[DEST]], i8* align 16 [[SRC]], i64 32, i1 false)
-=======
 // CHECK: call void @llvm.memcpy.p0i8.p0i8.i64(i8* align 32 [[DEST]], i8* align 16 [[SRC]], i64 32, i1 false)
->>>>>>> adeedf38
 struct test3 test3va (int x, ...)
 {
   struct test3 y;
@@ -129,11 +121,7 @@
 // CHECK: [[T0:%.*]] = bitcast i8* %[[CUR]] to %struct.test4*
 // CHECK: [[DEST:%.*]] = bitcast %struct.test4* %y to i8*
 // CHECK: [[SRC:%.*]] = bitcast %struct.test4* [[T0]] to i8*
-<<<<<<< HEAD
-// CHECK: call void @llvm.memcpy.p0i8.p0i8.i64(i8* align 4 [[DEST]], i8* align 4 [[SRC]], i64 12, i1 false)
-=======
 // CHECK: call void @llvm.memcpy.p0i8.p0i8.i64(i8* align 4 [[DEST]], i8* align 8 [[SRC]], i64 12, i1 false)
->>>>>>> adeedf38
 struct test4 test4va (int x, ...)
 {
   struct test4 y;
@@ -152,11 +140,7 @@
 // CHECK: [[T0:%.*]] = bitcast i8* %[[CUR]] to %struct.test_longdouble*
 // CHECK: [[DEST:%.*]] = bitcast %struct.test_longdouble* %y to i8*
 // CHECK: [[SRC:%.*]] = bitcast %struct.test_longdouble* [[T0]] to i8*
-<<<<<<< HEAD
-// CHECK: call void @llvm.memcpy.p0i8.p0i8.i64(i8* align 8 [[DEST]], i8* align 8 [[SRC]], i64 16, i1 false)
-=======
 // CHECK: call void @llvm.memcpy.p0i8.p0i8.i64(i8* align 16 [[DEST]], i8* align 8 [[SRC]], i64 16, i1 false)
->>>>>>> adeedf38
 struct test_longdouble { long double x; };
 struct test_longdouble testva_longdouble (int x, ...)
 {
