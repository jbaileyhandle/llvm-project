# NOTE: Assertions have been autogenerated by utils/update_mir_test_checks.py
# RUN: llc -mtriple=amdgcn-amd-amdhsa -mcpu=gfx908 -amdgpu-spill-sgpr-to-vgpr=false -verify-machineinstrs -start-before=si-lower-sgpr-spills -stop-after=prologepilog -o - %s | FileCheck %s

# Check that we allocate 2 emergency stack slots if we're spilling
# SGPRs to memory and potentially have an offset larger than fits in
# the addressing mode of the memory instructions.

---
name:            test
tracksRegLiveness: true
frameInfo:
  maxAlignment:    4
stack:
  - { id: 0, type: spill-slot, size: 4, alignment: 4, stack-id: sgpr-spill }
  - { id: 1, size: 4096, alignment: 4 }
machineFunctionInfo:
  isEntryFunction: false
  scratchRSrcReg:  '$sgpr0_sgpr1_sgpr2_sgpr3'
  stackPtrOffsetReg: '$sgpr32'
  frameOffsetReg: '$sgpr33'
  hasSpilledSGPRs: true
body:             |
  bb.0:
    liveins: $sgpr30_sgpr31, $sgpr10, $sgpr11
    ; CHECK-LABEL: name: test
    ; CHECK: liveins: $sgpr10, $sgpr11, $sgpr30_sgpr31
    ; CHECK-NEXT: {{  $}}
    ; CHECK-NEXT: frame-setup CFI_INSTRUCTION llvm_def_aspace_cfa $sgpr32_lo16, 0, 6
    ; CHECK-NEXT: frame-setup CFI_INSTRUCTION escape 0x10, 0x10, 0x08, 0x90, 0x3e, 0x93, 0x04, 0x90, 0x3f, 0x93, 0x04
    ; CHECK-NEXT: frame-setup CFI_INSTRUCTION undefined $sgpr10_lo16
    ; CHECK-NEXT: S_CMP_EQ_U32 0, 0, implicit-def $scc
<<<<<<< HEAD
    ; CHECK-NEXT: $sgpr6_sgpr7 = S_MOV_B64 $exec
    ; CHECK-NEXT: $exec = S_MOV_B64 1, implicit-def $vgpr2
    ; CHECK-NEXT: BUFFER_STORE_DWORD_OFFSET killed $vgpr2, $sgpr0_sgpr1_sgpr2_sgpr3, $sgpr32, 0, 0, 0, implicit $exec :: (store (s32) into %stack.2, addrspace 5)
    ; CHECK-NEXT: $vgpr2 = V_WRITELANE_B32 $sgpr10, 0, undef $vgpr2
    ; CHECK-NEXT: BUFFER_STORE_DWORD_OFFSET killed $vgpr2, $sgpr0_sgpr1_sgpr2_sgpr3, $sgpr32, 8, 0, 0, implicit $exec :: (store (s32) into %stack.0, addrspace 5)
    ; CHECK-NEXT: $vgpr2 = BUFFER_LOAD_DWORD_OFFSET $sgpr0_sgpr1_sgpr2_sgpr3, $sgpr32, 0, 0, 0, implicit $exec :: (load (s32) from %stack.2, addrspace 5)
    ; CHECK-NEXT: $exec = S_MOV_B64 killed $sgpr6_sgpr7, implicit killed $vgpr2
=======
    ; CHECK-NEXT: $sgpr4_sgpr5 = S_MOV_B64 $exec
    ; CHECK-NEXT: $exec = S_MOV_B64 1, implicit-def $vgpr1
    ; CHECK-NEXT: BUFFER_STORE_DWORD_OFFSET killed $vgpr1, $sgpr0_sgpr1_sgpr2_sgpr3, $sgpr32, 0, 0, 0, implicit $exec :: (store (s32) into %stack.2, addrspace 5)
    ; CHECK-NEXT: $vgpr1 = V_WRITELANE_B32 killed $sgpr10, 0, undef $vgpr1
    ; CHECK-NEXT: BUFFER_STORE_DWORD_OFFSET killed $vgpr1, $sgpr0_sgpr1_sgpr2_sgpr3, $sgpr32, 8, 0, 0, implicit $exec :: (store (s32) into %stack.0, addrspace 5)
    ; CHECK-NEXT: $vgpr1 = BUFFER_LOAD_DWORD_OFFSET $sgpr0_sgpr1_sgpr2_sgpr3, $sgpr32, 0, 0, 0, implicit $exec :: (load (s32) from %stack.2, addrspace 5)
    ; CHECK-NEXT: $exec = S_MOV_B64 killed $sgpr4_sgpr5, implicit killed $vgpr1
>>>>>>> 5fc1ed47
    ; CHECK-NEXT: $sgpr4_sgpr5 = S_MOV_B64 $exec
    ; CHECK-NEXT: $exec = S_MOV_B64 1, implicit-def $vgpr1
    ; CHECK-NEXT: BUFFER_STORE_DWORD_OFFSET killed $vgpr1, $sgpr0_sgpr1_sgpr2_sgpr3, $sgpr32, 0, 0, 0, implicit $exec :: (store (s32) into %stack.2, addrspace 5)
    ; CHECK-NEXT: $vgpr1 = BUFFER_LOAD_DWORD_OFFSET $sgpr0_sgpr1_sgpr2_sgpr3, $sgpr32, 8, 0, 0, implicit $exec :: (load (s32) from %stack.0, addrspace 5)
    ; CHECK-NEXT: $sgpr10 = V_READLANE_B32 killed $vgpr1, 0
    ; CHECK-NEXT: $vgpr1 = BUFFER_LOAD_DWORD_OFFSET $sgpr0_sgpr1_sgpr2_sgpr3, $sgpr32, 0, 0, 0, implicit $exec :: (load (s32) from %stack.2, addrspace 5)
    ; CHECK-NEXT: $exec = S_MOV_B64 killed $sgpr4_sgpr5, implicit killed $vgpr1
    ; CHECK-NEXT: S_SETPC_B64 $sgpr30_sgpr31, implicit $scc
    S_CMP_EQ_U32 0, 0, implicit-def $scc
    SI_SPILL_S32_SAVE killed $sgpr10, %stack.0, implicit $exec, implicit $sgpr0_sgpr1_sgpr2_sgpr3, implicit $sgpr32
    renamable $sgpr10 = SI_SPILL_S32_RESTORE %stack.0, implicit $exec, implicit $sgpr0_sgpr1_sgpr2_sgpr3, implicit $sgpr32
    S_SETPC_B64 $sgpr30_sgpr31, implicit $scc
...<|MERGE_RESOLUTION|>--- conflicted
+++ resolved
@@ -29,23 +29,13 @@
     ; CHECK-NEXT: frame-setup CFI_INSTRUCTION escape 0x10, 0x10, 0x08, 0x90, 0x3e, 0x93, 0x04, 0x90, 0x3f, 0x93, 0x04
     ; CHECK-NEXT: frame-setup CFI_INSTRUCTION undefined $sgpr10_lo16
     ; CHECK-NEXT: S_CMP_EQ_U32 0, 0, implicit-def $scc
-<<<<<<< HEAD
-    ; CHECK-NEXT: $sgpr6_sgpr7 = S_MOV_B64 $exec
-    ; CHECK-NEXT: $exec = S_MOV_B64 1, implicit-def $vgpr2
-    ; CHECK-NEXT: BUFFER_STORE_DWORD_OFFSET killed $vgpr2, $sgpr0_sgpr1_sgpr2_sgpr3, $sgpr32, 0, 0, 0, implicit $exec :: (store (s32) into %stack.2, addrspace 5)
-    ; CHECK-NEXT: $vgpr2 = V_WRITELANE_B32 $sgpr10, 0, undef $vgpr2
-    ; CHECK-NEXT: BUFFER_STORE_DWORD_OFFSET killed $vgpr2, $sgpr0_sgpr1_sgpr2_sgpr3, $sgpr32, 8, 0, 0, implicit $exec :: (store (s32) into %stack.0, addrspace 5)
-    ; CHECK-NEXT: $vgpr2 = BUFFER_LOAD_DWORD_OFFSET $sgpr0_sgpr1_sgpr2_sgpr3, $sgpr32, 0, 0, 0, implicit $exec :: (load (s32) from %stack.2, addrspace 5)
-    ; CHECK-NEXT: $exec = S_MOV_B64 killed $sgpr6_sgpr7, implicit killed $vgpr2
-=======
     ; CHECK-NEXT: $sgpr4_sgpr5 = S_MOV_B64 $exec
     ; CHECK-NEXT: $exec = S_MOV_B64 1, implicit-def $vgpr1
     ; CHECK-NEXT: BUFFER_STORE_DWORD_OFFSET killed $vgpr1, $sgpr0_sgpr1_sgpr2_sgpr3, $sgpr32, 0, 0, 0, implicit $exec :: (store (s32) into %stack.2, addrspace 5)
-    ; CHECK-NEXT: $vgpr1 = V_WRITELANE_B32 killed $sgpr10, 0, undef $vgpr1
+    ; CHECK-NEXT: $vgpr1 = V_WRITELANE_B32 $sgpr10, 0, undef $vgpr1
     ; CHECK-NEXT: BUFFER_STORE_DWORD_OFFSET killed $vgpr1, $sgpr0_sgpr1_sgpr2_sgpr3, $sgpr32, 8, 0, 0, implicit $exec :: (store (s32) into %stack.0, addrspace 5)
     ; CHECK-NEXT: $vgpr1 = BUFFER_LOAD_DWORD_OFFSET $sgpr0_sgpr1_sgpr2_sgpr3, $sgpr32, 0, 0, 0, implicit $exec :: (load (s32) from %stack.2, addrspace 5)
     ; CHECK-NEXT: $exec = S_MOV_B64 killed $sgpr4_sgpr5, implicit killed $vgpr1
->>>>>>> 5fc1ed47
     ; CHECK-NEXT: $sgpr4_sgpr5 = S_MOV_B64 $exec
     ; CHECK-NEXT: $exec = S_MOV_B64 1, implicit-def $vgpr1
     ; CHECK-NEXT: BUFFER_STORE_DWORD_OFFSET killed $vgpr1, $sgpr0_sgpr1_sgpr2_sgpr3, $sgpr32, 0, 0, 0, implicit $exec :: (store (s32) into %stack.2, addrspace 5)
