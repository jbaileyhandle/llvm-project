--- conflicted
+++ resolved
@@ -243,10 +243,7 @@
 ; CHECK-O-NEXT: Running pass: InstSimplifyPass
 ; CHECK-O-NEXT: Running pass: DivRemPairsPass
 ; CHECK-O-NEXT: Running pass: SimplifyCFGPass
-<<<<<<< HEAD
-=======
 ; CHECK-O-NEXT: Running pass: CoroCleanupPass
->>>>>>> 0e64e13c
 ; CHECK-EP-OPTIMIZER-LAST: Running pass: NoOpFunctionPass
 ; CHECK-O-NEXT: Running pass: CGProfilePass
 ; CHECK-O-NEXT: Running pass: GlobalDCEPass
