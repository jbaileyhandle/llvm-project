--- conflicted
+++ resolved
@@ -215,10 +215,6 @@
 // AAPCS: %[[a:.*]] = alloca %struct.s35, align 16
 // AAPCS: %[[b:.*]] = bitcast %struct.s35* %[[a]] to i8*
 // AAPCS: %[[c:.*]] = bitcast %struct.s35* %0 to i8*
-<<<<<<< HEAD
-// AAPCS: call void @llvm.memcpy.p0i8.p0i8.i32(i8* align 8 %[[b]], i8* align 8 %[[c]]
-=======
 // AAPCS: call void @llvm.memcpy.p0i8.p0i8.i32(i8* align 16 %[[b]], i8* align 8 %[[c]]
->>>>>>> adeedf38
 // AAPCS: %[[d:.*]] = bitcast %struct.s35* %[[a]] to <4 x float>*
 // AAPCS: load <4 x float>, <4 x float>* %[[d]], align 16