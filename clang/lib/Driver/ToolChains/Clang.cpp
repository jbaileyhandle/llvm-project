//===--- LLVM.cpp - Clang+LLVM ToolChain Implementations --------*- C++ -*-===//
//
//                     The LLVM Compiler Infrastructure
//
// This file is distributed under the University of Illinois Open Source
// License. See LICENSE.TXT for details.
//
//===----------------------------------------------------------------------===//

#include "Clang.h"
#include "Arch/AArch64.h"
#include "Arch/ARM.h"
#include "Arch/Mips.h"
#include "Arch/PPC.h"
#include "Arch/RISCV.h"
#include "Arch/Sparc.h"
#include "Arch/SystemZ.h"
#include "Arch/X86.h"
#include "AMDGPU.h"
#include "CommonArgs.h"
#include "Hexagon.h"
#include "InputInfo.h"
#include "PS4CPU.h"
#include "clang/Basic/CharInfo.h"
#include "clang/Basic/LangOptions.h"
#include "clang/Basic/ObjCRuntime.h"
#include "clang/Basic/Version.h"
#include "clang/Driver/DriverDiagnostic.h"
#include "clang/Driver/Options.h"
#include "clang/Driver/SanitizerArgs.h"
#include "clang/Driver/XRayArgs.h"
#include "llvm/ADT/StringExtras.h"
#include "llvm/Config/llvm-config.h"
#include "llvm/Option/ArgList.h"
#include "llvm/Support/CodeGen.h"
#include "llvm/Support/Compression.h"
#include "llvm/Support/FileSystem.h"
#include "llvm/Support/Path.h"
#include "llvm/Support/Process.h"
#include "llvm/Support/TargetParser.h"
#include "llvm/Support/YAMLParser.h"

#ifdef LLVM_ON_UNIX
#include <unistd.h> // For getuid().
#endif

using namespace clang::driver;
using namespace clang::driver::tools;
using namespace clang;
using namespace llvm::opt;

static void CheckPreprocessingOptions(const Driver &D, const ArgList &Args) {
  if (Arg *A =
          Args.getLastArg(clang::driver::options::OPT_C, options::OPT_CC)) {
    if (!Args.hasArg(options::OPT_E) && !Args.hasArg(options::OPT__SLASH_P) &&
        !Args.hasArg(options::OPT__SLASH_EP) && !D.CCCIsCPP()) {
      D.Diag(clang::diag::err_drv_argument_only_allowed_with)
          << A->getBaseArg().getAsString(Args)
          << (D.IsCLMode() ? "/E, /P or /EP" : "-E");
    }
  }
}

static void CheckCodeGenerationOptions(const Driver &D, const ArgList &Args) {
  // In gcc, only ARM checks this, but it seems reasonable to check universally.
  if (Args.hasArg(options::OPT_static))
    if (const Arg *A =
            Args.getLastArg(options::OPT_dynamic, options::OPT_mdynamic_no_pic))
      D.Diag(diag::err_drv_argument_not_allowed_with) << A->getAsString(Args)
                                                      << "-static";
}

// Add backslashes to escape spaces and other backslashes.
// This is used for the space-separated argument list specified with
// the -dwarf-debug-flags option.
static void EscapeSpacesAndBackslashes(const char *Arg,
                                       SmallVectorImpl<char> &Res) {
  for (; *Arg; ++Arg) {
    switch (*Arg) {
    default:
      break;
    case ' ':
    case '\\':
      Res.push_back('\\');
      break;
    }
    Res.push_back(*Arg);
  }
}

// Quote target names for inclusion in GNU Make dependency files.
// Only the characters '$', '#', ' ', '\t' are quoted.
static void QuoteTarget(StringRef Target, SmallVectorImpl<char> &Res) {
  for (unsigned i = 0, e = Target.size(); i != e; ++i) {
    switch (Target[i]) {
    case ' ':
    case '\t':
      // Escape the preceding backslashes
      for (int j = i - 1; j >= 0 && Target[j] == '\\'; --j)
        Res.push_back('\\');

      // Escape the space/tab
      Res.push_back('\\');
      break;
    case '$':
      Res.push_back('$');
      break;
    case '#':
      Res.push_back('\\');
      break;
    default:
      break;
    }

    Res.push_back(Target[i]);
  }
}

/// Apply \a Work on the current tool chain \a RegularToolChain and any other
/// offloading tool chain that is associated with the current action \a JA.
static void
forAllAssociatedToolChains(Compilation &C, const JobAction &JA,
                           const ToolChain &RegularToolChain,
                           llvm::function_ref<void(const ToolChain &)> Work) {
  // Apply Work on the current/regular tool chain.
  Work(RegularToolChain);

  // Apply Work on all the offloading tool chains associated with the current
  // action.
  if (JA.isHostOffloading(Action::OFK_Cuda))
    Work(*C.getSingleOffloadToolChain<Action::OFK_Cuda>());
  else if (JA.isDeviceOffloading(Action::OFK_Cuda))
    Work(*C.getSingleOffloadToolChain<Action::OFK_Host>());
  else if (JA.isHostOffloading(Action::OFK_HIP))
    Work(*C.getSingleOffloadToolChain<Action::OFK_HIP>());
  else if (JA.isDeviceOffloading(Action::OFK_HIP))
    Work(*C.getSingleOffloadToolChain<Action::OFK_Host>());

  if (JA.isHostOffloading(Action::OFK_OpenMP)) {
    auto TCs = C.getOffloadToolChains<Action::OFK_OpenMP>();
    for (auto II = TCs.first, IE = TCs.second; II != IE; ++II)
      Work(*II->second);
  } else if (JA.isDeviceOffloading(Action::OFK_OpenMP))
    Work(*C.getSingleOffloadToolChain<Action::OFK_Host>());

  if (JA.isHostOffloading(Action::OFK_HCC))
    Work(*C.getSingleOffloadToolChain<Action::OFK_HCC>());
  else if (JA.isDeviceOffloading(Action::OFK_HCC))
    Work(*C.getSingleOffloadToolChain<Action::OFK_Host>());

  //
  // TODO: Add support for other offloading programming models here.
  //
}

/// This is a helper function for validating the optional refinement step
/// parameter in reciprocal argument strings. Return false if there is an error
/// parsing the refinement step. Otherwise, return true and set the Position
/// of the refinement step in the input string.
static bool getRefinementStep(StringRef In, const Driver &D,
                              const Arg &A, size_t &Position) {
  const char RefinementStepToken = ':';
  Position = In.find(RefinementStepToken);
  if (Position != StringRef::npos) {
    StringRef Option = A.getOption().getName();
    StringRef RefStep = In.substr(Position + 1);
    // Allow exactly one numeric character for the additional refinement
    // step parameter. This is reasonable for all currently-supported
    // operations and architectures because we would expect that a larger value
    // of refinement steps would cause the estimate "optimization" to
    // under-perform the native operation. Also, if the estimate does not
    // converge quickly, it probably will not ever converge, so further
    // refinement steps will not produce a better answer.
    if (RefStep.size() != 1) {
      D.Diag(diag::err_drv_invalid_value) << Option << RefStep;
      return false;
    }
    char RefStepChar = RefStep[0];
    if (RefStepChar < '0' || RefStepChar > '9') {
      D.Diag(diag::err_drv_invalid_value) << Option << RefStep;
      return false;
    }
  }
  return true;
}

/// The -mrecip flag requires processing of many optional parameters.
static void ParseMRecip(const Driver &D, const ArgList &Args,
                        ArgStringList &OutStrings) {
  StringRef DisabledPrefixIn = "!";
  StringRef DisabledPrefixOut = "!";
  StringRef EnabledPrefixOut = "";
  StringRef Out = "-mrecip=";

  Arg *A = Args.getLastArg(options::OPT_mrecip, options::OPT_mrecip_EQ);
  if (!A)
    return;

  unsigned NumOptions = A->getNumValues();
  if (NumOptions == 0) {
    // No option is the same as "all".
    OutStrings.push_back(Args.MakeArgString(Out + "all"));
    return;
  }

  // Pass through "all", "none", or "default" with an optional refinement step.
  if (NumOptions == 1) {
    StringRef Val = A->getValue(0);
    size_t RefStepLoc;
    if (!getRefinementStep(Val, D, *A, RefStepLoc))
      return;
    StringRef ValBase = Val.slice(0, RefStepLoc);
    if (ValBase == "all" || ValBase == "none" || ValBase == "default") {
      OutStrings.push_back(Args.MakeArgString(Out + Val));
      return;
    }
  }

  // Each reciprocal type may be enabled or disabled individually.
  // Check each input value for validity, concatenate them all back together,
  // and pass through.

  llvm::StringMap<bool> OptionStrings;
  OptionStrings.insert(std::make_pair("divd", false));
  OptionStrings.insert(std::make_pair("divf", false));
  OptionStrings.insert(std::make_pair("vec-divd", false));
  OptionStrings.insert(std::make_pair("vec-divf", false));
  OptionStrings.insert(std::make_pair("sqrtd", false));
  OptionStrings.insert(std::make_pair("sqrtf", false));
  OptionStrings.insert(std::make_pair("vec-sqrtd", false));
  OptionStrings.insert(std::make_pair("vec-sqrtf", false));

  for (unsigned i = 0; i != NumOptions; ++i) {
    StringRef Val = A->getValue(i);

    bool IsDisabled = Val.startswith(DisabledPrefixIn);
    // Ignore the disablement token for string matching.
    if (IsDisabled)
      Val = Val.substr(1);

    size_t RefStep;
    if (!getRefinementStep(Val, D, *A, RefStep))
      return;

    StringRef ValBase = Val.slice(0, RefStep);
    llvm::StringMap<bool>::iterator OptionIter = OptionStrings.find(ValBase);
    if (OptionIter == OptionStrings.end()) {
      // Try again specifying float suffix.
      OptionIter = OptionStrings.find(ValBase.str() + 'f');
      if (OptionIter == OptionStrings.end()) {
        // The input name did not match any known option string.
        D.Diag(diag::err_drv_unknown_argument) << Val;
        return;
      }
      // The option was specified without a float or double suffix.
      // Make sure that the double entry was not already specified.
      // The float entry will be checked below.
      if (OptionStrings[ValBase.str() + 'd']) {
        D.Diag(diag::err_drv_invalid_value) << A->getOption().getName() << Val;
        return;
      }
    }

    if (OptionIter->second == true) {
      // Duplicate option specified.
      D.Diag(diag::err_drv_invalid_value) << A->getOption().getName() << Val;
      return;
    }

    // Mark the matched option as found. Do not allow duplicate specifiers.
    OptionIter->second = true;

    // If the precision was not specified, also mark the double entry as found.
    if (ValBase.back() != 'f' && ValBase.back() != 'd')
      OptionStrings[ValBase.str() + 'd'] = true;

    // Build the output string.
    StringRef Prefix = IsDisabled ? DisabledPrefixOut : EnabledPrefixOut;
    Out = Args.MakeArgString(Out + Prefix + Val);
    if (i != NumOptions - 1)
      Out = Args.MakeArgString(Out + ",");
  }

  OutStrings.push_back(Args.MakeArgString(Out));
}

/// The -mprefer-vector-width option accepts either a positive integer
/// or the string "none".
static void ParseMPreferVectorWidth(const Driver &D, const ArgList &Args,
                                    ArgStringList &CmdArgs) {
  Arg *A = Args.getLastArg(options::OPT_mprefer_vector_width_EQ);
  if (!A)
    return;

  StringRef Value = A->getValue();
  if (Value == "none") {
    CmdArgs.push_back("-mprefer-vector-width=none");
  } else {
    unsigned Width;
    if (Value.getAsInteger(10, Width)) {
      D.Diag(diag::err_drv_invalid_value) << A->getOption().getName() << Value;
      return;
    }
    CmdArgs.push_back(Args.MakeArgString("-mprefer-vector-width=" + Value));
  }
}

static void getWebAssemblyTargetFeatures(const ArgList &Args,
                                         std::vector<StringRef> &Features) {
  handleTargetFeaturesGroup(Args, Features, options::OPT_m_wasm_Features_Group);
}

static void getTargetFeatures(const ToolChain &TC, const llvm::Triple &Triple,
                              const ArgList &Args, ArgStringList &CmdArgs,
                              bool ForAS) {
  const Driver &D = TC.getDriver();
  std::vector<StringRef> Features;
  switch (Triple.getArch()) {
  default:
    break;
  case llvm::Triple::mips:
  case llvm::Triple::mipsel:
  case llvm::Triple::mips64:
  case llvm::Triple::mips64el:
    mips::getMIPSTargetFeatures(D, Triple, Args, Features);
    break;

  case llvm::Triple::arm:
  case llvm::Triple::armeb:
  case llvm::Triple::thumb:
  case llvm::Triple::thumbeb:
    arm::getARMTargetFeatures(TC, Triple, Args, CmdArgs, Features, ForAS);
    break;

  case llvm::Triple::ppc:
  case llvm::Triple::ppc64:
  case llvm::Triple::ppc64le:
    ppc::getPPCTargetFeatures(D, Triple, Args, Features);
    break;
  case llvm::Triple::riscv32:
  case llvm::Triple::riscv64:
    riscv::getRISCVTargetFeatures(D, Args, Features);
    break;
  case llvm::Triple::systemz:
    systemz::getSystemZTargetFeatures(Args, Features);
    break;
  case llvm::Triple::aarch64:
  case llvm::Triple::aarch64_be:
    aarch64::getAArch64TargetFeatures(D, Args, Features);
    break;
  case llvm::Triple::x86:
  case llvm::Triple::x86_64:
    x86::getX86TargetFeatures(D, Triple, Args, Features);
    break;
  case llvm::Triple::hexagon:
    hexagon::getHexagonTargetFeatures(D, Args, Features);
    break;
  case llvm::Triple::wasm32:
  case llvm::Triple::wasm64:
    getWebAssemblyTargetFeatures(Args, Features);
    break;
  case llvm::Triple::sparc:
  case llvm::Triple::sparcel:
  case llvm::Triple::sparcv9:
    sparc::getSparcTargetFeatures(D, Args, Features);
    break;
  case llvm::Triple::r600:
  case llvm::Triple::amdgcn:
    amdgpu::getAMDGPUTargetFeatures(D, Args, Features);
    break;
  }

  // Find the last of each feature.
  llvm::StringMap<unsigned> LastOpt;
  for (unsigned I = 0, N = Features.size(); I < N; ++I) {
    StringRef Name = Features[I];
    assert(Name[0] == '-' || Name[0] == '+');
    LastOpt[Name.drop_front(1)] = I;
  }

  for (unsigned I = 0, N = Features.size(); I < N; ++I) {
    // If this feature was overridden, ignore it.
    StringRef Name = Features[I];
    llvm::StringMap<unsigned>::iterator LastI = LastOpt.find(Name.drop_front(1));
    assert(LastI != LastOpt.end());
    unsigned Last = LastI->second;
    if (Last != I)
      continue;

    CmdArgs.push_back("-target-feature");
    CmdArgs.push_back(Name.data());
  }
}

static bool
shouldUseExceptionTablesForObjCExceptions(const ObjCRuntime &runtime,
                                          const llvm::Triple &Triple) {
  // We use the zero-cost exception tables for Objective-C if the non-fragile
  // ABI is enabled or when compiling for x86_64 and ARM on Snow Leopard and
  // later.
  if (runtime.isNonFragile())
    return true;

  if (!Triple.isMacOSX())
    return false;

  return (!Triple.isMacOSXVersionLT(10, 5) &&
          (Triple.getArch() == llvm::Triple::x86_64 ||
           Triple.getArch() == llvm::Triple::arm));
}

/// Adds exception related arguments to the driver command arguments. There's a
/// master flag, -fexceptions and also language specific flags to enable/disable
/// C++ and Objective-C exceptions. This makes it possible to for example
/// disable C++ exceptions but enable Objective-C exceptions.
static void addExceptionArgs(const ArgList &Args, types::ID InputType,
                             const ToolChain &TC, bool KernelOrKext,
                             const ObjCRuntime &objcRuntime,
                             ArgStringList &CmdArgs) {
  const llvm::Triple &Triple = TC.getTriple();

  if (KernelOrKext) {
    // -mkernel and -fapple-kext imply no exceptions, so claim exception related
    // arguments now to avoid warnings about unused arguments.
    Args.ClaimAllArgs(options::OPT_fexceptions);
    Args.ClaimAllArgs(options::OPT_fno_exceptions);
    Args.ClaimAllArgs(options::OPT_fobjc_exceptions);
    Args.ClaimAllArgs(options::OPT_fno_objc_exceptions);
    Args.ClaimAllArgs(options::OPT_fcxx_exceptions);
    Args.ClaimAllArgs(options::OPT_fno_cxx_exceptions);
    return;
  }

  // See if the user explicitly enabled exceptions.
  bool EH = Args.hasFlag(options::OPT_fexceptions, options::OPT_fno_exceptions,
                         false);

  // Obj-C exceptions are enabled by default, regardless of -fexceptions. This
  // is not necessarily sensible, but follows GCC.
  if (types::isObjC(InputType) &&
      Args.hasFlag(options::OPT_fobjc_exceptions,
                   options::OPT_fno_objc_exceptions, true)) {
    CmdArgs.push_back("-fobjc-exceptions");

    EH |= shouldUseExceptionTablesForObjCExceptions(objcRuntime, Triple);
  }

  if (types::isCXX(InputType)) {
    // Disable C++ EH by default on XCore and PS4.
    bool CXXExceptionsEnabled =
        Triple.getArch() != llvm::Triple::xcore && !Triple.isPS4CPU();
    Arg *ExceptionArg = Args.getLastArg(
        options::OPT_fcxx_exceptions, options::OPT_fno_cxx_exceptions,
        options::OPT_fexceptions, options::OPT_fno_exceptions);
    if (ExceptionArg)
      CXXExceptionsEnabled =
          ExceptionArg->getOption().matches(options::OPT_fcxx_exceptions) ||
          ExceptionArg->getOption().matches(options::OPT_fexceptions);

    if (CXXExceptionsEnabled) {
      CmdArgs.push_back("-fcxx-exceptions");

      EH = true;
    }
  }

  if (EH)
    CmdArgs.push_back("-fexceptions");
}

static bool ShouldDisableAutolink(const ArgList &Args, const ToolChain &TC) {
  bool Default = true;
  if (TC.getTriple().isOSDarwin()) {
    // The native darwin assembler doesn't support the linker_option directives,
    // so we disable them if we think the .s file will be passed to it.
    Default = TC.useIntegratedAs();
  }
  return !Args.hasFlag(options::OPT_fautolink, options::OPT_fno_autolink,
                       Default);
}

static bool ShouldDisableDwarfDirectory(const ArgList &Args,
                                        const ToolChain &TC) {
  bool UseDwarfDirectory =
      Args.hasFlag(options::OPT_fdwarf_directory_asm,
                   options::OPT_fno_dwarf_directory_asm, TC.useIntegratedAs());
  return !UseDwarfDirectory;
}

// Convert an arg of the form "-gN" or "-ggdbN" or one of their aliases
// to the corresponding DebugInfoKind.
static codegenoptions::DebugInfoKind DebugLevelToInfoKind(const Arg &A) {
  assert(A.getOption().matches(options::OPT_gN_Group) &&
         "Not a -g option that specifies a debug-info level");
  if (A.getOption().matches(options::OPT_g0) ||
      A.getOption().matches(options::OPT_ggdb0))
    return codegenoptions::NoDebugInfo;
  if (A.getOption().matches(options::OPT_gline_tables_only) ||
      A.getOption().matches(options::OPT_ggdb1))
    return codegenoptions::DebugLineTablesOnly;
  return codegenoptions::LimitedDebugInfo;
}

static bool mustUseNonLeafFramePointerForTarget(const llvm::Triple &Triple) {
  switch (Triple.getArch()){
  default:
    return false;
  case llvm::Triple::arm:
  case llvm::Triple::thumb:
    // ARM Darwin targets require a frame pointer to be always present to aid
    // offline debugging via backtraces.
    return Triple.isOSDarwin();
  }
}

static bool useFramePointerForTargetByDefault(const ArgList &Args,
                                              const llvm::Triple &Triple) {
  switch (Triple.getArch()) {
  case llvm::Triple::xcore:
  case llvm::Triple::wasm32:
  case llvm::Triple::wasm64:
    // XCore never wants frame pointers, regardless of OS.
    // WebAssembly never wants frame pointers.
    return false;
  case llvm::Triple::riscv32:
  case llvm::Triple::riscv64:
    return !areOptimizationsEnabled(Args);
  default:
    break;
  }

  if (Triple.getOS() == llvm::Triple::NetBSD) {
    return !areOptimizationsEnabled(Args);
  }

  if (Triple.isOSLinux() || Triple.getOS() == llvm::Triple::CloudABI) {
    switch (Triple.getArch()) {
    // Don't use a frame pointer on linux if optimizing for certain targets.
    case llvm::Triple::mips64:
    case llvm::Triple::mips64el:
    case llvm::Triple::mips:
    case llvm::Triple::mipsel:
    case llvm::Triple::ppc:
    case llvm::Triple::ppc64:
    case llvm::Triple::ppc64le:
    case llvm::Triple::systemz:
    case llvm::Triple::x86:
    case llvm::Triple::x86_64:
      return !areOptimizationsEnabled(Args);
    default:
      return true;
    }
  }

  if (Triple.isOSWindows()) {
    switch (Triple.getArch()) {
    case llvm::Triple::x86:
      return !areOptimizationsEnabled(Args);
    case llvm::Triple::x86_64:
      return Triple.isOSBinFormatMachO();
    case llvm::Triple::arm:
    case llvm::Triple::thumb:
      // Windows on ARM builds with FPO disabled to aid fast stack walking
      return true;
    default:
      // All other supported Windows ISAs use xdata unwind information, so frame
      // pointers are not generally useful.
      return false;
    }
  }

  return true;
}

static bool shouldUseFramePointer(const ArgList &Args,
                                  const llvm::Triple &Triple) {
  if (Arg *A = Args.getLastArg(options::OPT_fno_omit_frame_pointer,
                               options::OPT_fomit_frame_pointer))
    return A->getOption().matches(options::OPT_fno_omit_frame_pointer) ||
           mustUseNonLeafFramePointerForTarget(Triple);

  if (Args.hasArg(options::OPT_pg))
    return true;

  return useFramePointerForTargetByDefault(Args, Triple);
}

static bool shouldUseLeafFramePointer(const ArgList &Args,
                                      const llvm::Triple &Triple) {
  if (Arg *A = Args.getLastArg(options::OPT_mno_omit_leaf_frame_pointer,
                               options::OPT_momit_leaf_frame_pointer))
    return A->getOption().matches(options::OPT_mno_omit_leaf_frame_pointer);

  if (Args.hasArg(options::OPT_pg))
    return true;

  if (Triple.isPS4CPU())
    return false;

  return useFramePointerForTargetByDefault(Args, Triple);
}

/// Add a CC1 option to specify the debug compilation directory.
static void addDebugCompDirArg(const ArgList &Args, ArgStringList &CmdArgs) {
  SmallString<128> cwd;
  if (!llvm::sys::fs::current_path(cwd)) {
    CmdArgs.push_back("-fdebug-compilation-dir");
    CmdArgs.push_back(Args.MakeArgString(cwd));
  }
}

/// Add a CC1 and CC1AS option to specify the debug file path prefix map.
static void addDebugPrefixMapArg(const Driver &D, const ArgList &Args, ArgStringList &CmdArgs) {
  for (const Arg *A : Args.filtered(options::OPT_fdebug_prefix_map_EQ)) {
    StringRef Map = A->getValue();
    if (Map.find('=') == StringRef::npos)
      D.Diag(diag::err_drv_invalid_argument_to_fdebug_prefix_map) << Map;
    else
      CmdArgs.push_back(Args.MakeArgString("-fdebug-prefix-map=" + Map));
    A->claim();
  }
}

/// Vectorize at all optimization levels greater than 1 except for -Oz.
/// For -Oz the loop vectorizer is disable, while the slp vectorizer is enabled.
static bool shouldEnableVectorizerAtOLevel(const ArgList &Args, bool isSlpVec) {
  if (Arg *A = Args.getLastArg(options::OPT_O_Group)) {
    if (A->getOption().matches(options::OPT_O4) ||
        A->getOption().matches(options::OPT_Ofast))
      return true;

    if (A->getOption().matches(options::OPT_O0))
      return false;

    assert(A->getOption().matches(options::OPT_O) && "Must have a -O flag");

    // Vectorize -Os.
    StringRef S(A->getValue());
    if (S == "s")
      return true;

    // Don't vectorize -Oz, unless it's the slp vectorizer.
    if (S == "z")
      return isSlpVec;

    unsigned OptLevel = 0;
    if (S.getAsInteger(10, OptLevel))
      return false;

    return OptLevel > 1;
  }

  return false;
}

/// Add -x lang to \p CmdArgs for \p Input.
static void addDashXForInput(const ArgList &Args, const InputInfo &Input,
                             ArgStringList &CmdArgs) {
  // When using -verify-pch, we don't want to provide the type
  // 'precompiled-header' if it was inferred from the file extension
  if (Args.hasArg(options::OPT_verify_pch) && Input.getType() == types::TY_PCH)
    return;

  CmdArgs.push_back("-x");
  if (Args.hasArg(options::OPT_rewrite_objc))
    CmdArgs.push_back(types::getTypeName(types::TY_PP_ObjCXX));
  else {
    // Map the driver type to the frontend type. This is mostly an identity
    // mapping, except that the distinction between module interface units
    // and other source files does not exist at the frontend layer.
    const char *ClangType;
    switch (Input.getType()) {
    case types::TY_CXXModule:
      ClangType = "c++";
      break;
    case types::TY_PP_CXXModule:
      ClangType = "c++-cpp-output";
      break;
    default:
      ClangType = types::getTypeName(Input.getType());
      break;
    }
    CmdArgs.push_back(ClangType);
  }
}

static void appendUserToPath(SmallVectorImpl<char> &Result) {
#ifdef LLVM_ON_UNIX
  const char *Username = getenv("LOGNAME");
#else
  const char *Username = getenv("USERNAME");
#endif
  if (Username) {
    // Validate that LoginName can be used in a path, and get its length.
    size_t Len = 0;
    for (const char *P = Username; *P; ++P, ++Len) {
      if (!clang::isAlphanumeric(*P) && *P != '_') {
        Username = nullptr;
        break;
      }
    }

    if (Username && Len > 0) {
      Result.append(Username, Username + Len);
      return;
    }
  }

// Fallback to user id.
#ifdef LLVM_ON_UNIX
  std::string UID = llvm::utostr(getuid());
#else
  // FIXME: Windows seems to have an 'SID' that might work.
  std::string UID = "9999";
#endif
  Result.append(UID.begin(), UID.end());
}

static void addPGOAndCoverageFlags(Compilation &C, const Driver &D,
                                   const InputInfo &Output, const ArgList &Args,
                                   ArgStringList &CmdArgs) {

  auto *PGOGenerateArg = Args.getLastArg(options::OPT_fprofile_generate,
                                         options::OPT_fprofile_generate_EQ,
                                         options::OPT_fno_profile_generate);
  if (PGOGenerateArg &&
      PGOGenerateArg->getOption().matches(options::OPT_fno_profile_generate))
    PGOGenerateArg = nullptr;

  auto *ProfileGenerateArg = Args.getLastArg(
      options::OPT_fprofile_instr_generate,
      options::OPT_fprofile_instr_generate_EQ,
      options::OPT_fno_profile_instr_generate);
  if (ProfileGenerateArg &&
      ProfileGenerateArg->getOption().matches(
          options::OPT_fno_profile_instr_generate))
    ProfileGenerateArg = nullptr;

  if (PGOGenerateArg && ProfileGenerateArg)
    D.Diag(diag::err_drv_argument_not_allowed_with)
        << PGOGenerateArg->getSpelling() << ProfileGenerateArg->getSpelling();

  auto *ProfileUseArg = getLastProfileUseArg(Args);

  if (PGOGenerateArg && ProfileUseArg)
    D.Diag(diag::err_drv_argument_not_allowed_with)
        << ProfileUseArg->getSpelling() << PGOGenerateArg->getSpelling();

  if (ProfileGenerateArg && ProfileUseArg)
    D.Diag(diag::err_drv_argument_not_allowed_with)
        << ProfileGenerateArg->getSpelling() << ProfileUseArg->getSpelling();

  if (ProfileGenerateArg) {
    if (ProfileGenerateArg->getOption().matches(
            options::OPT_fprofile_instr_generate_EQ))
      CmdArgs.push_back(Args.MakeArgString(Twine("-fprofile-instrument-path=") +
                                           ProfileGenerateArg->getValue()));
    // The default is to use Clang Instrumentation.
    CmdArgs.push_back("-fprofile-instrument=clang");
  }

  if (PGOGenerateArg) {
    CmdArgs.push_back("-fprofile-instrument=llvm");
    if (PGOGenerateArg->getOption().matches(
            options::OPT_fprofile_generate_EQ)) {
      SmallString<128> Path(PGOGenerateArg->getValue());
      llvm::sys::path::append(Path, "default_%m.profraw");
      CmdArgs.push_back(
          Args.MakeArgString(Twine("-fprofile-instrument-path=") + Path));
    }
  }

  if (ProfileUseArg) {
    if (ProfileUseArg->getOption().matches(options::OPT_fprofile_instr_use_EQ))
      CmdArgs.push_back(Args.MakeArgString(
          Twine("-fprofile-instrument-use-path=") + ProfileUseArg->getValue()));
    else if ((ProfileUseArg->getOption().matches(
                  options::OPT_fprofile_use_EQ) ||
              ProfileUseArg->getOption().matches(
                  options::OPT_fprofile_instr_use))) {
      SmallString<128> Path(
          ProfileUseArg->getNumValues() == 0 ? "" : ProfileUseArg->getValue());
      if (Path.empty() || llvm::sys::fs::is_directory(Path))
        llvm::sys::path::append(Path, "default.profdata");
      CmdArgs.push_back(
          Args.MakeArgString(Twine("-fprofile-instrument-use-path=") + Path));
    }
  }

  if (Args.hasArg(options::OPT_ftest_coverage) ||
      Args.hasArg(options::OPT_coverage))
    CmdArgs.push_back("-femit-coverage-notes");
  if (Args.hasFlag(options::OPT_fprofile_arcs, options::OPT_fno_profile_arcs,
                   false) ||
      Args.hasArg(options::OPT_coverage))
    CmdArgs.push_back("-femit-coverage-data");

  if (Args.hasFlag(options::OPT_fcoverage_mapping,
                   options::OPT_fno_coverage_mapping, false)) {
    if (!ProfileGenerateArg)
      D.Diag(clang::diag::err_drv_argument_only_allowed_with)
          << "-fcoverage-mapping"
          << "-fprofile-instr-generate";

    CmdArgs.push_back("-fcoverage-mapping");
  }

  if (C.getArgs().hasArg(options::OPT_c) ||
      C.getArgs().hasArg(options::OPT_S)) {
    if (Output.isFilename()) {
      CmdArgs.push_back("-coverage-notes-file");
      SmallString<128> OutputFilename;
      if (Arg *FinalOutput = C.getArgs().getLastArg(options::OPT_o))
        OutputFilename = FinalOutput->getValue();
      else
        OutputFilename = llvm::sys::path::filename(Output.getBaseInput());
      SmallString<128> CoverageFilename = OutputFilename;
      if (llvm::sys::path::is_relative(CoverageFilename)) {
        SmallString<128> Pwd;
        if (!llvm::sys::fs::current_path(Pwd)) {
          llvm::sys::path::append(Pwd, CoverageFilename);
          CoverageFilename.swap(Pwd);
        }
      }
      llvm::sys::path::replace_extension(CoverageFilename, "gcno");
      CmdArgs.push_back(Args.MakeArgString(CoverageFilename));

      // Leave -fprofile-dir= an unused argument unless .gcda emission is
      // enabled. To be polite, with '-fprofile-arcs -fno-profile-arcs' consider
      // the flag used. There is no -fno-profile-dir, so the user has no
      // targeted way to suppress the warning.
      if (Args.hasArg(options::OPT_fprofile_arcs) ||
          Args.hasArg(options::OPT_coverage)) {
        CmdArgs.push_back("-coverage-data-file");
        if (Arg *FProfileDir = Args.getLastArg(options::OPT_fprofile_dir)) {
          CoverageFilename = FProfileDir->getValue();
          llvm::sys::path::append(CoverageFilename, OutputFilename);
        }
        llvm::sys::path::replace_extension(CoverageFilename, "gcda");
        CmdArgs.push_back(Args.MakeArgString(CoverageFilename));
      }
    }
  }
}

/// Check whether the given input tree contains any compilation actions.
static bool ContainsCompileAction(const Action *A) {
  if (isa<CompileJobAction>(A) || isa<BackendJobAction>(A))
    return true;

  for (const auto &AI : A->inputs())
    if (ContainsCompileAction(AI))
      return true;

  return false;
}

/// Check if -relax-all should be passed to the internal assembler.
/// This is done by default when compiling non-assembler source with -O0.
static bool UseRelaxAll(Compilation &C, const ArgList &Args) {
  bool RelaxDefault = true;

  if (Arg *A = Args.getLastArg(options::OPT_O_Group))
    RelaxDefault = A->getOption().matches(options::OPT_O0);

  if (RelaxDefault) {
    RelaxDefault = false;
    for (const auto &Act : C.getActions()) {
      if (ContainsCompileAction(Act)) {
        RelaxDefault = true;
        break;
      }
    }
  }

  return Args.hasFlag(options::OPT_mrelax_all, options::OPT_mno_relax_all,
                      RelaxDefault);
}

// Extract the integer N from a string spelled "-dwarf-N", returning 0
// on mismatch. The StringRef input (rather than an Arg) allows
// for use by the "-Xassembler" option parser.
static unsigned DwarfVersionNum(StringRef ArgValue) {
  return llvm::StringSwitch<unsigned>(ArgValue)
      .Case("-gdwarf-2", 2)
      .Case("-gdwarf-3", 3)
      .Case("-gdwarf-4", 4)
      .Case("-gdwarf-5", 5)
      .Default(0);
}

static void RenderDebugEnablingArgs(const ArgList &Args, ArgStringList &CmdArgs,
                                    codegenoptions::DebugInfoKind DebugInfoKind,
                                    unsigned DwarfVersion,
                                    llvm::DebuggerKind DebuggerTuning) {
  switch (DebugInfoKind) {
  case codegenoptions::DebugLineTablesOnly:
    CmdArgs.push_back("-debug-info-kind=line-tables-only");
    break;
  case codegenoptions::LimitedDebugInfo:
    CmdArgs.push_back("-debug-info-kind=limited");
    break;
  case codegenoptions::FullDebugInfo:
    CmdArgs.push_back("-debug-info-kind=standalone");
    break;
  default:
    break;
  }
  if (DwarfVersion > 0)
    CmdArgs.push_back(
        Args.MakeArgString("-dwarf-version=" + Twine(DwarfVersion)));
  switch (DebuggerTuning) {
  case llvm::DebuggerKind::GDB:
    CmdArgs.push_back("-debugger-tuning=gdb");
    break;
  case llvm::DebuggerKind::LLDB:
    CmdArgs.push_back("-debugger-tuning=lldb");
    break;
  case llvm::DebuggerKind::SCE:
    CmdArgs.push_back("-debugger-tuning=sce");
    break;
  default:
    break;
  }
}

static bool checkDebugInfoOption(const Arg *A, const ArgList &Args,
                                 const Driver &D, const ToolChain &TC) {
  assert(A && "Expected non-nullptr argument.");
  if (TC.supportsDebugInfoOption(A))
    return true;
  D.Diag(diag::warn_drv_unsupported_debug_info_opt_for_target)
      << A->getAsString(Args) << TC.getTripleString();
  return false;
}

static void RenderDebugInfoCompressionArgs(const ArgList &Args,
                                           ArgStringList &CmdArgs,
                                           const Driver &D,
                                           const ToolChain &TC) {
  const Arg *A = Args.getLastArg(options::OPT_gz, options::OPT_gz_EQ);
  if (!A)
    return;
  if (checkDebugInfoOption(A, Args, D, TC)) {
    if (A->getOption().getID() == options::OPT_gz) {
      if (llvm::zlib::isAvailable())
        CmdArgs.push_back("-compress-debug-sections");
      else
        D.Diag(diag::warn_debug_compression_unavailable);
      return;
    }

    StringRef Value = A->getValue();
    if (Value == "none") {
      CmdArgs.push_back("-compress-debug-sections=none");
    } else if (Value == "zlib" || Value == "zlib-gnu") {
      if (llvm::zlib::isAvailable()) {
        CmdArgs.push_back(
            Args.MakeArgString("-compress-debug-sections=" + Twine(Value)));
      } else {
        D.Diag(diag::warn_debug_compression_unavailable);
      }
    } else {
      D.Diag(diag::err_drv_unsupported_option_argument)
          << A->getOption().getName() << Value;
    }
  }
}

static const char *RelocationModelName(llvm::Reloc::Model Model) {
  switch (Model) {
  case llvm::Reloc::Static:
    return "static";
  case llvm::Reloc::PIC_:
    return "pic";
  case llvm::Reloc::DynamicNoPIC:
    return "dynamic-no-pic";
  case llvm::Reloc::ROPI:
    return "ropi";
  case llvm::Reloc::RWPI:
    return "rwpi";
  case llvm::Reloc::ROPI_RWPI:
    return "ropi-rwpi";
  }
  llvm_unreachable("Unknown Reloc::Model kind");
}

void Clang::AddPreprocessingOptions(Compilation &C, const JobAction &JA,
                                    const Driver &D, const ArgList &Args,
                                    ArgStringList &CmdArgs,
                                    const InputInfo &Output,
                                    const InputInfoList &Inputs) const {
  Arg *A;
  const bool IsIAMCU = getToolChain().getTriple().isOSIAMCU();

  CheckPreprocessingOptions(D, Args);

  Args.AddLastArg(CmdArgs, options::OPT_C);
  Args.AddLastArg(CmdArgs, options::OPT_CC);

  // Handle dependency file generation.
  if ((A = Args.getLastArg(options::OPT_M, options::OPT_MM)) ||
      (A = Args.getLastArg(options::OPT_MD)) ||
      (A = Args.getLastArg(options::OPT_MMD))) {
    // Determine the output location.
    const char *DepFile;
    if (Arg *MF = Args.getLastArg(options::OPT_MF)) {
      DepFile = MF->getValue();
      C.addFailureResultFile(DepFile, &JA);
    } else if (Output.getType() == types::TY_Dependencies) {
      DepFile = Output.getFilename();
    } else if (A->getOption().matches(options::OPT_M) ||
               A->getOption().matches(options::OPT_MM)) {
      DepFile = "-";
    } else {
      DepFile = getDependencyFileName(Args, Inputs);
      C.addFailureResultFile(DepFile, &JA);
    }
    CmdArgs.push_back("-dependency-file");
    CmdArgs.push_back(DepFile);

    // Add a default target if one wasn't specified.
    if (!Args.hasArg(options::OPT_MT) && !Args.hasArg(options::OPT_MQ)) {
      const char *DepTarget;

      // If user provided -o, that is the dependency target, except
      // when we are only generating a dependency file.
      Arg *OutputOpt = Args.getLastArg(options::OPT_o);
      if (OutputOpt && Output.getType() != types::TY_Dependencies) {
        DepTarget = OutputOpt->getValue();
      } else {
        // Otherwise derive from the base input.
        //
        // FIXME: This should use the computed output file location.
        SmallString<128> P(Inputs[0].getBaseInput());
        llvm::sys::path::replace_extension(P, "o");
        DepTarget = Args.MakeArgString(llvm::sys::path::filename(P));
      }

      if (!A->getOption().matches(options::OPT_MD) && !A->getOption().matches(options::OPT_MMD)) {
        CmdArgs.push_back("-w");
      }
      CmdArgs.push_back("-MT");
      SmallString<128> Quoted;
      QuoteTarget(DepTarget, Quoted);
      CmdArgs.push_back(Args.MakeArgString(Quoted));
    }

    if (A->getOption().matches(options::OPT_M) ||
        A->getOption().matches(options::OPT_MD))
      CmdArgs.push_back("-sys-header-deps");
    if ((isa<PrecompileJobAction>(JA) &&
         !Args.hasArg(options::OPT_fno_module_file_deps)) ||
        Args.hasArg(options::OPT_fmodule_file_deps))
      CmdArgs.push_back("-module-file-deps");
  }

  if (Args.hasArg(options::OPT_MG)) {
    if (!A || A->getOption().matches(options::OPT_MD) ||
        A->getOption().matches(options::OPT_MMD))
      D.Diag(diag::err_drv_mg_requires_m_or_mm);
    CmdArgs.push_back("-MG");
  }

  Args.AddLastArg(CmdArgs, options::OPT_MP);
  Args.AddLastArg(CmdArgs, options::OPT_MV);

  // Convert all -MQ <target> args to -MT <quoted target>
  for (const Arg *A : Args.filtered(options::OPT_MT, options::OPT_MQ)) {
    A->claim();

    if (A->getOption().matches(options::OPT_MQ)) {
      CmdArgs.push_back("-MT");
      SmallString<128> Quoted;
      QuoteTarget(A->getValue(), Quoted);
      CmdArgs.push_back(Args.MakeArgString(Quoted));

      // -MT flag - no change
    } else {
      A->render(Args, CmdArgs);
    }
  }

  // Add offload include arguments specific for CUDA.  This must happen before
  // we -I or -include anything else, because we must pick up the CUDA headers
  // from the particular CUDA installation, rather than from e.g.
  // /usr/local/include.
  if (JA.isOffloading(Action::OFK_Cuda))
    getToolChain().AddCudaIncludeArgs(Args, CmdArgs);

  if (Args.hasArg(options::OPT_famp) ||
    Args.getLastArgValue(options::OPT_std_EQ).equals("c++amp"))
    getToolChain().AddHCCIncludeArgs(Args, CmdArgs);

  // Add -i* options, and automatically translate to
  // -include-pch/-include-pth for transparent PCH support. It's
  // wonky, but we include looking for .gch so we can support seamless
  // replacement into a build system already set up to be generating
  // .gch files.

  if (getToolChain().getDriver().IsCLMode()) {
    const Arg *YcArg = Args.getLastArg(options::OPT__SLASH_Yc);
    const Arg *YuArg = Args.getLastArg(options::OPT__SLASH_Yu);
    if (YcArg && JA.getKind() >= Action::PrecompileJobClass &&
        JA.getKind() <= Action::AssembleJobClass) {
      CmdArgs.push_back(Args.MakeArgString("-building-pch-with-obj"));
    }
    if (YcArg || YuArg) {
      StringRef ThroughHeader = YcArg ? YcArg->getValue() : YuArg->getValue();
      if (!isa<PrecompileJobAction>(JA)) {
        CmdArgs.push_back("-include-pch");
        CmdArgs.push_back(Args.MakeArgString(D.GetClPchPath(C, ThroughHeader)));
      }
      CmdArgs.push_back(
          Args.MakeArgString(Twine("-pch-through-header=") + ThroughHeader));
    }
  }

  bool RenderedImplicitInclude = false;
  for (const Arg *A : Args.filtered(options::OPT_clang_i_Group)) {
    if (A->getOption().matches(options::OPT_include)) {
      // Handling of gcc-style gch precompiled headers.
      bool IsFirstImplicitInclude = !RenderedImplicitInclude;
      RenderedImplicitInclude = true;

      // Use PCH if the user requested it.
      bool UsePCH = D.CCCUsePCH;

      bool FoundPTH = false;
      bool FoundPCH = false;
      SmallString<128> P(A->getValue());
      // We want the files to have a name like foo.h.pch. Add a dummy extension
      // so that replace_extension does the right thing.
      P += ".dummy";
      if (UsePCH) {
        llvm::sys::path::replace_extension(P, "pch");
        if (llvm::sys::fs::exists(P))
          FoundPCH = true;
      }

      if (!FoundPCH) {
        llvm::sys::path::replace_extension(P, "pth");
        if (llvm::sys::fs::exists(P))
          FoundPTH = true;
      }

      if (!FoundPCH && !FoundPTH) {
        llvm::sys::path::replace_extension(P, "gch");
        if (llvm::sys::fs::exists(P)) {
          FoundPCH = UsePCH;
          FoundPTH = !UsePCH;
        }
      }

      if (FoundPCH || FoundPTH) {
        if (IsFirstImplicitInclude) {
          A->claim();
          if (UsePCH)
            CmdArgs.push_back("-include-pch");
          else
            CmdArgs.push_back("-include-pth");
          CmdArgs.push_back(Args.MakeArgString(P));
          continue;
        } else {
          // Ignore the PCH if not first on command line and emit warning.
          D.Diag(diag::warn_drv_pch_not_first_include) << P
                                                       << A->getAsString(Args);
        }
      }
    } else if (A->getOption().matches(options::OPT_isystem_after)) {
      // Handling of paths which must come late.  These entries are handled by
      // the toolchain itself after the resource dir is inserted in the right
      // search order.
      // Do not claim the argument so that the use of the argument does not
      // silently go unnoticed on toolchains which do not honour the option.
      continue;
    }

    // Not translated, render as usual.
    A->claim();
    A->render(Args, CmdArgs);
  }

  Args.AddAllArgs(CmdArgs,
                  {options::OPT_D, options::OPT_U, options::OPT_I_Group,
                   options::OPT_F, options::OPT_index_header_map});

  // Add -Wp, and -Xpreprocessor if using the preprocessor.

  // FIXME: There is a very unfortunate problem here, some troubled
  // souls abuse -Wp, to pass preprocessor options in gcc syntax. To
  // really support that we would have to parse and then translate
  // those options. :(
  Args.AddAllArgValues(CmdArgs, options::OPT_Wp_COMMA,
                       options::OPT_Xpreprocessor);

  // -I- is a deprecated GCC feature, reject it.
  if (Arg *A = Args.getLastArg(options::OPT_I_))
    D.Diag(diag::err_drv_I_dash_not_supported) << A->getAsString(Args);

  // If we have a --sysroot, and don't have an explicit -isysroot flag, add an
  // -isysroot to the CC1 invocation.
  StringRef sysroot = C.getSysRoot();
  if (sysroot != "") {
    if (!Args.hasArg(options::OPT_isysroot)) {
      CmdArgs.push_back("-isysroot");
      CmdArgs.push_back(C.getArgs().MakeArgString(sysroot));
    }
  }

  // Parse additional include paths from environment variables.
  // FIXME: We should probably sink the logic for handling these from the
  // frontend into the driver. It will allow deleting 4 otherwise unused flags.
  // CPATH - included following the user specified includes (but prior to
  // builtin and standard includes).
  addDirectoryList(Args, CmdArgs, "-I", "CPATH");
  // C_INCLUDE_PATH - system includes enabled when compiling C.
  addDirectoryList(Args, CmdArgs, "-c-isystem", "C_INCLUDE_PATH");
  // CPLUS_INCLUDE_PATH - system includes enabled when compiling C++.
  addDirectoryList(Args, CmdArgs, "-cxx-isystem", "CPLUS_INCLUDE_PATH");
  // OBJC_INCLUDE_PATH - system includes enabled when compiling ObjC.
  addDirectoryList(Args, CmdArgs, "-objc-isystem", "OBJC_INCLUDE_PATH");
  // OBJCPLUS_INCLUDE_PATH - system includes enabled when compiling ObjC++.
  addDirectoryList(Args, CmdArgs, "-objcxx-isystem", "OBJCPLUS_INCLUDE_PATH");

  // While adding the include arguments, we also attempt to retrieve the
  // arguments of related offloading toolchains or arguments that are specific
  // of an offloading programming model.

  // Add C++ include arguments, if needed.
  if (types::isCXX(Inputs[0].getType()))
    forAllAssociatedToolChains(C, JA, getToolChain(),
                               [&Args, &CmdArgs](const ToolChain &TC) {
                                 TC.AddClangCXXStdlibIncludeArgs(Args, CmdArgs);
                               });

  // Add system include arguments for all targets but IAMCU.
  if (!IsIAMCU)
    forAllAssociatedToolChains(C, JA, getToolChain(),
                               [&Args, &CmdArgs](const ToolChain &TC) {
                                 TC.AddClangSystemIncludeArgs(Args, CmdArgs);
                               });
  else {
    // For IAMCU add special include arguments.
    getToolChain().AddIAMCUIncludeArgs(Args, CmdArgs);
  }
}

// FIXME: Move to target hook.
static bool isSignedCharDefault(const llvm::Triple &Triple) {
  switch (Triple.getArch()) {
  default:
    return true;

  case llvm::Triple::aarch64:
  case llvm::Triple::aarch64_be:
  case llvm::Triple::arm:
  case llvm::Triple::armeb:
  case llvm::Triple::thumb:
  case llvm::Triple::thumbeb:
    if (Triple.isOSDarwin() || Triple.isOSWindows())
      return true;
    return false;

  case llvm::Triple::ppc:
  case llvm::Triple::ppc64:
    if (Triple.isOSDarwin())
      return true;
    return false;

  case llvm::Triple::hexagon:
  case llvm::Triple::ppc64le:
  case llvm::Triple::riscv32:
  case llvm::Triple::riscv64:
  case llvm::Triple::systemz:
  case llvm::Triple::xcore:
    return false;
  }
}

static bool isNoCommonDefault(const llvm::Triple &Triple) {
  switch (Triple.getArch()) {
  default:
    if (Triple.isOSFuchsia())
      return true;
    return false;

  case llvm::Triple::xcore:
  case llvm::Triple::wasm32:
  case llvm::Triple::wasm64:
    return true;
  }
}

void Clang::AddARMTargetArgs(const llvm::Triple &Triple, const ArgList &Args,
                             ArgStringList &CmdArgs, bool KernelOrKext) const {
  // Select the ABI to use.
  // FIXME: Support -meabi.
  // FIXME: Parts of this are duplicated in the backend, unify this somehow.
  const char *ABIName = nullptr;
  if (Arg *A = Args.getLastArg(options::OPT_mabi_EQ))
    ABIName = A->getValue();
  else {
    std::string CPU = getCPUName(Args, Triple, /*FromAs*/ false);
    ABIName = llvm::ARM::computeDefaultTargetABI(Triple, CPU).data();
  }

  CmdArgs.push_back("-target-abi");
  CmdArgs.push_back(ABIName);

  // Determine floating point ABI from the options & target defaults.
  arm::FloatABI ABI = arm::getARMFloatABI(getToolChain(), Args);
  if (ABI == arm::FloatABI::Soft) {
    // Floating point operations and argument passing are soft.
    // FIXME: This changes CPP defines, we need -target-soft-float.
    CmdArgs.push_back("-msoft-float");
    CmdArgs.push_back("-mfloat-abi");
    CmdArgs.push_back("soft");
  } else if (ABI == arm::FloatABI::SoftFP) {
    // Floating point operations are hard, but argument passing is soft.
    CmdArgs.push_back("-mfloat-abi");
    CmdArgs.push_back("soft");
  } else {
    // Floating point operations and argument passing are hard.
    assert(ABI == arm::FloatABI::Hard && "Invalid float abi!");
    CmdArgs.push_back("-mfloat-abi");
    CmdArgs.push_back("hard");
  }

  // Forward the -mglobal-merge option for explicit control over the pass.
  if (Arg *A = Args.getLastArg(options::OPT_mglobal_merge,
                               options::OPT_mno_global_merge)) {
    CmdArgs.push_back("-mllvm");
    if (A->getOption().matches(options::OPT_mno_global_merge))
      CmdArgs.push_back("-arm-global-merge=false");
    else
      CmdArgs.push_back("-arm-global-merge=true");
  }

  if (!Args.hasFlag(options::OPT_mimplicit_float,
                    options::OPT_mno_implicit_float, true))
    CmdArgs.push_back("-no-implicit-float");
}

void Clang::RenderTargetOptions(const llvm::Triple &EffectiveTriple,
                                const ArgList &Args, bool KernelOrKext,
                                ArgStringList &CmdArgs) const {
  const ToolChain &TC = getToolChain();

  // Add the target features
  getTargetFeatures(TC, EffectiveTriple, Args, CmdArgs, false);

  // Add target specific flags.
  switch (TC.getArch()) {
  default:
    break;

  case llvm::Triple::arm:
  case llvm::Triple::armeb:
  case llvm::Triple::thumb:
  case llvm::Triple::thumbeb:
    // Use the effective triple, which takes into account the deployment target.
    AddARMTargetArgs(EffectiveTriple, Args, CmdArgs, KernelOrKext);
    CmdArgs.push_back("-fallow-half-arguments-and-returns");
    break;

  case llvm::Triple::aarch64:
  case llvm::Triple::aarch64_be:
    AddAArch64TargetArgs(Args, CmdArgs);
    CmdArgs.push_back("-fallow-half-arguments-and-returns");
    break;

  case llvm::Triple::mips:
  case llvm::Triple::mipsel:
  case llvm::Triple::mips64:
  case llvm::Triple::mips64el:
    AddMIPSTargetArgs(Args, CmdArgs);
    break;

  case llvm::Triple::ppc:
  case llvm::Triple::ppc64:
  case llvm::Triple::ppc64le:
    AddPPCTargetArgs(Args, CmdArgs);
    break;

  case llvm::Triple::riscv32:
  case llvm::Triple::riscv64:
    AddRISCVTargetArgs(Args, CmdArgs);
    break;

  case llvm::Triple::sparc:
  case llvm::Triple::sparcel:
  case llvm::Triple::sparcv9:
    AddSparcTargetArgs(Args, CmdArgs);
    break;

  case llvm::Triple::systemz:
    AddSystemZTargetArgs(Args, CmdArgs);
    break;

  case llvm::Triple::x86:
  case llvm::Triple::x86_64:
    AddX86TargetArgs(Args, CmdArgs);
    break;

  case llvm::Triple::lanai:
    AddLanaiTargetArgs(Args, CmdArgs);
    break;

  case llvm::Triple::hexagon:
    AddHexagonTargetArgs(Args, CmdArgs);
    break;

  case llvm::Triple::wasm32:
  case llvm::Triple::wasm64:
    AddWebAssemblyTargetArgs(Args, CmdArgs);
    break;
  }
}

void Clang::AddAArch64TargetArgs(const ArgList &Args,
                                 ArgStringList &CmdArgs) const {
  const llvm::Triple &Triple = getToolChain().getEffectiveTriple();

  if (!Args.hasFlag(options::OPT_mred_zone, options::OPT_mno_red_zone, true) ||
      Args.hasArg(options::OPT_mkernel) ||
      Args.hasArg(options::OPT_fapple_kext))
    CmdArgs.push_back("-disable-red-zone");

  if (!Args.hasFlag(options::OPT_mimplicit_float,
                    options::OPT_mno_implicit_float, true))
    CmdArgs.push_back("-no-implicit-float");

  const char *ABIName = nullptr;
  if (Arg *A = Args.getLastArg(options::OPT_mabi_EQ))
    ABIName = A->getValue();
  else if (Triple.isOSDarwin())
    ABIName = "darwinpcs";
  else
    ABIName = "aapcs";

  CmdArgs.push_back("-target-abi");
  CmdArgs.push_back(ABIName);

  if (Arg *A = Args.getLastArg(options::OPT_mfix_cortex_a53_835769,
                               options::OPT_mno_fix_cortex_a53_835769)) {
    CmdArgs.push_back("-mllvm");
    if (A->getOption().matches(options::OPT_mfix_cortex_a53_835769))
      CmdArgs.push_back("-aarch64-fix-cortex-a53-835769=1");
    else
      CmdArgs.push_back("-aarch64-fix-cortex-a53-835769=0");
  } else if (Triple.isAndroid()) {
    // Enabled A53 errata (835769) workaround by default on android
    CmdArgs.push_back("-mllvm");
    CmdArgs.push_back("-aarch64-fix-cortex-a53-835769=1");
  }

  // Forward the -mglobal-merge option for explicit control over the pass.
  if (Arg *A = Args.getLastArg(options::OPT_mglobal_merge,
                               options::OPT_mno_global_merge)) {
    CmdArgs.push_back("-mllvm");
    if (A->getOption().matches(options::OPT_mno_global_merge))
      CmdArgs.push_back("-aarch64-enable-global-merge=false");
    else
      CmdArgs.push_back("-aarch64-enable-global-merge=true");
  }
}

void Clang::AddMIPSTargetArgs(const ArgList &Args,
                              ArgStringList &CmdArgs) const {
  const Driver &D = getToolChain().getDriver();
  StringRef CPUName;
  StringRef ABIName;
  const llvm::Triple &Triple = getToolChain().getTriple();
  mips::getMipsCPUAndABI(Args, Triple, CPUName, ABIName);

  CmdArgs.push_back("-target-abi");
  CmdArgs.push_back(ABIName.data());

  mips::FloatABI ABI = mips::getMipsFloatABI(D, Args);
  if (ABI == mips::FloatABI::Soft) {
    // Floating point operations and argument passing are soft.
    CmdArgs.push_back("-msoft-float");
    CmdArgs.push_back("-mfloat-abi");
    CmdArgs.push_back("soft");
  } else {
    // Floating point operations and argument passing are hard.
    assert(ABI == mips::FloatABI::Hard && "Invalid float abi!");
    CmdArgs.push_back("-mfloat-abi");
    CmdArgs.push_back("hard");
  }

  if (Arg *A = Args.getLastArg(options::OPT_mxgot, options::OPT_mno_xgot)) {
    if (A->getOption().matches(options::OPT_mxgot)) {
      CmdArgs.push_back("-mllvm");
      CmdArgs.push_back("-mxgot");
    }
  }

  if (Arg *A = Args.getLastArg(options::OPT_mldc1_sdc1,
                               options::OPT_mno_ldc1_sdc1)) {
    if (A->getOption().matches(options::OPT_mno_ldc1_sdc1)) {
      CmdArgs.push_back("-mllvm");
      CmdArgs.push_back("-mno-ldc1-sdc1");
    }
  }

  if (Arg *A = Args.getLastArg(options::OPT_mcheck_zero_division,
                               options::OPT_mno_check_zero_division)) {
    if (A->getOption().matches(options::OPT_mno_check_zero_division)) {
      CmdArgs.push_back("-mllvm");
      CmdArgs.push_back("-mno-check-zero-division");
    }
  }

  if (Arg *A = Args.getLastArg(options::OPT_G)) {
    StringRef v = A->getValue();
    CmdArgs.push_back("-mllvm");
    CmdArgs.push_back(Args.MakeArgString("-mips-ssection-threshold=" + v));
    A->claim();
  }

  Arg *GPOpt = Args.getLastArg(options::OPT_mgpopt, options::OPT_mno_gpopt);
  Arg *ABICalls =
      Args.getLastArg(options::OPT_mabicalls, options::OPT_mno_abicalls);

  // -mabicalls is the default for many MIPS environments, even with -fno-pic.
  // -mgpopt is the default for static, -fno-pic environments but these two
  // options conflict. We want to be certain that -mno-abicalls -mgpopt is
  // the only case where -mllvm -mgpopt is passed.
  // NOTE: We need a warning here or in the backend to warn when -mgpopt is
  //       passed explicitly when compiling something with -mabicalls
  //       (implictly) in affect. Currently the warning is in the backend.
  //
  // When the ABI in use is  N64, we also need to determine the PIC mode that
  // is in use, as -fno-pic for N64 implies -mno-abicalls.
  bool NoABICalls =
      ABICalls && ABICalls->getOption().matches(options::OPT_mno_abicalls);

  llvm::Reloc::Model RelocationModel;
  unsigned PICLevel;
  bool IsPIE;
  std::tie(RelocationModel, PICLevel, IsPIE) =
      ParsePICArgs(getToolChain(), Args);

  NoABICalls = NoABICalls ||
               (RelocationModel == llvm::Reloc::Static && ABIName == "n64");

  bool WantGPOpt = GPOpt && GPOpt->getOption().matches(options::OPT_mgpopt);
  // We quietly ignore -mno-gpopt as the backend defaults to -mno-gpopt.
  if (NoABICalls && (!GPOpt || WantGPOpt)) {
    CmdArgs.push_back("-mllvm");
    CmdArgs.push_back("-mgpopt");

    Arg *LocalSData = Args.getLastArg(options::OPT_mlocal_sdata,
                                      options::OPT_mno_local_sdata);
    Arg *ExternSData = Args.getLastArg(options::OPT_mextern_sdata,
                                       options::OPT_mno_extern_sdata);
    Arg *EmbeddedData = Args.getLastArg(options::OPT_membedded_data,
                                        options::OPT_mno_embedded_data);
    if (LocalSData) {
      CmdArgs.push_back("-mllvm");
      if (LocalSData->getOption().matches(options::OPT_mlocal_sdata)) {
        CmdArgs.push_back("-mlocal-sdata=1");
      } else {
        CmdArgs.push_back("-mlocal-sdata=0");
      }
      LocalSData->claim();
    }

    if (ExternSData) {
      CmdArgs.push_back("-mllvm");
      if (ExternSData->getOption().matches(options::OPT_mextern_sdata)) {
        CmdArgs.push_back("-mextern-sdata=1");
      } else {
        CmdArgs.push_back("-mextern-sdata=0");
      }
      ExternSData->claim();
    }

    if (EmbeddedData) {
      CmdArgs.push_back("-mllvm");
      if (EmbeddedData->getOption().matches(options::OPT_membedded_data)) {
        CmdArgs.push_back("-membedded-data=1");
      } else {
        CmdArgs.push_back("-membedded-data=0");
      }
      EmbeddedData->claim();
    }

  } else if ((!ABICalls || (!NoABICalls && ABICalls)) && WantGPOpt)
    D.Diag(diag::warn_drv_unsupported_gpopt) << (ABICalls ? 0 : 1);

  if (GPOpt)
    GPOpt->claim();

  if (Arg *A = Args.getLastArg(options::OPT_mcompact_branches_EQ)) {
    StringRef Val = StringRef(A->getValue());
    if (mips::hasCompactBranches(CPUName)) {
      if (Val == "never" || Val == "always" || Val == "optimal") {
        CmdArgs.push_back("-mllvm");
        CmdArgs.push_back(Args.MakeArgString("-mips-compact-branches=" + Val));
      } else
        D.Diag(diag::err_drv_unsupported_option_argument)
            << A->getOption().getName() << Val;
    } else
      D.Diag(diag::warn_target_unsupported_compact_branches) << CPUName;
  }
}

void Clang::AddPPCTargetArgs(const ArgList &Args,
                             ArgStringList &CmdArgs) const {
  // Select the ABI to use.
  const char *ABIName = nullptr;
  if (getToolChain().getTriple().isOSLinux())
    switch (getToolChain().getArch()) {
    case llvm::Triple::ppc64: {
      // When targeting a processor that supports QPX, or if QPX is
      // specifically enabled, default to using the ABI that supports QPX (so
      // long as it is not specifically disabled).
      bool HasQPX = false;
      if (Arg *A = Args.getLastArg(options::OPT_mcpu_EQ))
        HasQPX = A->getValue() == StringRef("a2q");
      HasQPX = Args.hasFlag(options::OPT_mqpx, options::OPT_mno_qpx, HasQPX);
      if (HasQPX) {
        ABIName = "elfv1-qpx";
        break;
      }

      ABIName = "elfv1";
      break;
    }
    case llvm::Triple::ppc64le:
      ABIName = "elfv2";
      break;
    default:
      break;
    }

  if (Arg *A = Args.getLastArg(options::OPT_mabi_EQ))
    // The ppc64 linux abis are all "altivec" abis by default. Accept and ignore
    // the option if given as we don't have backend support for any targets
    // that don't use the altivec abi.
    if (StringRef(A->getValue()) != "altivec")
      ABIName = A->getValue();

  ppc::FloatABI FloatABI =
      ppc::getPPCFloatABI(getToolChain().getDriver(), Args);

  if (FloatABI == ppc::FloatABI::Soft) {
    // Floating point operations and argument passing are soft.
    CmdArgs.push_back("-msoft-float");
    CmdArgs.push_back("-mfloat-abi");
    CmdArgs.push_back("soft");
  } else {
    // Floating point operations and argument passing are hard.
    assert(FloatABI == ppc::FloatABI::Hard && "Invalid float abi!");
    CmdArgs.push_back("-mfloat-abi");
    CmdArgs.push_back("hard");
  }

  if (ABIName) {
    CmdArgs.push_back("-target-abi");
    CmdArgs.push_back(ABIName);
  }
}

void Clang::AddRISCVTargetArgs(const ArgList &Args,
                               ArgStringList &CmdArgs) const {
  // FIXME: currently defaults to the soft-float ABIs. Will need to be
  // expanded to select ilp32f, ilp32d, lp64f, lp64d when appropriate.
  const char *ABIName = nullptr;
  const llvm::Triple &Triple = getToolChain().getTriple();
  if (Arg *A = Args.getLastArg(options::OPT_mabi_EQ))
    ABIName = A->getValue();
  else if (Triple.getArch() == llvm::Triple::riscv32)
    ABIName = "ilp32";
  else if (Triple.getArch() == llvm::Triple::riscv64)
    ABIName = "lp64";
  else
    llvm_unreachable("Unexpected triple!");

  CmdArgs.push_back("-target-abi");
  CmdArgs.push_back(ABIName);
}

void Clang::AddSparcTargetArgs(const ArgList &Args,
                               ArgStringList &CmdArgs) const {
  sparc::FloatABI FloatABI =
      sparc::getSparcFloatABI(getToolChain().getDriver(), Args);

  if (FloatABI == sparc::FloatABI::Soft) {
    // Floating point operations and argument passing are soft.
    CmdArgs.push_back("-msoft-float");
    CmdArgs.push_back("-mfloat-abi");
    CmdArgs.push_back("soft");
  } else {
    // Floating point operations and argument passing are hard.
    assert(FloatABI == sparc::FloatABI::Hard && "Invalid float abi!");
    CmdArgs.push_back("-mfloat-abi");
    CmdArgs.push_back("hard");
  }
}

void Clang::AddSystemZTargetArgs(const ArgList &Args,
                                 ArgStringList &CmdArgs) const {
  if (Args.hasFlag(options::OPT_mbackchain, options::OPT_mno_backchain, false))
    CmdArgs.push_back("-mbackchain");
}

void Clang::AddX86TargetArgs(const ArgList &Args,
                             ArgStringList &CmdArgs) const {
  if (!Args.hasFlag(options::OPT_mred_zone, options::OPT_mno_red_zone, true) ||
      Args.hasArg(options::OPT_mkernel) ||
      Args.hasArg(options::OPT_fapple_kext))
    CmdArgs.push_back("-disable-red-zone");

  // Default to avoid implicit floating-point for kernel/kext code, but allow
  // that to be overridden with -mno-soft-float.
  bool NoImplicitFloat = (Args.hasArg(options::OPT_mkernel) ||
                          Args.hasArg(options::OPT_fapple_kext));
  if (Arg *A = Args.getLastArg(
          options::OPT_msoft_float, options::OPT_mno_soft_float,
          options::OPT_mimplicit_float, options::OPT_mno_implicit_float)) {
    const Option &O = A->getOption();
    NoImplicitFloat = (O.matches(options::OPT_mno_implicit_float) ||
                       O.matches(options::OPT_msoft_float));
  }
  if (NoImplicitFloat)
    CmdArgs.push_back("-no-implicit-float");

  if (Arg *A = Args.getLastArg(options::OPT_masm_EQ)) {
    StringRef Value = A->getValue();
    if (Value == "intel" || Value == "att") {
      CmdArgs.push_back("-mllvm");
      CmdArgs.push_back(Args.MakeArgString("-x86-asm-syntax=" + Value));
    } else {
      getToolChain().getDriver().Diag(diag::err_drv_unsupported_option_argument)
          << A->getOption().getName() << Value;
    }
  } else if (getToolChain().getDriver().IsCLMode()) {
    CmdArgs.push_back("-mllvm");
    CmdArgs.push_back("-x86-asm-syntax=intel");
  }

  // Set flags to support MCU ABI.
  if (Args.hasFlag(options::OPT_miamcu, options::OPT_mno_iamcu, false)) {
    CmdArgs.push_back("-mfloat-abi");
    CmdArgs.push_back("soft");
    CmdArgs.push_back("-mstack-alignment=4");
  }
}

void Clang::AddHexagonTargetArgs(const ArgList &Args,
                                 ArgStringList &CmdArgs) const {
  CmdArgs.push_back("-mqdsp6-compat");
  CmdArgs.push_back("-Wreturn-type");

  if (auto G = toolchains::HexagonToolChain::getSmallDataThreshold(Args)) {
    CmdArgs.push_back("-mllvm");
    CmdArgs.push_back(Args.MakeArgString("-hexagon-small-data-threshold=" +
                                         Twine(G.getValue())));
  }

  if (!Args.hasArg(options::OPT_fno_short_enums))
    CmdArgs.push_back("-fshort-enums");
  if (Args.getLastArg(options::OPT_mieee_rnd_near)) {
    CmdArgs.push_back("-mllvm");
    CmdArgs.push_back("-enable-hexagon-ieee-rnd-near");
  }
  CmdArgs.push_back("-mllvm");
  CmdArgs.push_back("-machine-sink-split=0");
}

void Clang::AddLanaiTargetArgs(const ArgList &Args,
                               ArgStringList &CmdArgs) const {
  if (Arg *A = Args.getLastArg(options::OPT_mcpu_EQ)) {
    StringRef CPUName = A->getValue();

    CmdArgs.push_back("-target-cpu");
    CmdArgs.push_back(Args.MakeArgString(CPUName));
  }
  if (Arg *A = Args.getLastArg(options::OPT_mregparm_EQ)) {
    StringRef Value = A->getValue();
    // Only support mregparm=4 to support old usage. Report error for all other
    // cases.
    int Mregparm;
    if (Value.getAsInteger(10, Mregparm)) {
      if (Mregparm != 4) {
        getToolChain().getDriver().Diag(
            diag::err_drv_unsupported_option_argument)
            << A->getOption().getName() << Value;
      }
    }
  }
}

void Clang::AddWebAssemblyTargetArgs(const ArgList &Args,
                                     ArgStringList &CmdArgs) const {
  // Default to "hidden" visibility.
  if (!Args.hasArg(options::OPT_fvisibility_EQ,
                   options::OPT_fvisibility_ms_compat)) {
    CmdArgs.push_back("-fvisibility");
    CmdArgs.push_back("hidden");
  }
}

void Clang::DumpCompilationDatabase(Compilation &C, StringRef Filename,
                                    StringRef Target, const InputInfo &Output,
                                    const InputInfo &Input, const ArgList &Args) const {
  // If this is a dry run, do not create the compilation database file.
  if (C.getArgs().hasArg(options::OPT__HASH_HASH_HASH))
    return;

  using llvm::yaml::escape;
  const Driver &D = getToolChain().getDriver();

  if (!CompilationDatabase) {
    std::error_code EC;
    auto File = llvm::make_unique<llvm::raw_fd_ostream>(Filename, EC, llvm::sys::fs::F_Text);
    if (EC) {
      D.Diag(clang::diag::err_drv_compilationdatabase) << Filename
                                                       << EC.message();
      return;
    }
    CompilationDatabase = std::move(File);
  }
  auto &CDB = *CompilationDatabase;
  SmallString<128> Buf;
  if (llvm::sys::fs::current_path(Buf))
    Buf = ".";
  CDB << "{ \"directory\": \"" << escape(Buf) << "\"";
  CDB << ", \"file\": \"" << escape(Input.getFilename()) << "\"";
  CDB << ", \"output\": \"" << escape(Output.getFilename()) << "\"";
  CDB << ", \"arguments\": [\"" << escape(D.ClangExecutable) << "\"";
  Buf = "-x";
  Buf += types::getTypeName(Input.getType());
  CDB << ", \"" << escape(Buf) << "\"";
  if (!D.SysRoot.empty() && !Args.hasArg(options::OPT__sysroot_EQ)) {
    Buf = "--sysroot=";
    Buf += D.SysRoot;
    CDB << ", \"" << escape(Buf) << "\"";
  }
  CDB << ", \"" << escape(Input.getFilename()) << "\"";
  for (auto &A: Args) {
    auto &O = A->getOption();
    // Skip language selection, which is positional.
    if (O.getID() == options::OPT_x)
      continue;
    // Skip writing dependency output and the compilation database itself.
    if (O.getGroup().isValid() && O.getGroup().getID() == options::OPT_M_Group)
      continue;
    // Skip inputs.
    if (O.getKind() == Option::InputClass)
      continue;
    // All other arguments are quoted and appended.
    ArgStringList ASL;
    A->render(Args, ASL);
    for (auto &it: ASL)
      CDB << ", \"" << escape(it) << "\"";
  }
  Buf = "--target=";
  Buf += Target;
  CDB << ", \"" << escape(Buf) << "\"]},\n";
}

static void CollectArgsForIntegratedAssembler(Compilation &C,
                                              const ArgList &Args,
                                              ArgStringList &CmdArgs,
                                              const Driver &D) {
  if (UseRelaxAll(C, Args))
    CmdArgs.push_back("-mrelax-all");

  // Only default to -mincremental-linker-compatible if we think we are
  // targeting the MSVC linker.
  bool DefaultIncrementalLinkerCompatible =
      C.getDefaultToolChain().getTriple().isWindowsMSVCEnvironment();
  if (Args.hasFlag(options::OPT_mincremental_linker_compatible,
                   options::OPT_mno_incremental_linker_compatible,
                   DefaultIncrementalLinkerCompatible))
    CmdArgs.push_back("-mincremental-linker-compatible");

  switch (C.getDefaultToolChain().getArch()) {
  case llvm::Triple::arm:
  case llvm::Triple::armeb:
  case llvm::Triple::thumb:
  case llvm::Triple::thumbeb:
    if (Arg *A = Args.getLastArg(options::OPT_mimplicit_it_EQ)) {
      StringRef Value = A->getValue();
      if (Value == "always" || Value == "never" || Value == "arm" ||
          Value == "thumb") {
        CmdArgs.push_back("-mllvm");
        CmdArgs.push_back(Args.MakeArgString("-arm-implicit-it=" + Value));
      } else {
        D.Diag(diag::err_drv_unsupported_option_argument)
            << A->getOption().getName() << Value;
      }
    }
    break;
  default:
    break;
  }

  // When passing -I arguments to the assembler we sometimes need to
  // unconditionally take the next argument.  For example, when parsing
  // '-Wa,-I -Wa,foo' we need to accept the -Wa,foo arg after seeing the
  // -Wa,-I arg and when parsing '-Wa,-I,foo' we need to accept the 'foo'
  // arg after parsing the '-I' arg.
  bool TakeNextArg = false;

  bool UseRelaxRelocations = C.getDefaultToolChain().useRelaxRelocations();
  const char *MipsTargetFeature = nullptr;
  for (const Arg *A :
       Args.filtered(options::OPT_Wa_COMMA, options::OPT_Xassembler)) {
    A->claim();

    for (StringRef Value : A->getValues()) {
      if (TakeNextArg) {
        CmdArgs.push_back(Value.data());
        TakeNextArg = false;
        continue;
      }

      if (C.getDefaultToolChain().getTriple().isOSBinFormatCOFF() &&
          Value == "-mbig-obj")
        continue; // LLVM handles bigobj automatically

      switch (C.getDefaultToolChain().getArch()) {
      default:
        break;
      case llvm::Triple::thumb:
      case llvm::Triple::thumbeb:
      case llvm::Triple::arm:
      case llvm::Triple::armeb:
        if (Value == "-mthumb")
          // -mthumb has already been processed in ComputeLLVMTriple()
          // recognize but skip over here.
          continue;
        break;
      case llvm::Triple::mips:
      case llvm::Triple::mipsel:
      case llvm::Triple::mips64:
      case llvm::Triple::mips64el:
        if (Value == "--trap") {
          CmdArgs.push_back("-target-feature");
          CmdArgs.push_back("+use-tcc-in-div");
          continue;
        }
        if (Value == "--break") {
          CmdArgs.push_back("-target-feature");
          CmdArgs.push_back("-use-tcc-in-div");
          continue;
        }
        if (Value.startswith("-msoft-float")) {
          CmdArgs.push_back("-target-feature");
          CmdArgs.push_back("+soft-float");
          continue;
        }
        if (Value.startswith("-mhard-float")) {
          CmdArgs.push_back("-target-feature");
          CmdArgs.push_back("-soft-float");
          continue;
        }

        MipsTargetFeature = llvm::StringSwitch<const char *>(Value)
                                .Case("-mips1", "+mips1")
                                .Case("-mips2", "+mips2")
                                .Case("-mips3", "+mips3")
                                .Case("-mips4", "+mips4")
                                .Case("-mips5", "+mips5")
                                .Case("-mips32", "+mips32")
                                .Case("-mips32r2", "+mips32r2")
                                .Case("-mips32r3", "+mips32r3")
                                .Case("-mips32r5", "+mips32r5")
                                .Case("-mips32r6", "+mips32r6")
                                .Case("-mips64", "+mips64")
                                .Case("-mips64r2", "+mips64r2")
                                .Case("-mips64r3", "+mips64r3")
                                .Case("-mips64r5", "+mips64r5")
                                .Case("-mips64r6", "+mips64r6")
                                .Default(nullptr);
        if (MipsTargetFeature)
          continue;
      }

      if (Value == "-force_cpusubtype_ALL") {
        // Do nothing, this is the default and we don't support anything else.
      } else if (Value == "-L") {
        CmdArgs.push_back("-msave-temp-labels");
      } else if (Value == "--fatal-warnings") {
        CmdArgs.push_back("-massembler-fatal-warnings");
      } else if (Value == "--noexecstack") {
        CmdArgs.push_back("-mnoexecstack");
      } else if (Value.startswith("-compress-debug-sections") ||
                 Value.startswith("--compress-debug-sections") ||
                 Value == "-nocompress-debug-sections" ||
                 Value == "--nocompress-debug-sections") {
        CmdArgs.push_back(Value.data());
      } else if (Value == "-mrelax-relocations=yes" ||
                 Value == "--mrelax-relocations=yes") {
        UseRelaxRelocations = true;
      } else if (Value == "-mrelax-relocations=no" ||
                 Value == "--mrelax-relocations=no") {
        UseRelaxRelocations = false;
      } else if (Value.startswith("-I")) {
        CmdArgs.push_back(Value.data());
        // We need to consume the next argument if the current arg is a plain
        // -I. The next arg will be the include directory.
        if (Value == "-I")
          TakeNextArg = true;
      } else if (Value.startswith("-gdwarf-")) {
        // "-gdwarf-N" options are not cc1as options.
        unsigned DwarfVersion = DwarfVersionNum(Value);
        if (DwarfVersion == 0) { // Send it onward, and let cc1as complain.
          CmdArgs.push_back(Value.data());
        } else {
          RenderDebugEnablingArgs(Args, CmdArgs,
                                  codegenoptions::LimitedDebugInfo,
                                  DwarfVersion, llvm::DebuggerKind::Default);
        }
      } else if (Value.startswith("-mcpu") || Value.startswith("-mfpu") ||
                 Value.startswith("-mhwdiv") || Value.startswith("-march")) {
        // Do nothing, we'll validate it later.
      } else if (Value == "-defsym") {
          if (A->getNumValues() != 2) {
            D.Diag(diag::err_drv_defsym_invalid_format) << Value;
            break;
          }
          const char *S = A->getValue(1);
          auto Pair = StringRef(S).split('=');
          auto Sym = Pair.first;
          auto SVal = Pair.second;

          if (Sym.empty() || SVal.empty()) {
            D.Diag(diag::err_drv_defsym_invalid_format) << S;
            break;
          }
          int64_t IVal;
          if (SVal.getAsInteger(0, IVal)) {
            D.Diag(diag::err_drv_defsym_invalid_symval) << SVal;
            break;
          }
          CmdArgs.push_back(Value.data());
          TakeNextArg = true;
      } else {
        D.Diag(diag::err_drv_unsupported_option_argument)
            << A->getOption().getName() << Value;
      }
    }
  }
  if (UseRelaxRelocations)
    CmdArgs.push_back("--mrelax-relocations");
  if (MipsTargetFeature != nullptr) {
    CmdArgs.push_back("-target-feature");
    CmdArgs.push_back(MipsTargetFeature);
  }
}

static void RenderFloatingPointOptions(const ToolChain &TC, const Driver &D,
                                       bool OFastEnabled, const ArgList &Args,
                                       ArgStringList &CmdArgs) {
  // Handle various floating point optimization flags, mapping them to the
  // appropriate LLVM code generation flags. This is complicated by several
  // "umbrella" flags, so we do this by stepping through the flags incrementally
  // adjusting what we think is enabled/disabled, then at the end setting the
  // LLVM flags based on the final state.
  bool HonorINFs = true;
  bool HonorNaNs = true;
  // -fmath-errno is the default on some platforms, e.g. BSD-derived OSes.
  bool MathErrno = TC.IsMathErrnoDefault();
  bool AssociativeMath = false;
  bool ReciprocalMath = false;
  bool SignedZeros = true;
  bool TrappingMath = true;
  StringRef DenormalFPMath = "";
  StringRef FPContract = "";

  for (const Arg *A : Args) {
    switch (A->getOption().getID()) {
    // If this isn't an FP option skip the claim below
    default: continue;

    // Options controlling individual features
    case options::OPT_fhonor_infinities:    HonorINFs = true;         break;
    case options::OPT_fno_honor_infinities: HonorINFs = false;        break;
    case options::OPT_fhonor_nans:          HonorNaNs = true;         break;
    case options::OPT_fno_honor_nans:       HonorNaNs = false;        break;
    case options::OPT_fmath_errno:          MathErrno = true;         break;
    case options::OPT_fno_math_errno:       MathErrno = false;        break;
    case options::OPT_fassociative_math:    AssociativeMath = true;   break;
    case options::OPT_fno_associative_math: AssociativeMath = false;  break;
    case options::OPT_freciprocal_math:     ReciprocalMath = true;    break;
    case options::OPT_fno_reciprocal_math:  ReciprocalMath = false;   break;
    case options::OPT_fsigned_zeros:        SignedZeros = true;       break;
    case options::OPT_fno_signed_zeros:     SignedZeros = false;      break;
    case options::OPT_ftrapping_math:       TrappingMath = true;      break;
    case options::OPT_fno_trapping_math:    TrappingMath = false;     break;

    case options::OPT_fdenormal_fp_math_EQ:
      DenormalFPMath = A->getValue();
      break;

    // Validate and pass through -fp-contract option.
    case options::OPT_ffp_contract: {
      StringRef Val = A->getValue();
      if (Val == "fast" || Val == "on" || Val == "off")
        FPContract = Val;
      else
        D.Diag(diag::err_drv_unsupported_option_argument)
            << A->getOption().getName() << Val;
      break;
    }

    case options::OPT_ffinite_math_only:
      HonorINFs = false;
      HonorNaNs = false;
      break;
    case options::OPT_fno_finite_math_only:
      HonorINFs = true;
      HonorNaNs = true;
      break;

    case options::OPT_funsafe_math_optimizations:
      AssociativeMath = true;
      ReciprocalMath = true;
      SignedZeros = false;
      TrappingMath = false;
      break;
    case options::OPT_fno_unsafe_math_optimizations:
      AssociativeMath = false;
      ReciprocalMath = false;
      SignedZeros = true;
      TrappingMath = true;
      // -fno_unsafe_math_optimizations restores default denormal handling
      DenormalFPMath = "";
      break;

    case options::OPT_Ofast:
      // If -Ofast is the optimization level, then -ffast-math should be enabled
      if (!OFastEnabled)
        continue;
      LLVM_FALLTHROUGH;
    case options::OPT_ffast_math:
      HonorINFs = false;
      HonorNaNs = false;
      MathErrno = false;
      AssociativeMath = true;
      ReciprocalMath = true;
      SignedZeros = false;
      TrappingMath = false;
      // If fast-math is set then set the fp-contract mode to fast.
      FPContract = "fast";
      break;
    case options::OPT_fno_fast_math:
      HonorINFs = true;
      HonorNaNs = true;
      // Turning on -ffast-math (with either flag) removes the need for
      // MathErrno. However, turning *off* -ffast-math merely restores the
      // toolchain default (which may be false).
      MathErrno = TC.IsMathErrnoDefault();
      AssociativeMath = false;
      ReciprocalMath = false;
      SignedZeros = true;
      TrappingMath = true;
      // -fno_fast_math restores default denormal and fpcontract handling
      DenormalFPMath = "";
      FPContract = "";
      break;
    }

    // If we handled this option claim it
    A->claim();
  }

  if (!HonorINFs)
    CmdArgs.push_back("-menable-no-infs");

  if (!HonorNaNs)
    CmdArgs.push_back("-menable-no-nans");

  if (MathErrno)
    CmdArgs.push_back("-fmath-errno");

  if (!MathErrno && AssociativeMath && ReciprocalMath && !SignedZeros &&
      !TrappingMath)
    CmdArgs.push_back("-menable-unsafe-fp-math");

  if (!SignedZeros)
    CmdArgs.push_back("-fno-signed-zeros");

  if (AssociativeMath && !SignedZeros && !TrappingMath)
    CmdArgs.push_back("-mreassociate");

  if (ReciprocalMath)
    CmdArgs.push_back("-freciprocal-math");

  if (!TrappingMath)
    CmdArgs.push_back("-fno-trapping-math");

  if (!DenormalFPMath.empty())
    CmdArgs.push_back(
        Args.MakeArgString("-fdenormal-fp-math=" + DenormalFPMath));

  if (!FPContract.empty())
    CmdArgs.push_back(Args.MakeArgString("-ffp-contract=" + FPContract));

  ParseMRecip(D, Args, CmdArgs);

  // -ffast-math enables the __FAST_MATH__ preprocessor macro, but check for the
  // individual features enabled by -ffast-math instead of the option itself as
  // that's consistent with gcc's behaviour.
  if (!HonorINFs && !HonorNaNs && !MathErrno && AssociativeMath &&
      ReciprocalMath && !SignedZeros && !TrappingMath)
    CmdArgs.push_back("-ffast-math");

  // Handle __FINITE_MATH_ONLY__ similarly.
  if (!HonorINFs && !HonorNaNs)
    CmdArgs.push_back("-ffinite-math-only");

  if (const Arg *A = Args.getLastArg(options::OPT_mfpmath_EQ)) {
    CmdArgs.push_back("-mfpmath");
    CmdArgs.push_back(A->getValue());
  }

  // Disable a codegen optimization for floating-point casts.
  if (Args.hasFlag(options::OPT_fno_strict_float_cast_overflow,
                   options::OPT_fstrict_float_cast_overflow, false))
    CmdArgs.push_back("-fno-strict-float-cast-overflow");
}

static void RenderAnalyzerOptions(const ArgList &Args, ArgStringList &CmdArgs,
                                  const llvm::Triple &Triple,
                                  const InputInfo &Input) {
  // Enable region store model by default.
  CmdArgs.push_back("-analyzer-store=region");

  // Treat blocks as analysis entry points.
  CmdArgs.push_back("-analyzer-opt-analyze-nested-blocks");

  CmdArgs.push_back("-analyzer-eagerly-assume");

  // Add default argument set.
  if (!Args.hasArg(options::OPT__analyzer_no_default_checks)) {
    CmdArgs.push_back("-analyzer-checker=core");
    CmdArgs.push_back("-analyzer-checker=apiModeling");

    if (!Triple.isWindowsMSVCEnvironment()) {
      CmdArgs.push_back("-analyzer-checker=unix");
    } else {
      // Enable "unix" checkers that also work on Windows.
      CmdArgs.push_back("-analyzer-checker=unix.API");
      CmdArgs.push_back("-analyzer-checker=unix.Malloc");
      CmdArgs.push_back("-analyzer-checker=unix.MallocSizeof");
      CmdArgs.push_back("-analyzer-checker=unix.MismatchedDeallocator");
      CmdArgs.push_back("-analyzer-checker=unix.cstring.BadSizeArg");
      CmdArgs.push_back("-analyzer-checker=unix.cstring.NullArg");
    }

    // Disable some unix checkers for PS4.
    if (Triple.isPS4CPU()) {
      CmdArgs.push_back("-analyzer-disable-checker=unix.API");
      CmdArgs.push_back("-analyzer-disable-checker=unix.Vfork");
    }

    if (Triple.isOSDarwin())
      CmdArgs.push_back("-analyzer-checker=osx");

    CmdArgs.push_back("-analyzer-checker=deadcode");

    if (types::isCXX(Input.getType()))
      CmdArgs.push_back("-analyzer-checker=cplusplus");

    if (!Triple.isPS4CPU()) {
      CmdArgs.push_back("-analyzer-checker=security.insecureAPI.UncheckedReturn");
      CmdArgs.push_back("-analyzer-checker=security.insecureAPI.getpw");
      CmdArgs.push_back("-analyzer-checker=security.insecureAPI.gets");
      CmdArgs.push_back("-analyzer-checker=security.insecureAPI.mktemp");
      CmdArgs.push_back("-analyzer-checker=security.insecureAPI.mkstemp");
      CmdArgs.push_back("-analyzer-checker=security.insecureAPI.vfork");
    }

    // Default nullability checks.
    CmdArgs.push_back("-analyzer-checker=nullability.NullPassedToNonnull");
    CmdArgs.push_back("-analyzer-checker=nullability.NullReturnedFromNonnull");
  }

  // Set the output format. The default is plist, for (lame) historical reasons.
  CmdArgs.push_back("-analyzer-output");
  if (Arg *A = Args.getLastArg(options::OPT__analyzer_output))
    CmdArgs.push_back(A->getValue());
  else
    CmdArgs.push_back("plist");

  // Disable the presentation of standard compiler warnings when using
  // --analyze.  We only want to show static analyzer diagnostics or frontend
  // errors.
  CmdArgs.push_back("-w");

  // Add -Xanalyzer arguments when running as analyzer.
  Args.AddAllArgValues(CmdArgs, options::OPT_Xanalyzer);
}

static void RenderSSPOptions(const ToolChain &TC, const ArgList &Args,
                             ArgStringList &CmdArgs, bool KernelOrKext) {
  const llvm::Triple &EffectiveTriple = TC.getEffectiveTriple();

  // NVPTX doesn't support stack protectors; from the compiler's perspective, it
  // doesn't even have a stack!
  if (EffectiveTriple.isNVPTX())
    return;

  // -stack-protector=0 is default.
  unsigned StackProtectorLevel = 0;
  unsigned DefaultStackProtectorLevel =
      TC.GetDefaultStackProtectorLevel(KernelOrKext);

  if (Arg *A = Args.getLastArg(options::OPT_fno_stack_protector,
                               options::OPT_fstack_protector_all,
                               options::OPT_fstack_protector_strong,
                               options::OPT_fstack_protector)) {
    if (A->getOption().matches(options::OPT_fstack_protector))
      StackProtectorLevel =
          std::max<unsigned>(LangOptions::SSPOn, DefaultStackProtectorLevel);
    else if (A->getOption().matches(options::OPT_fstack_protector_strong))
      StackProtectorLevel = LangOptions::SSPStrong;
    else if (A->getOption().matches(options::OPT_fstack_protector_all))
      StackProtectorLevel = LangOptions::SSPReq;
  } else {
    StackProtectorLevel = DefaultStackProtectorLevel;
  }

  if (StackProtectorLevel) {
    CmdArgs.push_back("-stack-protector");
    CmdArgs.push_back(Args.MakeArgString(Twine(StackProtectorLevel)));
  }

  // --param ssp-buffer-size=
  for (const Arg *A : Args.filtered(options::OPT__param)) {
    StringRef Str(A->getValue());
    if (Str.startswith("ssp-buffer-size=")) {
      if (StackProtectorLevel) {
        CmdArgs.push_back("-stack-protector-buffer-size");
        // FIXME: Verify the argument is a valid integer.
        CmdArgs.push_back(Args.MakeArgString(Str.drop_front(16)));
      }
      A->claim();
    }
  }
}

static void RenderOpenCLOptions(const ArgList &Args, ArgStringList &CmdArgs) {
  const unsigned ForwardedArguments[] = {
      options::OPT_cl_opt_disable,
      options::OPT_cl_strict_aliasing,
      options::OPT_cl_single_precision_constant,
      options::OPT_cl_finite_math_only,
      options::OPT_cl_kernel_arg_info,
      options::OPT_cl_unsafe_math_optimizations,
      options::OPT_cl_fast_relaxed_math,
      options::OPT_cl_mad_enable,
      options::OPT_cl_no_signed_zeros,
      options::OPT_cl_denorms_are_zero,
      options::OPT_cl_fp32_correctly_rounded_divide_sqrt,
      options::OPT_cl_uniform_work_group_size
  };

  if (Arg *A = Args.getLastArg(options::OPT_cl_std_EQ)) {
    std::string CLStdStr = std::string("-cl-std=") + A->getValue();
    CmdArgs.push_back(Args.MakeArgString(CLStdStr));
  }

  for (const auto &Arg : ForwardedArguments)
    if (const auto *A = Args.getLastArg(Arg))
      CmdArgs.push_back(Args.MakeArgString(A->getOption().getPrefixedName()));
}

static void RenderARCMigrateToolOptions(const Driver &D, const ArgList &Args,
                                        ArgStringList &CmdArgs) {
  bool ARCMTEnabled = false;
  if (!Args.hasArg(options::OPT_fno_objc_arc, options::OPT_fobjc_arc)) {
    if (const Arg *A = Args.getLastArg(options::OPT_ccc_arcmt_check,
                                       options::OPT_ccc_arcmt_modify,
                                       options::OPT_ccc_arcmt_migrate)) {
      ARCMTEnabled = true;
      switch (A->getOption().getID()) {
      default: llvm_unreachable("missed a case");
      case options::OPT_ccc_arcmt_check:
        CmdArgs.push_back("-arcmt-check");
        break;
      case options::OPT_ccc_arcmt_modify:
        CmdArgs.push_back("-arcmt-modify");
        break;
      case options::OPT_ccc_arcmt_migrate:
        CmdArgs.push_back("-arcmt-migrate");
        CmdArgs.push_back("-mt-migrate-directory");
        CmdArgs.push_back(A->getValue());

        Args.AddLastArg(CmdArgs, options::OPT_arcmt_migrate_report_output);
        Args.AddLastArg(CmdArgs, options::OPT_arcmt_migrate_emit_arc_errors);
        break;
      }
    }
  } else {
    Args.ClaimAllArgs(options::OPT_ccc_arcmt_check);
    Args.ClaimAllArgs(options::OPT_ccc_arcmt_modify);
    Args.ClaimAllArgs(options::OPT_ccc_arcmt_migrate);
  }

  if (const Arg *A = Args.getLastArg(options::OPT_ccc_objcmt_migrate)) {
    if (ARCMTEnabled)
      D.Diag(diag::err_drv_argument_not_allowed_with)
          << A->getAsString(Args) << "-ccc-arcmt-migrate";

    CmdArgs.push_back("-mt-migrate-directory");
    CmdArgs.push_back(A->getValue());

    if (!Args.hasArg(options::OPT_objcmt_migrate_literals,
                     options::OPT_objcmt_migrate_subscripting,
                     options::OPT_objcmt_migrate_property)) {
      // None specified, means enable them all.
      CmdArgs.push_back("-objcmt-migrate-literals");
      CmdArgs.push_back("-objcmt-migrate-subscripting");
      CmdArgs.push_back("-objcmt-migrate-property");
    } else {
      Args.AddLastArg(CmdArgs, options::OPT_objcmt_migrate_literals);
      Args.AddLastArg(CmdArgs, options::OPT_objcmt_migrate_subscripting);
      Args.AddLastArg(CmdArgs, options::OPT_objcmt_migrate_property);
    }
  } else {
    Args.AddLastArg(CmdArgs, options::OPT_objcmt_migrate_literals);
    Args.AddLastArg(CmdArgs, options::OPT_objcmt_migrate_subscripting);
    Args.AddLastArg(CmdArgs, options::OPT_objcmt_migrate_property);
    Args.AddLastArg(CmdArgs, options::OPT_objcmt_migrate_all);
    Args.AddLastArg(CmdArgs, options::OPT_objcmt_migrate_readonly_property);
    Args.AddLastArg(CmdArgs, options::OPT_objcmt_migrate_readwrite_property);
    Args.AddLastArg(CmdArgs, options::OPT_objcmt_migrate_property_dot_syntax);
    Args.AddLastArg(CmdArgs, options::OPT_objcmt_migrate_annotation);
    Args.AddLastArg(CmdArgs, options::OPT_objcmt_migrate_instancetype);
    Args.AddLastArg(CmdArgs, options::OPT_objcmt_migrate_nsmacros);
    Args.AddLastArg(CmdArgs, options::OPT_objcmt_migrate_protocol_conformance);
    Args.AddLastArg(CmdArgs, options::OPT_objcmt_atomic_property);
    Args.AddLastArg(CmdArgs, options::OPT_objcmt_returns_innerpointer_property);
    Args.AddLastArg(CmdArgs, options::OPT_objcmt_ns_nonatomic_iosonly);
    Args.AddLastArg(CmdArgs, options::OPT_objcmt_migrate_designated_init);
    Args.AddLastArg(CmdArgs, options::OPT_objcmt_whitelist_dir_path);
  }
}

static void RenderBuiltinOptions(const ToolChain &TC, const llvm::Triple &T,
                                 const ArgList &Args, ArgStringList &CmdArgs) {
  // -fbuiltin is default unless -mkernel is used.
  bool UseBuiltins =
      Args.hasFlag(options::OPT_fbuiltin, options::OPT_fno_builtin,
                   !Args.hasArg(options::OPT_mkernel));
  if (!UseBuiltins)
    CmdArgs.push_back("-fno-builtin");

  // -ffreestanding implies -fno-builtin.
  if (Args.hasArg(options::OPT_ffreestanding))
    UseBuiltins = false;

  // Process the -fno-builtin-* options.
  for (const auto &Arg : Args) {
    const Option &O = Arg->getOption();
    if (!O.matches(options::OPT_fno_builtin_))
      continue;

    Arg->claim();

    // If -fno-builtin is specified, then there's no need to pass the option to
    // the frontend.
    if (!UseBuiltins)
      continue;

    StringRef FuncName = Arg->getValue();
    CmdArgs.push_back(Args.MakeArgString("-fno-builtin-" + FuncName));
  }

  // le32-specific flags:
  //  -fno-math-builtin: clang should not convert math builtins to intrinsics
  //                     by default.
  if (TC.getArch() == llvm::Triple::le32)
    CmdArgs.push_back("-fno-math-builtin");
}

void Driver::getDefaultModuleCachePath(SmallVectorImpl<char> &Result) {
  llvm::sys::path::system_temp_directory(/*erasedOnReboot=*/false, Result);
  llvm::sys::path::append(Result, "org.llvm.clang.");
  appendUserToPath(Result);
  llvm::sys::path::append(Result, "ModuleCache");
}

static void RenderModulesOptions(Compilation &C, const Driver &D,
                                 const ArgList &Args, const InputInfo &Input,
                                 const InputInfo &Output,
                                 ArgStringList &CmdArgs, bool &HaveModules) {
  // -fmodules enables the use of precompiled modules (off by default).
  // Users can pass -fno-cxx-modules to turn off modules support for
  // C++/Objective-C++ programs.
  bool HaveClangModules = false;
  if (Args.hasFlag(options::OPT_fmodules, options::OPT_fno_modules, false)) {
    bool AllowedInCXX = Args.hasFlag(options::OPT_fcxx_modules,
                                     options::OPT_fno_cxx_modules, true);
    if (AllowedInCXX || !types::isCXX(Input.getType())) {
      CmdArgs.push_back("-fmodules");
      HaveClangModules = true;
    }
  }

  HaveModules = HaveClangModules;
  if (Args.hasArg(options::OPT_fmodules_ts)) {
    CmdArgs.push_back("-fmodules-ts");
    HaveModules = true;
  }

  // -fmodule-maps enables implicit reading of module map files. By default,
  // this is enabled if we are using Clang's flavor of precompiled modules.
  if (Args.hasFlag(options::OPT_fimplicit_module_maps,
                   options::OPT_fno_implicit_module_maps, HaveClangModules))
    CmdArgs.push_back("-fimplicit-module-maps");

  // -fmodules-decluse checks that modules used are declared so (off by default)
  if (Args.hasFlag(options::OPT_fmodules_decluse,
                   options::OPT_fno_modules_decluse, false))
    CmdArgs.push_back("-fmodules-decluse");

  // -fmodules-strict-decluse is like -fmodule-decluse, but also checks that
  // all #included headers are part of modules.
  if (Args.hasFlag(options::OPT_fmodules_strict_decluse,
                   options::OPT_fno_modules_strict_decluse, false))
    CmdArgs.push_back("-fmodules-strict-decluse");

  // -fno-implicit-modules turns off implicitly compiling modules on demand.
  bool ImplicitModules = false;
  if (!Args.hasFlag(options::OPT_fimplicit_modules,
                    options::OPT_fno_implicit_modules, HaveClangModules)) {
    if (HaveModules)
      CmdArgs.push_back("-fno-implicit-modules");
  } else if (HaveModules) {
    ImplicitModules = true;
    // -fmodule-cache-path specifies where our implicitly-built module files
    // should be written.
    SmallString<128> Path;
    if (Arg *A = Args.getLastArg(options::OPT_fmodules_cache_path))
      Path = A->getValue();

    if (C.isForDiagnostics()) {
      // When generating crash reports, we want to emit the modules along with
      // the reproduction sources, so we ignore any provided module path.
      Path = Output.getFilename();
      llvm::sys::path::replace_extension(Path, ".cache");
      llvm::sys::path::append(Path, "modules");
    } else if (Path.empty()) {
      // No module path was provided: use the default.
      Driver::getDefaultModuleCachePath(Path);
    }

    const char Arg[] = "-fmodules-cache-path=";
    Path.insert(Path.begin(), Arg, Arg + strlen(Arg));
    CmdArgs.push_back(Args.MakeArgString(Path));
  }

  if (HaveModules) {
    // -fprebuilt-module-path specifies where to load the prebuilt module files.
    for (const Arg *A : Args.filtered(options::OPT_fprebuilt_module_path)) {
      CmdArgs.push_back(Args.MakeArgString(
          std::string("-fprebuilt-module-path=") + A->getValue()));
      A->claim();
    }
  }

  // -fmodule-name specifies the module that is currently being built (or
  // used for header checking by -fmodule-maps).
  Args.AddLastArg(CmdArgs, options::OPT_fmodule_name_EQ);

  // -fmodule-map-file can be used to specify files containing module
  // definitions.
  Args.AddAllArgs(CmdArgs, options::OPT_fmodule_map_file);

  // -fbuiltin-module-map can be used to load the clang
  // builtin headers modulemap file.
  if (Args.hasArg(options::OPT_fbuiltin_module_map)) {
    SmallString<128> BuiltinModuleMap(D.ResourceDir);
    llvm::sys::path::append(BuiltinModuleMap, "include");
    llvm::sys::path::append(BuiltinModuleMap, "module.modulemap");
    if (llvm::sys::fs::exists(BuiltinModuleMap))
      CmdArgs.push_back(
          Args.MakeArgString("-fmodule-map-file=" + BuiltinModuleMap));
  }

  // The -fmodule-file=<name>=<file> form specifies the mapping of module
  // names to precompiled module files (the module is loaded only if used).
  // The -fmodule-file=<file> form can be used to unconditionally load
  // precompiled module files (whether used or not).
  if (HaveModules)
    Args.AddAllArgs(CmdArgs, options::OPT_fmodule_file);
  else
    Args.ClaimAllArgs(options::OPT_fmodule_file);

  // When building modules and generating crashdumps, we need to dump a module
  // dependency VFS alongside the output.
  if (HaveClangModules && C.isForDiagnostics()) {
    SmallString<128> VFSDir(Output.getFilename());
    llvm::sys::path::replace_extension(VFSDir, ".cache");
    // Add the cache directory as a temp so the crash diagnostics pick it up.
    C.addTempFile(Args.MakeArgString(VFSDir));

    llvm::sys::path::append(VFSDir, "vfs");
    CmdArgs.push_back("-module-dependency-dir");
    CmdArgs.push_back(Args.MakeArgString(VFSDir));
  }

  if (HaveClangModules)
    Args.AddLastArg(CmdArgs, options::OPT_fmodules_user_build_path);

  // Pass through all -fmodules-ignore-macro arguments.
  Args.AddAllArgs(CmdArgs, options::OPT_fmodules_ignore_macro);
  Args.AddLastArg(CmdArgs, options::OPT_fmodules_prune_interval);
  Args.AddLastArg(CmdArgs, options::OPT_fmodules_prune_after);

  Args.AddLastArg(CmdArgs, options::OPT_fbuild_session_timestamp);

  if (Arg *A = Args.getLastArg(options::OPT_fbuild_session_file)) {
    if (Args.hasArg(options::OPT_fbuild_session_timestamp))
      D.Diag(diag::err_drv_argument_not_allowed_with)
          << A->getAsString(Args) << "-fbuild-session-timestamp";

    llvm::sys::fs::file_status Status;
    if (llvm::sys::fs::status(A->getValue(), Status))
      D.Diag(diag::err_drv_no_such_file) << A->getValue();
    CmdArgs.push_back(
        Args.MakeArgString("-fbuild-session-timestamp=" +
                           Twine((uint64_t)Status.getLastModificationTime()
                                     .time_since_epoch()
                                     .count())));
  }

  if (Args.getLastArg(options::OPT_fmodules_validate_once_per_build_session)) {
    if (!Args.getLastArg(options::OPT_fbuild_session_timestamp,
                         options::OPT_fbuild_session_file))
      D.Diag(diag::err_drv_modules_validate_once_requires_timestamp);

    Args.AddLastArg(CmdArgs,
                    options::OPT_fmodules_validate_once_per_build_session);
  }

  if (Args.hasFlag(options::OPT_fmodules_validate_system_headers,
                   options::OPT_fno_modules_validate_system_headers,
                   ImplicitModules))
    CmdArgs.push_back("-fmodules-validate-system-headers");

  Args.AddLastArg(CmdArgs, options::OPT_fmodules_disable_diagnostic_validation);
}

static void RenderCharacterOptions(const ArgList &Args, const llvm::Triple &T,
                                   ArgStringList &CmdArgs) {
  // -fsigned-char is default.
  if (const Arg *A = Args.getLastArg(options::OPT_fsigned_char,
                                     options::OPT_fno_signed_char,
                                     options::OPT_funsigned_char,
                                     options::OPT_fno_unsigned_char)) {
    if (A->getOption().matches(options::OPT_funsigned_char) ||
        A->getOption().matches(options::OPT_fno_signed_char)) {
      CmdArgs.push_back("-fno-signed-char");
    }
  } else if (!isSignedCharDefault(T)) {
    CmdArgs.push_back("-fno-signed-char");
  }

  if (Args.hasFlag(options::OPT_fchar8__t, options::OPT_fno_char8__t, false))
    CmdArgs.push_back("-fchar8_t");

  if (const Arg *A = Args.getLastArg(options::OPT_fshort_wchar,
                                     options::OPT_fno_short_wchar)) {
    if (A->getOption().matches(options::OPT_fshort_wchar)) {
      CmdArgs.push_back("-fwchar-type=short");
      CmdArgs.push_back("-fno-signed-wchar");
    } else {
      bool IsARM = T.isARM() || T.isThumb() || T.isAArch64();
      CmdArgs.push_back("-fwchar-type=int");
      if (IsARM && !(T.isOSWindows() || T.getOS() == llvm::Triple::NetBSD ||
                     T.getOS() == llvm::Triple::OpenBSD))
        CmdArgs.push_back("-fno-signed-wchar");
      else
        CmdArgs.push_back("-fsigned-wchar");
    }
  }
}

static void RenderObjCOptions(const ToolChain &TC, const Driver &D,
                              const llvm::Triple &T, const ArgList &Args,
                              ObjCRuntime &Runtime, bool InferCovariantReturns,
                              const InputInfo &Input, ArgStringList &CmdArgs) {
  const llvm::Triple::ArchType Arch = TC.getArch();

  // -fobjc-dispatch-method is only relevant with the nonfragile-abi, and legacy
  // is the default. Except for deployment target of 10.5, next runtime is
  // always legacy dispatch and -fno-objc-legacy-dispatch gets ignored silently.
  if (Runtime.isNonFragile()) {
    if (!Args.hasFlag(options::OPT_fobjc_legacy_dispatch,
                      options::OPT_fno_objc_legacy_dispatch,
                      Runtime.isLegacyDispatchDefaultForArch(Arch))) {
      if (TC.UseObjCMixedDispatch())
        CmdArgs.push_back("-fobjc-dispatch-method=mixed");
      else
        CmdArgs.push_back("-fobjc-dispatch-method=non-legacy");
    }
  }

  // When ObjectiveC legacy runtime is in effect on MacOSX, turn on the option
  // to do Array/Dictionary subscripting by default.
  if (Arch == llvm::Triple::x86 && T.isMacOSX() &&
      !T.isMacOSXVersionLT(10, 7) &&
      Runtime.getKind() == ObjCRuntime::FragileMacOSX && Runtime.isNeXTFamily())
    CmdArgs.push_back("-fobjc-subscripting-legacy-runtime");

  // Allow -fno-objc-arr to trump -fobjc-arr/-fobjc-arc.
  // NOTE: This logic is duplicated in ToolChains.cpp.
  if (isObjCAutoRefCount(Args)) {
    TC.CheckObjCARC();

    CmdArgs.push_back("-fobjc-arc");

    // FIXME: It seems like this entire block, and several around it should be
    // wrapped in isObjC, but for now we just use it here as this is where it
    // was being used previously.
    if (types::isCXX(Input.getType()) && types::isObjC(Input.getType())) {
      if (TC.GetCXXStdlibType(Args) == ToolChain::CST_Libcxx)
        CmdArgs.push_back("-fobjc-arc-cxxlib=libc++");
      else
        CmdArgs.push_back("-fobjc-arc-cxxlib=libstdc++");
    }

    // Allow the user to enable full exceptions code emission.
    // We default off for Objective-C, on for Objective-C++.
    if (Args.hasFlag(options::OPT_fobjc_arc_exceptions,
                     options::OPT_fno_objc_arc_exceptions,
                     /*default=*/types::isCXX(Input.getType())))
      CmdArgs.push_back("-fobjc-arc-exceptions");
  }

  // Silence warning for full exception code emission options when explicitly
  // set to use no ARC.
  if (Args.hasArg(options::OPT_fno_objc_arc)) {
    Args.ClaimAllArgs(options::OPT_fobjc_arc_exceptions);
    Args.ClaimAllArgs(options::OPT_fno_objc_arc_exceptions);
  }

  // -fobjc-infer-related-result-type is the default, except in the Objective-C
  // rewriter.
  if (InferCovariantReturns)
    CmdArgs.push_back("-fno-objc-infer-related-result-type");

  // Pass down -fobjc-weak or -fno-objc-weak if present.
  if (types::isObjC(Input.getType())) {
    auto WeakArg =
        Args.getLastArg(options::OPT_fobjc_weak, options::OPT_fno_objc_weak);
    if (!WeakArg) {
      // nothing to do
    } else if (!Runtime.allowsWeak()) {
      if (WeakArg->getOption().matches(options::OPT_fobjc_weak))
        D.Diag(diag::err_objc_weak_unsupported);
    } else {
      WeakArg->render(Args, CmdArgs);
    }
  }
}

static void RenderDiagnosticsOptions(const Driver &D, const ArgList &Args,
                                     ArgStringList &CmdArgs) {
  bool CaretDefault = true;
  bool ColumnDefault = true;

  if (const Arg *A = Args.getLastArg(options::OPT__SLASH_diagnostics_classic,
                                     options::OPT__SLASH_diagnostics_column,
                                     options::OPT__SLASH_diagnostics_caret)) {
    switch (A->getOption().getID()) {
    case options::OPT__SLASH_diagnostics_caret:
      CaretDefault = true;
      ColumnDefault = true;
      break;
    case options::OPT__SLASH_diagnostics_column:
      CaretDefault = false;
      ColumnDefault = true;
      break;
    case options::OPT__SLASH_diagnostics_classic:
      CaretDefault = false;
      ColumnDefault = false;
      break;
    }
  }

  // -fcaret-diagnostics is default.
  if (!Args.hasFlag(options::OPT_fcaret_diagnostics,
                    options::OPT_fno_caret_diagnostics, CaretDefault))
    CmdArgs.push_back("-fno-caret-diagnostics");

  // -fdiagnostics-fixit-info is default, only pass non-default.
  if (!Args.hasFlag(options::OPT_fdiagnostics_fixit_info,
                    options::OPT_fno_diagnostics_fixit_info))
    CmdArgs.push_back("-fno-diagnostics-fixit-info");

  // Enable -fdiagnostics-show-option by default.
  if (Args.hasFlag(options::OPT_fdiagnostics_show_option,
                   options::OPT_fno_diagnostics_show_option))
    CmdArgs.push_back("-fdiagnostics-show-option");

  if (const Arg *A =
          Args.getLastArg(options::OPT_fdiagnostics_show_category_EQ)) {
    CmdArgs.push_back("-fdiagnostics-show-category");
    CmdArgs.push_back(A->getValue());
  }

  if (Args.hasFlag(options::OPT_fdiagnostics_show_hotness,
                   options::OPT_fno_diagnostics_show_hotness, false))
    CmdArgs.push_back("-fdiagnostics-show-hotness");

  if (const Arg *A =
          Args.getLastArg(options::OPT_fdiagnostics_hotness_threshold_EQ)) {
    std::string Opt =
        std::string("-fdiagnostics-hotness-threshold=") + A->getValue();
    CmdArgs.push_back(Args.MakeArgString(Opt));
  }

  if (const Arg *A = Args.getLastArg(options::OPT_fdiagnostics_format_EQ)) {
    CmdArgs.push_back("-fdiagnostics-format");
    CmdArgs.push_back(A->getValue());
  }

  if (const Arg *A = Args.getLastArg(
          options::OPT_fdiagnostics_show_note_include_stack,
          options::OPT_fno_diagnostics_show_note_include_stack)) {
    const Option &O = A->getOption();
    if (O.matches(options::OPT_fdiagnostics_show_note_include_stack))
      CmdArgs.push_back("-fdiagnostics-show-note-include-stack");
    else
      CmdArgs.push_back("-fno-diagnostics-show-note-include-stack");
  }

  // Color diagnostics are parsed by the driver directly from argv and later
  // re-parsed to construct this job; claim any possible color diagnostic here
  // to avoid warn_drv_unused_argument and diagnose bad
  // OPT_fdiagnostics_color_EQ values.
  for (const Arg *A : Args) {
    const Option &O = A->getOption();
    if (!O.matches(options::OPT_fcolor_diagnostics) &&
        !O.matches(options::OPT_fdiagnostics_color) &&
        !O.matches(options::OPT_fno_color_diagnostics) &&
        !O.matches(options::OPT_fno_diagnostics_color) &&
        !O.matches(options::OPT_fdiagnostics_color_EQ))
      continue;

    if (O.matches(options::OPT_fdiagnostics_color_EQ)) {
      StringRef Value(A->getValue());
      if (Value != "always" && Value != "never" && Value != "auto")
        D.Diag(diag::err_drv_clang_unsupported)
            << ("-fdiagnostics-color=" + Value).str();
    }
    A->claim();
  }

  if (D.getDiags().getDiagnosticOptions().ShowColors)
    CmdArgs.push_back("-fcolor-diagnostics");

  if (Args.hasArg(options::OPT_fansi_escape_codes))
    CmdArgs.push_back("-fansi-escape-codes");

  if (!Args.hasFlag(options::OPT_fshow_source_location,
                    options::OPT_fno_show_source_location))
    CmdArgs.push_back("-fno-show-source-location");

  if (Args.hasArg(options::OPT_fdiagnostics_absolute_paths))
    CmdArgs.push_back("-fdiagnostics-absolute-paths");

  if (!Args.hasFlag(options::OPT_fshow_column, options::OPT_fno_show_column,
                    ColumnDefault))
    CmdArgs.push_back("-fno-show-column");

  if (!Args.hasFlag(options::OPT_fspell_checking,
                    options::OPT_fno_spell_checking))
    CmdArgs.push_back("-fno-spell-checking");
}

static void RenderDebugOptions(const ToolChain &TC, const Driver &D,
                               const llvm::Triple &T, const ArgList &Args,
                               bool EmitCodeView, bool IsWindowsMSVC,
                               bool IsHCCKernelPath, ArgStringList &CmdArgs,
                               codegenoptions::DebugInfoKind &DebugInfoKind,
                               const Arg *&SplitDWARFArg) {
  if (Args.hasFlag(options::OPT_fdebug_info_for_profiling,
                   options::OPT_fno_debug_info_for_profiling, false) &&
      checkDebugInfoOption(
          Args.getLastArg(options::OPT_fdebug_info_for_profiling), Args, D, TC))
    CmdArgs.push_back("-fdebug-info-for-profiling");

  // The 'g' groups options involve a somewhat intricate sequence of decisions
  // about what to pass from the driver to the frontend, but by the time they
  // reach cc1 they've been factored into three well-defined orthogonal choices:
  //  * what level of debug info to generate
  //  * what dwarf version to write
  //  * what debugger tuning to use
  // This avoids having to monkey around further in cc1 other than to disable
  // codeview if not running in a Windows environment. Perhaps even that
  // decision should be made in the driver as well though.
  unsigned DWARFVersion = 0;
  llvm::DebuggerKind DebuggerTuning = TC.getDefaultDebuggerTuning();

  bool SplitDWARFInlining =
      Args.hasFlag(options::OPT_fsplit_dwarf_inlining,
                   options::OPT_fno_split_dwarf_inlining, true);

  Args.ClaimAllArgs(options::OPT_g_Group);

  SplitDWARFArg = Args.getLastArg(options::OPT_gsplit_dwarf);

  if (SplitDWARFArg && !checkDebugInfoOption(SplitDWARFArg, Args, D, TC)) {
    SplitDWARFArg = nullptr;
    SplitDWARFInlining = false;
  }

  if (const Arg *A = Args.getLastArg(options::OPT_g_Group)) {
    if (checkDebugInfoOption(A, Args, D, TC)) {
      // If the last option explicitly specified a debug-info level, use it.
      if (A->getOption().matches(options::OPT_gN_Group)) {
        DebugInfoKind = DebugLevelToInfoKind(*A);
        // If you say "-gsplit-dwarf -gline-tables-only", -gsplit-dwarf loses.
        // But -gsplit-dwarf is not a g_group option, hence we have to check the
        // order explicitly. If -gsplit-dwarf wins, we fix DebugInfoKind later.
        // This gets a bit more complicated if you've disabled inline info in
        // the skeleton CUs (SplitDWARFInlining) - then there's value in
        // composing split-dwarf and line-tables-only, so let those compose
        // naturally in that case. And if you just turned off debug info,
        // (-gsplit-dwarf -g0) - do that.
        if (SplitDWARFArg) {
          if (A->getIndex() > SplitDWARFArg->getIndex()) {
            if (DebugInfoKind == codegenoptions::NoDebugInfo ||
                (DebugInfoKind == codegenoptions::DebugLineTablesOnly &&
                 SplitDWARFInlining))
              SplitDWARFArg = nullptr;
          } else if (SplitDWARFInlining)
            DebugInfoKind = codegenoptions::NoDebugInfo;
        }
      } else {
        // For any other 'g' option, use Limited.
        DebugInfoKind = codegenoptions::LimitedDebugInfo;
      }
    } else {
      DebugInfoKind = codegenoptions::LimitedDebugInfo;
    }
  }

  if (!IsHCCKernelPath ||
       DebugInfoKind == codegenoptions::DebugLineTablesOnly) {
  // If a debugger tuning argument appeared, remember it.
  if (const Arg *A =
          Args.getLastArg(options::OPT_gTune_Group, options::OPT_ggdbN_Group)) {
    if (checkDebugInfoOption(A, Args, D, TC)) {
      if (A->getOption().matches(options::OPT_glldb))
        DebuggerTuning = llvm::DebuggerKind::LLDB;
      else if (A->getOption().matches(options::OPT_gsce))
        DebuggerTuning = llvm::DebuggerKind::SCE;
      else
        DebuggerTuning = llvm::DebuggerKind::GDB;
    }
  }

  // If a -gdwarf argument appeared, remember it.
  if (const Arg *A =
          Args.getLastArg(options::OPT_gdwarf_2, options::OPT_gdwarf_3,
                          options::OPT_gdwarf_4, options::OPT_gdwarf_5))
    if (checkDebugInfoOption(A, Args, D, TC))
      DWARFVersion = DwarfVersionNum(A->getSpelling());

  // Forward -gcodeview. EmitCodeView might have been set by CL-compatibility
  // argument parsing.
  if (EmitCodeView) {
    if (const Arg *A = Args.getLastArg(options::OPT_gcodeview)) {
      EmitCodeView = checkDebugInfoOption(A, Args, D, TC);
      if (EmitCodeView) {
        // DWARFVersion remains at 0 if no explicit choice was made.
        CmdArgs.push_back("-gcodeview");
      }
    }
  }

  if (!EmitCodeView && DWARFVersion == 0 &&
      DebugInfoKind != codegenoptions::NoDebugInfo)
    DWARFVersion = TC.GetDefaultDwarfVersion();

  // We ignore flag -gstrict-dwarf for now.
  // And we handle flag -grecord-gcc-switches later with DWARFDebugFlags.
  Args.ClaimAllArgs(options::OPT_g_flags_Group);

  // Column info is included by default for everything except SCE and
  // CodeView. Clang doesn't track end columns, just starting columns, which,
  // in theory, is fine for CodeView (and PDB).  In practice, however, the
  // Microsoft debuggers don't handle missing end columns well, so it's better
  // not to include any column info.
  if (const Arg *A = Args.getLastArg(options::OPT_gcolumn_info))
    (void)checkDebugInfoOption(A, Args, D, TC);
  if (Args.hasFlag(options::OPT_gcolumn_info, options::OPT_gno_column_info,
                   /*Default=*/!EmitCodeView &&
                       DebuggerTuning != llvm::DebuggerKind::SCE))
    CmdArgs.push_back("-dwarf-column-info");

  // FIXME: Move backend command line options to the module.
  // If -gline-tables-only is the last option it wins.
  if (const Arg *A = Args.getLastArg(options::OPT_gmodules))
    if (checkDebugInfoOption(A, Args, D, TC)) {
      if (DebugInfoKind != codegenoptions::DebugLineTablesOnly) {
        DebugInfoKind = codegenoptions::LimitedDebugInfo;
        CmdArgs.push_back("-dwarf-ext-refs");
        CmdArgs.push_back("-fmodule-format=obj");
      }
    }

  // -gsplit-dwarf should turn on -g and enable the backend dwarf
  // splitting and extraction.
  // FIXME: Currently only works on Linux.
  if (T.isOSLinux()) {
    if (!SplitDWARFInlining)
      CmdArgs.push_back("-fno-split-dwarf-inlining");

    if (SplitDWARFArg) {
      if (DebugInfoKind == codegenoptions::NoDebugInfo)
        DebugInfoKind = codegenoptions::LimitedDebugInfo;
      CmdArgs.push_back("-enable-split-dwarf");
    }
  }

  // After we've dealt with all combinations of things that could
  // make DebugInfoKind be other than None or DebugLineTablesOnly,
  // figure out if we need to "upgrade" it to standalone debug info.
  // We parse these two '-f' options whether or not they will be used,
  // to claim them even if you wrote "-fstandalone-debug -gline-tables-only"
  bool NeedFullDebug = Args.hasFlag(options::OPT_fstandalone_debug,
                                    options::OPT_fno_standalone_debug,
                                    TC.GetDefaultStandaloneDebug());
  if (const Arg *A = Args.getLastArg(options::OPT_fstandalone_debug))
    (void)checkDebugInfoOption(A, Args, D, TC);
  if (DebugInfoKind == codegenoptions::LimitedDebugInfo && NeedFullDebug)
    DebugInfoKind = codegenoptions::FullDebugInfo;

  if (Args.hasFlag(options::OPT_gembed_source, options::OPT_gno_embed_source,
                   false)) {
    // Source embedding is a vendor extension to DWARF v5. By now we have
    // checked if a DWARF version was stated explicitly, and have otherwise
    // fallen back to the target default, so if this is still not at least 5
    // we emit an error.
    const Arg *A = Args.getLastArg(options::OPT_gembed_source);
    if (DWARFVersion < 5)
      D.Diag(diag::err_drv_argument_only_allowed_with)
          << A->getAsString(Args) << "-gdwarf-5";
    else if (checkDebugInfoOption(A, Args, D, TC))
      CmdArgs.push_back("-gembed-source");
  }

  RenderDebugEnablingArgs(Args, CmdArgs, DebugInfoKind, DWARFVersion,
                          DebuggerTuning);

  // -fdebug-macro turns on macro debug info generation.
  if (Args.hasFlag(options::OPT_fdebug_macro, options::OPT_fno_debug_macro,
                   false))
    if (checkDebugInfoOption(Args.getLastArg(options::OPT_fdebug_macro), Args,
                             D, TC))
      CmdArgs.push_back("-debug-info-macro");

  // -ggnu-pubnames turns on gnu style pubnames in the backend.
  if (Args.hasFlag(options::OPT_ggnu_pubnames, options::OPT_gno_gnu_pubnames,
                   false))
    if (checkDebugInfoOption(Args.getLastArg(options::OPT_ggnu_pubnames), Args,
                             D, TC))
      CmdArgs.push_back("-ggnu-pubnames");

  // -gdwarf-aranges turns on the emission of the aranges section in the
  // backend.
  // Always enabled for SCE tuning.
  bool NeedAranges = DebuggerTuning == llvm::DebuggerKind::SCE;
  if (const Arg *A = Args.getLastArg(options::OPT_gdwarf_aranges))
    NeedAranges = checkDebugInfoOption(A, Args, D, TC) || NeedAranges;
  if (NeedAranges) {
    CmdArgs.push_back("-mllvm");
    CmdArgs.push_back("-generate-arange-section");
  }

  if (Args.hasFlag(options::OPT_fdebug_types_section,
                   options::OPT_fno_debug_types_section, false)) {
    if (!T.isOSBinFormatELF()) {
      D.Diag(diag::err_drv_unsupported_opt_for_target)
          << Args.getLastArg(options::OPT_fdebug_types_section)
                 ->getAsString(Args)
          << T.getTriple();
    } else if (checkDebugInfoOption(
                   Args.getLastArg(options::OPT_fdebug_types_section), Args, D,
                   TC)) {
      CmdArgs.push_back("-mllvm");
      CmdArgs.push_back("-generate-type-units");
    }
  }

  // Decide how to render forward declarations of template instantiations.
  // SCE wants full descriptions, others just get them in the name.
  if (DebuggerTuning == llvm::DebuggerKind::SCE)
    CmdArgs.push_back("-debug-forward-template-params");

  // Do we need to explicitly import anonymous namespaces into the parent
  // scope?
  if (DebuggerTuning == llvm::DebuggerKind::SCE)
    CmdArgs.push_back("-dwarf-explicit-import");

<<<<<<< HEAD
  } // if (!IsHCCKernelPath)

  RenderDebugInfoCompressionArgs(Args, CmdArgs, D);
=======
  RenderDebugInfoCompressionArgs(Args, CmdArgs, D, TC);
>>>>>>> 707102ee
}

void Clang::ConstructJob(Compilation &C, const JobAction &JA,
                         const InputInfo &Output, const InputInfoList &Inputs,
                         const ArgList &Args, const char *LinkingOutput) const {
  const llvm::Triple &RawTriple = getToolChain().getTriple();
  const llvm::Triple &Triple = getToolChain().getEffectiveTriple();
  const std::string &TripleStr = Triple.getTriple();

  bool KernelOrKext =
      Args.hasArg(options::OPT_mkernel, options::OPT_fapple_kext);
  const Driver &D = getToolChain().getDriver();
  ArgStringList CmdArgs;

  // Check number of inputs for sanity. We need at least one input.
  assert(Inputs.size() >= 1 && "Must have at least one input.");
  const InputInfo &Input = Inputs[0];
  // CUDA/HIP compilation may have multiple inputs (source file + results of
  // device-side compilations). OpenMP device jobs also take the host IR as a
  // second input. All other jobs are expected to have exactly one
  // input.
  bool IsCuda = JA.isOffloading(Action::OFK_Cuda);
  bool IsHIP = JA.isOffloading(Action::OFK_HIP);
  bool IsOpenMPDevice = JA.isDeviceOffloading(Action::OFK_OpenMP);
  assert((IsCuda || IsHIP || (IsOpenMPDevice && Inputs.size() == 2) ||
          Inputs.size() == 1) &&
         "Unable to handle multiple inputs.");

  const llvm::Triple *AuxTriple =
      IsCuda ? getToolChain().getAuxTriple() : nullptr;

  bool IsWindowsGNU = RawTriple.isWindowsGNUEnvironment();
  bool IsWindowsCygnus = RawTriple.isWindowsCygwinEnvironment();
  bool IsWindowsMSVC = RawTriple.isWindowsMSVCEnvironment();
  bool IsIAMCU = RawTriple.isOSIAMCU();

  // Adjust IsWindowsXYZ for CUDA/HIP compilations.  Even when compiling in
  // device mode (i.e., getToolchain().getTriple() is NVPTX/AMDGCN, not
  // Windows), we need to pass Windows-specific flags to cc1.
  if (IsCuda || IsHIP) {
    IsWindowsMSVC |= AuxTriple && AuxTriple->isWindowsMSVCEnvironment();
    IsWindowsGNU |= AuxTriple && AuxTriple->isWindowsGNUEnvironment();
    IsWindowsCygnus |= AuxTriple && AuxTriple->isWindowsCygwinEnvironment();
  }

  // C++ is not supported for IAMCU.
  if (IsIAMCU && types::isCXX(Input.getType()))
    D.Diag(diag::err_drv_clang_unsupported) << "C++ for IAMCU";

  // Invoke ourselves in -cc1 mode.
  //
  // FIXME: Implement custom jobs for internal actions.
  CmdArgs.push_back("-cc1");

  // add HCC macros, based on compiler modes
  if (Args.hasArg(options::OPT_hc_mode)) {
    CmdArgs.push_back("-D__KALMAR_HC__=1");
    CmdArgs.push_back("-D__HCC_HC__=1");
  } else if (Args.hasArg(options::OPT_famp) ||
    Args.getLastArgValue(options::OPT_std_EQ).equals("c++amp")) {
    CmdArgs.push_back("-D__KALMAR_AMP__=1");
    CmdArgs.push_back("-D__HCC_AMP__=1");
  }

  // C++ AMP-specific
  if (JA.ContainsActions(Action::BackendJobClass, types::TY_PP_CXX_AMP) ||
      JA.ContainsActions(Action::PreprocessJobClass, types::TY_HC_KERNEL) ||
      JA.ContainsActions(Action::PreprocessJobClass, types::TY_CXX_AMP)) {
    // path to compile kernel codes on GPU
    CmdArgs.push_back("-famp-is-device");
    CmdArgs.push_back("-fno-builtin");
    CmdArgs.push_back("-fno-common");
    //CmdArgs.push_back("-m32"); // added below using -triple
    CmdArgs.push_back("-O2");
  } else if (JA.ContainsActions(Action::BackendJobClass, types::TY_PP_CXX_AMP_CPU) ||
             JA.ContainsActions(Action::PreprocessJobClass, types::TY_CXX_AMP_CPU)) {
    // path to compile kernel codes on CPU
    CmdArgs.push_back("-famp-is-device");
    CmdArgs.push_back("-famp-cpu");
  }

  // Add the "effective" target triple.
  CmdArgs.push_back("-triple");
  CmdArgs.push_back(Args.MakeArgString(TripleStr));

  if (const Arg *MJ = Args.getLastArg(options::OPT_MJ)) {
    DumpCompilationDatabase(C, MJ->getValue(), TripleStr, Output, Input, Args);
    Args.ClaimAllArgs(options::OPT_MJ);
  }

  if (IsCuda || IsHIP) {
    // We have to pass the triple of the host if compiling for a CUDA/HIP device
    // and vice-versa.
    std::string NormalizedTriple;
    if (JA.isDeviceOffloading(Action::OFK_Cuda) ||
        JA.isDeviceOffloading(Action::OFK_HIP))
      NormalizedTriple = C.getSingleOffloadToolChain<Action::OFK_Host>()
                             ->getTriple()
                             .normalize();
    else
      NormalizedTriple =
          (IsCuda ? C.getSingleOffloadToolChain<Action::OFK_Cuda>()
                  : C.getSingleOffloadToolChain<Action::OFK_HIP>())
              ->getTriple()
              .normalize();

    CmdArgs.push_back("-aux-triple");
    CmdArgs.push_back(Args.MakeArgString(NormalizedTriple));
  }

  // Make sure host triple is specified for HCC kernel compilation path
  bool IsHCCKernelPath = JA.ContainsActions(Action::BackendJobClass, types::TY_PP_CXX_AMP) ||
                         JA.ContainsActions(Action::BackendJobClass, types::TY_PP_CXX_AMP_CPU);
  if (IsHCCKernelPath) {
    // We have to pass the triple of the host if compiling for a HCC device
    std::string NormalizedTriple;
    NormalizedTriple = C.getSingleOffloadToolChain<Action::OFK_Host>()
                         ->getTriple()
                         .normalize();

    CmdArgs.push_back("-aux-triple");
    CmdArgs.push_back(Args.MakeArgString(NormalizedTriple));
  }

  if (IsOpenMPDevice) {
    // We have to pass the triple of the host if compiling for an OpenMP device.
    std::string NormalizedTriple =
        C.getSingleOffloadToolChain<Action::OFK_Host>()
            ->getTriple()
            .normalize();
    CmdArgs.push_back("-aux-triple");
    CmdArgs.push_back(Args.MakeArgString(NormalizedTriple));
  }

  if (Triple.isOSWindows() && (Triple.getArch() == llvm::Triple::arm ||
                               Triple.getArch() == llvm::Triple::thumb)) {
    unsigned Offset = Triple.getArch() == llvm::Triple::arm ? 4 : 6;
    unsigned Version;
    Triple.getArchName().substr(Offset).getAsInteger(10, Version);
    if (Version < 7)
      D.Diag(diag::err_target_unsupported_arch) << Triple.getArchName()
                                                << TripleStr;
  }

  // Push all default warning arguments that are specific to
  // the given target.  These come before user provided warning options
  // are provided.
  getToolChain().addClangWarningOptions(CmdArgs);

  // Select the appropriate action.
  RewriteKind rewriteKind = RK_None;

  if (isa<AnalyzeJobAction>(JA)) {
    assert(JA.getType() == types::TY_Plist && "Invalid output type.");
    CmdArgs.push_back("-analyze");
  } else if (isa<MigrateJobAction>(JA)) {
    CmdArgs.push_back("-migrate");
  } else if (isa<PreprocessJobAction>(JA)) {
    if (Output.getType() == types::TY_Dependencies)
      CmdArgs.push_back("-Eonly");
    else {
      CmdArgs.push_back("-E");
      if (Args.hasArg(options::OPT_rewrite_objc) &&
          !Args.hasArg(options::OPT_g_Group))
        CmdArgs.push_back("-P");
    }
  } else if (isa<AssembleJobAction>(JA)) {
    CmdArgs.push_back("-emit-obj");

    CollectArgsForIntegratedAssembler(C, Args, CmdArgs, D);

    // Also ignore explicit -force_cpusubtype_ALL option.
    (void)Args.hasArg(options::OPT_force__cpusubtype__ALL);
  } else if (isa<PrecompileJobAction>(JA)) {
    // Use PCH if the user requested it.
    bool UsePCH = D.CCCUsePCH;

    if (JA.getType() == types::TY_Nothing)
      CmdArgs.push_back("-fsyntax-only");
    else if (JA.getType() == types::TY_ModuleFile)
      CmdArgs.push_back("-emit-module-interface");
    else if (UsePCH)
      CmdArgs.push_back("-emit-pch");
    else
      CmdArgs.push_back("-emit-pth");
  } else if (isa<VerifyPCHJobAction>(JA)) {
    CmdArgs.push_back("-verify-pch");
  } else {
    assert((isa<CompileJobAction>(JA) || isa<BackendJobAction>(JA)) &&
           "Invalid action for clang tool.");
    if (JA.getType() == types::TY_Nothing) {
      CmdArgs.push_back("-fsyntax-only");
    } else if (JA.getType() == types::TY_LLVM_IR ||
               JA.getType() == types::TY_LTO_IR) {
      CmdArgs.push_back("-emit-llvm");
    } else if (JA.getType() == types::TY_LLVM_BC ||
               JA.getType() == types::TY_LTO_BC) {
      CmdArgs.push_back("-emit-llvm-bc");
    } else if (JA.getType() == types::TY_PP_Asm) {
      CmdArgs.push_back("-S");
    } else if (JA.getType() == types::TY_AST) {
      CmdArgs.push_back("-emit-pch");
    } else if (JA.getType() == types::TY_ModuleFile) {
      CmdArgs.push_back("-module-file-info");
    } else if (JA.getType() == types::TY_RewrittenObjC) {
      CmdArgs.push_back("-rewrite-objc");
      rewriteKind = RK_NonFragile;
    } else if (JA.getType() == types::TY_RewrittenLegacyObjC) {
      CmdArgs.push_back("-rewrite-objc");
      rewriteKind = RK_Fragile;
    } else {
      assert(JA.getType() == types::TY_PP_Asm && "Unexpected output type!");
    }

    // Preserve use-list order by default when emitting bitcode, so that
    // loading the bitcode up in 'opt' or 'llc' and running passes gives the
    // same result as running passes here.  For LTO, we don't need to preserve
    // the use-list order, since serialization to bitcode is part of the flow.
    if (JA.getType() == types::TY_LLVM_BC)
      CmdArgs.push_back("-emit-llvm-uselists");

    // Device-side jobs do not support LTO.
    bool isDeviceOffloadAction = !(JA.isDeviceOffloading(Action::OFK_None) ||
                                   JA.isDeviceOffloading(Action::OFK_Host));

    if (D.isUsingLTO() && !isDeviceOffloadAction) {
      Args.AddLastArg(CmdArgs, options::OPT_flto, options::OPT_flto_EQ);

      // The Darwin and PS4 linkers currently use the legacy LTO API, which
      // does not support LTO unit features (CFI, whole program vtable opt)
      // under ThinLTO.
      if (!(RawTriple.isOSDarwin() || RawTriple.isPS4()) ||
          D.getLTOMode() == LTOK_Full)
        CmdArgs.push_back("-flto-unit");
    }
  }

  if (const Arg *A = Args.getLastArg(options::OPT_fthinlto_index_EQ)) {
    if (!types::isLLVMIR(Input.getType()))
      D.Diag(diag::err_drv_argument_only_allowed_with) << A->getAsString(Args)
                                                       << "-x ir";
    Args.AddLastArg(CmdArgs, options::OPT_fthinlto_index_EQ);
  }

  if (Args.getLastArg(options::OPT_save_temps_EQ))
    Args.AddLastArg(CmdArgs, options::OPT_save_temps_EQ);

  // Embed-bitcode option.
  if (C.getDriver().embedBitcodeInObject() && !C.getDriver().isUsingLTO() &&
      (isa<BackendJobAction>(JA) || isa<AssembleJobAction>(JA))) {
    // Add flags implied by -fembed-bitcode.
    Args.AddLastArg(CmdArgs, options::OPT_fembed_bitcode_EQ);
    // Disable all llvm IR level optimizations.
    CmdArgs.push_back("-disable-llvm-passes");
  }
  if (C.getDriver().embedBitcodeMarkerOnly() && !C.getDriver().isUsingLTO())
    CmdArgs.push_back("-fembed-bitcode=marker");

  // We normally speed up the clang process a bit by skipping destructors at
  // exit, but when we're generating diagnostics we can rely on some of the
  // cleanup.
  if (!C.isForDiagnostics())
    CmdArgs.push_back("-disable-free");

#ifdef NDEBUG
  const bool IsAssertBuild = false;
#else
  const bool IsAssertBuild = true;
#endif

  // Disable the verification pass in -asserts builds.
  if (!IsAssertBuild)
    CmdArgs.push_back("-disable-llvm-verifier");

  // Discard value names in assert builds unless otherwise specified.
  if (Args.hasFlag(options::OPT_fdiscard_value_names,
                   options::OPT_fno_discard_value_names, !IsAssertBuild))
      
    if (!Args.hasArg(options::OPT_hc_mode))
       CmdArgs.push_back("-discard-value-names");

  // Set the main file name, so that debug info works even with
  // -save-temps.
  CmdArgs.push_back("-main-file-name");
  CmdArgs.push_back(getBaseInputName(Args, Input));

  // Some flags which affect the language (via preprocessor
  // defines).
  if (Args.hasArg(options::OPT_static))
    CmdArgs.push_back("-static-define");

  if (isa<AnalyzeJobAction>(JA))
    RenderAnalyzerOptions(Args, CmdArgs, Triple, Input);

  CheckCodeGenerationOptions(D, Args);

  unsigned FunctionAlignment = ParseFunctionAlignment(getToolChain(), Args);
  assert(FunctionAlignment <= 31 && "function alignment will be truncated!");
  if (FunctionAlignment) {
    CmdArgs.push_back("-function-alignment");
    CmdArgs.push_back(Args.MakeArgString(std::to_string(FunctionAlignment)));
  }

  llvm::Reloc::Model RelocationModel;
  unsigned PICLevel;
  bool IsPIE;
  std::tie(RelocationModel, PICLevel, IsPIE) =
      ParsePICArgs(getToolChain(), Args);

  const char *RMName = RelocationModelName(RelocationModel);

  if ((RelocationModel == llvm::Reloc::ROPI ||
       RelocationModel == llvm::Reloc::ROPI_RWPI) &&
      types::isCXX(Input.getType()) &&
      !Args.hasArg(options::OPT_fallow_unsupported))
    D.Diag(diag::err_drv_ropi_incompatible_with_cxx);

  if (RMName) {
    CmdArgs.push_back("-mrelocation-model");
    CmdArgs.push_back(RMName);
  }
  if (PICLevel > 0) {
    CmdArgs.push_back("-pic-level");
    CmdArgs.push_back(PICLevel == 1 ? "1" : "2");
    if (IsPIE)
      CmdArgs.push_back("-pic-is-pie");
  }

  if (Arg *A = Args.getLastArg(options::OPT_meabi)) {
    CmdArgs.push_back("-meabi");
    CmdArgs.push_back(A->getValue());
  }

  CmdArgs.push_back("-mthread-model");
  if (Arg *A = Args.getLastArg(options::OPT_mthread_model)) {
    if (!getToolChain().isThreadModelSupported(A->getValue()))
      D.Diag(diag::err_drv_invalid_thread_model_for_target)
          << A->getValue() << A->getAsString(Args);
    CmdArgs.push_back(A->getValue());
  }
  else
    CmdArgs.push_back(Args.MakeArgString(getToolChain().getThreadModel()));

  Args.AddLastArg(CmdArgs, options::OPT_fveclib);

  if (Args.hasFlag(options::OPT_fmerge_all_constants,
                   options::OPT_fno_merge_all_constants, false))
    CmdArgs.push_back("-fmerge-all-constants");

  if (Args.hasFlag(options::OPT_fno_delete_null_pointer_checks,
                   options::OPT_fdelete_null_pointer_checks, false))
    CmdArgs.push_back("-fno-delete-null-pointer-checks");

  // LLVM Code Generator Options.

  if (Args.hasArg(options::OPT_frewrite_map_file) ||
      Args.hasArg(options::OPT_frewrite_map_file_EQ)) {
    for (const Arg *A : Args.filtered(options::OPT_frewrite_map_file,
                                      options::OPT_frewrite_map_file_EQ)) {
      StringRef Map = A->getValue();
      if (!llvm::sys::fs::exists(Map)) {
        D.Diag(diag::err_drv_no_such_file) << Map;
      } else {
        CmdArgs.push_back("-frewrite-map-file");
        CmdArgs.push_back(A->getValue());
        A->claim();
      }
    }
  }

  if (Arg *A = Args.getLastArg(options::OPT_Wframe_larger_than_EQ)) {
    StringRef v = A->getValue();
    CmdArgs.push_back("-mllvm");
    CmdArgs.push_back(Args.MakeArgString("-warn-stack-size=" + v));
    A->claim();
  }

  if (!Args.hasFlag(options::OPT_fjump_tables, options::OPT_fno_jump_tables,
                    true))
    CmdArgs.push_back("-fno-jump-tables");

  if (Args.hasFlag(options::OPT_fprofile_sample_accurate,
                   options::OPT_fno_profile_sample_accurate, false))
    CmdArgs.push_back("-fprofile-sample-accurate");

  if (!Args.hasFlag(options::OPT_fpreserve_as_comments,
                    options::OPT_fno_preserve_as_comments, true))
    CmdArgs.push_back("-fno-preserve-as-comments");

  if (Arg *A = Args.getLastArg(options::OPT_mregparm_EQ)) {
    CmdArgs.push_back("-mregparm");
    CmdArgs.push_back(A->getValue());
  }

  if (Arg *A = Args.getLastArg(options::OPT_fpcc_struct_return,
                               options::OPT_freg_struct_return)) {
    if (getToolChain().getArch() != llvm::Triple::x86) {
      D.Diag(diag::err_drv_unsupported_opt_for_target)
          << A->getSpelling() << RawTriple.str();
    } else if (A->getOption().matches(options::OPT_fpcc_struct_return)) {
      CmdArgs.push_back("-fpcc-struct-return");
    } else {
      assert(A->getOption().matches(options::OPT_freg_struct_return));
      CmdArgs.push_back("-freg-struct-return");
    }
  }

  if (Args.hasFlag(options::OPT_mrtd, options::OPT_mno_rtd, false))
    CmdArgs.push_back("-fdefault-calling-conv=stdcall");

  if (shouldUseFramePointer(Args, RawTriple))
    CmdArgs.push_back("-mdisable-fp-elim");
  if (!Args.hasFlag(options::OPT_fzero_initialized_in_bss,
                    options::OPT_fno_zero_initialized_in_bss))
    CmdArgs.push_back("-mno-zero-initialized-in-bss");

  bool OFastEnabled = isOptimizationLevelFast(Args);
  // If -Ofast is the optimization level, then -fstrict-aliasing should be
  // enabled.  This alias option is being used to simplify the hasFlag logic.
  OptSpecifier StrictAliasingAliasOption =
      OFastEnabled ? options::OPT_Ofast : options::OPT_fstrict_aliasing;
  // We turn strict aliasing off by default if we're in CL mode, since MSVC
  // doesn't do any TBAA.
  bool TBAAOnByDefault = !D.IsCLMode();
  if (!Args.hasFlag(options::OPT_fstrict_aliasing, StrictAliasingAliasOption,
                    options::OPT_fno_strict_aliasing, TBAAOnByDefault))
    CmdArgs.push_back("-relaxed-aliasing");
  if (!Args.hasFlag(options::OPT_fstruct_path_tbaa,
                    options::OPT_fno_struct_path_tbaa))
    CmdArgs.push_back("-no-struct-path-tbaa");
  if (Args.hasFlag(options::OPT_fstrict_enums, options::OPT_fno_strict_enums,
                   false))
    CmdArgs.push_back("-fstrict-enums");
  if (!Args.hasFlag(options::OPT_fstrict_return, options::OPT_fno_strict_return,
                    true))
    CmdArgs.push_back("-fno-strict-return");
  if (Args.hasFlag(options::OPT_fallow_editor_placeholders,
                   options::OPT_fno_allow_editor_placeholders, false))
    CmdArgs.push_back("-fallow-editor-placeholders");
  if (Args.hasFlag(options::OPT_fstrict_vtable_pointers,
                   options::OPT_fno_strict_vtable_pointers,
                   false))
    CmdArgs.push_back("-fstrict-vtable-pointers");
  if (Args.hasFlag(options::OPT_fforce_emit_vtables,
                   options::OPT_fno_force_emit_vtables,
                   false))
    CmdArgs.push_back("-fforce-emit-vtables");
  if (!Args.hasFlag(options::OPT_foptimize_sibling_calls,
                    options::OPT_fno_optimize_sibling_calls))
    CmdArgs.push_back("-mdisable-tail-calls");
  if (Args.hasFlag(options::OPT_fno_escaping_block_tail_calls,
                   options::OPT_fescaping_block_tail_calls, false))
    CmdArgs.push_back("-fno-escaping-block-tail-calls");

  Args.AddLastArg(CmdArgs, options::OPT_ffine_grained_bitfield_accesses,
                  options::OPT_fno_fine_grained_bitfield_accesses);

  // Handle segmented stacks.
  if (Args.hasArg(options::OPT_fsplit_stack))
    CmdArgs.push_back("-split-stacks");

  RenderFloatingPointOptions(getToolChain(), D, OFastEnabled, Args, CmdArgs);

  // Decide whether to use verbose asm. Verbose assembly is the default on
  // toolchains which have the integrated assembler on by default.
  bool IsIntegratedAssemblerDefault =
      getToolChain().IsIntegratedAssemblerDefault();
  if (Args.hasFlag(options::OPT_fverbose_asm, options::OPT_fno_verbose_asm,
                   IsIntegratedAssemblerDefault) ||
      Args.hasArg(options::OPT_dA))
    CmdArgs.push_back("-masm-verbose");

  if (!getToolChain().useIntegratedAs())
    CmdArgs.push_back("-no-integrated-as");

  if (Args.hasArg(options::OPT_fdebug_pass_structure)) {
    CmdArgs.push_back("-mdebug-pass");
    CmdArgs.push_back("Structure");
  }
  if (Args.hasArg(options::OPT_fdebug_pass_arguments)) {
    CmdArgs.push_back("-mdebug-pass");
    CmdArgs.push_back("Arguments");
  }

  // Enable -mconstructor-aliases except on darwin, where we have to work around
  // a linker bug (see <rdar://problem/7651567>), and CUDA device code, where
  // aliases aren't supported.
  if (!RawTriple.isOSDarwin() && !RawTriple.isNVPTX())
    CmdArgs.push_back("-mconstructor-aliases");

  // Darwin's kernel doesn't support guard variables; just die if we
  // try to use them.
  if (KernelOrKext && RawTriple.isOSDarwin())
    CmdArgs.push_back("-fforbid-guard-variables");

  if (Args.hasFlag(options::OPT_mms_bitfields, options::OPT_mno_ms_bitfields,
                   false)) {
    CmdArgs.push_back("-mms-bitfields");
  }

  if (Args.hasFlag(options::OPT_mpie_copy_relocations,
                   options::OPT_mno_pie_copy_relocations,
                   false)) {
    CmdArgs.push_back("-mpie-copy-relocations");
  }

  if (Args.hasFlag(options::OPT_fno_plt, options::OPT_fplt, false)) {
    CmdArgs.push_back("-fno-plt");
  }

  // -fhosted is default.
  // TODO: Audit uses of KernelOrKext and see where it'd be more appropriate to
  // use Freestanding.
  bool Freestanding =
      Args.hasFlag(options::OPT_ffreestanding, options::OPT_fhosted, false) ||
      KernelOrKext;
  if (Freestanding)
    CmdArgs.push_back("-ffreestanding");

  // This is a coarse approximation of what llvm-gcc actually does, both
  // -fasynchronous-unwind-tables and -fnon-call-exceptions interact in more
  // complicated ways.
  bool AsynchronousUnwindTables =
      Args.hasFlag(options::OPT_fasynchronous_unwind_tables,
                   options::OPT_fno_asynchronous_unwind_tables,
                   (getToolChain().IsUnwindTablesDefault(Args) ||
                    getToolChain().getSanitizerArgs().needsUnwindTables()) &&
                       !Freestanding);
  if (Args.hasFlag(options::OPT_funwind_tables, options::OPT_fno_unwind_tables,
                   AsynchronousUnwindTables))
    CmdArgs.push_back("-munwind-tables");

  getToolChain().addClangTargetOptions(Args, CmdArgs,
                                       JA.getOffloadingDeviceKind());

  if (Arg *A = Args.getLastArg(options::OPT_flimited_precision_EQ)) {
    CmdArgs.push_back("-mlimit-float-precision");
    CmdArgs.push_back(A->getValue());
  }

  // FIXME: Handle -mtune=.
  (void)Args.hasArg(options::OPT_mtune_EQ);

  if (Arg *A = Args.getLastArg(options::OPT_mcmodel_EQ)) {
    CmdArgs.push_back("-mcode-model");
    CmdArgs.push_back(A->getValue());
  }

  // Add the target cpu
  std::string CPU = getCPUName(Args, Triple, /*FromAs*/ false);
  if (!CPU.empty()) {
    CmdArgs.push_back("-target-cpu");
    CmdArgs.push_back(Args.MakeArgString(CPU));
  }

  RenderTargetOptions(Triple, Args, KernelOrKext, CmdArgs);

  // These two are potentially updated by AddClangCLArgs.
  codegenoptions::DebugInfoKind DebugInfoKind = codegenoptions::NoDebugInfo;
  bool EmitCodeView = false;

  // Add clang-cl arguments.
  types::ID InputType = Input.getType();
  if (D.IsCLMode())
    AddClangCLArgs(Args, InputType, CmdArgs, &DebugInfoKind, &EmitCodeView);
  else
    EmitCodeView = Args.hasArg(options::OPT_gcodeview);

  const Arg *SplitDWARFArg = nullptr;
  RenderDebugOptions(getToolChain(), D, RawTriple, Args, EmitCodeView,
                     IsWindowsMSVC, IsHCCKernelPath, CmdArgs, DebugInfoKind, SplitDWARFArg);

  // Add the split debug info name to the command lines here so we
  // can propagate it to the backend.
  bool SplitDWARF = SplitDWARFArg && RawTriple.isOSLinux() &&
                    (isa<AssembleJobAction>(JA) || isa<CompileJobAction>(JA) ||
                     isa<BackendJobAction>(JA));
  const char *SplitDWARFOut;
  if (SplitDWARF) {
    CmdArgs.push_back("-split-dwarf-file");
    SplitDWARFOut = SplitDebugName(Args, Input);
    CmdArgs.push_back(SplitDWARFOut);
  }

  // Pass the linker version in use.
  if (Arg *A = Args.getLastArg(options::OPT_mlinker_version_EQ)) {
    CmdArgs.push_back("-target-linker-version");
    CmdArgs.push_back(A->getValue());
  }

  if (!shouldUseLeafFramePointer(Args, RawTriple))
    CmdArgs.push_back("-momit-leaf-frame-pointer");

  // Explicitly error on some things we know we don't support and can't just
  // ignore.
  if (!Args.hasArg(options::OPT_fallow_unsupported)) {
    Arg *Unsupported;
    if (types::isCXX(InputType) && RawTriple.isOSDarwin() &&
        getToolChain().getArch() == llvm::Triple::x86) {
      if ((Unsupported = Args.getLastArg(options::OPT_fapple_kext)) ||
          (Unsupported = Args.getLastArg(options::OPT_mkernel)))
        D.Diag(diag::err_drv_clang_unsupported_opt_cxx_darwin_i386)
            << Unsupported->getOption().getName();
    }
    // The faltivec option has been superseded by the maltivec option.
    if ((Unsupported = Args.getLastArg(options::OPT_faltivec)))
      D.Diag(diag::err_drv_clang_unsupported_opt_faltivec)
          << Unsupported->getOption().getName()
          << "please use -maltivec and include altivec.h explicitly";
    if ((Unsupported = Args.getLastArg(options::OPT_fno_altivec)))
      D.Diag(diag::err_drv_clang_unsupported_opt_faltivec)
          << Unsupported->getOption().getName() << "please use -mno-altivec";
  }

  Args.AddAllArgs(CmdArgs, options::OPT_v);
  Args.AddLastArg(CmdArgs, options::OPT_H);
  if (D.CCPrintHeaders && !D.CCGenDiagnostics) {
    CmdArgs.push_back("-header-include-file");
    CmdArgs.push_back(D.CCPrintHeadersFilename ? D.CCPrintHeadersFilename
                                               : "-");
  }
  Args.AddLastArg(CmdArgs, options::OPT_P);
  Args.AddLastArg(CmdArgs, options::OPT_print_ivar_layout);

  if (D.CCLogDiagnostics && !D.CCGenDiagnostics) {
    CmdArgs.push_back("-diagnostic-log-file");
    CmdArgs.push_back(D.CCLogDiagnosticsFilename ? D.CCLogDiagnosticsFilename
                                                 : "-");
  }

  bool UseSeparateSections = isUseSeparateSections(Triple);

  if (Args.hasFlag(options::OPT_ffunction_sections,
                   options::OPT_fno_function_sections, UseSeparateSections)) {
    CmdArgs.push_back("-ffunction-sections");
  }

  if (Args.hasFlag(options::OPT_fdata_sections, options::OPT_fno_data_sections,
                   UseSeparateSections)) {
    CmdArgs.push_back("-fdata-sections");
  }

  if (!Args.hasFlag(options::OPT_funique_section_names,
                    options::OPT_fno_unique_section_names, true))
    CmdArgs.push_back("-fno-unique-section-names");

  if (auto *A = Args.getLastArg(
      options::OPT_finstrument_functions,
      options::OPT_finstrument_functions_after_inlining,
      options::OPT_finstrument_function_entry_bare))
    A->render(Args, CmdArgs);

  // NVPTX doesn't support PGO or coverage. There's no runtime support for
  // sampling, overhead of call arc collection is way too high and there's no
  // way to collect the output.
  if (!Triple.isNVPTX())
    addPGOAndCoverageFlags(C, D, Output, Args, CmdArgs);

  if (auto *ABICompatArg = Args.getLastArg(options::OPT_fclang_abi_compat_EQ))
    ABICompatArg->render(Args, CmdArgs);

  // Add runtime flag for PS4 when PGO, coverage, or sanitizers are enabled.
  if (RawTriple.isPS4CPU()) {
    PS4cpu::addProfileRTArgs(getToolChain(), Args, CmdArgs);
    PS4cpu::addSanitizerArgs(getToolChain(), CmdArgs);
  }

  // Pass options for controlling the default header search paths.
  if (Args.hasArg(options::OPT_nostdinc)) {
    CmdArgs.push_back("-nostdsysteminc");
    CmdArgs.push_back("-nobuiltininc");
  } else {
    if (Args.hasArg(options::OPT_nostdlibinc))
      CmdArgs.push_back("-nostdsysteminc");
    Args.AddLastArg(CmdArgs, options::OPT_nostdincxx);
    Args.AddLastArg(CmdArgs, options::OPT_nobuiltininc);
  }

  // Pass the path to compiler resource files.
  CmdArgs.push_back("-resource-dir");
  CmdArgs.push_back(D.ResourceDir.c_str());

  Args.AddLastArg(CmdArgs, options::OPT_working_directory);

  RenderARCMigrateToolOptions(D, Args, CmdArgs);

  // Add preprocessing options like -I, -D, etc. if we are using the
  // preprocessor.
  //
  // FIXME: Support -fpreprocessed
  if (types::getPreprocessedType(InputType) != types::TY_INVALID)
    AddPreprocessingOptions(C, JA, D, Args, CmdArgs, Output, Inputs);

  // Don't warn about "clang -c -DPIC -fPIC test.i" because libtool.m4 assumes
  // that "The compiler can only warn and ignore the option if not recognized".
  // When building with ccache, it will pass -D options to clang even on
  // preprocessed inputs and configure concludes that -fPIC is not supported.
  Args.ClaimAllArgs(options::OPT_D);

  // Manually translate -O4 to -O3; let clang reject others.
  if (Arg *A = Args.getLastArg(options::OPT_O_Group)) {
    if (A->getOption().matches(options::OPT_O4)) {
      CmdArgs.push_back("-O3");
      D.Diag(diag::warn_O4_is_O3);
    } else {
      // C++ AMP-specific
      if (JA.ContainsActions(Action::BackendJobClass, types::TY_PP_CXX_AMP)) {
        // ignore -O0 and -O1 for GPU compilation paths
        // because inliner would not be enabled and will cause compilation fail
        if (A->getOption().matches(options::OPT_O0)) {
          D.Diag(diag::warn_drv_O0_ignored_for_GPU);
        } else if (A->containsValue("1")) {
          D.Diag(diag::warn_drv_O1_ignored_for_GPU);
        } else {
          // let all other optimization levels pass
          A->render(Args, CmdArgs);
        }
      } else {
        // normal cases
        A->render(Args, CmdArgs);
      }
    }
  }

  // Warn about ignored options to clang.
  for (const Arg *A :
       Args.filtered(options::OPT_clang_ignored_gcc_optimization_f_Group)) {
    D.Diag(diag::warn_ignored_gcc_optimization) << A->getAsString(Args);
    A->claim();
  }

  for (const Arg *A :
       Args.filtered(options::OPT_clang_ignored_legacy_options_Group)) {
    D.Diag(diag::warn_ignored_clang_option) << A->getAsString(Args);
    A->claim();
  }

  claimNoWarnArgs(Args);

  Args.AddAllArgs(CmdArgs, options::OPT_R_Group);

  Args.AddAllArgs(CmdArgs, options::OPT_W_Group);
  if (Args.hasFlag(options::OPT_pedantic, options::OPT_no_pedantic, false))
    CmdArgs.push_back("-pedantic");
  Args.AddLastArg(CmdArgs, options::OPT_pedantic_errors);
  Args.AddLastArg(CmdArgs, options::OPT_w);

  // Fixed point flags
  if (Args.hasFlag(options::OPT_ffixed_point, options::OPT_fno_fixed_point,
                   /*Default=*/false))
    Args.AddLastArg(CmdArgs, options::OPT_ffixed_point);

  // Handle -{std, ansi, trigraphs} -- take the last of -{std, ansi}
  // (-ansi is equivalent to -std=c89 or -std=c++98).
  //
  // If a std is supplied, only add -trigraphs if it follows the
  // option.
  bool ImplyVCPPCXXVer = false;
  if (Arg *Std = Args.getLastArg(options::OPT_std_EQ, options::OPT_ansi)) {
    if (Std->getOption().matches(options::OPT_ansi))
      if (types::isCXX(InputType))
        CmdArgs.push_back("-std=c++98");
      else
        CmdArgs.push_back("-std=c89");
    else
      Std->render(Args, CmdArgs);

    // If -f(no-)trigraphs appears after the language standard flag, honor it.
    if (Arg *A = Args.getLastArg(options::OPT_std_EQ, options::OPT_ansi,
                                 options::OPT_ftrigraphs,
                                 options::OPT_fno_trigraphs))
      if (A != Std)
        A->render(Args, CmdArgs);
  } else {
    // Honor -std-default.
    //
    // FIXME: Clang doesn't correctly handle -std= when the input language
    // doesn't match. For the time being just ignore this for C++ inputs;
    // eventually we want to do all the standard defaulting here instead of
    // splitting it between the driver and clang -cc1.
    if (!types::isCXX(InputType))
      Args.AddAllArgsTranslated(CmdArgs, options::OPT_std_default_EQ, "-std=",
                                /*Joined=*/true);
    else if (IsWindowsMSVC)
      ImplyVCPPCXXVer = true;

    Args.AddLastArg(CmdArgs, options::OPT_ftrigraphs,
                    options::OPT_fno_trigraphs);
  }

  // GCC's behavior for -Wwrite-strings is a bit strange:
  //  * In C, this "warning flag" changes the types of string literals from
  //    'char[N]' to 'const char[N]', and thus triggers an unrelated warning
  //    for the discarded qualifier.
  //  * In C++, this is just a normal warning flag.
  //
  // Implementing this warning correctly in C is hard, so we follow GCC's
  // behavior for now. FIXME: Directly diagnose uses of a string literal as
  // a non-const char* in C, rather than using this crude hack.
  if (!types::isCXX(InputType)) {
    // FIXME: This should behave just like a warning flag, and thus should also
    // respect -Weverything, -Wno-everything, -Werror=write-strings, and so on.
    Arg *WriteStrings =
        Args.getLastArg(options::OPT_Wwrite_strings,
                        options::OPT_Wno_write_strings, options::OPT_w);
    if (WriteStrings &&
        WriteStrings->getOption().matches(options::OPT_Wwrite_strings))
      CmdArgs.push_back("-fconst-strings");
  }

  // GCC provides a macro definition '__DEPRECATED' when -Wdeprecated is active
  // during C++ compilation, which it is by default. GCC keeps this define even
  // in the presence of '-w', match this behavior bug-for-bug.
  if (types::isCXX(InputType) &&
      Args.hasFlag(options::OPT_Wdeprecated, options::OPT_Wno_deprecated,
                   true)) {
    CmdArgs.push_back("-fdeprecated-macro");
  }

  // Translate GCC's misnamer '-fasm' arguments to '-fgnu-keywords'.
  if (Arg *Asm = Args.getLastArg(options::OPT_fasm, options::OPT_fno_asm)) {
    if (Asm->getOption().matches(options::OPT_fasm))
      CmdArgs.push_back("-fgnu-keywords");
    else
      CmdArgs.push_back("-fno-gnu-keywords");
  }

  if (ShouldDisableDwarfDirectory(Args, getToolChain()))
    CmdArgs.push_back("-fno-dwarf-directory-asm");

  if (ShouldDisableAutolink(Args, getToolChain()))
    CmdArgs.push_back("-fno-autolink");

  // Add in -fdebug-compilation-dir if necessary.
  addDebugCompDirArg(Args, CmdArgs);

  addDebugPrefixMapArg(D, Args, CmdArgs);

  if (Arg *A = Args.getLastArg(options::OPT_ftemplate_depth_,
                               options::OPT_ftemplate_depth_EQ)) {
    CmdArgs.push_back("-ftemplate-depth");
    CmdArgs.push_back(A->getValue());
  }

  if (Arg *A = Args.getLastArg(options::OPT_foperator_arrow_depth_EQ)) {
    CmdArgs.push_back("-foperator-arrow-depth");
    CmdArgs.push_back(A->getValue());
  }

  if (Arg *A = Args.getLastArg(options::OPT_fconstexpr_depth_EQ)) {
    CmdArgs.push_back("-fconstexpr-depth");
    CmdArgs.push_back(A->getValue());
  }

  if (Arg *A = Args.getLastArg(options::OPT_fconstexpr_steps_EQ)) {
    CmdArgs.push_back("-fconstexpr-steps");
    CmdArgs.push_back(A->getValue());
  }

  if (Arg *A = Args.getLastArg(options::OPT_fbracket_depth_EQ)) {
    CmdArgs.push_back("-fbracket-depth");
    CmdArgs.push_back(A->getValue());
  }

  if (Arg *A = Args.getLastArg(options::OPT_Wlarge_by_value_copy_EQ,
                               options::OPT_Wlarge_by_value_copy_def)) {
    if (A->getNumValues()) {
      StringRef bytes = A->getValue();
      CmdArgs.push_back(Args.MakeArgString("-Wlarge-by-value-copy=" + bytes));
    } else
      CmdArgs.push_back("-Wlarge-by-value-copy=64"); // default value
  }

  if (Args.hasArg(options::OPT_relocatable_pch))
    CmdArgs.push_back("-relocatable-pch");

  if (Arg *A = Args.getLastArg(options::OPT_fconstant_string_class_EQ)) {
    CmdArgs.push_back("-fconstant-string-class");
    CmdArgs.push_back(A->getValue());
  }

  if (Arg *A = Args.getLastArg(options::OPT_ftabstop_EQ)) {
    CmdArgs.push_back("-ftabstop");
    CmdArgs.push_back(A->getValue());
  }

  if (Args.hasFlag(options::OPT_fstack_size_section,
                   options::OPT_fno_stack_size_section, RawTriple.isPS4()))
    CmdArgs.push_back("-fstack-size-section");

  CmdArgs.push_back("-ferror-limit");
  if (Arg *A = Args.getLastArg(options::OPT_ferror_limit_EQ))
    CmdArgs.push_back(A->getValue());
  else
    CmdArgs.push_back("19");

  if (Arg *A = Args.getLastArg(options::OPT_fmacro_backtrace_limit_EQ)) {
    CmdArgs.push_back("-fmacro-backtrace-limit");
    CmdArgs.push_back(A->getValue());
  }

  if (Arg *A = Args.getLastArg(options::OPT_ftemplate_backtrace_limit_EQ)) {
    CmdArgs.push_back("-ftemplate-backtrace-limit");
    CmdArgs.push_back(A->getValue());
  }

  if (Arg *A = Args.getLastArg(options::OPT_fconstexpr_backtrace_limit_EQ)) {
    CmdArgs.push_back("-fconstexpr-backtrace-limit");
    CmdArgs.push_back(A->getValue());
  }

  if (Arg *A = Args.getLastArg(options::OPT_fspell_checking_limit_EQ)) {
    CmdArgs.push_back("-fspell-checking-limit");
    CmdArgs.push_back(A->getValue());
  }

  // Pass -fmessage-length=.
  CmdArgs.push_back("-fmessage-length");
  if (Arg *A = Args.getLastArg(options::OPT_fmessage_length_EQ)) {
    CmdArgs.push_back(A->getValue());
  } else {
    // If -fmessage-length=N was not specified, determine whether this is a
    // terminal and, if so, implicitly define -fmessage-length appropriately.
    unsigned N = llvm::sys::Process::StandardErrColumns();
    CmdArgs.push_back(Args.MakeArgString(Twine(N)));
  }

  // -fvisibility= and -fvisibility-ms-compat are of a piece.
  if (const Arg *A = Args.getLastArg(options::OPT_fvisibility_EQ,
                                     options::OPT_fvisibility_ms_compat)) {
    if (A->getOption().matches(options::OPT_fvisibility_EQ)) {
      CmdArgs.push_back("-fvisibility");
      CmdArgs.push_back(A->getValue());
    } else {
      assert(A->getOption().matches(options::OPT_fvisibility_ms_compat));
      CmdArgs.push_back("-fvisibility");
      CmdArgs.push_back("hidden");
      CmdArgs.push_back("-ftype-visibility");
      CmdArgs.push_back("default");
    }
  }

  Args.AddLastArg(CmdArgs, options::OPT_fvisibility_inlines_hidden);

  Args.AddLastArg(CmdArgs, options::OPT_ftlsmodel_EQ);

  // Forward -f (flag) options which we can pass directly.
  Args.AddLastArg(CmdArgs, options::OPT_femit_all_decls);
  Args.AddLastArg(CmdArgs, options::OPT_fheinous_gnu_extensions);
  Args.AddLastArg(CmdArgs, options::OPT_fdigraphs, options::OPT_fno_digraphs);
  Args.AddLastArg(CmdArgs, options::OPT_fno_operator_names);
  Args.AddLastArg(CmdArgs, options::OPT_femulated_tls,
                  options::OPT_fno_emulated_tls);

  // AltiVec-like language extensions aren't relevant for assembling.
  if (!isa<PreprocessJobAction>(JA) || Output.getType() != types::TY_PP_Asm)
    Args.AddLastArg(CmdArgs, options::OPT_fzvector);

  Args.AddLastArg(CmdArgs, options::OPT_fdiagnostics_show_template_tree);
  Args.AddLastArg(CmdArgs, options::OPT_fno_elide_type);

  // Forward flags for OpenMP. We don't do this if the current action is an
  // device offloading action other than OpenMP.
  if (Args.hasFlag(options::OPT_fopenmp, options::OPT_fopenmp_EQ,
                   options::OPT_fno_openmp, false) &&
      (JA.isDeviceOffloading(Action::OFK_None) ||
       JA.isDeviceOffloading(Action::OFK_OpenMP))) {
    switch (D.getOpenMPRuntime(Args)) {
    case Driver::OMPRT_OMP:
    case Driver::OMPRT_IOMP5:
      // Clang can generate useful OpenMP code for these two runtime libraries.
      CmdArgs.push_back("-fopenmp");

      // If no option regarding the use of TLS in OpenMP codegeneration is
      // given, decide a default based on the target. Otherwise rely on the
      // options and pass the right information to the frontend.
      if (!Args.hasFlag(options::OPT_fopenmp_use_tls,
                        options::OPT_fnoopenmp_use_tls, /*Default=*/true))
        CmdArgs.push_back("-fnoopenmp-use-tls");
      Args.AddLastArg(CmdArgs, options::OPT_fopenmp_simd,
                      options::OPT_fno_openmp_simd);
      Args.AddAllArgs(CmdArgs, options::OPT_fopenmp_version_EQ);

      // When in OpenMP offloading mode with NVPTX target, forward
      // cuda-mode flag
      Args.AddLastArg(CmdArgs, options::OPT_fopenmp_cuda_mode,
                      options::OPT_fno_openmp_cuda_mode);
      break;
    default:
      // By default, if Clang doesn't know how to generate useful OpenMP code
      // for a specific runtime library, we just don't pass the '-fopenmp' flag
      // down to the actual compilation.
      // FIXME: It would be better to have a mode which *only* omits IR
      // generation based on the OpenMP support so that we get consistent
      // semantic analysis, etc.
      break;
    }
  } else {
    Args.AddLastArg(CmdArgs, options::OPT_fopenmp_simd,
                    options::OPT_fno_openmp_simd);
    Args.AddAllArgs(CmdArgs, options::OPT_fopenmp_version_EQ);
  }

  const SanitizerArgs &Sanitize = getToolChain().getSanitizerArgs();
  Sanitize.addArgs(getToolChain(), Args, CmdArgs, InputType);

  const XRayArgs &XRay = getToolChain().getXRayArgs();
  XRay.addArgs(getToolChain(), Args, CmdArgs, InputType);

  if (getToolChain().SupportsProfiling())
    Args.AddLastArg(CmdArgs, options::OPT_pg);

  if (getToolChain().SupportsProfiling())
    Args.AddLastArg(CmdArgs, options::OPT_mfentry);

  // -flax-vector-conversions is default.
  if (!Args.hasFlag(options::OPT_flax_vector_conversions,
                    options::OPT_fno_lax_vector_conversions))
    CmdArgs.push_back("-fno-lax-vector-conversions");

  if (Args.getLastArg(options::OPT_fapple_kext) ||
      (Args.hasArg(options::OPT_mkernel) && types::isCXX(InputType)))
    CmdArgs.push_back("-fapple-kext");

  Args.AddLastArg(CmdArgs, options::OPT_fobjc_sender_dependent_dispatch);
  Args.AddLastArg(CmdArgs, options::OPT_fdiagnostics_print_source_range_info);
  Args.AddLastArg(CmdArgs, options::OPT_fdiagnostics_parseable_fixits);
  Args.AddLastArg(CmdArgs, options::OPT_ftime_report);
  Args.AddLastArg(CmdArgs, options::OPT_ftrapv);

  if (Arg *A = Args.getLastArg(options::OPT_ftrapv_handler_EQ)) {
    CmdArgs.push_back("-ftrapv-handler");
    CmdArgs.push_back(A->getValue());
  }

  Args.AddLastArg(CmdArgs, options::OPT_ftrap_function_EQ);

  // -fno-strict-overflow implies -fwrapv if it isn't disabled, but
  // -fstrict-overflow won't turn off an explicitly enabled -fwrapv.
  if (Arg *A = Args.getLastArg(options::OPT_fwrapv, options::OPT_fno_wrapv)) {
    if (A->getOption().matches(options::OPT_fwrapv))
      CmdArgs.push_back("-fwrapv");
  } else if (Arg *A = Args.getLastArg(options::OPT_fstrict_overflow,
                                      options::OPT_fno_strict_overflow)) {
    if (A->getOption().matches(options::OPT_fno_strict_overflow))
      CmdArgs.push_back("-fwrapv");
  }

  if (Arg *A = Args.getLastArg(options::OPT_freroll_loops,
                               options::OPT_fno_reroll_loops))
    if (A->getOption().matches(options::OPT_freroll_loops))
      CmdArgs.push_back("-freroll-loops");

  Args.AddLastArg(CmdArgs, options::OPT_fwritable_strings);
  Args.AddLastArg(CmdArgs, options::OPT_funroll_loops,
                  options::OPT_fno_unroll_loops);

  Args.AddLastArg(CmdArgs, options::OPT_pthread);

  RenderSSPOptions(getToolChain(), Args, CmdArgs, KernelOrKext);

  // Translate -mstackrealign
  if (Args.hasFlag(options::OPT_mstackrealign, options::OPT_mno_stackrealign,
                   false))
    CmdArgs.push_back(Args.MakeArgString("-mstackrealign"));

  if (Args.hasArg(options::OPT_mstack_alignment)) {
    StringRef alignment = Args.getLastArgValue(options::OPT_mstack_alignment);
    CmdArgs.push_back(Args.MakeArgString("-mstack-alignment=" + alignment));
  }

  if (Args.hasArg(options::OPT_mstack_probe_size)) {
    StringRef Size = Args.getLastArgValue(options::OPT_mstack_probe_size);

    if (!Size.empty())
      CmdArgs.push_back(Args.MakeArgString("-mstack-probe-size=" + Size));
    else
      CmdArgs.push_back("-mstack-probe-size=0");
  }

  if (!Args.hasFlag(options::OPT_mstack_arg_probe,
                    options::OPT_mno_stack_arg_probe, true))
    CmdArgs.push_back(Args.MakeArgString("-mno-stack-arg-probe"));

  if (Arg *A = Args.getLastArg(options::OPT_mrestrict_it,
                               options::OPT_mno_restrict_it)) {
    if (A->getOption().matches(options::OPT_mrestrict_it)) {
      CmdArgs.push_back("-mllvm");
      CmdArgs.push_back("-arm-restrict-it");
    } else {
      CmdArgs.push_back("-mllvm");
      CmdArgs.push_back("-arm-no-restrict-it");
    }
  } else if (Triple.isOSWindows() &&
             (Triple.getArch() == llvm::Triple::arm ||
              Triple.getArch() == llvm::Triple::thumb)) {
    // Windows on ARM expects restricted IT blocks
    CmdArgs.push_back("-mllvm");
    CmdArgs.push_back("-arm-restrict-it");
  }

  // Forward -cl options to -cc1
  RenderOpenCLOptions(Args, CmdArgs);

  if (Arg *A = Args.getLastArg(options::OPT_fcf_protection_EQ)) {
    CmdArgs.push_back(
        Args.MakeArgString(Twine("-fcf-protection=") + A->getValue()));
  }

  // Forward -f options with positive and negative forms; we translate
  // these by hand.
  if (Arg *A = getLastProfileSampleUseArg(Args)) {
    StringRef fname = A->getValue();
    if (!llvm::sys::fs::exists(fname))
      D.Diag(diag::err_drv_no_such_file) << fname;
    else
      A->render(Args, CmdArgs);
  }

  RenderBuiltinOptions(getToolChain(), RawTriple, Args, CmdArgs);

  if (!Args.hasFlag(options::OPT_fassume_sane_operator_new,
                    options::OPT_fno_assume_sane_operator_new))
    CmdArgs.push_back("-fno-assume-sane-operator-new");

  // -fblocks=0 is default.
  if (Args.hasFlag(options::OPT_fblocks, options::OPT_fno_blocks,
                   getToolChain().IsBlocksDefault()) ||
      (Args.hasArg(options::OPT_fgnu_runtime) &&
       Args.hasArg(options::OPT_fobjc_nonfragile_abi) &&
       !Args.hasArg(options::OPT_fno_blocks))) {
    CmdArgs.push_back("-fblocks");

    if (!Args.hasArg(options::OPT_fgnu_runtime) &&
        !getToolChain().hasBlocksRuntime())
      CmdArgs.push_back("-fblocks-runtime-optional");
  }

  // -fencode-extended-block-signature=1 is default.
  if (getToolChain().IsEncodeExtendedBlockSignatureDefault())
    CmdArgs.push_back("-fencode-extended-block-signature");

  if (Args.hasFlag(options::OPT_fcoroutines_ts, options::OPT_fno_coroutines_ts,
                   false) &&
      types::isCXX(InputType)) {
    CmdArgs.push_back("-fcoroutines-ts");
  }

  Args.AddLastArg(CmdArgs, options::OPT_fdouble_square_bracket_attributes,
                  options::OPT_fno_double_square_bracket_attributes);

  bool HaveModules = false;
  RenderModulesOptions(C, D, Args, Input, Output, CmdArgs, HaveModules);

  // -faccess-control is default.
  if (Args.hasFlag(options::OPT_fno_access_control,
                   options::OPT_faccess_control, false))
    CmdArgs.push_back("-fno-access-control");

  // -felide-constructors is the default.
  if (Args.hasFlag(options::OPT_fno_elide_constructors,
                   options::OPT_felide_constructors, false))
    CmdArgs.push_back("-fno-elide-constructors");

  ToolChain::RTTIMode RTTIMode = getToolChain().getRTTIMode();

  if (KernelOrKext || (types::isCXX(InputType) &&
                       (RTTIMode == ToolChain::RM_Disabled)))
    CmdArgs.push_back("-fno-rtti");

  // -fshort-enums=0 is default for all architectures except Hexagon.
  if (Args.hasFlag(options::OPT_fshort_enums, options::OPT_fno_short_enums,
                   getToolChain().getArch() == llvm::Triple::hexagon))
    CmdArgs.push_back("-fshort-enums");

  RenderCharacterOptions(Args, AuxTriple ? *AuxTriple : RawTriple, CmdArgs);

  // -fuse-cxa-atexit is default.
  if (!Args.hasFlag(
          options::OPT_fuse_cxa_atexit, options::OPT_fno_use_cxa_atexit,
          !RawTriple.isOSWindows() &&
              RawTriple.getOS() != llvm::Triple::Solaris &&
              getToolChain().getArch() != llvm::Triple::hexagon &&
              getToolChain().getArch() != llvm::Triple::xcore &&
              ((RawTriple.getVendor() != llvm::Triple::MipsTechnologies) ||
               RawTriple.hasEnvironment())) ||
      KernelOrKext)
    CmdArgs.push_back("-fno-use-cxa-atexit");

  if (Args.hasFlag(options::OPT_fregister_global_dtors_with_atexit,
                   options::OPT_fno_register_global_dtors_with_atexit,
                   RawTriple.isOSDarwin() && !KernelOrKext))
    CmdArgs.push_back("-fregister-global-dtors-with-atexit");

  // -fms-extensions=0 is default.
  if (Args.hasFlag(options::OPT_fms_extensions, options::OPT_fno_ms_extensions,
                   IsWindowsMSVC))
    CmdArgs.push_back("-fms-extensions");

  // -fno-use-line-directives is default.
  if (Args.hasFlag(options::OPT_fuse_line_directives,
                   options::OPT_fno_use_line_directives, false))
    CmdArgs.push_back("-fuse-line-directives");

  // -fms-compatibility=0 is default.
  if (Args.hasFlag(options::OPT_fms_compatibility,
                   options::OPT_fno_ms_compatibility,
                   (IsWindowsMSVC &&
                    Args.hasFlag(options::OPT_fms_extensions,
                                 options::OPT_fno_ms_extensions, true))))
    CmdArgs.push_back("-fms-compatibility");

  VersionTuple MSVT = getToolChain().computeMSVCVersion(&D, Args);
  if (!MSVT.empty())
    CmdArgs.push_back(
        Args.MakeArgString("-fms-compatibility-version=" + MSVT.getAsString()));

  bool IsMSVC2015Compatible = MSVT.getMajor() >= 19;
  if (ImplyVCPPCXXVer) {
    StringRef LanguageStandard;
    if (const Arg *StdArg = Args.getLastArg(options::OPT__SLASH_std)) {
      LanguageStandard = llvm::StringSwitch<StringRef>(StdArg->getValue())
                             .Case("c++14", "-std=c++14")
                             .Case("c++17", "-std=c++17")
                             .Case("c++latest", "-std=c++2a")
                             .Default("");
      if (LanguageStandard.empty())
        D.Diag(clang::diag::warn_drv_unused_argument)
            << StdArg->getAsString(Args);
    }

    if (LanguageStandard.empty()) {
      if (IsMSVC2015Compatible)
        LanguageStandard = "-std=c++14";
      else
        LanguageStandard = "-std=c++11";
    }

    CmdArgs.push_back(LanguageStandard.data());
  }

  // -fno-borland-extensions is default.
  if (Args.hasFlag(options::OPT_fborland_extensions,
                   options::OPT_fno_borland_extensions, false))
    CmdArgs.push_back("-fborland-extensions");

  // -fno-declspec is default, except for PS4.
  if (Args.hasFlag(options::OPT_fdeclspec, options::OPT_fno_declspec,
                   RawTriple.isPS4()))
    CmdArgs.push_back("-fdeclspec");
  else if (Args.hasArg(options::OPT_fno_declspec))
    CmdArgs.push_back("-fno-declspec"); // Explicitly disabling __declspec.

  // -fthreadsafe-static is default, except for MSVC compatibility versions less
  // than 19.
  if (!Args.hasFlag(options::OPT_fthreadsafe_statics,
                    options::OPT_fno_threadsafe_statics,
                    !IsWindowsMSVC || IsMSVC2015Compatible))
    CmdArgs.push_back("-fno-threadsafe-statics");

  // -fno-delayed-template-parsing is default, except when targeting MSVC.
  // Many old Windows SDK versions require this to parse.
  // FIXME: MSVC introduced /Zc:twoPhase- to disable this behavior in their
  // compiler. We should be able to disable this by default at some point.
  if (Args.hasFlag(options::OPT_fdelayed_template_parsing,
                   options::OPT_fno_delayed_template_parsing, IsWindowsMSVC))
    CmdArgs.push_back("-fdelayed-template-parsing");

  // -fgnu-keywords default varies depending on language; only pass if
  // specified.
  if (Arg *A = Args.getLastArg(options::OPT_fgnu_keywords,
                               options::OPT_fno_gnu_keywords))
    A->render(Args, CmdArgs);

  if (Args.hasFlag(options::OPT_fgnu89_inline, options::OPT_fno_gnu89_inline,
                   false))
    CmdArgs.push_back("-fgnu89-inline");

  if (Args.hasArg(options::OPT_fno_inline))
    CmdArgs.push_back("-fno-inline");

  if (Arg* InlineArg = Args.getLastArg(options::OPT_finline_functions,
                                       options::OPT_finline_hint_functions,
                                       options::OPT_fno_inline_functions))
    InlineArg->render(Args, CmdArgs);

  Args.AddLastArg(CmdArgs, options::OPT_fexperimental_new_pass_manager,
                  options::OPT_fno_experimental_new_pass_manager);

  ObjCRuntime Runtime = AddObjCRuntimeArgs(Args, CmdArgs, rewriteKind);
  RenderObjCOptions(getToolChain(), D, RawTriple, Args, Runtime,
                    rewriteKind != RK_None, Input, CmdArgs);

  if (Args.hasFlag(options::OPT_fapplication_extension,
                   options::OPT_fno_application_extension, false))
    CmdArgs.push_back("-fapplication-extension");

  // Handle GCC-style exception args.
  if (!C.getDriver().IsCLMode())
    addExceptionArgs(Args, InputType, getToolChain(), KernelOrKext, Runtime,
                     CmdArgs);

  // Handle exception personalities
  Arg *A = Args.getLastArg(options::OPT_fsjlj_exceptions,
                           options::OPT_fseh_exceptions,
                           options::OPT_fdwarf_exceptions);
  if (A) {
    const Option &Opt = A->getOption();
    if (Opt.matches(options::OPT_fsjlj_exceptions))
      CmdArgs.push_back("-fsjlj-exceptions");
    if (Opt.matches(options::OPT_fseh_exceptions))
      CmdArgs.push_back("-fseh-exceptions");
    if (Opt.matches(options::OPT_fdwarf_exceptions))
      CmdArgs.push_back("-fdwarf-exceptions");
  } else {
    switch (getToolChain().GetExceptionModel(Args)) {
    default:
      break;
    case llvm::ExceptionHandling::DwarfCFI:
      CmdArgs.push_back("-fdwarf-exceptions");
      break;
    case llvm::ExceptionHandling::SjLj:
      CmdArgs.push_back("-fsjlj-exceptions");
      break;
    case llvm::ExceptionHandling::WinEH:
      CmdArgs.push_back("-fseh-exceptions");
      break;
    }
  }

  // C++ "sane" operator new.
  if (!Args.hasFlag(options::OPT_fassume_sane_operator_new,
                    options::OPT_fno_assume_sane_operator_new))
    CmdArgs.push_back("-fno-assume-sane-operator-new");

  // -frelaxed-template-template-args is off by default, as it is a severe
  // breaking change until a corresponding change to template partial ordering
  // is provided.
  if (Args.hasFlag(options::OPT_frelaxed_template_template_args,
                   options::OPT_fno_relaxed_template_template_args, false))
    CmdArgs.push_back("-frelaxed-template-template-args");

  // -fsized-deallocation is off by default, as it is an ABI-breaking change for
  // most platforms.
  if (Args.hasFlag(options::OPT_fsized_deallocation,
                   options::OPT_fno_sized_deallocation, false))
    CmdArgs.push_back("-fsized-deallocation");

  // -faligned-allocation is on by default in C++17 onwards and otherwise off
  // by default.
  if (Arg *A = Args.getLastArg(options::OPT_faligned_allocation,
                               options::OPT_fno_aligned_allocation,
                               options::OPT_faligned_new_EQ)) {
    if (A->getOption().matches(options::OPT_fno_aligned_allocation))
      CmdArgs.push_back("-fno-aligned-allocation");
    else
      CmdArgs.push_back("-faligned-allocation");
  }

  // The default new alignment can be specified using a dedicated option or via
  // a GCC-compatible option that also turns on aligned allocation.
  if (Arg *A = Args.getLastArg(options::OPT_fnew_alignment_EQ,
                               options::OPT_faligned_new_EQ))
    CmdArgs.push_back(
        Args.MakeArgString(Twine("-fnew-alignment=") + A->getValue()));

  // -fconstant-cfstrings is default, and may be subject to argument translation
  // on Darwin.
  if (!Args.hasFlag(options::OPT_fconstant_cfstrings,
                    options::OPT_fno_constant_cfstrings) ||
      !Args.hasFlag(options::OPT_mconstant_cfstrings,
                    options::OPT_mno_constant_cfstrings))
    CmdArgs.push_back("-fno-constant-cfstrings");

  // -fno-pascal-strings is default, only pass non-default.
  if (Args.hasFlag(options::OPT_fpascal_strings,
                   options::OPT_fno_pascal_strings, false))
    CmdArgs.push_back("-fpascal-strings");

  // Honor -fpack-struct= and -fpack-struct, if given. Note that
  // -fno-pack-struct doesn't apply to -fpack-struct=.
  if (Arg *A = Args.getLastArg(options::OPT_fpack_struct_EQ)) {
    std::string PackStructStr = "-fpack-struct=";
    PackStructStr += A->getValue();
    CmdArgs.push_back(Args.MakeArgString(PackStructStr));
  } else if (Args.hasFlag(options::OPT_fpack_struct,
                          options::OPT_fno_pack_struct, false)) {
    CmdArgs.push_back("-fpack-struct=1");
  }

  // Handle -fmax-type-align=N and -fno-type-align
  bool SkipMaxTypeAlign = Args.hasArg(options::OPT_fno_max_type_align);
  if (Arg *A = Args.getLastArg(options::OPT_fmax_type_align_EQ)) {
    if (!SkipMaxTypeAlign) {
      std::string MaxTypeAlignStr = "-fmax-type-align=";
      MaxTypeAlignStr += A->getValue();
      CmdArgs.push_back(Args.MakeArgString(MaxTypeAlignStr));
    }
  } else if (RawTriple.isOSDarwin()) {
    if (!SkipMaxTypeAlign) {
      std::string MaxTypeAlignStr = "-fmax-type-align=16";
      CmdArgs.push_back(Args.MakeArgString(MaxTypeAlignStr));
    }
  }

  if (!Args.hasFlag(options::OPT_Qy, options::OPT_Qn, true))
    CmdArgs.push_back("-Qn");

  // -fcommon is the default unless compiling kernel code or the target says so
  bool NoCommonDefault = KernelOrKext || isNoCommonDefault(RawTriple);
  if (!Args.hasFlag(options::OPT_fcommon, options::OPT_fno_common,
                    !NoCommonDefault))
    CmdArgs.push_back("-fno-common");

  // -fsigned-bitfields is default, and clang doesn't yet support
  // -funsigned-bitfields.
  if (!Args.hasFlag(options::OPT_fsigned_bitfields,
                    options::OPT_funsigned_bitfields))
    D.Diag(diag::warn_drv_clang_unsupported)
        << Args.getLastArg(options::OPT_funsigned_bitfields)->getAsString(Args);

  // -fsigned-bitfields is default, and clang doesn't support -fno-for-scope.
  if (!Args.hasFlag(options::OPT_ffor_scope, options::OPT_fno_for_scope))
    D.Diag(diag::err_drv_clang_unsupported)
        << Args.getLastArg(options::OPT_fno_for_scope)->getAsString(Args);

  // -finput_charset=UTF-8 is default. Reject others
  if (Arg *inputCharset = Args.getLastArg(options::OPT_finput_charset_EQ)) {
    StringRef value = inputCharset->getValue();
    if (!value.equals_lower("utf-8"))
      D.Diag(diag::err_drv_invalid_value) << inputCharset->getAsString(Args)
                                          << value;
  }

  // -fexec_charset=UTF-8 is default. Reject others
  if (Arg *execCharset = Args.getLastArg(options::OPT_fexec_charset_EQ)) {
    StringRef value = execCharset->getValue();
    if (!value.equals_lower("utf-8"))
      D.Diag(diag::err_drv_invalid_value) << execCharset->getAsString(Args)
                                          << value;
  }

  RenderDiagnosticsOptions(D, Args, CmdArgs);

  // -fno-asm-blocks is default.
  if (Args.hasFlag(options::OPT_fasm_blocks, options::OPT_fno_asm_blocks,
                   false))
    CmdArgs.push_back("-fasm-blocks");

  // -fgnu-inline-asm is default.
  if (!Args.hasFlag(options::OPT_fgnu_inline_asm,
                    options::OPT_fno_gnu_inline_asm, true))
    CmdArgs.push_back("-fno-gnu-inline-asm");

  // Turn off vectorization support for GPU kernels for now
  if (!IsHCCKernelPath) {

  // Enable vectorization per default according to the optimization level
  // selected. For optimization levels that want vectorization we use the alias
  // option to simplify the hasFlag logic.
  bool EnableVec = shouldEnableVectorizerAtOLevel(Args, false);
  OptSpecifier VectorizeAliasOption =
      EnableVec ? options::OPT_O_Group : options::OPT_fvectorize;
  if (Args.hasFlag(options::OPT_fvectorize, VectorizeAliasOption,
                   options::OPT_fno_vectorize, EnableVec))
    CmdArgs.push_back("-vectorize-loops");

  } // if (!IsHCCKernelPath)

  // -fslp-vectorize is enabled based on the optimization level selected.
  bool EnableSLPVec = shouldEnableVectorizerAtOLevel(Args, true) && !IsHCCKernelPath;
  OptSpecifier SLPVectAliasOption =
      EnableSLPVec ? options::OPT_O_Group : options::OPT_fslp_vectorize;
  if (Args.hasFlag(options::OPT_fslp_vectorize, SLPVectAliasOption,
                   options::OPT_fno_slp_vectorize, EnableSLPVec))
    CmdArgs.push_back("-vectorize-slp");

  ParseMPreferVectorWidth(D, Args, CmdArgs);

  if (Arg *A = Args.getLastArg(options::OPT_fshow_overloads_EQ))
    A->render(Args, CmdArgs);

  if (Arg *A = Args.getLastArg(
          options::OPT_fsanitize_undefined_strip_path_components_EQ))
    A->render(Args, CmdArgs);

  // -fdollars-in-identifiers default varies depending on platform and
  // language; only pass if specified.
  if (Arg *A = Args.getLastArg(options::OPT_fdollars_in_identifiers,
                               options::OPT_fno_dollars_in_identifiers)) {
    if (A->getOption().matches(options::OPT_fdollars_in_identifiers))
      CmdArgs.push_back("-fdollars-in-identifiers");
    else
      CmdArgs.push_back("-fno-dollars-in-identifiers");
  }

  // -funit-at-a-time is default, and we don't support -fno-unit-at-a-time for
  // practical purposes.
  if (Arg *A = Args.getLastArg(options::OPT_funit_at_a_time,
                               options::OPT_fno_unit_at_a_time)) {
    if (A->getOption().matches(options::OPT_fno_unit_at_a_time))
      D.Diag(diag::warn_drv_clang_unsupported) << A->getAsString(Args);
  }

  if (Args.hasFlag(options::OPT_fapple_pragma_pack,
                   options::OPT_fno_apple_pragma_pack, false))
    CmdArgs.push_back("-fapple-pragma-pack");

  if (Args.hasFlag(options::OPT_fsave_optimization_record,
                   options::OPT_foptimization_record_file_EQ,
                   options::OPT_fno_save_optimization_record, false)) {
    CmdArgs.push_back("-opt-record-file");

    const Arg *A = Args.getLastArg(options::OPT_foptimization_record_file_EQ);
    if (A) {
      CmdArgs.push_back(A->getValue());
    } else {
      SmallString<128> F;

      if (Args.hasArg(options::OPT_c) || Args.hasArg(options::OPT_S)) {
        if (Arg *FinalOutput = Args.getLastArg(options::OPT_o))
          F = FinalOutput->getValue();
      }

      if (F.empty()) {
        // Use the input filename.
        F = llvm::sys::path::stem(Input.getBaseInput());

        // If we're compiling for an offload architecture (i.e. a CUDA device),
        // we need to make the file name for the device compilation different
        // from the host compilation.
        if (!JA.isDeviceOffloading(Action::OFK_None) &&
            !JA.isDeviceOffloading(Action::OFK_Host)) {
          llvm::sys::path::replace_extension(F, "");
          F += Action::GetOffloadingFileNamePrefix(JA.getOffloadingDeviceKind(),
                                                   Triple.normalize());
          F += "-";
          F += JA.getOffloadingArch();
        }
      }

      llvm::sys::path::replace_extension(F, "opt.yaml");
      CmdArgs.push_back(Args.MakeArgString(F));
    }
  }

  bool RewriteImports = Args.hasFlag(options::OPT_frewrite_imports,
                                     options::OPT_fno_rewrite_imports, false);
  if (RewriteImports)
    CmdArgs.push_back("-frewrite-imports");

  // Enable rewrite includes if the user's asked for it or if we're generating
  // diagnostics.
  // TODO: Once -module-dependency-dir works with -frewrite-includes it'd be
  // nice to enable this when doing a crashdump for modules as well.
  if (Args.hasFlag(options::OPT_frewrite_includes,
                   options::OPT_fno_rewrite_includes, false) ||
      (C.isForDiagnostics() && (RewriteImports || !HaveModules)))
    CmdArgs.push_back("-frewrite-includes");

  // Only allow -traditional or -traditional-cpp outside in preprocessing modes.
  if (Arg *A = Args.getLastArg(options::OPT_traditional,
                               options::OPT_traditional_cpp)) {
    if (isa<PreprocessJobAction>(JA))
      CmdArgs.push_back("-traditional-cpp");
    else
      D.Diag(diag::err_drv_clang_unsupported) << A->getAsString(Args);
  }

  Args.AddLastArg(CmdArgs, options::OPT_dM);
  Args.AddLastArg(CmdArgs, options::OPT_dD);

  // Handle serialized diagnostics.
  if (Arg *A = Args.getLastArg(options::OPT__serialize_diags)) {
    CmdArgs.push_back("-serialize-diagnostic-file");
    CmdArgs.push_back(Args.MakeArgString(A->getValue()));
  }

  if (Args.hasArg(options::OPT_fretain_comments_from_system_headers))
    CmdArgs.push_back("-fretain-comments-from-system-headers");

  // Forward -fcomment-block-commands to -cc1.
  Args.AddAllArgs(CmdArgs, options::OPT_fcomment_block_commands);
  // Forward -fparse-all-comments to -cc1.
  Args.AddAllArgs(CmdArgs, options::OPT_fparse_all_comments);

  // Turn -fplugin=name.so into -load name.so
  for (const Arg *A : Args.filtered(options::OPT_fplugin_EQ)) {
    CmdArgs.push_back("-load");
    CmdArgs.push_back(A->getValue());
    A->claim();
  }

  // Setup statistics file output.
  SmallString<128> StatsFile = getStatsFileName(Args, Output, Input, D);
  if (!StatsFile.empty())
    CmdArgs.push_back(Args.MakeArgString(Twine("-stats-file=") + StatsFile));

  // Forward -Xclang arguments to -cc1, and -mllvm arguments to the LLVM option
  // parser.
  // -finclude-default-header flag is for preprocessor,
  // do not pass it to other cc1 commands when save-temps is enabled
  if (C.getDriver().isSaveTempsEnabled() &&
      !isa<PreprocessJobAction>(JA)) {
    for (auto Arg : Args.filtered(options::OPT_Xclang)) {
      Arg->claim();
      if (StringRef(Arg->getValue()) != "-finclude-default-header")
        CmdArgs.push_back(Arg->getValue());
    }
  }
  else {
    Args.AddAllArgValues(CmdArgs, options::OPT_Xclang);
  }
  for (const Arg *A : Args.filtered(options::OPT_mllvm)) {
    A->claim();

    // We translate this by hand to the -cc1 argument, since nightly test uses
    // it and developers have been trained to spell it with -mllvm. Both
    // spellings are now deprecated and should be removed.
    if (StringRef(A->getValue(0)) == "-disable-llvm-optzns") {
      CmdArgs.push_back("-disable-llvm-optzns");
    } else {
      A->render(Args, CmdArgs);
    }
  }

  // With -save-temps, we want to save the unoptimized bitcode output from the
  // CompileJobAction, use -disable-llvm-passes to get pristine IR generated
  // by the frontend.
  // When -fembed-bitcode is enabled, optimized bitcode is emitted because it
  // has slightly different breakdown between stages.
  // FIXME: -fembed-bitcode -save-temps will save optimized bitcode instead of
  // pristine IR generated by the frontend. Ideally, a new compile action should
  // be added so both IR can be captured.
  if (C.getDriver().isSaveTempsEnabled() &&
      !(C.getDriver().embedBitcodeInObject() && !C.getDriver().isUsingLTO()) &&
      isa<CompileJobAction>(JA))
    CmdArgs.push_back("-disable-llvm-passes");

  if (Output.getType() == types::TY_Dependencies) {
    // Handled with other dependency code.
  } else if (Output.isFilename() &&
             (JA.ContainsActions(Action::PreprocessJobClass, types::TY_HC_KERNEL) ||
              JA.ContainsActions(Action::PreprocessJobClass, types::TY_CXX_AMP) ||
              JA.ContainsActions(Action::PreprocessJobClass, types::TY_CXX_AMP_CPU))) {
    CmdArgs.push_back("-o");
    SmallString<128> KernelPreprocessFile(Output.getFilename());
    if (JA.ContainsActions(Action::PreprocessJobClass, types::TY_CXX_AMP_CPU)) {
      llvm::sys::path::replace_extension(KernelPreprocessFile, ".amp_cpu.i");
    } else {
      llvm::sys::path::replace_extension(KernelPreprocessFile, ".gpu.i");
    }
    CmdArgs.push_back(Args.MakeArgString(KernelPreprocessFile));
  } else if (Output.isFilename()) {
    CmdArgs.push_back("-o");
    CmdArgs.push_back(Output.getFilename());
  } else {
    assert(Output.isNothing() && "Invalid output.");
  }

  addDashXForInput(Args, Input, CmdArgs);

  if (Input.isFilename())
    CmdArgs.push_back(Input.getFilename());
  else
    Input.getInputArg().renderAsInput(Args, CmdArgs);

  Args.AddAllArgs(CmdArgs, options::OPT_undef);

  const char *Exec = D.getClangProgramPath();

  // Optionally embed the -cc1 level arguments into the debug info, for build
  // analysis.
  // Also record command line arguments into the debug info if
  // -grecord-gcc-switches options is set on.
  // By default, -gno-record-gcc-switches is set on and no recording.
  if (getToolChain().UseDwarfDebugFlags() ||
      Args.hasFlag(options::OPT_grecord_gcc_switches,
                   options::OPT_gno_record_gcc_switches, false)) {
    ArgStringList OriginalArgs;
    for (const auto &Arg : Args)
      Arg->render(Args, OriginalArgs);

    SmallString<256> Flags;
    Flags += Exec;
    for (const char *OriginalArg : OriginalArgs) {
      SmallString<128> EscapedArg;
      EscapeSpacesAndBackslashes(OriginalArg, EscapedArg);
      Flags += " ";
      Flags += EscapedArg;
    }
    CmdArgs.push_back("-dwarf-debug-flags");
    CmdArgs.push_back(Args.MakeArgString(Flags));
  }

  if (IsCuda) {
    // Host-side cuda compilation receives all device-side outputs in a single
    // fatbin as Inputs[1]. Include the binary with -fcuda-include-gpubinary.
    if (Inputs.size() > 1) {
      assert(Inputs.size() == 2 && "More than one GPU binary!");
      CmdArgs.push_back("-fcuda-include-gpubinary");
      CmdArgs.push_back(Inputs[1].getFilename());
    }

    if (Args.hasFlag(options::OPT_fcuda_rdc, options::OPT_fno_cuda_rdc, false))
      CmdArgs.push_back("-fcuda-rdc");
    if (Args.hasFlag(options::OPT_fcuda_short_ptr,
                     options::OPT_fno_cuda_short_ptr, false))
      CmdArgs.push_back("-fcuda-short-ptr");
  }

  // OpenMP offloading device jobs take the argument -fopenmp-host-ir-file-path
  // to specify the result of the compile phase on the host, so the meaningful
  // device declarations can be identified. Also, -fopenmp-is-device is passed
  // along to tell the frontend that it is generating code for a device, so that
  // only the relevant declarations are emitted.
  if (IsOpenMPDevice) {
    CmdArgs.push_back("-fopenmp-is-device");
    if (Inputs.size() == 2) {
      CmdArgs.push_back("-fopenmp-host-ir-file-path");
      CmdArgs.push_back(Args.MakeArgString(Inputs.back().getFilename()));
    }
  }

  // For all the host OpenMP offloading compile jobs we need to pass the targets
  // information using -fopenmp-targets= option.
  if (JA.isHostOffloading(Action::OFK_OpenMP)) {
    SmallString<128> TargetInfo("-fopenmp-targets=");

    Arg *Tgts = Args.getLastArg(options::OPT_fopenmp_targets_EQ);
    assert(Tgts && Tgts->getNumValues() &&
           "OpenMP offloading has to have targets specified.");
    for (unsigned i = 0; i < Tgts->getNumValues(); ++i) {
      if (i)
        TargetInfo += ',';
      // We need to get the string from the triple because it may be not exactly
      // the same as the one we get directly from the arguments.
      llvm::Triple T(Tgts->getValue(i));
      TargetInfo += T.getTriple();
    }
    CmdArgs.push_back(Args.MakeArgString(TargetInfo.str()));
  }

  bool WholeProgramVTables =
      Args.hasFlag(options::OPT_fwhole_program_vtables,
                   options::OPT_fno_whole_program_vtables, false);
  if (WholeProgramVTables) {
    if (!D.isUsingLTO())
      D.Diag(diag::err_drv_argument_only_allowed_with)
          << "-fwhole-program-vtables"
          << "-flto";
    CmdArgs.push_back("-fwhole-program-vtables");
  }

  // C++ AMP-specific
  if (JA.ContainsActions(Action::BackendJobClass, types::TY_PP_CXX_AMP) ||
      JA.ContainsActions(Action::BackendJobClass, types::TY_PP_CXX_AMP_CPU) ||
      JA.ContainsActions(Action::BackendJobClass, types::TY_PP_HC_HOST)) {
    CmdArgs.push_back("-emit-llvm-bc");
  }

  if (Arg *A = Args.getLastArg(options::OPT_fexperimental_isel,
                               options::OPT_fno_experimental_isel)) {
    CmdArgs.push_back("-mllvm");
    if (A->getOption().matches(options::OPT_fexperimental_isel)) {
      CmdArgs.push_back("-global-isel=1");

      // GISel is on by default on AArch64 -O0, so don't bother adding
      // the fallback remarks for it. Other combinations will add a warning of
      // some kind.
      bool IsArchSupported = Triple.getArch() == llvm::Triple::aarch64;
      bool IsOptLevelSupported = false;

      Arg *A = Args.getLastArg(options::OPT_O_Group);
      if (Triple.getArch() == llvm::Triple::aarch64) {
        if (!A || A->getOption().matches(options::OPT_O0))
          IsOptLevelSupported = true;
      }
      if (!IsArchSupported || !IsOptLevelSupported) {
        CmdArgs.push_back("-mllvm");
        CmdArgs.push_back("-global-isel-abort=2");

        if (!IsArchSupported)
          D.Diag(diag::warn_drv_experimental_isel_incomplete) << Triple.getArchName();
        else
          D.Diag(diag::warn_drv_experimental_isel_incomplete_opt);
      }
    } else {
      CmdArgs.push_back("-global-isel=0");
    }
  }

  if (Arg *A = Args.getLastArg(options::OPT_fforce_enable_int128,
                               options::OPT_fno_force_enable_int128)) {
    if (A->getOption().matches(options::OPT_fforce_enable_int128))
      CmdArgs.push_back("-fforce-enable-int128");
  }

  if (Args.hasFlag(options::OPT_fcomplete_member_pointers,
                   options::OPT_fno_complete_member_pointers, false))
    CmdArgs.push_back("-fcomplete-member-pointers");

  if (Arg *A = Args.getLastArg(options::OPT_moutline,
                               options::OPT_mno_outline)) {
    if (A->getOption().matches(options::OPT_moutline)) {
      // We only support -moutline in AArch64 right now. If we're not compiling
      // for AArch64, emit a warning and ignore the flag. Otherwise, add the
      // proper mllvm flags.
      if (Triple.getArch() != llvm::Triple::aarch64) {
        D.Diag(diag::warn_drv_moutline_unsupported_opt) << Triple.getArchName();
      } else {
          CmdArgs.push_back("-mllvm");
          CmdArgs.push_back("-enable-machine-outliner");
      }
    } else {
      // Disable all outlining behaviour.
      CmdArgs.push_back("-mllvm");
      CmdArgs.push_back("-enable-machine-outliner=never");
    }
  }

  if (Args.hasFlag(options::OPT_faddrsig, options::OPT_fno_addrsig,
                   getToolChain().getTriple().isOSBinFormatELF() &&
                       getToolChain().useIntegratedAs()))
    CmdArgs.push_back("-faddrsig");

  // Finally add the compile command to the compilation.
  if (Args.hasArg(options::OPT__SLASH_fallback) &&
      Output.getType() == types::TY_Object &&
      (InputType == types::TY_C || InputType == types::TY_CXX)) {
    auto CLCommand =
        getCLFallback()->GetCommand(C, JA, Output, Inputs, Args, LinkingOutput);
    C.addCommand(llvm::make_unique<FallbackCommand>(
        JA, *this, Exec, CmdArgs, Inputs, std::move(CLCommand)));
  } else if (Args.hasArg(options::OPT__SLASH_fallback) &&
             isa<PrecompileJobAction>(JA)) {
    // In /fallback builds, run the main compilation even if the pch generation
    // fails, so that the main compilation's fallback to cl.exe runs.
    C.addCommand(llvm::make_unique<ForceSuccessCommand>(JA, *this, Exec,
                                                        CmdArgs, Inputs));
  } else {
    C.addCommand(llvm::make_unique<Command>(JA, *this, Exec, CmdArgs, Inputs));
  }

  if (Arg *A = Args.getLastArg(options::OPT_pg))
    if (Args.hasArg(options::OPT_fomit_frame_pointer))
      D.Diag(diag::err_drv_argument_not_allowed_with) << "-fomit-frame-pointer"
                                                      << A->getAsString(Args);

  // Claim some arguments which clang supports automatically.

  // -fpch-preprocess is used with gcc to add a special marker in the output to
  // include the PCH file. Clang's PTH solution is completely transparent, so we
  // do not need to deal with it at all.
  Args.ClaimAllArgs(options::OPT_fpch_preprocess);

  // Claim some arguments which clang doesn't support, but we don't
  // care to warn the user about.
  Args.ClaimAllArgs(options::OPT_clang_ignored_f_Group);
  Args.ClaimAllArgs(options::OPT_clang_ignored_m_Group);

  // Disable warnings for clang -E -emit-llvm foo.c
  Args.ClaimAllArgs(options::OPT_emit_llvm);
}

Clang::Clang(const ToolChain &TC)
    // CAUTION! The first constructor argument ("clang") is not arbitrary,
    // as it is for other tools. Some operations on a Tool actually test
    // whether that tool is Clang based on the Tool's Name as a string.
    : Tool("clang", "clang frontend", TC, RF_Full) {}

Clang::~Clang() {}

/// Add options related to the Objective-C runtime/ABI.
///
/// Returns true if the runtime is non-fragile.
ObjCRuntime Clang::AddObjCRuntimeArgs(const ArgList &args,
                                      ArgStringList &cmdArgs,
                                      RewriteKind rewriteKind) const {
  // Look for the controlling runtime option.
  Arg *runtimeArg =
      args.getLastArg(options::OPT_fnext_runtime, options::OPT_fgnu_runtime,
                      options::OPT_fobjc_runtime_EQ);

  // Just forward -fobjc-runtime= to the frontend.  This supercedes
  // options about fragility.
  if (runtimeArg &&
      runtimeArg->getOption().matches(options::OPT_fobjc_runtime_EQ)) {
    ObjCRuntime runtime;
    StringRef value = runtimeArg->getValue();
    if (runtime.tryParse(value)) {
      getToolChain().getDriver().Diag(diag::err_drv_unknown_objc_runtime)
          << value;
    }
    if ((runtime.getKind() == ObjCRuntime::GNUstep) &&
        (runtime.getVersion() >= VersionTuple(2, 0)))
      if (!getToolChain().getTriple().isOSBinFormatELF()) {
        getToolChain().getDriver().Diag(
            diag::err_drv_gnustep_objc_runtime_incompatible_binary)
          << runtime.getVersion().getMajor();
      }

    runtimeArg->render(args, cmdArgs);
    return runtime;
  }

  // Otherwise, we'll need the ABI "version".  Version numbers are
  // slightly confusing for historical reasons:
  //   1 - Traditional "fragile" ABI
  //   2 - Non-fragile ABI, version 1
  //   3 - Non-fragile ABI, version 2
  unsigned objcABIVersion = 1;
  // If -fobjc-abi-version= is present, use that to set the version.
  if (Arg *abiArg = args.getLastArg(options::OPT_fobjc_abi_version_EQ)) {
    StringRef value = abiArg->getValue();
    if (value == "1")
      objcABIVersion = 1;
    else if (value == "2")
      objcABIVersion = 2;
    else if (value == "3")
      objcABIVersion = 3;
    else
      getToolChain().getDriver().Diag(diag::err_drv_clang_unsupported) << value;
  } else {
    // Otherwise, determine if we are using the non-fragile ABI.
    bool nonFragileABIIsDefault =
        (rewriteKind == RK_NonFragile ||
         (rewriteKind == RK_None &&
          getToolChain().IsObjCNonFragileABIDefault()));
    if (args.hasFlag(options::OPT_fobjc_nonfragile_abi,
                     options::OPT_fno_objc_nonfragile_abi,
                     nonFragileABIIsDefault)) {
// Determine the non-fragile ABI version to use.
#ifdef DISABLE_DEFAULT_NONFRAGILEABI_TWO
      unsigned nonFragileABIVersion = 1;
#else
      unsigned nonFragileABIVersion = 2;
#endif

      if (Arg *abiArg =
              args.getLastArg(options::OPT_fobjc_nonfragile_abi_version_EQ)) {
        StringRef value = abiArg->getValue();
        if (value == "1")
          nonFragileABIVersion = 1;
        else if (value == "2")
          nonFragileABIVersion = 2;
        else
          getToolChain().getDriver().Diag(diag::err_drv_clang_unsupported)
              << value;
      }

      objcABIVersion = 1 + nonFragileABIVersion;
    } else {
      objcABIVersion = 1;
    }
  }

  // We don't actually care about the ABI version other than whether
  // it's non-fragile.
  bool isNonFragile = objcABIVersion != 1;

  // If we have no runtime argument, ask the toolchain for its default runtime.
  // However, the rewriter only really supports the Mac runtime, so assume that.
  ObjCRuntime runtime;
  if (!runtimeArg) {
    switch (rewriteKind) {
    case RK_None:
      runtime = getToolChain().getDefaultObjCRuntime(isNonFragile);
      break;
    case RK_Fragile:
      runtime = ObjCRuntime(ObjCRuntime::FragileMacOSX, VersionTuple());
      break;
    case RK_NonFragile:
      runtime = ObjCRuntime(ObjCRuntime::MacOSX, VersionTuple());
      break;
    }

    // -fnext-runtime
  } else if (runtimeArg->getOption().matches(options::OPT_fnext_runtime)) {
    // On Darwin, make this use the default behavior for the toolchain.
    if (getToolChain().getTriple().isOSDarwin()) {
      runtime = getToolChain().getDefaultObjCRuntime(isNonFragile);

      // Otherwise, build for a generic macosx port.
    } else {
      runtime = ObjCRuntime(ObjCRuntime::MacOSX, VersionTuple());
    }

    // -fgnu-runtime
  } else {
    assert(runtimeArg->getOption().matches(options::OPT_fgnu_runtime));
    // Legacy behaviour is to target the gnustep runtime if we are in
    // non-fragile mode or the GCC runtime in fragile mode.
    if (isNonFragile)
      runtime = ObjCRuntime(ObjCRuntime::GNUstep, VersionTuple(2, 0));
    else
      runtime = ObjCRuntime(ObjCRuntime::GCC, VersionTuple());
  }

  cmdArgs.push_back(
      args.MakeArgString("-fobjc-runtime=" + runtime.getAsString()));
  return runtime;
}

static bool maybeConsumeDash(const std::string &EH, size_t &I) {
  bool HaveDash = (I + 1 < EH.size() && EH[I + 1] == '-');
  I += HaveDash;
  return !HaveDash;
}

namespace {
struct EHFlags {
  bool Synch = false;
  bool Asynch = false;
  bool NoUnwindC = false;
};
} // end anonymous namespace

/// /EH controls whether to run destructor cleanups when exceptions are
/// thrown.  There are three modifiers:
/// - s: Cleanup after "synchronous" exceptions, aka C++ exceptions.
/// - a: Cleanup after "asynchronous" exceptions, aka structured exceptions.
///      The 'a' modifier is unimplemented and fundamentally hard in LLVM IR.
/// - c: Assume that extern "C" functions are implicitly nounwind.
/// The default is /EHs-c-, meaning cleanups are disabled.
static EHFlags parseClangCLEHFlags(const Driver &D, const ArgList &Args) {
  EHFlags EH;

  std::vector<std::string> EHArgs =
      Args.getAllArgValues(options::OPT__SLASH_EH);
  for (auto EHVal : EHArgs) {
    for (size_t I = 0, E = EHVal.size(); I != E; ++I) {
      switch (EHVal[I]) {
      case 'a':
        EH.Asynch = maybeConsumeDash(EHVal, I);
        if (EH.Asynch)
          EH.Synch = false;
        continue;
      case 'c':
        EH.NoUnwindC = maybeConsumeDash(EHVal, I);
        continue;
      case 's':
        EH.Synch = maybeConsumeDash(EHVal, I);
        if (EH.Synch)
          EH.Asynch = false;
        continue;
      default:
        break;
      }
      D.Diag(clang::diag::err_drv_invalid_value) << "/EH" << EHVal;
      break;
    }
  }
  // The /GX, /GX- flags are only processed if there are not /EH flags.
  // The default is that /GX is not specified.
  if (EHArgs.empty() &&
      Args.hasFlag(options::OPT__SLASH_GX, options::OPT__SLASH_GX_,
                   /*default=*/false)) {
    EH.Synch = true;
    EH.NoUnwindC = true;
  }

  return EH;
}

void Clang::AddClangCLArgs(const ArgList &Args, types::ID InputType,
                           ArgStringList &CmdArgs,
                           codegenoptions::DebugInfoKind *DebugInfoKind,
                           bool *EmitCodeView) const {
  unsigned RTOptionID = options::OPT__SLASH_MT;

  if (Args.hasArg(options::OPT__SLASH_LDd))
    // The /LDd option implies /MTd. The dependent lib part can be overridden,
    // but defining _DEBUG is sticky.
    RTOptionID = options::OPT__SLASH_MTd;

  if (Arg *A = Args.getLastArg(options::OPT__SLASH_M_Group))
    RTOptionID = A->getOption().getID();

  StringRef FlagForCRT;
  switch (RTOptionID) {
  case options::OPT__SLASH_MD:
    if (Args.hasArg(options::OPT__SLASH_LDd))
      CmdArgs.push_back("-D_DEBUG");
    CmdArgs.push_back("-D_MT");
    CmdArgs.push_back("-D_DLL");
    FlagForCRT = "--dependent-lib=msvcrt";
    break;
  case options::OPT__SLASH_MDd:
    CmdArgs.push_back("-D_DEBUG");
    CmdArgs.push_back("-D_MT");
    CmdArgs.push_back("-D_DLL");
    FlagForCRT = "--dependent-lib=msvcrtd";
    break;
  case options::OPT__SLASH_MT:
    if (Args.hasArg(options::OPT__SLASH_LDd))
      CmdArgs.push_back("-D_DEBUG");
    CmdArgs.push_back("-D_MT");
    CmdArgs.push_back("-flto-visibility-public-std");
    FlagForCRT = "--dependent-lib=libcmt";
    break;
  case options::OPT__SLASH_MTd:
    CmdArgs.push_back("-D_DEBUG");
    CmdArgs.push_back("-D_MT");
    CmdArgs.push_back("-flto-visibility-public-std");
    FlagForCRT = "--dependent-lib=libcmtd";
    break;
  default:
    llvm_unreachable("Unexpected option ID.");
  }

  if (Args.hasArg(options::OPT__SLASH_Zl)) {
    CmdArgs.push_back("-D_VC_NODEFAULTLIB");
  } else {
    CmdArgs.push_back(FlagForCRT.data());

    // This provides POSIX compatibility (maps 'open' to '_open'), which most
    // users want.  The /Za flag to cl.exe turns this off, but it's not
    // implemented in clang.
    CmdArgs.push_back("--dependent-lib=oldnames");
  }

  if (Arg *A = Args.getLastArg(options::OPT_show_includes))
    A->render(Args, CmdArgs);

  // This controls whether or not we emit RTTI data for polymorphic types.
  if (Args.hasFlag(options::OPT__SLASH_GR_, options::OPT__SLASH_GR,
                   /*default=*/false))
    CmdArgs.push_back("-fno-rtti-data");

  // This controls whether or not we emit stack-protector instrumentation.
  // In MSVC, Buffer Security Check (/GS) is on by default.
  if (Args.hasFlag(options::OPT__SLASH_GS, options::OPT__SLASH_GS_,
                   /*default=*/true)) {
    CmdArgs.push_back("-stack-protector");
    CmdArgs.push_back(Args.MakeArgString(Twine(LangOptions::SSPStrong)));
  }

  // Emit CodeView if -Z7, -Zd, or -gline-tables-only are present.
  if (Arg *DebugInfoArg =
          Args.getLastArg(options::OPT__SLASH_Z7, options::OPT__SLASH_Zd,
                          options::OPT_gline_tables_only)) {
    *EmitCodeView = true;
    if (DebugInfoArg->getOption().matches(options::OPT__SLASH_Z7))
      *DebugInfoKind = codegenoptions::LimitedDebugInfo;
    else
      *DebugInfoKind = codegenoptions::DebugLineTablesOnly;
    CmdArgs.push_back("-gcodeview");
  } else {
    *EmitCodeView = false;
  }

  const Driver &D = getToolChain().getDriver();
  EHFlags EH = parseClangCLEHFlags(D, Args);
  if (EH.Synch || EH.Asynch) {
    if (types::isCXX(InputType))
      CmdArgs.push_back("-fcxx-exceptions");
    CmdArgs.push_back("-fexceptions");
  }
  if (types::isCXX(InputType) && EH.Synch && EH.NoUnwindC)
    CmdArgs.push_back("-fexternc-nounwind");

  // /EP should expand to -E -P.
  if (Args.hasArg(options::OPT__SLASH_EP)) {
    CmdArgs.push_back("-E");
    CmdArgs.push_back("-P");
  }

  unsigned VolatileOptionID;
  if (getToolChain().getArch() == llvm::Triple::x86_64 ||
      getToolChain().getArch() == llvm::Triple::x86)
    VolatileOptionID = options::OPT__SLASH_volatile_ms;
  else
    VolatileOptionID = options::OPT__SLASH_volatile_iso;

  if (Arg *A = Args.getLastArg(options::OPT__SLASH_volatile_Group))
    VolatileOptionID = A->getOption().getID();

  if (VolatileOptionID == options::OPT__SLASH_volatile_ms)
    CmdArgs.push_back("-fms-volatile");

  Arg *MostGeneralArg = Args.getLastArg(options::OPT__SLASH_vmg);
  Arg *BestCaseArg = Args.getLastArg(options::OPT__SLASH_vmb);
  if (MostGeneralArg && BestCaseArg)
    D.Diag(clang::diag::err_drv_argument_not_allowed_with)
        << MostGeneralArg->getAsString(Args) << BestCaseArg->getAsString(Args);

  if (MostGeneralArg) {
    Arg *SingleArg = Args.getLastArg(options::OPT__SLASH_vms);
    Arg *MultipleArg = Args.getLastArg(options::OPT__SLASH_vmm);
    Arg *VirtualArg = Args.getLastArg(options::OPT__SLASH_vmv);

    Arg *FirstConflict = SingleArg ? SingleArg : MultipleArg;
    Arg *SecondConflict = VirtualArg ? VirtualArg : MultipleArg;
    if (FirstConflict && SecondConflict && FirstConflict != SecondConflict)
      D.Diag(clang::diag::err_drv_argument_not_allowed_with)
          << FirstConflict->getAsString(Args)
          << SecondConflict->getAsString(Args);

    if (SingleArg)
      CmdArgs.push_back("-fms-memptr-rep=single");
    else if (MultipleArg)
      CmdArgs.push_back("-fms-memptr-rep=multiple");
    else
      CmdArgs.push_back("-fms-memptr-rep=virtual");
  }

  // Parse the default calling convention options.
  if (Arg *CCArg =
          Args.getLastArg(options::OPT__SLASH_Gd, options::OPT__SLASH_Gr,
                          options::OPT__SLASH_Gz, options::OPT__SLASH_Gv,
                          options::OPT__SLASH_Gregcall)) {
    unsigned DCCOptId = CCArg->getOption().getID();
    const char *DCCFlag = nullptr;
    bool ArchSupported = true;
    llvm::Triple::ArchType Arch = getToolChain().getArch();
    switch (DCCOptId) {
    case options::OPT__SLASH_Gd:
      DCCFlag = "-fdefault-calling-conv=cdecl";
      break;
    case options::OPT__SLASH_Gr:
      ArchSupported = Arch == llvm::Triple::x86;
      DCCFlag = "-fdefault-calling-conv=fastcall";
      break;
    case options::OPT__SLASH_Gz:
      ArchSupported = Arch == llvm::Triple::x86;
      DCCFlag = "-fdefault-calling-conv=stdcall";
      break;
    case options::OPT__SLASH_Gv:
      ArchSupported = Arch == llvm::Triple::x86 || Arch == llvm::Triple::x86_64;
      DCCFlag = "-fdefault-calling-conv=vectorcall";
      break;
    case options::OPT__SLASH_Gregcall:
      ArchSupported = Arch == llvm::Triple::x86 || Arch == llvm::Triple::x86_64;
      DCCFlag = "-fdefault-calling-conv=regcall";
      break;
    }

    // MSVC doesn't warn if /Gr or /Gz is used on x64, so we don't either.
    if (ArchSupported && DCCFlag)
      CmdArgs.push_back(DCCFlag);
  }

  if (Arg *A = Args.getLastArg(options::OPT_vtordisp_mode_EQ))
    A->render(Args, CmdArgs);

  if (!Args.hasArg(options::OPT_fdiagnostics_format_EQ)) {
    CmdArgs.push_back("-fdiagnostics-format");
    if (Args.hasArg(options::OPT__SLASH_fallback))
      CmdArgs.push_back("msvc-fallback");
    else
      CmdArgs.push_back("msvc");
  }

  if (Args.hasArg(options::OPT__SLASH_Guard) &&
      Args.getLastArgValue(options::OPT__SLASH_Guard).equals_lower("cf"))
    CmdArgs.push_back("-cfguard");
}

visualstudio::Compiler *Clang::getCLFallback() const {
  if (!CLFallback)
    CLFallback.reset(new visualstudio::Compiler(getToolChain()));
  return CLFallback.get();
}


const char *Clang::getBaseInputName(const ArgList &Args,
                                    const InputInfo &Input) {
  return Args.MakeArgString(llvm::sys::path::filename(Input.getBaseInput()));
}

const char *Clang::getBaseInputStem(const ArgList &Args,
                                    const InputInfoList &Inputs) {
  const char *Str = getBaseInputName(Args, Inputs[0]);

  if (const char *End = strrchr(Str, '.'))
    return Args.MakeArgString(std::string(Str, End));

  return Str;
}

const char *Clang::getDependencyFileName(const ArgList &Args,
                                         const InputInfoList &Inputs) {
  // FIXME: Think about this more.
  std::string Res;

  if (Arg *OutputOpt = Args.getLastArg(options::OPT_o)) {
    std::string Str(OutputOpt->getValue());
    Res = Str.substr(0, Str.rfind('.'));
  } else {
    Res = getBaseInputStem(Args, Inputs);
  }
  return Args.MakeArgString(Res + ".d");
}

// Begin ClangAs

void ClangAs::AddMIPSTargetArgs(const ArgList &Args,
                                ArgStringList &CmdArgs) const {
  StringRef CPUName;
  StringRef ABIName;
  const llvm::Triple &Triple = getToolChain().getTriple();
  mips::getMipsCPUAndABI(Args, Triple, CPUName, ABIName);

  CmdArgs.push_back("-target-abi");
  CmdArgs.push_back(ABIName.data());
}

void ClangAs::AddX86TargetArgs(const ArgList &Args,
                               ArgStringList &CmdArgs) const {
  if (Arg *A = Args.getLastArg(options::OPT_masm_EQ)) {
    StringRef Value = A->getValue();
    if (Value == "intel" || Value == "att") {
      CmdArgs.push_back("-mllvm");
      CmdArgs.push_back(Args.MakeArgString("-x86-asm-syntax=" + Value));
    } else {
      getToolChain().getDriver().Diag(diag::err_drv_unsupported_option_argument)
          << A->getOption().getName() << Value;
    }
  }
}

void ClangAs::ConstructJob(Compilation &C, const JobAction &JA,
                           const InputInfo &Output, const InputInfoList &Inputs,
                           const ArgList &Args,
                           const char *LinkingOutput) const {
  ArgStringList CmdArgs;

  assert(Inputs.size() == 1 && "Unexpected number of inputs.");
  const InputInfo &Input = Inputs[0];

  const llvm::Triple &Triple = getToolChain().getEffectiveTriple();
  const std::string &TripleStr = Triple.getTriple();
  const auto &D = getToolChain().getDriver();

  // Don't warn about "clang -w -c foo.s"
  Args.ClaimAllArgs(options::OPT_w);
  // and "clang -emit-llvm -c foo.s"
  Args.ClaimAllArgs(options::OPT_emit_llvm);

  claimNoWarnArgs(Args);

  // Invoke ourselves in -cc1as mode.
  //
  // FIXME: Implement custom jobs for internal actions.
  CmdArgs.push_back("-cc1as");

  // Add the "effective" target triple.
  CmdArgs.push_back("-triple");
  CmdArgs.push_back(Args.MakeArgString(TripleStr));

  // Set the output mode, we currently only expect to be used as a real
  // assembler.
  CmdArgs.push_back("-filetype");
  CmdArgs.push_back("obj");

  // Set the main file name, so that debug info works even with
  // -save-temps or preprocessed assembly.
  CmdArgs.push_back("-main-file-name");
  CmdArgs.push_back(Clang::getBaseInputName(Args, Input));

  // Add the target cpu
  std::string CPU = getCPUName(Args, Triple, /*FromAs*/ true);
  if (!CPU.empty()) {
    CmdArgs.push_back("-target-cpu");
    CmdArgs.push_back(Args.MakeArgString(CPU));
  }

  // Add the target features
  getTargetFeatures(getToolChain(), Triple, Args, CmdArgs, true);

  // Ignore explicit -force_cpusubtype_ALL option.
  (void)Args.hasArg(options::OPT_force__cpusubtype__ALL);

  // Pass along any -I options so we get proper .include search paths.
  Args.AddAllArgs(CmdArgs, options::OPT_I_Group);

  // Determine the original source input.
  const Action *SourceAction = &JA;
  while (SourceAction->getKind() != Action::InputClass) {
    assert(!SourceAction->getInputs().empty() && "unexpected root action!");
    SourceAction = SourceAction->getInputs()[0];
  }

  // Forward -g and handle debug info related flags, assuming we are dealing
  // with an actual assembly file.
  bool WantDebug = false;
  unsigned DwarfVersion = 0;
  Args.ClaimAllArgs(options::OPT_g_Group);
  if (Arg *A = Args.getLastArg(options::OPT_g_Group)) {
    WantDebug = !A->getOption().matches(options::OPT_g0) &&
                !A->getOption().matches(options::OPT_ggdb0);
    if (WantDebug)
      DwarfVersion = DwarfVersionNum(A->getSpelling());
  }
  if (DwarfVersion == 0)
    DwarfVersion = getToolChain().GetDefaultDwarfVersion();

  codegenoptions::DebugInfoKind DebugInfoKind = codegenoptions::NoDebugInfo;

  if (SourceAction->getType() == types::TY_Asm ||
      SourceAction->getType() == types::TY_PP_Asm) {
    // You might think that it would be ok to set DebugInfoKind outside of
    // the guard for source type, however there is a test which asserts
    // that some assembler invocation receives no -debug-info-kind,
    // and it's not clear whether that test is just overly restrictive.
    DebugInfoKind = (WantDebug ? codegenoptions::LimitedDebugInfo
                               : codegenoptions::NoDebugInfo);
    // Add the -fdebug-compilation-dir flag if needed.
    addDebugCompDirArg(Args, CmdArgs);

    addDebugPrefixMapArg(getToolChain().getDriver(), Args, CmdArgs);

    // Set the AT_producer to the clang version when using the integrated
    // assembler on assembly source files.
    CmdArgs.push_back("-dwarf-debug-producer");
    CmdArgs.push_back(Args.MakeArgString(getClangFullVersion()));

    // And pass along -I options
    Args.AddAllArgs(CmdArgs, options::OPT_I);
  }
  RenderDebugEnablingArgs(Args, CmdArgs, DebugInfoKind, DwarfVersion,
                          llvm::DebuggerKind::Default);
  RenderDebugInfoCompressionArgs(Args, CmdArgs, D, getToolChain());


  // Handle -fPIC et al -- the relocation-model affects the assembler
  // for some targets.
  llvm::Reloc::Model RelocationModel;
  unsigned PICLevel;
  bool IsPIE;
  std::tie(RelocationModel, PICLevel, IsPIE) =
      ParsePICArgs(getToolChain(), Args);

  const char *RMName = RelocationModelName(RelocationModel);
  if (RMName) {
    CmdArgs.push_back("-mrelocation-model");
    CmdArgs.push_back(RMName);
  }

  // Optionally embed the -cc1as level arguments into the debug info, for build
  // analysis.
  if (getToolChain().UseDwarfDebugFlags()) {
    ArgStringList OriginalArgs;
    for (const auto &Arg : Args)
      Arg->render(Args, OriginalArgs);

    SmallString<256> Flags;
    const char *Exec = getToolChain().getDriver().getClangProgramPath();
    Flags += Exec;
    for (const char *OriginalArg : OriginalArgs) {
      SmallString<128> EscapedArg;
      EscapeSpacesAndBackslashes(OriginalArg, EscapedArg);
      Flags += " ";
      Flags += EscapedArg;
    }
    CmdArgs.push_back("-dwarf-debug-flags");
    CmdArgs.push_back(Args.MakeArgString(Flags));
  }

  // FIXME: Add -static support, once we have it.

  // Add target specific flags.
  switch (getToolChain().getArch()) {
  default:
    break;

  case llvm::Triple::mips:
  case llvm::Triple::mipsel:
  case llvm::Triple::mips64:
  case llvm::Triple::mips64el:
    AddMIPSTargetArgs(Args, CmdArgs);
    break;

  case llvm::Triple::x86:
  case llvm::Triple::x86_64:
    AddX86TargetArgs(Args, CmdArgs);
    break;

  case llvm::Triple::arm:
  case llvm::Triple::armeb:
  case llvm::Triple::thumb:
  case llvm::Triple::thumbeb:
    // This isn't in AddARMTargetArgs because we want to do this for assembly
    // only, not C/C++.
    if (Args.hasFlag(options::OPT_mdefault_build_attributes,
                     options::OPT_mno_default_build_attributes, true)) {
        CmdArgs.push_back("-mllvm");
        CmdArgs.push_back("-arm-add-build-attributes");
    }
    break;
  }

  // Consume all the warning flags. Usually this would be handled more
  // gracefully by -cc1 (warning about unknown warning flags, etc) but -cc1as
  // doesn't handle that so rather than warning about unused flags that are
  // actually used, we'll lie by omission instead.
  // FIXME: Stop lying and consume only the appropriate driver flags
  Args.ClaimAllArgs(options::OPT_W_Group);

  CollectArgsForIntegratedAssembler(C, Args, CmdArgs,
                                    getToolChain().getDriver());

  Args.AddAllArgs(CmdArgs, options::OPT_mllvm);

  assert(Output.isFilename() && "Unexpected lipo output.");
  CmdArgs.push_back("-o");
  CmdArgs.push_back(Output.getFilename());

  if (Args.hasArg(options::OPT_gsplit_dwarf) &&
      getToolChain().getTriple().isOSLinux()) {
    CmdArgs.push_back("-split-dwarf-file");
    CmdArgs.push_back(SplitDebugName(Args, Input));
  }

  assert(Input.isFilename() && "Invalid input.");
  CmdArgs.push_back(Input.getFilename());

  const char *Exec = getToolChain().getDriver().getClangProgramPath();
  C.addCommand(llvm::make_unique<Command>(JA, *this, Exec, CmdArgs, Inputs));
}

// Begin OffloadBundler

void OffloadBundler::ConstructJob(Compilation &C, const JobAction &JA,
                                  const InputInfo &Output,
                                  const InputInfoList &Inputs,
                                  const llvm::opt::ArgList &TCArgs,
                                  const char *LinkingOutput) const {
  // The version with only one output is expected to refer to a bundling job.
  assert(isa<OffloadBundlingJobAction>(JA) && "Expecting bundling job!");

  // The bundling command looks like this:
  // clang-offload-bundler -type=bc
  //   -targets=host-triple,openmp-triple1,openmp-triple2
  //   -outputs=input_file
  //   -inputs=unbundle_file_host,unbundle_file_tgt1,unbundle_file_tgt2"

  ArgStringList CmdArgs;

  // Get the type.
  CmdArgs.push_back(TCArgs.MakeArgString(
      Twine("-type=") + types::getTypeTempSuffix(Output.getType())));

  assert(JA.getInputs().size() == Inputs.size() &&
         "Not have inputs for all dependence actions??");

  // Get the targets.
  SmallString<128> Triples;
  Triples += "-targets=";
  for (unsigned I = 0; I < Inputs.size(); ++I) {
    if (I)
      Triples += ',';

    // Find ToolChain for this input.
    Action::OffloadKind CurKind = Action::OFK_Host;
    const ToolChain *CurTC = &getToolChain();
    const Action *CurDep = JA.getInputs()[I];

    if (const auto *OA = dyn_cast<OffloadAction>(CurDep)) {
      CurTC = nullptr;
      OA->doOnEachDependence([&](Action *A, const ToolChain *TC, const char *) {
        assert(CurTC == nullptr && "Expected one dependence!");
        CurKind = A->getOffloadingDeviceKind();
        CurTC = TC;
      });
    }
    Triples += Action::GetOffloadKindName(CurKind);
    Triples += '-';
    Triples += CurTC->getTriple().normalize();
    if (CurKind == Action::OFK_HIP && CurDep->getOffloadingArch()) {
      Triples += '-';
      Triples += CurDep->getOffloadingArch();
    }
  }
  CmdArgs.push_back(TCArgs.MakeArgString(Triples));

  // Get bundled file command.
  CmdArgs.push_back(
      TCArgs.MakeArgString(Twine("-outputs=") + Output.getFilename()));

  // Get unbundled files command.
  SmallString<128> UB;
  UB += "-inputs=";
  for (unsigned I = 0; I < Inputs.size(); ++I) {
    if (I)
      UB += ',';

    // Find ToolChain for this input.
    const ToolChain *CurTC = &getToolChain();
    if (const auto *OA = dyn_cast<OffloadAction>(JA.getInputs()[I])) {
      CurTC = nullptr;
      OA->doOnEachDependence([&](Action *, const ToolChain *TC, const char *) {
        assert(CurTC == nullptr && "Expected one dependence!");
        CurTC = TC;
      });
    }
    UB += CurTC->getInputFilename(Inputs[I]);
  }
  CmdArgs.push_back(TCArgs.MakeArgString(UB));

  // All the inputs are encoded as commands.
  C.addCommand(llvm::make_unique<Command>(
      JA, *this,
      TCArgs.MakeArgString(getToolChain().GetProgramPath(getShortName())),
      CmdArgs, None));
}

void OffloadBundler::ConstructJobMultipleOutputs(
    Compilation &C, const JobAction &JA, const InputInfoList &Outputs,
    const InputInfoList &Inputs, const llvm::opt::ArgList &TCArgs,
    const char *LinkingOutput) const {
  // The version with multiple outputs is expected to refer to a unbundling job.
  auto &UA = cast<OffloadUnbundlingJobAction>(JA);

  // The unbundling command looks like this:
  // clang-offload-bundler -type=bc
  //   -targets=host-triple,openmp-triple1,openmp-triple2
  //   -inputs=input_file
  //   -outputs=unbundle_file_host,unbundle_file_tgt1,unbundle_file_tgt2"
  //   -unbundle

  ArgStringList CmdArgs;

  assert(Inputs.size() == 1 && "Expecting to unbundle a single file!");
  InputInfo Input = Inputs.front();

  // Get the type.
  CmdArgs.push_back(TCArgs.MakeArgString(
      Twine("-type=") + types::getTypeTempSuffix(Input.getType())));

  // Get the targets.
  SmallString<128> Triples;
  Triples += "-targets=";
  auto DepInfo = UA.getDependentActionsInfo();
  for (unsigned I = 0; I < DepInfo.size(); ++I) {
    if (I)
      Triples += ',';

    auto &Dep = DepInfo[I];
    Triples += Action::GetOffloadKindName(Dep.DependentOffloadKind);
    Triples += '-';
    Triples += Dep.DependentToolChain->getTriple().normalize();
    if (Dep.DependentOffloadKind == Action::OFK_HIP &&
        !Dep.DependentBoundArch.empty()) {
      Triples += '-';
      Triples += Dep.DependentBoundArch;
    }
  }

  CmdArgs.push_back(TCArgs.MakeArgString(Triples));

  // Get bundled file command.
  CmdArgs.push_back(
      TCArgs.MakeArgString(Twine("-inputs=") + Input.getFilename()));

  // Get unbundled files command.
  SmallString<128> UB;
  UB += "-outputs=";
  for (unsigned I = 0; I < Outputs.size(); ++I) {
    if (I)
      UB += ',';
    UB += DepInfo[I].DependentToolChain->getInputFilename(Outputs[I]);
  }
  CmdArgs.push_back(TCArgs.MakeArgString(UB));
  CmdArgs.push_back("-unbundle");

  // All the inputs are encoded as commands.
  C.addCommand(llvm::make_unique<Command>(
      JA, *this,
      TCArgs.MakeArgString(getToolChain().GetProgramPath(getShortName())),
      CmdArgs, None));
}<|MERGE_RESOLUTION|>--- conflicted
+++ resolved
@@ -3108,13 +3108,9 @@
   if (DebuggerTuning == llvm::DebuggerKind::SCE)
     CmdArgs.push_back("-dwarf-explicit-import");
 
-<<<<<<< HEAD
   } // if (!IsHCCKernelPath)
 
-  RenderDebugInfoCompressionArgs(Args, CmdArgs, D);
-=======
   RenderDebugInfoCompressionArgs(Args, CmdArgs, D, TC);
->>>>>>> 707102ee
 }
 
 void Clang::ConstructJob(Compilation &C, const JobAction &JA,
