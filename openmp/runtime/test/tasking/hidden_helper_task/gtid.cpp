--- conflicted
+++ resolved
@@ -1,10 +1,6 @@
 // RUN: %libomp-cxx-compile-and-run
-<<<<<<< HEAD
+// RUN: %libomp-cxx-compile && env OMP_NUM_THREADS=1 %libomp-run
 // XFAIL: *
-=======
-// RUN: %libomp-cxx-compile && env OMP_NUM_THREADS=1 %libomp-run
->>>>>>> 9c476172
-
 /*
  * This test aims to check whether hidden helper thread has right gtid. We also
  * test if there is mixed dependences between regular tasks and hidden helper
