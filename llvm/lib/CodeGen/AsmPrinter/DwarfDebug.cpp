--- conflicted
+++ resolved
@@ -1233,7 +1233,6 @@
   DebugLocs.setSym(Asm->createTempSymbol("loclists_table_base"));
 
   for (DICompileUnit *CUNode : M->debug_compile_units()) {
-<<<<<<< HEAD
     // FIXME: Move local imported entities into a list attached to the
     // subprogram, then this search won't be needed and a
     // getImportedEntities().empty() test should go below with the rest.
@@ -1246,11 +1245,6 @@
         CUNode->getRetainedTypes().empty() &&
         CUNode->getGlobalVariables().empty() && CUNode->getMacros().empty() &&
         !isHeterogeneousDebug(*M))
-=======
-    if (CUNode->getImportedEntities().empty() &&
-        CUNode->getEnumTypes().empty() && CUNode->getRetainedTypes().empty() &&
-        CUNode->getGlobalVariables().empty() && CUNode->getMacros().empty())
->>>>>>> bc63abab
       continue;
 
     DwarfCompileUnit &CU = getOrCreateDwarfCompileUnit(CUNode);
@@ -1571,9 +1565,6 @@
     CU.createAbstractEntity(Node, Scope);
 }
 
-<<<<<<< HEAD
-// Collect variable information from the side table maintained by MF.
-=======
 static const DILocalScope *getRetainedNodeScope(const MDNode *N) {
   const DIScope *S;
   if (const auto *LV = dyn_cast<DILocalVariable>(N))
@@ -1590,7 +1581,6 @@
 }
 
 // Collect variable information from side table maintained by MF.
->>>>>>> bc63abab
 void DwarfDebug::collectVariableInfoFromMFTable(
     DwarfCompileUnit &TheCU, DenseSet<InlinedEntity> &Processed) {
   if (isHeterogeneousDebug(*Asm->MF->getFunction().getParent()))
@@ -2143,16 +2133,12 @@
     createConcreteEntity(TheCU, *Scope, Label, IL.second, Sym);
   }
 
-<<<<<<< HEAD
   // FIXME(KZHURAVL): Do we need following *for* loop for heterogeneous debug?
   if (isHeterogeneousDebug(*Asm->MF->getFunction().getParent())) {
     return;
   }
 
   // Collect info for variables/labels that were optimized out.
-=======
-  // Collect info for retained nodes.
->>>>>>> bc63abab
   for (const DINode *DN : SP->getRetainedNodes()) {
     const auto *LS = getRetainedNodeScope(DN);
     if (isa<DILocalVariable>(DN) || isa<DILabel>(DN)) {
