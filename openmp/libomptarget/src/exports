--- conflicted
+++ resolved
@@ -28,12 +28,9 @@
     __tgt_target_data_update_with_deps;
     __tgt_target_nowait_mapper;
     __tgt_target_teams_nowait_mapper;
-<<<<<<< HEAD
     __tgt_target_with_deps;
-=======
     __tgt_target_kernel;
     __tgt_target_kernel_nowait;
->>>>>>> 2aa6d56d
     __tgt_mapper_num_components;
     __tgt_push_mapper_component;
     __kmpc_push_target_tripcount;
