--- conflicted
+++ resolved
@@ -5,17 +5,10 @@
 // variables, but accept empty constructors allowed by CUDA.
 
 // RUN: %clang_cc1 -triple nvptx64-nvidia-cuda -fcuda-is-device -std=c++11 \
-<<<<<<< HEAD
-// RUN:     -fno-threadsafe-statics -emit-llvm -o - %s | FileCheck --check-prefixes=CHECK,NVPTX %s
-
-// RUN: %clang_cc1 -triple amdgcn -fcuda-is-device -std=c++11 \
-// RUN:     -fno-threadsafe-statics -emit-llvm -o - %s | FileCheck --check-prefixes=CHECK,AMDGCN %s
-=======
 // RUN:     -fno-threadsafe-statics -emit-llvm -o - %s | FileCheck -check-prefixes=CHECK,NVPTX %s
 
 // RUN: %clang_cc1 -triple amdgcn -fcuda-is-device -std=c++11 \
 // RUN:     -fno-threadsafe-statics -emit-llvm -o - %s | FileCheck -check-prefixes=CHECK,AMDGCN %s
->>>>>>> 058a0f55
 
 #ifdef __clang__
 #include "Inputs/cuda.h"
