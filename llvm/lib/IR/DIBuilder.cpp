//===--- DIBuilder.cpp - Debug Information Builder ------------------------===//
//
// Part of the LLVM Project, under the Apache License v2.0 with LLVM Exceptions.
// See https://llvm.org/LICENSE.txt for license information.
// SPDX-License-Identifier: Apache-2.0 WITH LLVM-exception
//
//===----------------------------------------------------------------------===//
//
// This file implements the DIBuilder.
//
//===----------------------------------------------------------------------===//

#include "llvm/IR/DIBuilder.h"
#include "LLVMContextImpl.h"
#include "llvm/BinaryFormat/Dwarf.h"
#include "llvm/IR/Constants.h"
#include "llvm/IR/DebugInfo.h"
#include "llvm/IR/IRBuilder.h"
#include "llvm/IR/Module.h"
#include "llvm/Support/CommandLine.h"
#include <optional>

using namespace llvm;
using namespace llvm::dwarf;

DIBuilder::DIBuilder(Module &m, bool AllowUnresolvedNodes, DICompileUnit *CU)
    : M(m), VMContext(M.getContext()), CUNode(CU), DeclareFn(nullptr),
<<<<<<< HEAD
      ValueFn(nullptr), LabelFn(nullptr), AddrFn(nullptr), AssignFn(nullptr),
      DefFn(nullptr), KillFn(nullptr),
=======
      ValueFn(nullptr), LabelFn(nullptr), AssignFn(nullptr),
>>>>>>> 5680b757
      AllowUnresolvedNodes(AllowUnresolvedNodes) {
  if (CUNode) {
    if (const auto &ETs = CUNode->getEnumTypes())
      AllEnumTypes.assign(ETs.begin(), ETs.end());
    if (const auto &RTs = CUNode->getRetainedTypes())
      AllRetainTypes.assign(RTs.begin(), RTs.end());
    if (const auto &GVs = CUNode->getGlobalVariables())
      AllGVs.assign(GVs.begin(), GVs.end());
    if (const auto &IMs = CUNode->getImportedEntities())
      AllImportedModules.assign(IMs.begin(), IMs.end());
    if (const auto &MNs = CUNode->getMacros())
      AllMacrosPerParent.insert({nullptr, {MNs.begin(), MNs.end()}});
  }
}

void DIBuilder::trackIfUnresolved(MDNode *N) {
  if (!N)
    return;
  if (N->isResolved())
    return;

  assert(AllowUnresolvedNodes && "Cannot handle unresolved nodes");
  UnresolvedNodes.emplace_back(N);
}

void DIBuilder::finalizeSubprogram(DISubprogram *SP) {
  MDTuple *Temp = SP->getRetainedNodes().get();
  if (!Temp || !Temp->isTemporary())
    return;

  SmallVector<Metadata *, 16> RetainedNodes;

  auto PV = PreservedVariables.find(SP);
  if (PV != PreservedVariables.end())
    RetainedNodes.append(PV->second.begin(), PV->second.end());

  auto PL = PreservedLabels.find(SP);
  if (PL != PreservedLabels.end())
    RetainedNodes.append(PL->second.begin(), PL->second.end());

  DINodeArray Node = getOrCreateArray(RetainedNodes);

  TempMDTuple(Temp)->replaceAllUsesWith(Node.get());
}

void DIBuilder::finalize() {
  if (!CUNode) {
    assert(!AllowUnresolvedNodes &&
           "creating type nodes without a CU is not supported");
    return;
  }

  if (!AllEnumTypes.empty())
    CUNode->replaceEnumTypes(MDTuple::get(
        VMContext, SmallVector<Metadata *, 16>(AllEnumTypes.begin(),
                                               AllEnumTypes.end())));

  SmallVector<Metadata *, 16> RetainValues;
  // Declarations and definitions of the same type may be retained. Some
  // clients RAUW these pairs, leaving duplicates in the retained types
  // list. Use a set to remove the duplicates while we transform the
  // TrackingVHs back into Values.
  SmallPtrSet<Metadata *, 16> RetainSet;
  for (unsigned I = 0, E = AllRetainTypes.size(); I < E; I++)
    if (RetainSet.insert(AllRetainTypes[I]).second)
      RetainValues.push_back(AllRetainTypes[I]);

  if (!RetainValues.empty())
    CUNode->replaceRetainedTypes(MDTuple::get(VMContext, RetainValues));

  DISubprogramArray SPs = MDTuple::get(VMContext, AllSubprograms);
  for (auto *SP : SPs)
    finalizeSubprogram(SP);
  for (auto *N : RetainValues)
    if (auto *SP = dyn_cast<DISubprogram>(N))
      finalizeSubprogram(SP);

  if (!AllGVs.empty())
    CUNode->replaceGlobalVariables(MDTuple::get(VMContext, AllGVs));

  if (!AllImportedModules.empty())
    CUNode->replaceImportedEntities(MDTuple::get(
        VMContext, SmallVector<Metadata *, 16>(AllImportedModules.begin(),
                                               AllImportedModules.end())));

  for (const auto &I : AllMacrosPerParent) {
    // DIMacroNode's with nullptr parent are DICompileUnit direct children.
    if (!I.first) {
      CUNode->replaceMacros(MDTuple::get(VMContext, I.second.getArrayRef()));
      continue;
    }
    // Otherwise, it must be a temporary DIMacroFile that need to be resolved.
    auto *TMF = cast<DIMacroFile>(I.first);
    auto *MF = DIMacroFile::get(VMContext, dwarf::DW_MACINFO_start_file,
                                TMF->getLine(), TMF->getFile(),
                                getOrCreateMacroArray(I.second.getArrayRef()));
    replaceTemporary(llvm::TempDIMacroNode(TMF), MF);
  }

  // Now that all temp nodes have been replaced or deleted, resolve remaining
  // cycles.
  for (const auto &N : UnresolvedNodes)
    if (N && !N->isResolved())
      N->resolveCycles();
  UnresolvedNodes.clear();

  // Can't handle unresolved nodes anymore.
  AllowUnresolvedNodes = false;
}

/// If N is compile unit return NULL otherwise return N.
static DIScope *getNonCompileUnitScope(DIScope *N) {
  if (!N || isa<DICompileUnit>(N))
    return nullptr;
  return cast<DIScope>(N);
}

DICompileUnit *DIBuilder::createCompileUnit(
    unsigned Lang, DIFile *File, StringRef Producer, bool isOptimized,
    StringRef Flags, unsigned RunTimeVer, StringRef SplitName,
    DICompileUnit::DebugEmissionKind Kind, uint64_t DWOId,
    bool SplitDebugInlining, bool DebugInfoForProfiling,
    DICompileUnit::DebugNameTableKind NameTableKind, bool RangesBaseAddress,
    StringRef SysRoot, StringRef SDK) {

  assert(((Lang <= dwarf::DW_LANG_Ada2012 && Lang >= dwarf::DW_LANG_C89) ||
          (Lang <= dwarf::DW_LANG_hi_user && Lang >= dwarf::DW_LANG_lo_user)) &&
         "Invalid Language tag");

  assert(!CUNode && "Can only make one compile unit per DIBuilder instance");
  CUNode = DICompileUnit::getDistinct(
      VMContext, Lang, File, Producer, isOptimized, Flags, RunTimeVer,
      SplitName, Kind, nullptr, nullptr, nullptr, nullptr, nullptr, DWOId,
      SplitDebugInlining, DebugInfoForProfiling, NameTableKind,
      RangesBaseAddress, SysRoot, SDK);

  // Create a named metadata so that it is easier to find cu in a module.
  NamedMDNode *NMD = M.getOrInsertNamedMetadata("llvm.dbg.cu");
  NMD->addOperand(CUNode);
  trackIfUnresolved(CUNode);
  return CUNode;
}

static DIImportedEntity *
createImportedModule(LLVMContext &C, dwarf::Tag Tag, DIScope *Context,
                     Metadata *NS, DIFile *File, unsigned Line, StringRef Name,
                     DINodeArray Elements,
                     SmallVectorImpl<TrackingMDNodeRef> &AllImportedModules) {
  if (Line)
    assert(File && "Source location has line number but no file");
  unsigned EntitiesCount = C.pImpl->DIImportedEntitys.size();
  auto *M = DIImportedEntity::get(C, Tag, Context, cast_or_null<DINode>(NS),
                                  File, Line, Name, Elements);
  if (EntitiesCount < C.pImpl->DIImportedEntitys.size())
    // A new Imported Entity was just added to the context.
    // Add it to the Imported Modules list.
    AllImportedModules.emplace_back(M);
  return M;
}

DIImportedEntity *DIBuilder::createImportedModule(DIScope *Context,
                                                  DINamespace *NS, DIFile *File,
                                                  unsigned Line,
                                                  DINodeArray Elements) {
  return ::createImportedModule(VMContext, dwarf::DW_TAG_imported_module,
                                Context, NS, File, Line, StringRef(), Elements,
                                AllImportedModules);
}

DIImportedEntity *DIBuilder::createImportedModule(DIScope *Context,
                                                  DIImportedEntity *NS,
                                                  DIFile *File, unsigned Line,
                                                  DINodeArray Elements) {
  return ::createImportedModule(VMContext, dwarf::DW_TAG_imported_module,
                                Context, NS, File, Line, StringRef(), Elements,
                                AllImportedModules);
}

DIImportedEntity *DIBuilder::createImportedModule(DIScope *Context, DIModule *M,
                                                  DIFile *File, unsigned Line,
                                                  DINodeArray Elements) {
  return ::createImportedModule(VMContext, dwarf::DW_TAG_imported_module,
                                Context, M, File, Line, StringRef(), Elements,
                                AllImportedModules);
}

DIImportedEntity *
DIBuilder::createImportedDeclaration(DIScope *Context, DINode *Decl,
                                     DIFile *File, unsigned Line,
                                     StringRef Name, DINodeArray Elements) {
  // Make sure to use the unique identifier based metadata reference for
  // types that have one.
  return ::createImportedModule(VMContext, dwarf::DW_TAG_imported_declaration,
                                Context, Decl, File, Line, Name, Elements,
                                AllImportedModules);
}

DIFile *DIBuilder::createFile(StringRef Filename, StringRef Directory,
                              std::optional<DIFile::ChecksumInfo<StringRef>> CS,
                              std::optional<StringRef> Source) {
  return DIFile::get(VMContext, Filename, Directory, CS, Source);
}

DIMacro *DIBuilder::createMacro(DIMacroFile *Parent, unsigned LineNumber,
                                unsigned MacroType, StringRef Name,
                                StringRef Value) {
  assert(!Name.empty() && "Unable to create macro without name");
  assert((MacroType == dwarf::DW_MACINFO_undef ||
          MacroType == dwarf::DW_MACINFO_define) &&
         "Unexpected macro type");
  auto *M = DIMacro::get(VMContext, MacroType, LineNumber, Name, Value);
  AllMacrosPerParent[Parent].insert(M);
  return M;
}

DIMacroFile *DIBuilder::createTempMacroFile(DIMacroFile *Parent,
                                            unsigned LineNumber, DIFile *File) {
  auto *MF = DIMacroFile::getTemporary(VMContext, dwarf::DW_MACINFO_start_file,
                                       LineNumber, File, DIMacroNodeArray())
                 .release();
  AllMacrosPerParent[Parent].insert(MF);
  // Add the new temporary DIMacroFile to the macro per parent map as a parent.
  // This is needed to assure DIMacroFile with no children to have an entry in
  // the map. Otherwise, it will not be resolved in DIBuilder::finalize().
  AllMacrosPerParent.insert({MF, {}});
  return MF;
}

DIEnumerator *DIBuilder::createEnumerator(StringRef Name, uint64_t Val,
                                          bool IsUnsigned) {
  assert(!Name.empty() && "Unable to create enumerator without name");
  return DIEnumerator::get(VMContext, APInt(64, Val, !IsUnsigned), IsUnsigned,
                           Name);
}

DIEnumerator *DIBuilder::createEnumerator(StringRef Name, const APSInt &Value) {
  assert(!Name.empty() && "Unable to create enumerator without name");
  return DIEnumerator::get(VMContext, APInt(Value), Value.isUnsigned(), Name);
}

DIBasicType *DIBuilder::createUnspecifiedType(StringRef Name) {
  assert(!Name.empty() && "Unable to create type without name");
  return DIBasicType::get(VMContext, dwarf::DW_TAG_unspecified_type, Name);
}

DIBasicType *DIBuilder::createNullPtrType() {
  return createUnspecifiedType("decltype(nullptr)");
}

DIBasicType *DIBuilder::createBasicType(StringRef Name, uint64_t SizeInBits,
                                        unsigned Encoding,
                                        DINode::DIFlags Flags) {
  assert(!Name.empty() && "Unable to create type without name");
  return DIBasicType::get(VMContext, dwarf::DW_TAG_base_type, Name, SizeInBits,
                          0, Encoding, Flags);
}

DIStringType *DIBuilder::createStringType(StringRef Name, uint64_t SizeInBits) {
  assert(!Name.empty() && "Unable to create type without name");
  return DIStringType::get(VMContext, dwarf::DW_TAG_string_type, Name,
                           SizeInBits, 0);
}

DIStringType *DIBuilder::createStringType(StringRef Name,
                                          DIVariable *StringLength,
                                          DIExpression *StrLocationExp) {
  assert(!Name.empty() && "Unable to create type without name");
  return DIStringType::get(VMContext, dwarf::DW_TAG_string_type, Name,
                           StringLength, nullptr, StrLocationExp, 0, 0, 0);
}

DIStringType *DIBuilder::createStringType(StringRef Name,
                                          DIExpression *StringLengthExp,
                                          DIExpression *StrLocationExp) {
  assert(!Name.empty() && "Unable to create type without name");
  return DIStringType::get(VMContext, dwarf::DW_TAG_string_type, Name, nullptr,
                           StringLengthExp, StrLocationExp, 0, 0, 0);
}

DIDerivedType *DIBuilder::createQualifiedType(unsigned Tag, DIType *FromTy) {
  return DIDerivedType::get(VMContext, Tag, "", nullptr, 0, nullptr, FromTy, 0,
                            0, 0, std::nullopt, dwarf::DW_MSPACE_LLVM_none,
                            DINode::FlagZero);
}

DIDerivedType *
DIBuilder::createPointerType(DIType *PointeeTy, uint64_t SizeInBits,
                             uint32_t AlignInBits,
                             std::optional<unsigned> DWARFAddressSpace,
                             dwarf::MemorySpace DWARFMemorySpace,
                             StringRef Name, DINodeArray Annotations) {
  // FIXME: Why is there a name here?
  return DIDerivedType::get(VMContext, dwarf::DW_TAG_pointer_type, Name,
                            nullptr, 0, nullptr, PointeeTy, SizeInBits,
                            AlignInBits, 0, DWARFAddressSpace, DWARFMemorySpace,
                            DINode::FlagZero, nullptr, Annotations);
}

DIDerivedType *DIBuilder::createMemberPointerType(DIType *PointeeTy,
                                                  DIType *Base,
                                                  uint64_t SizeInBits,
                                                  uint32_t AlignInBits,
                                                  DINode::DIFlags Flags) {
  return DIDerivedType::get(VMContext, dwarf::DW_TAG_ptr_to_member_type, "",
                            nullptr, 0, nullptr, PointeeTy, SizeInBits,
                            AlignInBits, 0, std::nullopt,
                            dwarf::DW_MSPACE_LLVM_none, Flags, Base);
}

DIDerivedType *DIBuilder::createReferenceType(
    unsigned Tag, DIType *RTy, uint64_t SizeInBits, uint32_t AlignInBits,
    std::optional<unsigned> DWARFAddressSpace, dwarf::MemorySpace MS) {

  assert(RTy && "Unable to create reference type");
  return DIDerivedType::get(VMContext, Tag, "", nullptr, 0, nullptr, RTy,
                            SizeInBits, AlignInBits, 0, DWARFAddressSpace, MS,
                            DINode::FlagZero);
}

DIDerivedType *DIBuilder::createTypedef(DIType *Ty, StringRef Name,
                                        DIFile *File, unsigned LineNo,
                                        DIScope *Context, uint32_t AlignInBits,
                                        DINode::DIFlags Flags,
                                        DINodeArray Annotations) {
  return DIDerivedType::get(
      VMContext, dwarf::DW_TAG_typedef, Name, File, LineNo,
      getNonCompileUnitScope(Context), Ty, 0, AlignInBits, 0, std::nullopt,
      dwarf::DW_MSPACE_LLVM_none, Flags, nullptr, Annotations);
}

DIDerivedType *DIBuilder::createFriend(DIType *Ty, DIType *FriendTy) {
  assert(Ty && "Invalid type!");
  assert(FriendTy && "Invalid friend type!");
  return DIDerivedType::get(VMContext, dwarf::DW_TAG_friend, "", nullptr, 0, Ty,
                            FriendTy, 0, 0, 0, std::nullopt,
                            dwarf::DW_MSPACE_LLVM_none, DINode::FlagZero);
}

DIDerivedType *DIBuilder::createInheritance(DIType *Ty, DIType *BaseTy,
                                            uint64_t BaseOffset,
                                            uint32_t VBPtrOffset,
                                            DINode::DIFlags Flags) {
  assert(Ty && "Unable to create inheritance");
  Metadata *ExtraData = ConstantAsMetadata::get(
      ConstantInt::get(IntegerType::get(VMContext, 32), VBPtrOffset));
  return DIDerivedType::get(VMContext, dwarf::DW_TAG_inheritance, "", nullptr,
                            0, Ty, BaseTy, 0, 0, BaseOffset, std::nullopt,
                            dwarf::DW_MSPACE_LLVM_none, Flags, ExtraData);
}

DIDerivedType *DIBuilder::createMemberType(
    DIScope *Scope, StringRef Name, DIFile *File, unsigned LineNumber,
    uint64_t SizeInBits, uint32_t AlignInBits, uint64_t OffsetInBits,
    DINode::DIFlags Flags, DIType *Ty, DINodeArray Annotations) {
  return DIDerivedType::get(
      VMContext, dwarf::DW_TAG_member, Name, File, LineNumber,
      getNonCompileUnitScope(Scope), Ty, SizeInBits, AlignInBits, OffsetInBits,
      std::nullopt, dwarf::DW_MSPACE_LLVM_none, Flags, nullptr, Annotations);
}

static ConstantAsMetadata *getConstantOrNull(Constant *C) {
  if (C)
    return ConstantAsMetadata::get(C);
  return nullptr;
}

DIDerivedType *DIBuilder::createVariantMemberType(
    DIScope *Scope, StringRef Name, DIFile *File, unsigned LineNumber,
    uint64_t SizeInBits, uint32_t AlignInBits, uint64_t OffsetInBits,
    Constant *Discriminant, DINode::DIFlags Flags, DIType *Ty) {
  return DIDerivedType::get(VMContext, dwarf::DW_TAG_member, Name, File,
                            LineNumber, getNonCompileUnitScope(Scope), Ty,
                            SizeInBits, AlignInBits, OffsetInBits, std::nullopt,
                            dwarf::DW_MSPACE_LLVM_none, Flags,
                            getConstantOrNull(Discriminant));
}

DIDerivedType *DIBuilder::createBitFieldMemberType(
    DIScope *Scope, StringRef Name, DIFile *File, unsigned LineNumber,
    uint64_t SizeInBits, uint64_t OffsetInBits, uint64_t StorageOffsetInBits,
    DINode::DIFlags Flags, DIType *Ty, DINodeArray Annotations) {
  Flags |= DINode::FlagBitField;
  return DIDerivedType::get(
      VMContext, dwarf::DW_TAG_member, Name, File, LineNumber,
      getNonCompileUnitScope(Scope), Ty, SizeInBits, /*AlignInBits=*/0,
      OffsetInBits, std::nullopt, dwarf::DW_MSPACE_LLVM_none, Flags,
      ConstantAsMetadata::get(ConstantInt::get(IntegerType::get(VMContext, 64),
                                               StorageOffsetInBits)),
      Annotations);
}

DIDerivedType *
DIBuilder::createStaticMemberType(DIScope *Scope, StringRef Name, DIFile *File,
                                  unsigned LineNumber, DIType *Ty,
                                  DINode::DIFlags Flags, llvm::Constant *Val,
                                  uint32_t AlignInBits) {
  Flags |= DINode::FlagStaticMember;
  return DIDerivedType::get(
      VMContext, dwarf::DW_TAG_member, Name, File, LineNumber,
      getNonCompileUnitScope(Scope), Ty, 0, AlignInBits, 0, std::nullopt,
      dwarf::DW_MSPACE_LLVM_none, Flags, getConstantOrNull(Val));
}

DIDerivedType *
DIBuilder::createObjCIVar(StringRef Name, DIFile *File, unsigned LineNumber,
                          uint64_t SizeInBits, uint32_t AlignInBits,
                          uint64_t OffsetInBits, DINode::DIFlags Flags,
                          DIType *Ty, MDNode *PropertyNode) {
  return DIDerivedType::get(VMContext, dwarf::DW_TAG_member, Name, File,
                            LineNumber, getNonCompileUnitScope(File), Ty,
                            SizeInBits, AlignInBits, OffsetInBits, std::nullopt,
                            dwarf::DW_MSPACE_LLVM_none, Flags, PropertyNode);
}

DIObjCProperty *
DIBuilder::createObjCProperty(StringRef Name, DIFile *File, unsigned LineNumber,
                              StringRef GetterName, StringRef SetterName,
                              unsigned PropertyAttributes, DIType *Ty) {
  return DIObjCProperty::get(VMContext, Name, File, LineNumber, GetterName,
                             SetterName, PropertyAttributes, Ty);
}

DITemplateTypeParameter *
DIBuilder::createTemplateTypeParameter(DIScope *Context, StringRef Name,
                                       DIType *Ty, bool isDefault) {
  assert((!Context || isa<DICompileUnit>(Context)) && "Expected compile unit");
  return DITemplateTypeParameter::get(VMContext, Name, Ty, isDefault);
}

static DITemplateValueParameter *
createTemplateValueParameterHelper(LLVMContext &VMContext, unsigned Tag,
                                   DIScope *Context, StringRef Name, DIType *Ty,
                                   bool IsDefault, Metadata *MD) {
  assert((!Context || isa<DICompileUnit>(Context)) && "Expected compile unit");
  return DITemplateValueParameter::get(VMContext, Tag, Name, Ty, IsDefault, MD);
}

DITemplateValueParameter *
DIBuilder::createTemplateValueParameter(DIScope *Context, StringRef Name,
                                        DIType *Ty, bool isDefault,
                                        Constant *Val) {
  return createTemplateValueParameterHelper(
      VMContext, dwarf::DW_TAG_template_value_parameter, Context, Name, Ty,
      isDefault, getConstantOrNull(Val));
}

DITemplateValueParameter *
DIBuilder::createTemplateTemplateParameter(DIScope *Context, StringRef Name,
                                           DIType *Ty, StringRef Val,
                                           bool IsDefault) {
  return createTemplateValueParameterHelper(
      VMContext, dwarf::DW_TAG_GNU_template_template_param, Context, Name, Ty,
      IsDefault, MDString::get(VMContext, Val));
}

DITemplateValueParameter *
DIBuilder::createTemplateParameterPack(DIScope *Context, StringRef Name,
                                       DIType *Ty, DINodeArray Val) {
  return createTemplateValueParameterHelper(
      VMContext, dwarf::DW_TAG_GNU_template_parameter_pack, Context, Name, Ty,
      false, Val.get());
}

DICompositeType *DIBuilder::createClassType(
    DIScope *Context, StringRef Name, DIFile *File, unsigned LineNumber,
    uint64_t SizeInBits, uint32_t AlignInBits, uint64_t OffsetInBits,
    DINode::DIFlags Flags, DIType *DerivedFrom, DINodeArray Elements,
    DIType *VTableHolder, MDNode *TemplateParams, StringRef UniqueIdentifier) {
  assert((!Context || isa<DIScope>(Context)) &&
         "createClassType should be called with a valid Context");

  auto *R = DICompositeType::get(
      VMContext, dwarf::DW_TAG_structure_type, Name, File, LineNumber,
      getNonCompileUnitScope(Context), DerivedFrom, SizeInBits, AlignInBits,
      OffsetInBits, Flags, Elements, 0, VTableHolder,
      cast_or_null<MDTuple>(TemplateParams), UniqueIdentifier);
  trackIfUnresolved(R);
  return R;
}

DICompositeType *DIBuilder::createStructType(
    DIScope *Context, StringRef Name, DIFile *File, unsigned LineNumber,
    uint64_t SizeInBits, uint32_t AlignInBits, DINode::DIFlags Flags,
    DIType *DerivedFrom, DINodeArray Elements, unsigned RunTimeLang,
    DIType *VTableHolder, StringRef UniqueIdentifier) {
  auto *R = DICompositeType::get(
      VMContext, dwarf::DW_TAG_structure_type, Name, File, LineNumber,
      getNonCompileUnitScope(Context), DerivedFrom, SizeInBits, AlignInBits, 0,
      Flags, Elements, RunTimeLang, VTableHolder, nullptr, UniqueIdentifier);
  trackIfUnresolved(R);
  return R;
}

DICompositeType *DIBuilder::createUnionType(
    DIScope *Scope, StringRef Name, DIFile *File, unsigned LineNumber,
    uint64_t SizeInBits, uint32_t AlignInBits, DINode::DIFlags Flags,
    DINodeArray Elements, unsigned RunTimeLang, StringRef UniqueIdentifier) {
  auto *R = DICompositeType::get(
      VMContext, dwarf::DW_TAG_union_type, Name, File, LineNumber,
      getNonCompileUnitScope(Scope), nullptr, SizeInBits, AlignInBits, 0, Flags,
      Elements, RunTimeLang, nullptr, nullptr, UniqueIdentifier);
  trackIfUnresolved(R);
  return R;
}

DICompositeType *
DIBuilder::createVariantPart(DIScope *Scope, StringRef Name, DIFile *File,
                             unsigned LineNumber, uint64_t SizeInBits,
                             uint32_t AlignInBits, DINode::DIFlags Flags,
                             DIDerivedType *Discriminator, DINodeArray Elements,
                             StringRef UniqueIdentifier) {
  auto *R = DICompositeType::get(
      VMContext, dwarf::DW_TAG_variant_part, Name, File, LineNumber,
      getNonCompileUnitScope(Scope), nullptr, SizeInBits, AlignInBits, 0, Flags,
      Elements, 0, nullptr, nullptr, UniqueIdentifier, Discriminator);
  trackIfUnresolved(R);
  return R;
}

DISubroutineType *DIBuilder::createSubroutineType(DITypeRefArray ParameterTypes,
                                                  DINode::DIFlags Flags,
                                                  unsigned CC) {
  return DISubroutineType::get(VMContext, Flags, CC, ParameterTypes);
}

DICompositeType *DIBuilder::createEnumerationType(
    DIScope *Scope, StringRef Name, DIFile *File, unsigned LineNumber,
    uint64_t SizeInBits, uint32_t AlignInBits, DINodeArray Elements,
    DIType *UnderlyingType, StringRef UniqueIdentifier, bool IsScoped) {
  auto *CTy = DICompositeType::get(
      VMContext, dwarf::DW_TAG_enumeration_type, Name, File, LineNumber,
      getNonCompileUnitScope(Scope), UnderlyingType, SizeInBits, AlignInBits, 0,
      IsScoped ? DINode::FlagEnumClass : DINode::FlagZero, Elements, 0, nullptr,
      nullptr, UniqueIdentifier);
  AllEnumTypes.emplace_back(CTy);
  trackIfUnresolved(CTy);
  return CTy;
}

DIDerivedType *DIBuilder::createSetType(DIScope *Scope, StringRef Name,
                                        DIFile *File, unsigned LineNo,
                                        uint64_t SizeInBits,
                                        uint32_t AlignInBits, DIType *Ty) {
  auto *R = DIDerivedType::get(VMContext, dwarf::DW_TAG_set_type, Name, File,
                               LineNo, getNonCompileUnitScope(Scope), Ty,
                               SizeInBits, AlignInBits, 0, std::nullopt,
                               dwarf::DW_MSPACE_LLVM_none, DINode::FlagZero);
  trackIfUnresolved(R);
  return R;
}

DICompositeType *
DIBuilder::createArrayType(uint64_t Size, uint32_t AlignInBits, DIType *Ty,
                           DINodeArray Subscripts,
                           PointerUnion<DIExpression *, DIVariable *> DL,
                           PointerUnion<DIExpression *, DIVariable *> AS,
                           PointerUnion<DIExpression *, DIVariable *> AL,
                           PointerUnion<DIExpression *, DIVariable *> RK) {
  auto *R = DICompositeType::get(
      VMContext, dwarf::DW_TAG_array_type, "", nullptr, 0, nullptr, Ty, Size,
      AlignInBits, 0, DINode::FlagZero, Subscripts, 0, nullptr, nullptr, "",
      nullptr,
      DL.is<DIExpression *>() ? (Metadata *)DL.get<DIExpression *>()
                              : (Metadata *)DL.get<DIVariable *>(),
      AS.is<DIExpression *>() ? (Metadata *)AS.get<DIExpression *>()
                              : (Metadata *)AS.get<DIVariable *>(),
      AL.is<DIExpression *>() ? (Metadata *)AL.get<DIExpression *>()
                              : (Metadata *)AL.get<DIVariable *>(),
      RK.is<DIExpression *>() ? (Metadata *)RK.get<DIExpression *>()
                              : (Metadata *)RK.get<DIVariable *>());
  trackIfUnresolved(R);
  return R;
}

DICompositeType *DIBuilder::createVectorType(uint64_t Size,
                                             uint32_t AlignInBits, DIType *Ty,
                                             DINodeArray Subscripts) {
  auto *R = DICompositeType::get(VMContext, dwarf::DW_TAG_array_type, "",
                                 nullptr, 0, nullptr, Ty, Size, AlignInBits, 0,
                                 DINode::FlagVector, Subscripts, 0, nullptr);
  trackIfUnresolved(R);
  return R;
}

DISubprogram *DIBuilder::createArtificialSubprogram(DISubprogram *SP) {
  auto NewSP = SP->cloneWithFlags(SP->getFlags() | DINode::FlagArtificial);
  return MDNode::replaceWithDistinct(std::move(NewSP));
}

static DIType *createTypeWithFlags(const DIType *Ty,
                                   DINode::DIFlags FlagsToSet) {
  auto NewTy = Ty->cloneWithFlags(Ty->getFlags() | FlagsToSet);
  return MDNode::replaceWithUniqued(std::move(NewTy));
}

DIType *DIBuilder::createArtificialType(DIType *Ty) {
  // FIXME: Restrict this to the nodes where it's valid.
  if (Ty->isArtificial())
    return Ty;
  return createTypeWithFlags(Ty, DINode::FlagArtificial);
}

DIType *DIBuilder::createObjectPointerType(DIType *Ty) {
  // FIXME: Restrict this to the nodes where it's valid.
  if (Ty->isObjectPointer())
    return Ty;
  DINode::DIFlags Flags = DINode::FlagObjectPointer | DINode::FlagArtificial;
  return createTypeWithFlags(Ty, Flags);
}

void DIBuilder::retainType(DIScope *T) {
  assert(T && "Expected non-null type");
  assert((isa<DIType>(T) || (isa<DISubprogram>(T) &&
                             cast<DISubprogram>(T)->isDefinition() == false)) &&
         "Expected type or subprogram declaration");
  AllRetainTypes.emplace_back(T);
}

DIBasicType *DIBuilder::createUnspecifiedParameter() { return nullptr; }

DICompositeType *
DIBuilder::createForwardDecl(unsigned Tag, StringRef Name, DIScope *Scope,
                             DIFile *F, unsigned Line, unsigned RuntimeLang,
                             uint64_t SizeInBits, uint32_t AlignInBits,
                             StringRef UniqueIdentifier) {
  // FIXME: Define in terms of createReplaceableForwardDecl() by calling
  // replaceWithUniqued().
  auto *RetTy = DICompositeType::get(
      VMContext, Tag, Name, F, Line, getNonCompileUnitScope(Scope), nullptr,
      SizeInBits, AlignInBits, 0, DINode::FlagFwdDecl, nullptr, RuntimeLang,
      nullptr, nullptr, UniqueIdentifier);
  trackIfUnresolved(RetTy);
  return RetTy;
}

DICompositeType *DIBuilder::createReplaceableCompositeType(
    unsigned Tag, StringRef Name, DIScope *Scope, DIFile *F, unsigned Line,
    unsigned RuntimeLang, uint64_t SizeInBits, uint32_t AlignInBits,
    DINode::DIFlags Flags, StringRef UniqueIdentifier,
    DINodeArray Annotations) {
  auto *RetTy =
      DICompositeType::getTemporary(
          VMContext, Tag, Name, F, Line, getNonCompileUnitScope(Scope), nullptr,
          SizeInBits, AlignInBits, 0, Flags, nullptr, RuntimeLang, nullptr,
          nullptr, UniqueIdentifier, nullptr, nullptr, nullptr, nullptr,
          nullptr, Annotations)
          .release();
  trackIfUnresolved(RetTy);
  return RetTy;
}

DINodeArray DIBuilder::getOrCreateArray(ArrayRef<Metadata *> Elements) {
  return MDTuple::get(VMContext, Elements);
}

DIMacroNodeArray
DIBuilder::getOrCreateMacroArray(ArrayRef<Metadata *> Elements) {
  return MDTuple::get(VMContext, Elements);
}

DITypeRefArray DIBuilder::getOrCreateTypeArray(ArrayRef<Metadata *> Elements) {
  SmallVector<llvm::Metadata *, 16> Elts;
  for (Metadata *E : Elements) {
    if (isa_and_nonnull<MDNode>(E))
      Elts.push_back(cast<DIType>(E));
    else
      Elts.push_back(E);
  }
  return DITypeRefArray(MDNode::get(VMContext, Elts));
}

DISubrange *DIBuilder::getOrCreateSubrange(int64_t Lo, int64_t Count) {
  auto *LB = ConstantAsMetadata::get(
      ConstantInt::getSigned(Type::getInt64Ty(VMContext), Lo));
  auto *CountNode = ConstantAsMetadata::get(
      ConstantInt::getSigned(Type::getInt64Ty(VMContext), Count));
  return DISubrange::get(VMContext, CountNode, LB, nullptr, nullptr);
}

DISubrange *DIBuilder::getOrCreateSubrange(int64_t Lo, Metadata *CountNode) {
  auto *LB = ConstantAsMetadata::get(
      ConstantInt::getSigned(Type::getInt64Ty(VMContext), Lo));
  return DISubrange::get(VMContext, CountNode, LB, nullptr, nullptr);
}

DISubrange *DIBuilder::getOrCreateSubrange(Metadata *CountNode, Metadata *LB,
                                           Metadata *UB, Metadata *Stride) {
  return DISubrange::get(VMContext, CountNode, LB, UB, Stride);
}

DIGenericSubrange *DIBuilder::getOrCreateGenericSubrange(
    DIGenericSubrange::BoundType CountNode, DIGenericSubrange::BoundType LB,
    DIGenericSubrange::BoundType UB, DIGenericSubrange::BoundType Stride) {
  auto ConvToMetadata = [&](DIGenericSubrange::BoundType Bound) -> Metadata * {
    return Bound.is<DIExpression *>() ? (Metadata *)Bound.get<DIExpression *>()
                                      : (Metadata *)Bound.get<DIVariable *>();
  };
  return DIGenericSubrange::get(VMContext, ConvToMetadata(CountNode),
                                ConvToMetadata(LB), ConvToMetadata(UB),
                                ConvToMetadata(Stride));
}

DIFragment *DIBuilder::createFragment() {
  return DIFragment::getDistinct(VMContext);
}

static void checkGlobalVariableScope(DIScope *Context) {
#ifndef NDEBUG
  if (auto *CT =
          dyn_cast_or_null<DICompositeType>(getNonCompileUnitScope(Context)))
    assert(CT->getIdentifier().empty() &&
           "Context of a global variable should not be a type with identifier");
#endif
}

DIGlobalVariable *DIBuilder::createGlobalVariable(
    DIScope *Context, StringRef Name, StringRef LinkageName, DIFile *F,
    unsigned LineNumber, DIType *Ty, bool IsLocalToUnit, bool isDefined,
    MDNode *Decl, MDTuple *TemplateParams, dwarf::MemorySpace MS,
    uint32_t AlignInBits, DINodeArray Annotations) {
  checkGlobalVariableScope(Context);
  return DIGlobalVariable::getDistinct(
      VMContext, cast_or_null<DIScope>(Context), Name, LinkageName, F,
      LineNumber, Ty, IsLocalToUnit, isDefined,
      cast_or_null<DIDerivedType>(Decl), TemplateParams, MS, AlignInBits,
      Annotations);
}

DIGlobalVariableExpression *DIBuilder::createGlobalVariableExpression(
    DIScope *Context, StringRef Name, StringRef LinkageName, DIFile *F,
    unsigned LineNumber, DIType *Ty, bool IsLocalToUnit, bool isDefined,
    DIExpression *Expr, MDNode *Decl, MDTuple *TemplateParams,
    dwarf::MemorySpace MS, uint32_t AlignInBits, DINodeArray Annotations) {
  checkGlobalVariableScope(Context);

  auto *GV = DIGlobalVariable::getDistinct(
      VMContext, cast_or_null<DIScope>(Context), Name, LinkageName, F,
      LineNumber, Ty, IsLocalToUnit, isDefined,
      cast_or_null<DIDerivedType>(Decl), TemplateParams, MS, AlignInBits,
      Annotations);
  if (!Expr)
    Expr = createExpression();
  auto *N = DIGlobalVariableExpression::get(VMContext, GV, Expr);
  AllGVs.push_back(N);
  return N;
}

DIGlobalVariable *DIBuilder::createTempGlobalVariableFwdDecl(
    DIScope *Context, StringRef Name, StringRef LinkageName, DIFile *F,
    unsigned LineNumber, DIType *Ty, bool IsLocalToUnit, MDNode *Decl,
    MDTuple *TemplateParams, dwarf::MemorySpace MS, uint32_t AlignInBits) {
  checkGlobalVariableScope(Context);

  return DIGlobalVariable::getTemporary(
             VMContext, cast_or_null<DIScope>(Context), Name, LinkageName, F,
             LineNumber, Ty, IsLocalToUnit, false,
             cast_or_null<DIDerivedType>(Decl), TemplateParams, MS, AlignInBits,
             nullptr)
      .release();
}

static DILocalVariable *createLocalVariable(
    LLVMContext &VMContext,
    DenseMap<MDNode *, SmallVector<TrackingMDNodeRef, 1>> &PreservedVariables,
    DIScope *Scope, StringRef Name, unsigned ArgNo, DIFile *File,
    unsigned LineNo, DIType *Ty, bool AlwaysPreserve, DINode::DIFlags Flags,
    dwarf::MemorySpace MS, uint32_t AlignInBits,
    DINodeArray Annotations = nullptr) {
  // FIXME: Why getNonCompileUnitScope()?
  // FIXME: Why is "!Context" okay here?
  // FIXME: Why doesn't this check for a subprogram or lexical block (AFAICT
  // the only valid scopes)?
  DIScope *Context = getNonCompileUnitScope(Scope);

  auto *Node = DILocalVariable::get(
      VMContext, cast_or_null<DILocalScope>(Context), Name, File, LineNo, Ty,
      ArgNo, Flags, MS, AlignInBits, Annotations);
  if (AlwaysPreserve) {
    // The optimizer may remove local variables. If there is an interest
    // to preserve variable info in such situation then stash it in a
    // named mdnode.
    DISubprogram *Fn = getDISubprogram(Scope);
    assert(Fn && "Missing subprogram for local variable");
    PreservedVariables[Fn].emplace_back(Node);
  }
  return Node;
}

DILocalVariable *DIBuilder::createAutoVariable(DIScope *Scope, StringRef Name,
                                               DIFile *File, unsigned LineNo,
                                               DIType *Ty, bool AlwaysPreserve,
                                               DINode::DIFlags Flags,
                                               dwarf::MemorySpace MS,
                                               uint32_t AlignInBits) {
  return createLocalVariable(VMContext, PreservedVariables, Scope, Name,
                             /* ArgNo */ 0, File, LineNo, Ty, AlwaysPreserve,
                             Flags, MS, AlignInBits);
}

DILocalVariable *DIBuilder::createParameterVariable(
    DIScope *Scope, StringRef Name, unsigned ArgNo, DIFile *File,
    unsigned LineNo, DIType *Ty, bool AlwaysPreserve, DINode::DIFlags Flags,
    dwarf::MemorySpace MS, DINodeArray Annotations) {
  assert(ArgNo && "Expected non-zero argument number for parameter");
  return createLocalVariable(VMContext, PreservedVariables, Scope, Name, ArgNo,
                             File, LineNo, Ty, AlwaysPreserve, Flags, MS,
                             /*AlignInBits=*/0, Annotations);
}

DILabel *DIBuilder::createLabel(DIScope *Scope, StringRef Name, DIFile *File,
                                unsigned LineNo, bool AlwaysPreserve) {
  DIScope *Context = getNonCompileUnitScope(Scope);

  auto *Node = DILabel::get(VMContext, cast_or_null<DILocalScope>(Context),
                            Name, File, LineNo);

  if (AlwaysPreserve) {
    /// The optimizer may remove labels. If there is an interest
    /// to preserve label info in such situation then append it to
    /// the list of retained nodes of the DISubprogram.
    DISubprogram *Fn = getDISubprogram(Scope);
    assert(Fn && "Missing subprogram for label");
    PreservedLabels[Fn].emplace_back(Node);
  }
  return Node;
}

DIExpression *DIBuilder::createExpression(ArrayRef<uint64_t> Addr) {
  return DIExpression::get(VMContext, Addr);
}

template <class... Ts>
static DISubprogram *getSubprogram(bool IsDistinct, Ts &&...Args) {
  if (IsDistinct)
    return DISubprogram::getDistinct(std::forward<Ts>(Args)...);
  return DISubprogram::get(std::forward<Ts>(Args)...);
}

DISubprogram *DIBuilder::createFunction(
    DIScope *Context, StringRef Name, StringRef LinkageName, DIFile *File,
    unsigned LineNo, DISubroutineType *Ty, unsigned ScopeLine,
    DINode::DIFlags Flags, DISubprogram::DISPFlags SPFlags,
    DITemplateParameterArray TParams, DISubprogram *Decl,
    DITypeArray ThrownTypes, DINodeArray Annotations,
    StringRef TargetFuncName) {
  bool IsDefinition = SPFlags & DISubprogram::SPFlagDefinition;
  auto *Node = getSubprogram(
      /*IsDistinct=*/IsDefinition, VMContext, getNonCompileUnitScope(Context),
      Name, LinkageName, File, LineNo, Ty, ScopeLine, nullptr, 0, 0, Flags,
      SPFlags, IsDefinition ? CUNode : nullptr, TParams, Decl,
      MDTuple::getTemporary(VMContext, std::nullopt).release(), ThrownTypes,
      Annotations, TargetFuncName);

  if (IsDefinition)
    AllSubprograms.push_back(Node);
  trackIfUnresolved(Node);
  return Node;
}

DISubprogram *DIBuilder::createTempFunctionFwdDecl(
    DIScope *Context, StringRef Name, StringRef LinkageName, DIFile *File,
    unsigned LineNo, DISubroutineType *Ty, unsigned ScopeLine,
    DINode::DIFlags Flags, DISubprogram::DISPFlags SPFlags,
    DITemplateParameterArray TParams, DISubprogram *Decl,
    DITypeArray ThrownTypes) {
  bool IsDefinition = SPFlags & DISubprogram::SPFlagDefinition;
  return DISubprogram::getTemporary(VMContext, getNonCompileUnitScope(Context),
                                    Name, LinkageName, File, LineNo, Ty,
                                    ScopeLine, nullptr, 0, 0, Flags, SPFlags,
                                    IsDefinition ? CUNode : nullptr, TParams,
                                    Decl, nullptr, ThrownTypes)
      .release();
}

DISubprogram *DIBuilder::createMethod(
    DIScope *Context, StringRef Name, StringRef LinkageName, DIFile *F,
    unsigned LineNo, DISubroutineType *Ty, unsigned VIndex, int ThisAdjustment,
    DIType *VTableHolder, DINode::DIFlags Flags,
    DISubprogram::DISPFlags SPFlags, DITemplateParameterArray TParams,
    DITypeArray ThrownTypes) {
  assert(getNonCompileUnitScope(Context) &&
         "Methods should have both a Context and a context that isn't "
         "the compile unit.");
  // FIXME: Do we want to use different scope/lines?
  bool IsDefinition = SPFlags & DISubprogram::SPFlagDefinition;
  auto *SP = getSubprogram(
      /*IsDistinct=*/IsDefinition, VMContext, cast<DIScope>(Context), Name,
      LinkageName, F, LineNo, Ty, LineNo, VTableHolder, VIndex, ThisAdjustment,
      Flags, SPFlags, IsDefinition ? CUNode : nullptr, TParams, nullptr,
      nullptr, ThrownTypes);

  if (IsDefinition)
    AllSubprograms.push_back(SP);
  trackIfUnresolved(SP);
  return SP;
}

DICommonBlock *DIBuilder::createCommonBlock(DIScope *Scope,
                                            DIGlobalVariable *Decl,
                                            StringRef Name, DIFile *File,
                                            unsigned LineNo) {
  return DICommonBlock::get(VMContext, Scope, Decl, Name, File, LineNo);
}

DINamespace *DIBuilder::createNameSpace(DIScope *Scope, StringRef Name,
                                        bool ExportSymbols) {

  // It is okay to *not* make anonymous top-level namespaces distinct, because
  // all nodes that have an anonymous namespace as their parent scope are
  // guaranteed to be unique and/or are linked to their containing
  // DICompileUnit. This decision is an explicit tradeoff of link time versus
  // memory usage versus code simplicity and may get revisited in the future.
  return DINamespace::get(VMContext, getNonCompileUnitScope(Scope), Name,
                          ExportSymbols);
}

DIModule *DIBuilder::createModule(DIScope *Scope, StringRef Name,
                                  StringRef ConfigurationMacros,
                                  StringRef IncludePath, StringRef APINotesFile,
                                  DIFile *File, unsigned LineNo, bool IsDecl) {
  return DIModule::get(VMContext, File, getNonCompileUnitScope(Scope), Name,
                       ConfigurationMacros, IncludePath, APINotesFile, LineNo,
                       IsDecl);
}

DILexicalBlockFile *DIBuilder::createLexicalBlockFile(DIScope *Scope,
                                                      DIFile *File,
                                                      unsigned Discriminator) {
  return DILexicalBlockFile::get(VMContext, Scope, File, Discriminator);
}

DILexicalBlock *DIBuilder::createLexicalBlock(DIScope *Scope, DIFile *File,
                                              unsigned Line, unsigned Col) {
  // Make these distinct, to avoid merging two lexical blocks on the same
  // file/line/column.
  return DILexicalBlock::getDistinct(VMContext, getNonCompileUnitScope(Scope),
                                     File, Line, Col);
}

Instruction *DIBuilder::insertDeclare(Value *Storage, DILocalVariable *VarInfo,
                                      DIExpression *Expr, const DILocation *DL,
                                      Instruction *InsertBefore) {
  return insertDeclare(Storage, VarInfo, Expr, DL, InsertBefore->getParent(),
                       InsertBefore);
}

Instruction *DIBuilder::insertDeclare(Value *Storage, DILocalVariable *VarInfo,
                                      DIExpression *Expr, const DILocation *DL,
                                      BasicBlock *InsertAtEnd) {
  // If this block already has a terminator then insert this intrinsic before
  // the terminator. Otherwise, put it at the end of the block.
  Instruction *InsertBefore = InsertAtEnd->getTerminator();
  return insertDeclare(Storage, VarInfo, Expr, DL, InsertAtEnd, InsertBefore);
}

DbgAssignIntrinsic *
DIBuilder::insertDbgAssign(Instruction *LinkedInstr, Value *Val,
                           DILocalVariable *SrcVar, DIExpression *ValExpr,
                           Value *Addr, DIExpression *AddrExpr,
                           const DILocation *DL) {
  LLVMContext &Ctx = LinkedInstr->getContext();
  Module *M = LinkedInstr->getModule();
  if (!AssignFn)
    AssignFn = Intrinsic::getDeclaration(M, Intrinsic::dbg_assign);

  auto *Link = LinkedInstr->getMetadata(LLVMContext::MD_DIAssignID);
  assert(Link && "Linked instruction must have DIAssign metadata attached");

  std::array<Value *, 6> Args = {
      MetadataAsValue::get(Ctx, ValueAsMetadata::get(Val)),
      MetadataAsValue::get(Ctx, SrcVar),
      MetadataAsValue::get(Ctx, ValExpr),
      MetadataAsValue::get(Ctx, Link),
      MetadataAsValue::get(Ctx, ValueAsMetadata::get(Addr)),
      MetadataAsValue::get(Ctx, AddrExpr),
  };

  IRBuilder<> B(Ctx);
  B.SetCurrentDebugLocation(DL);

  auto *DVI = cast<DbgAssignIntrinsic>(B.CreateCall(AssignFn, Args));
  DVI->insertAfter(LinkedInstr);
  return DVI;
}

Instruction *DIBuilder::insertLabel(DILabel *LabelInfo, const DILocation *DL,
                                    Instruction *InsertBefore) {
  return insertLabel(LabelInfo, DL,
                     InsertBefore ? InsertBefore->getParent() : nullptr,
                     InsertBefore);
}

Instruction *DIBuilder::insertLabel(DILabel *LabelInfo, const DILocation *DL,
                                    BasicBlock *InsertAtEnd) {
  return insertLabel(LabelInfo, DL, InsertAtEnd, nullptr);
}

Instruction *DIBuilder::insertDbgValueIntrinsic(Value *V,
                                                DILocalVariable *VarInfo,
                                                DIExpression *Expr,
                                                const DILocation *DL,
                                                Instruction *InsertBefore) {
  return insertDbgValueIntrinsic(
      V, VarInfo, Expr, DL, InsertBefore ? InsertBefore->getParent() : nullptr,
      InsertBefore);
}

Instruction *DIBuilder::insertDbgValueIntrinsic(Value *V,
                                                DILocalVariable *VarInfo,
                                                DIExpression *Expr,
                                                const DILocation *DL,
                                                BasicBlock *InsertAtEnd) {
  return insertDbgValueIntrinsic(V, VarInfo, Expr, DL, InsertAtEnd, nullptr);
}

/// Initialize IRBuilder for inserting dbg.declare and dbg.value intrinsics.
/// This abstracts over the various ways to specify an insert position.
static void initIRBuilder(IRBuilder<> &Builder, const DILocation *DL,
                          BasicBlock *InsertBB, Instruction *InsertBefore) {
  if (InsertBefore)
    Builder.SetInsertPoint(InsertBefore);
  else if (InsertBB)
    Builder.SetInsertPoint(InsertBB);
  Builder.SetCurrentDebugLocation(DL);
}

static Value *getDbgIntrinsicValueImpl(LLVMContext &VMContext, Value *V) {
  assert(V && "no value passed to dbg intrinsic");
  return MetadataAsValue::get(VMContext, ValueAsMetadata::get(V));
}

static Function *getDeclareIntrin(Module &M) {
  return Intrinsic::getDeclaration(&M, Intrinsic::dbg_declare);
}

Instruction *DIBuilder::insertDbgValueIntrinsic(
    llvm::Value *Val, DILocalVariable *VarInfo, DIExpression *Expr,
    const DILocation *DL, BasicBlock *InsertBB, Instruction *InsertBefore) {
  if (!ValueFn)
    ValueFn = Intrinsic::getDeclaration(&M, Intrinsic::dbg_value);
  return insertDbgIntrinsic(ValueFn, Val, VarInfo, Expr, DL, InsertBB,
                            InsertBefore);
}

Instruction *DIBuilder::insertDeclare(Value *Storage, DILocalVariable *VarInfo,
                                      DIExpression *Expr, const DILocation *DL,
                                      BasicBlock *InsertBB,
                                      Instruction *InsertBefore) {
  assert(VarInfo && "empty or invalid DILocalVariable* passed to dbg.declare");
  assert(DL && "Expected debug loc");
  assert(DL->getScope()->getSubprogram() ==
             VarInfo->getScope()->getSubprogram() &&
         "Expected matching subprograms");
  if (!DeclareFn)
    DeclareFn = getDeclareIntrin(M);

  trackIfUnresolved(VarInfo);
  trackIfUnresolved(Expr);
  Value *Args[] = {getDbgIntrinsicValueImpl(VMContext, Storage),
                   MetadataAsValue::get(VMContext, VarInfo),
                   MetadataAsValue::get(VMContext, Expr)};

  IRBuilder<> B(DL->getContext());
  initIRBuilder(B, DL, InsertBB, InsertBefore);
  return B.CreateCall(DeclareFn, Args);
}

Instruction *DIBuilder::insertDbgIntrinsic(llvm::Function *IntrinsicFn,
                                           Value *V, DILocalVariable *VarInfo,
                                           DIExpression *Expr,
                                           const DILocation *DL,
                                           BasicBlock *InsertBB,
                                           Instruction *InsertBefore) {
  assert(IntrinsicFn && "must pass a non-null intrinsic function");
  assert(V && "must pass a value to a dbg intrinsic");
  assert(VarInfo &&
         "empty or invalid DILocalVariable* passed to debug intrinsic");
  assert(DL && "Expected debug loc");
  assert(DL->getScope()->getSubprogram() ==
             VarInfo->getScope()->getSubprogram() &&
         "Expected matching subprograms");

  trackIfUnresolved(VarInfo);
  trackIfUnresolved(Expr);
  Value *Args[] = {getDbgIntrinsicValueImpl(VMContext, V),
                   MetadataAsValue::get(VMContext, VarInfo),
                   MetadataAsValue::get(VMContext, Expr)};

  IRBuilder<> B(DL->getContext());
  initIRBuilder(B, DL, InsertBB, InsertBefore);
  return B.CreateCall(IntrinsicFn, Args);
}

Instruction *DIBuilder::insertLabel(DILabel *LabelInfo, const DILocation *DL,
                                    BasicBlock *InsertBB,
                                    Instruction *InsertBefore) {
  assert(LabelInfo && "empty or invalid DILabel* passed to dbg.label");
  assert(DL && "Expected debug loc");
  assert(DL->getScope()->getSubprogram() ==
             LabelInfo->getScope()->getSubprogram() &&
         "Expected matching subprograms");
  if (!LabelFn)
    LabelFn = Intrinsic::getDeclaration(&M, Intrinsic::dbg_label);

  trackIfUnresolved(LabelInfo);
  Value *Args[] = {MetadataAsValue::get(VMContext, LabelInfo)};

  IRBuilder<> B(DL->getContext());
  initIRBuilder(B, DL, InsertBB, InsertBefore);
  return B.CreateCall(LabelFn, Args);
}

void DIBuilder::replaceVTableHolder(DICompositeType *&T, DIType *VTableHolder) {
  {
    TypedTrackingMDRef<DICompositeType> N(T);
    N->replaceVTableHolder(VTableHolder);
    T = N.get();
  }

  // If this didn't create a self-reference, just return.
  if (T != VTableHolder)
    return;

  // Look for unresolved operands.  T will drop RAUW support, orphaning any
  // cycles underneath it.
  if (T->isResolved())
    for (const MDOperand &O : T->operands())
      if (auto *N = dyn_cast_or_null<MDNode>(O))
        trackIfUnresolved(N);
}

void DIBuilder::replaceArrays(DICompositeType *&T, DINodeArray Elements,
                              DINodeArray TParams) {
  {
    TypedTrackingMDRef<DICompositeType> N(T);
    if (Elements)
      N->replaceElements(Elements);
    if (TParams)
      N->replaceTemplateParams(DITemplateParameterArray(TParams));
    T = N.get();
  }

  // If T isn't resolved, there's no problem.
  if (!T->isResolved())
    return;

  // If T is resolved, it may be due to a self-reference cycle.  Track the
  // arrays explicitly if they're unresolved, or else the cycles will be
  // orphaned.
  if (Elements)
    trackIfUnresolved(Elements.get());
  if (TParams)
    trackIfUnresolved(TParams.get());
}

DILifetime *DIBuilder::createBoundedLifetime(DIObject *Obj, DIExpr *Loc,
                                      ArrayRef<Metadata *> Args) {
  return DILifetime::getDistinct(VMContext, Obj, Loc, Args);
}

void DIBuilder::createComputedLifetime(DIObject *Obj, DIExpr *Loc,
                                       ArrayRef<Metadata *> Args) {
  DILifetime *Lifetime = DILifetime::getDistinct(VMContext, Obj, Loc, Args);

  NamedMDNode *NMD = M.getOrInsertNamedMetadata("llvm.dbg.retainedNodes");
  NMD->addOperand(Lifetime);
  trackIfUnresolved(Lifetime);
}

static Function *getDefIntrin(Module &M) {
  return Intrinsic::getDeclaration(&M, Intrinsic::dbg_def);
}

Instruction *DIBuilder::insertDef(DILifetime *Lifetime, llvm::Value *Referrer,
                                  const DILocation *DL, BasicBlock *InsertBB,
                                  Instruction *InsertBefore) {
  assert(Lifetime && "Empty or invalid Lifetime passed to dbg.def");
  assert(Referrer && "Empty or invalid Referrer passed to dbg.def");
  assert(DL && "Empty or invalid DL passed to dbg.def");

  if (!DefFn)
    DefFn = getDefIntrin(M);

  trackIfUnresolved(Lifetime);

  // Ideally, the intrinsic would be able to handle any type of
  // pointer. However, SelectionDAGBuilder::visitIntrinsicCall (for dbg_def) and
  // InstEmitter::EmitDbgDefKill expect the intrinsic to refer directly to the
  // alloca / argument and have problems handling addrspacecasts
  Referrer = Referrer->stripPointerCasts();

  Value *Args[] = {MetadataAsValue::get(VMContext, Lifetime),
                   getDbgIntrinsicValueImpl(VMContext, Referrer)};

  IRBuilder<> B(DL->getContext());
  initIRBuilder(B, DL, InsertBB, InsertBefore);
  return B.CreateCall(DefFn, Args);
}

Instruction *DIBuilder::insertDef(DILifetime *Lifetime, llvm::Value *Referrer,
                                  const DILocation *DL,
                                  BasicBlock *InsertAtEnd) {
  return insertDef(Lifetime, Referrer, DL, InsertAtEnd,
                   InsertAtEnd->getTerminator());
}

Instruction *DIBuilder::insertDef(DILifetime *Lifetime, llvm::Value *Referrer,
                                  const DILocation *DL,
                                  Instruction *InsertBefore) {
  return insertDef(Lifetime, Referrer, DL, InsertBefore->getParent(),
                   InsertBefore);
}

static Function *getKillIntrin(Module &M) {
  return Intrinsic::getDeclaration(&M, Intrinsic::dbg_kill);
}

Instruction *DIBuilder::insertKill(DILifetime *Lifetime, const DILocation *DL,
                                   BasicBlock *InsertBB,
                                   Instruction *InsertBefore) {
  assert(Lifetime && "Empty or invalid Lifetime passed to dbg.kill");
  assert(DL && "Empty or invalid DL passed to dbg.kill");

  if (!KillFn)
    KillFn = getKillIntrin(M);

  trackIfUnresolved(Lifetime);
  Value *Args[] = {MetadataAsValue::get(VMContext, Lifetime)};

  IRBuilder<> B(DL->getContext());
  initIRBuilder(B, DL, InsertBB, InsertBefore);
  return B.CreateCall(KillFn, Args);
}

Instruction *DIBuilder::insertKill(DILifetime *Lifetime, const DILocation *DL,
                                   BasicBlock *InsertAtEnd) {
  return insertKill(Lifetime, DL, InsertAtEnd, InsertAtEnd->getTerminator());
}

Instruction *DIBuilder::insertKill(DILifetime *Lifetime, const DILocation *DL,
                                   Instruction *InsertBefore) {
  return insertKill(Lifetime, DL, InsertBefore->getParent(), InsertBefore);
}<|MERGE_RESOLUTION|>--- conflicted
+++ resolved
@@ -25,12 +25,8 @@
 
 DIBuilder::DIBuilder(Module &m, bool AllowUnresolvedNodes, DICompileUnit *CU)
     : M(m), VMContext(M.getContext()), CUNode(CU), DeclareFn(nullptr),
-<<<<<<< HEAD
-      ValueFn(nullptr), LabelFn(nullptr), AddrFn(nullptr), AssignFn(nullptr),
+      ValueFn(nullptr), LabelFn(nullptr), AssignFn(nullptr),
       DefFn(nullptr), KillFn(nullptr),
-=======
-      ValueFn(nullptr), LabelFn(nullptr), AssignFn(nullptr),
->>>>>>> 5680b757
       AllowUnresolvedNodes(AllowUnresolvedNodes) {
   if (CUNode) {
     if (const auto &ETs = CUNode->getEnumTypes())
