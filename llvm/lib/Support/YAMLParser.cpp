//===- YAMLParser.cpp - Simple YAML parser --------------------------------===//
//
// Part of the LLVM Project, under the Apache License v2.0 with LLVM Exceptions.
// See https://llvm.org/LICENSE.txt for license information.
// SPDX-License-Identifier: Apache-2.0 WITH LLVM-exception
//
//===----------------------------------------------------------------------===//
//
//  This file implements a YAML parser.
//
//===----------------------------------------------------------------------===//

#include "llvm/Support/YAMLParser.h"
#include "llvm/ADT/AllocatorList.h"
#include "llvm/ADT/ArrayRef.h"
#include "llvm/ADT/None.h"
#include "llvm/ADT/STLExtras.h"
#include "llvm/ADT/SmallString.h"
#include "llvm/ADT/SmallVector.h"
#include "llvm/ADT/StringExtras.h"
#include "llvm/ADT/StringRef.h"
#include "llvm/ADT/Twine.h"
#include "llvm/Support/Compiler.h"
#include "llvm/Support/ErrorHandling.h"
#include "llvm/Support/MemoryBuffer.h"
#include "llvm/Support/SMLoc.h"
#include "llvm/Support/SourceMgr.h"
#include "llvm/Support/Unicode.h"
#include "llvm/Support/raw_ostream.h"
#include <algorithm>
#include <cassert>
#include <cstddef>
#include <cstdint>
#include <map>
#include <memory>
#include <string>
#include <system_error>
#include <utility>

using namespace llvm;
using namespace yaml;

enum UnicodeEncodingForm {
  UEF_UTF32_LE, ///< UTF-32 Little Endian
  UEF_UTF32_BE, ///< UTF-32 Big Endian
  UEF_UTF16_LE, ///< UTF-16 Little Endian
  UEF_UTF16_BE, ///< UTF-16 Big Endian
  UEF_UTF8,     ///< UTF-8 or ascii.
  UEF_Unknown   ///< Not a valid Unicode encoding.
};

/// EncodingInfo - Holds the encoding type and length of the byte order mark if
///                it exists. Length is in {0, 2, 3, 4}.
using EncodingInfo = std::pair<UnicodeEncodingForm, unsigned>;

/// getUnicodeEncoding - Reads up to the first 4 bytes to determine the Unicode
///                      encoding form of \a Input.
///
/// @param Input A string of length 0 or more.
/// @returns An EncodingInfo indicating the Unicode encoding form of the input
///          and how long the byte order mark is if one exists.
static EncodingInfo getUnicodeEncoding(StringRef Input) {
  if (Input.empty())
    return std::make_pair(UEF_Unknown, 0);

  switch (uint8_t(Input[0])) {
  case 0x00:
    if (Input.size() >= 4) {
      if (  Input[1] == 0
         && uint8_t(Input[2]) == 0xFE
         && uint8_t(Input[3]) == 0xFF)
        return std::make_pair(UEF_UTF32_BE, 4);
      if (Input[1] == 0 && Input[2] == 0 && Input[3] != 0)
        return std::make_pair(UEF_UTF32_BE, 0);
    }

    if (Input.size() >= 2 && Input[1] != 0)
      return std::make_pair(UEF_UTF16_BE, 0);
    return std::make_pair(UEF_Unknown, 0);
  case 0xFF:
    if (  Input.size() >= 4
       && uint8_t(Input[1]) == 0xFE
       && Input[2] == 0
       && Input[3] == 0)
      return std::make_pair(UEF_UTF32_LE, 4);

    if (Input.size() >= 2 && uint8_t(Input[1]) == 0xFE)
      return std::make_pair(UEF_UTF16_LE, 2);
    return std::make_pair(UEF_Unknown, 0);
  case 0xFE:
    if (Input.size() >= 2 && uint8_t(Input[1]) == 0xFF)
      return std::make_pair(UEF_UTF16_BE, 2);
    return std::make_pair(UEF_Unknown, 0);
  case 0xEF:
    if (  Input.size() >= 3
       && uint8_t(Input[1]) == 0xBB
       && uint8_t(Input[2]) == 0xBF)
      return std::make_pair(UEF_UTF8, 3);
    return std::make_pair(UEF_Unknown, 0);
  }

  // It could still be utf-32 or utf-16.
  if (Input.size() >= 4 && Input[1] == 0 && Input[2] == 0 && Input[3] == 0)
    return std::make_pair(UEF_UTF32_LE, 0);

  if (Input.size() >= 2 && Input[1] == 0)
    return std::make_pair(UEF_UTF16_LE, 0);

  return std::make_pair(UEF_UTF8, 0);
}

/// Pin the vtables to this file.
void Node::anchor() {}
void NullNode::anchor() {}
void ScalarNode::anchor() {}
void BlockScalarNode::anchor() {}
void KeyValueNode::anchor() {}
void MappingNode::anchor() {}
void SequenceNode::anchor() {}
void AliasNode::anchor() {}

namespace llvm {
namespace yaml {

/// Token - A single YAML token.
struct Token {
  enum TokenKind {
    TK_Error, // Uninitialized token.
    TK_StreamStart,
    TK_StreamEnd,
    TK_VersionDirective,
    TK_TagDirective,
    TK_DocumentStart,
    TK_DocumentEnd,
    TK_BlockEntry,
    TK_BlockEnd,
    TK_BlockSequenceStart,
    TK_BlockMappingStart,
    TK_FlowEntry,
    TK_FlowSequenceStart,
    TK_FlowSequenceEnd,
    TK_FlowMappingStart,
    TK_FlowMappingEnd,
    TK_Key,
    TK_Value,
    TK_Scalar,
    TK_BlockScalar,
    TK_Alias,
    TK_Anchor,
    TK_Tag
  } Kind = TK_Error;

  /// A string of length 0 or more whose begin() points to the logical location
  /// of the token in the input.
  StringRef Range;

  /// The value of a block scalar node.
  std::string Value;

  Token() = default;
};

} // end namespace yaml
} // end namespace llvm

using TokenQueueT = BumpPtrList<Token>;

namespace {

/// This struct is used to track simple keys.
///
/// Simple keys are handled by creating an entry in SimpleKeys for each Token
/// which could legally be the start of a simple key. When peekNext is called,
/// if the Token To be returned is referenced by a SimpleKey, we continue
/// tokenizing until that potential simple key has either been found to not be
/// a simple key (we moved on to the next line or went further than 1024 chars).
/// Or when we run into a Value, and then insert a Key token (and possibly
/// others) before the SimpleKey's Tok.
struct SimpleKey {
  TokenQueueT::iterator Tok;
  unsigned Column = 0;
  unsigned Line = 0;
  unsigned FlowLevel = 0;
  bool IsRequired = false;

  bool operator ==(const SimpleKey &Other) {
    return Tok == Other.Tok;
  }
};

} // end anonymous namespace

/// The Unicode scalar value of a UTF-8 minimal well-formed code unit
///        subsequence and the subsequence's length in code units (uint8_t).
///        A length of 0 represents an error.
using UTF8Decoded = std::pair<uint32_t, unsigned>;

static UTF8Decoded decodeUTF8(StringRef Range) {
  StringRef::iterator Position= Range.begin();
  StringRef::iterator End = Range.end();
  // 1 byte: [0x00, 0x7f]
  // Bit pattern: 0xxxxxxx
  if (Position < End && (*Position & 0x80) == 0) {
    return std::make_pair(*Position, 1);
  }
  // 2 bytes: [0x80, 0x7ff]
  // Bit pattern: 110xxxxx 10xxxxxx
  if (Position + 1 < End && ((*Position & 0xE0) == 0xC0) &&
      ((*(Position + 1) & 0xC0) == 0x80)) {
    uint32_t codepoint = ((*Position & 0x1F) << 6) |
                          (*(Position + 1) & 0x3F);
    if (codepoint >= 0x80)
      return std::make_pair(codepoint, 2);
  }
  // 3 bytes: [0x8000, 0xffff]
  // Bit pattern: 1110xxxx 10xxxxxx 10xxxxxx
  if (Position + 2 < End && ((*Position & 0xF0) == 0xE0) &&
      ((*(Position + 1) & 0xC0) == 0x80) &&
      ((*(Position + 2) & 0xC0) == 0x80)) {
    uint32_t codepoint = ((*Position & 0x0F) << 12) |
                         ((*(Position + 1) & 0x3F) << 6) |
                          (*(Position + 2) & 0x3F);
    // Codepoints between 0xD800 and 0xDFFF are invalid, as
    // they are high / low surrogate halves used by UTF-16.
    if (codepoint >= 0x800 &&
        (codepoint < 0xD800 || codepoint > 0xDFFF))
      return std::make_pair(codepoint, 3);
  }
  // 4 bytes: [0x10000, 0x10FFFF]
  // Bit pattern: 11110xxx 10xxxxxx 10xxxxxx 10xxxxxx
  if (Position + 3 < End && ((*Position & 0xF8) == 0xF0) &&
      ((*(Position + 1) & 0xC0) == 0x80) &&
      ((*(Position + 2) & 0xC0) == 0x80) &&
      ((*(Position + 3) & 0xC0) == 0x80)) {
    uint32_t codepoint = ((*Position & 0x07) << 18) |
                         ((*(Position + 1) & 0x3F) << 12) |
                         ((*(Position + 2) & 0x3F) << 6) |
                          (*(Position + 3) & 0x3F);
    if (codepoint >= 0x10000 && codepoint <= 0x10FFFF)
      return std::make_pair(codepoint, 4);
  }
  return std::make_pair(0, 0);
}

namespace llvm {
namespace yaml {

/// Scans YAML tokens from a MemoryBuffer.
class Scanner {
public:
  Scanner(StringRef Input, SourceMgr &SM, bool ShowColors = true,
          std::error_code *EC = nullptr);
  Scanner(MemoryBufferRef Buffer, SourceMgr &SM_, bool ShowColors = true,
          std::error_code *EC = nullptr);

  /// Parse the next token and return it without popping it.
  Token &peekNext();

  /// Parse the next token and pop it from the queue.
  Token getNext();

  void printError(SMLoc Loc, SourceMgr::DiagKind Kind, const Twine &Message,
                  ArrayRef<SMRange> Ranges = None) {
    SM.PrintMessage(Loc, Kind, Message, Ranges, /* FixIts= */ None, ShowColors);
  }

  void setError(const Twine &Message, StringRef::iterator Position) {
    if (Position >= End)
      Position = End - 1;

    // propagate the error if possible
    if (EC)
      *EC = make_error_code(std::errc::invalid_argument);

    // Don't print out more errors after the first one we encounter. The rest
    // are just the result of the first, and have no meaning.
    if (!Failed)
      printError(SMLoc::getFromPointer(Position), SourceMgr::DK_Error, Message);
    Failed = true;
  }

  /// Returns true if an error occurred while parsing.
  bool failed() {
    return Failed;
  }

private:
  void init(MemoryBufferRef Buffer);

  StringRef currentInput() {
    return StringRef(Current, End - Current);
  }

  /// Decode a UTF-8 minimal well-formed code unit subsequence starting
  ///        at \a Position.
  ///
  /// If the UTF-8 code units starting at Position do not form a well-formed
  /// code unit subsequence, then the Unicode scalar value is 0, and the length
  /// is 0.
  UTF8Decoded decodeUTF8(StringRef::iterator Position) {
    return ::decodeUTF8(StringRef(Position, End - Position));
  }

  // The following functions are based on the gramar rules in the YAML spec. The
  // style of the function names it meant to closely match how they are written
  // in the spec. The number within the [] is the number of the grammar rule in
  // the spec.
  //
  // See 4.2 [Production Naming Conventions] for the meaning of the prefixes.
  //
  // c-
  //   A production starting and ending with a special character.
  // b-
  //   A production matching a single line break.
  // nb-
  //   A production starting and ending with a non-break character.
  // s-
  //   A production starting and ending with a white space character.
  // ns-
  //   A production starting and ending with a non-space character.
  // l-
  //   A production matching complete line(s).

  /// Skip a single nb-char[27] starting at Position.
  ///
  /// A nb-char is 0x9 | [0x20-0x7E] | 0x85 | [0xA0-0xD7FF] | [0xE000-0xFEFE]
  ///                  | [0xFF00-0xFFFD] | [0x10000-0x10FFFF]
  ///
  /// @returns The code unit after the nb-char, or Position if it's not an
  ///          nb-char.
  StringRef::iterator skip_nb_char(StringRef::iterator Position);

  /// Skip a single b-break[28] starting at Position.
  ///
  /// A b-break is 0xD 0xA | 0xD | 0xA
  ///
  /// @returns The code unit after the b-break, or Position if it's not a
  ///          b-break.
  StringRef::iterator skip_b_break(StringRef::iterator Position);

  /// Skip a single s-space[31] starting at Position.
  ///
  /// An s-space is 0x20
  ///
  /// @returns The code unit after the s-space, or Position if it's not a
  ///          s-space.
  StringRef::iterator skip_s_space(StringRef::iterator Position);

  /// Skip a single s-white[33] starting at Position.
  ///
  /// A s-white is 0x20 | 0x9
  ///
  /// @returns The code unit after the s-white, or Position if it's not a
  ///          s-white.
  StringRef::iterator skip_s_white(StringRef::iterator Position);

  /// Skip a single ns-char[34] starting at Position.
  ///
  /// A ns-char is nb-char - s-white
  ///
  /// @returns The code unit after the ns-char, or Position if it's not a
  ///          ns-char.
  StringRef::iterator skip_ns_char(StringRef::iterator Position);

  using SkipWhileFunc = StringRef::iterator (Scanner::*)(StringRef::iterator);

  /// Skip minimal well-formed code unit subsequences until Func
  ///        returns its input.
  ///
  /// @returns The code unit after the last minimal well-formed code unit
  ///          subsequence that Func accepted.
  StringRef::iterator skip_while( SkipWhileFunc Func
                                , StringRef::iterator Position);

  /// Skip minimal well-formed code unit subsequences until Func returns its
  /// input.
  void advanceWhile(SkipWhileFunc Func);

  /// Scan ns-uri-char[39]s starting at Cur.
  ///
  /// This updates Cur and Column while scanning.
  void scan_ns_uri_char();

  /// Consume a minimal well-formed code unit subsequence starting at
  ///        \a Cur. Return false if it is not the same Unicode scalar value as
  ///        \a Expected. This updates \a Column.
  bool consume(uint32_t Expected);

  /// Skip \a Distance UTF-8 code units. Updates \a Cur and \a Column.
  void skip(uint32_t Distance);

  /// Return true if the minimal well-formed code unit subsequence at
  ///        Pos is whitespace or a new line
  bool isBlankOrBreak(StringRef::iterator Position);

  /// Consume a single b-break[28] if it's present at the current position.
  ///
  /// Return false if the code unit at the current position isn't a line break.
  bool consumeLineBreakIfPresent();

  /// If IsSimpleKeyAllowed, create and push_back a new SimpleKey.
  void saveSimpleKeyCandidate( TokenQueueT::iterator Tok
                             , unsigned AtColumn
                             , bool IsRequired);

  /// Remove simple keys that can no longer be valid simple keys.
  ///
  /// Invalid simple keys are not on the current line or are further than 1024
  /// columns back.
  void removeStaleSimpleKeyCandidates();

  /// Remove all simple keys on FlowLevel \a Level.
  void removeSimpleKeyCandidatesOnFlowLevel(unsigned Level);

  /// Unroll indentation in \a Indents back to \a Col. Creates BlockEnd
  ///        tokens if needed.
  bool unrollIndent(int ToColumn);

  /// Increase indent to \a Col. Creates \a Kind token at \a InsertPoint
  ///        if needed.
  bool rollIndent( int ToColumn
                 , Token::TokenKind Kind
                 , TokenQueueT::iterator InsertPoint);

  /// Skip a single-line comment when the comment starts at the current
  /// position of the scanner.
  void skipComment();

  /// Skip whitespace and comments until the start of the next token.
  void scanToNextToken();

  /// Must be the first token generated.
  bool scanStreamStart();

  /// Generate tokens needed to close out the stream.
  bool scanStreamEnd();

  /// Scan a %BLAH directive.
  bool scanDirective();

  /// Scan a ... or ---.
  bool scanDocumentIndicator(bool IsStart);

  /// Scan a [ or { and generate the proper flow collection start token.
  bool scanFlowCollectionStart(bool IsSequence);

  /// Scan a ] or } and generate the proper flow collection end token.
  bool scanFlowCollectionEnd(bool IsSequence);

  /// Scan the , that separates entries in a flow collection.
  bool scanFlowEntry();

  /// Scan the - that starts block sequence entries.
  bool scanBlockEntry();

  /// Scan an explicit ? indicating a key.
  bool scanKey();

  /// Scan an explicit : indicating a value.
  bool scanValue();

  /// Scan a quoted scalar.
  bool scanFlowScalar(bool IsDoubleQuoted);

  /// Scan an unquoted scalar.
  bool scanPlainScalar();

  /// Scan an Alias or Anchor starting with * or &.
  bool scanAliasOrAnchor(bool IsAlias);

  /// Scan a block scalar starting with | or >.
  bool scanBlockScalar(bool IsLiteral);

  /// Scan a chomping indicator in a block scalar header.
  char scanBlockChompingIndicator();

  /// Scan an indentation indicator in a block scalar header.
  unsigned scanBlockIndentationIndicator();

  /// Scan a block scalar header.
  ///
  /// Return false if an error occurred.
  bool scanBlockScalarHeader(char &ChompingIndicator, unsigned &IndentIndicator,
                             bool &IsDone);

  /// Look for the indentation level of a block scalar.
  ///
  /// Return false if an error occurred.
  bool findBlockScalarIndent(unsigned &BlockIndent, unsigned BlockExitIndent,
                             unsigned &LineBreaks, bool &IsDone);

  /// Scan the indentation of a text line in a block scalar.
  ///
  /// Return false if an error occurred.
  bool scanBlockScalarIndent(unsigned BlockIndent, unsigned BlockExitIndent,
                             bool &IsDone);

  /// Scan a tag of the form !stuff.
  bool scanTag();

  /// Dispatch to the next scanning function based on \a *Cur.
  bool fetchMoreTokens();

  /// The SourceMgr used for diagnostics and buffer management.
  SourceMgr &SM;

  /// The original input.
  MemoryBufferRef InputBuffer;

  /// The current position of the scanner.
  StringRef::iterator Current;

  /// The end of the input (one past the last character).
  StringRef::iterator End;

  /// Current YAML indentation level in spaces.
  int Indent;

  /// Current column number in Unicode code points.
  unsigned Column;

  /// Current line number.
  unsigned Line;

  /// How deep we are in flow style containers. 0 Means at block level.
  unsigned FlowLevel;

  /// Are we at the start of the stream?
  bool IsStartOfStream;

  /// Can the next token be the start of a simple key?
  bool IsSimpleKeyAllowed;

  /// True if an error has occurred.
  bool Failed;

  /// Should colors be used when printing out the diagnostic messages?
  bool ShowColors;

  /// Queue of tokens. This is required to queue up tokens while looking
  ///        for the end of a simple key. And for cases where a single character
  ///        can produce multiple tokens (e.g. BlockEnd).
  TokenQueueT TokenQueue;

  /// Indentation levels.
  SmallVector<int, 4> Indents;

  /// Potential simple keys.
  SmallVector<SimpleKey, 4> SimpleKeys;

  std::error_code *EC;
};

} // end namespace yaml
} // end namespace llvm

/// encodeUTF8 - Encode \a UnicodeScalarValue in UTF-8 and append it to result.
static void encodeUTF8( uint32_t UnicodeScalarValue
                      , SmallVectorImpl<char> &Result) {
  if (UnicodeScalarValue <= 0x7F) {
    Result.push_back(UnicodeScalarValue & 0x7F);
  } else if (UnicodeScalarValue <= 0x7FF) {
    uint8_t FirstByte = 0xC0 | ((UnicodeScalarValue & 0x7C0) >> 6);
    uint8_t SecondByte = 0x80 | (UnicodeScalarValue & 0x3F);
    Result.push_back(FirstByte);
    Result.push_back(SecondByte);
  } else if (UnicodeScalarValue <= 0xFFFF) {
    uint8_t FirstByte = 0xE0 | ((UnicodeScalarValue & 0xF000) >> 12);
    uint8_t SecondByte = 0x80 | ((UnicodeScalarValue & 0xFC0) >> 6);
    uint8_t ThirdByte = 0x80 | (UnicodeScalarValue & 0x3F);
    Result.push_back(FirstByte);
    Result.push_back(SecondByte);
    Result.push_back(ThirdByte);
  } else if (UnicodeScalarValue <= 0x10FFFF) {
    uint8_t FirstByte = 0xF0 | ((UnicodeScalarValue & 0x1F0000) >> 18);
    uint8_t SecondByte = 0x80 | ((UnicodeScalarValue & 0x3F000) >> 12);
    uint8_t ThirdByte = 0x80 | ((UnicodeScalarValue & 0xFC0) >> 6);
    uint8_t FourthByte = 0x80 | (UnicodeScalarValue & 0x3F);
    Result.push_back(FirstByte);
    Result.push_back(SecondByte);
    Result.push_back(ThirdByte);
    Result.push_back(FourthByte);
  }
}

bool yaml::dumpTokens(StringRef Input, raw_ostream &OS) {
  SourceMgr SM;
  Scanner scanner(Input, SM);
  while (true) {
    Token T = scanner.getNext();
    switch (T.Kind) {
    case Token::TK_StreamStart:
      OS << "Stream-Start: ";
      break;
    case Token::TK_StreamEnd:
      OS << "Stream-End: ";
      break;
    case Token::TK_VersionDirective:
      OS << "Version-Directive: ";
      break;
    case Token::TK_TagDirective:
      OS << "Tag-Directive: ";
      break;
    case Token::TK_DocumentStart:
      OS << "Document-Start: ";
      break;
    case Token::TK_DocumentEnd:
      OS << "Document-End: ";
      break;
    case Token::TK_BlockEntry:
      OS << "Block-Entry: ";
      break;
    case Token::TK_BlockEnd:
      OS << "Block-End: ";
      break;
    case Token::TK_BlockSequenceStart:
      OS << "Block-Sequence-Start: ";
      break;
    case Token::TK_BlockMappingStart:
      OS << "Block-Mapping-Start: ";
      break;
    case Token::TK_FlowEntry:
      OS << "Flow-Entry: ";
      break;
    case Token::TK_FlowSequenceStart:
      OS << "Flow-Sequence-Start: ";
      break;
    case Token::TK_FlowSequenceEnd:
      OS << "Flow-Sequence-End: ";
      break;
    case Token::TK_FlowMappingStart:
      OS << "Flow-Mapping-Start: ";
      break;
    case Token::TK_FlowMappingEnd:
      OS << "Flow-Mapping-End: ";
      break;
    case Token::TK_Key:
      OS << "Key: ";
      break;
    case Token::TK_Value:
      OS << "Value: ";
      break;
    case Token::TK_Scalar:
      OS << "Scalar: ";
      break;
    case Token::TK_BlockScalar:
      OS << "Block Scalar: ";
      break;
    case Token::TK_Alias:
      OS << "Alias: ";
      break;
    case Token::TK_Anchor:
      OS << "Anchor: ";
      break;
    case Token::TK_Tag:
      OS << "Tag: ";
      break;
    case Token::TK_Error:
      break;
    }
    OS << T.Range << "\n";
    if (T.Kind == Token::TK_StreamEnd)
      break;
    else if (T.Kind == Token::TK_Error)
      return false;
  }
  return true;
}

bool yaml::scanTokens(StringRef Input) {
  SourceMgr SM;
  Scanner scanner(Input, SM);
  while (true) {
    Token T = scanner.getNext();
    if (T.Kind == Token::TK_StreamEnd)
      break;
    else if (T.Kind == Token::TK_Error)
      return false;
  }
  return true;
}

std::string yaml::escape(StringRef Input, bool EscapePrintable) {
  std::string EscapedInput;
  for (StringRef::iterator i = Input.begin(), e = Input.end(); i != e; ++i) {
    if (*i == '\\')
      EscapedInput += "\\\\";
    else if (*i == '"')
      EscapedInput += "\\\"";
    else if (*i == 0)
      EscapedInput += "\\0";
    else if (*i == 0x07)
      EscapedInput += "\\a";
    else if (*i == 0x08)
      EscapedInput += "\\b";
    else if (*i == 0x09)
      EscapedInput += "\\t";
    else if (*i == 0x0A)
      EscapedInput += "\\n";
    else if (*i == 0x0B)
      EscapedInput += "\\v";
    else if (*i == 0x0C)
      EscapedInput += "\\f";
    else if (*i == 0x0D)
      EscapedInput += "\\r";
    else if (*i == 0x1B)
      EscapedInput += "\\e";
    else if ((unsigned char)*i < 0x20) { // Control characters not handled above.
      std::string HexStr = utohexstr(*i);
      EscapedInput += "\\x" + std::string(2 - HexStr.size(), '0') + HexStr;
    } else if (*i & 0x80) { // UTF-8 multiple code unit subsequence.
      UTF8Decoded UnicodeScalarValue
        = decodeUTF8(StringRef(i, Input.end() - i));
      if (UnicodeScalarValue.second == 0) {
        // Found invalid char.
        SmallString<4> Val;
        encodeUTF8(0xFFFD, Val);
        EscapedInput.insert(EscapedInput.end(), Val.begin(), Val.end());
        // FIXME: Error reporting.
        return EscapedInput;
      }
      if (UnicodeScalarValue.first == 0x85)
        EscapedInput += "\\N";
      else if (UnicodeScalarValue.first == 0xA0)
        EscapedInput += "\\_";
      else if (UnicodeScalarValue.first == 0x2028)
        EscapedInput += "\\L";
      else if (UnicodeScalarValue.first == 0x2029)
        EscapedInput += "\\P";
      else if (!EscapePrintable &&
               sys::unicode::isPrintable(UnicodeScalarValue.first))
        EscapedInput += StringRef(i, UnicodeScalarValue.second);
      else {
        std::string HexStr = utohexstr(UnicodeScalarValue.first);
        if (HexStr.size() <= 2)
          EscapedInput += "\\x" + std::string(2 - HexStr.size(), '0') + HexStr;
        else if (HexStr.size() <= 4)
          EscapedInput += "\\u" + std::string(4 - HexStr.size(), '0') + HexStr;
        else if (HexStr.size() <= 8)
          EscapedInput += "\\U" + std::string(8 - HexStr.size(), '0') + HexStr;
      }
      i += UnicodeScalarValue.second - 1;
    } else
      EscapedInput.push_back(*i);
  }
  return EscapedInput;
}

Scanner::Scanner(StringRef Input, SourceMgr &sm, bool ShowColors,
                 std::error_code *EC)
    : SM(sm), ShowColors(ShowColors), EC(EC) {
  init(MemoryBufferRef(Input, "YAML"));
}

Scanner::Scanner(MemoryBufferRef Buffer, SourceMgr &SM_, bool ShowColors,
                 std::error_code *EC)
    : SM(SM_), ShowColors(ShowColors), EC(EC) {
  init(Buffer);
}

void Scanner::init(MemoryBufferRef Buffer) {
  InputBuffer = Buffer;
  Current = InputBuffer.getBufferStart();
  End = InputBuffer.getBufferEnd();
  Indent = -1;
  Column = 0;
  Line = 0;
  FlowLevel = 0;
  IsStartOfStream = true;
  IsSimpleKeyAllowed = true;
  Failed = false;
  std::unique_ptr<MemoryBuffer> InputBufferOwner =
<<<<<<< HEAD
      MemoryBuffer::getMemBuffer(Buffer, false);
=======
      MemoryBuffer::getMemBuffer(Buffer, /*RequiresNullTerminator=*/false);
>>>>>>> 9168a0f5
  SM.AddNewSourceBuffer(std::move(InputBufferOwner), SMLoc());
}

Token &Scanner::peekNext() {
  // If the current token is a possible simple key, keep parsing until we
  // can confirm.
  bool NeedMore = false;
  while (true) {
    if (TokenQueue.empty() || NeedMore) {
      if (!fetchMoreTokens()) {
        TokenQueue.clear();
        SimpleKeys.clear();
        TokenQueue.push_back(Token());
        return TokenQueue.front();
      }
    }
    assert(!TokenQueue.empty() &&
            "fetchMoreTokens lied about getting tokens!");

    removeStaleSimpleKeyCandidates();
    SimpleKey SK;
    SK.Tok = TokenQueue.begin();
    if (!is_contained(SimpleKeys, SK))
      break;
    else
      NeedMore = true;
  }
  return TokenQueue.front();
}

Token Scanner::getNext() {
  Token Ret = peekNext();
  // TokenQueue can be empty if there was an error getting the next token.
  if (!TokenQueue.empty())
    TokenQueue.pop_front();

  // There cannot be any referenced Token's if the TokenQueue is empty. So do a
  // quick deallocation of them all.
  if (TokenQueue.empty())
    TokenQueue.resetAlloc();

  return Ret;
}

StringRef::iterator Scanner::skip_nb_char(StringRef::iterator Position) {
  if (Position == End)
    return Position;
  // Check 7 bit c-printable - b-char.
  if (   *Position == 0x09
      || (*Position >= 0x20 && *Position <= 0x7E))
    return Position + 1;

  // Check for valid UTF-8.
  if (uint8_t(*Position) & 0x80) {
    UTF8Decoded u8d = decodeUTF8(Position);
    if (   u8d.second != 0
        && u8d.first != 0xFEFF
        && ( u8d.first == 0x85
          || ( u8d.first >= 0xA0
            && u8d.first <= 0xD7FF)
          || ( u8d.first >= 0xE000
            && u8d.first <= 0xFFFD)
          || ( u8d.first >= 0x10000
            && u8d.first <= 0x10FFFF)))
      return Position + u8d.second;
  }
  return Position;
}

StringRef::iterator Scanner::skip_b_break(StringRef::iterator Position) {
  if (Position == End)
    return Position;
  if (*Position == 0x0D) {
    if (Position + 1 != End && *(Position + 1) == 0x0A)
      return Position + 2;
    return Position + 1;
  }

  if (*Position == 0x0A)
    return Position + 1;
  return Position;
}

StringRef::iterator Scanner::skip_s_space(StringRef::iterator Position) {
  if (Position == End)
    return Position;
  if (*Position == ' ')
    return Position + 1;
  return Position;
}

StringRef::iterator Scanner::skip_s_white(StringRef::iterator Position) {
  if (Position == End)
    return Position;
  if (*Position == ' ' || *Position == '\t')
    return Position + 1;
  return Position;
}

StringRef::iterator Scanner::skip_ns_char(StringRef::iterator Position) {
  if (Position == End)
    return Position;
  if (*Position == ' ' || *Position == '\t')
    return Position;
  return skip_nb_char(Position);
}

StringRef::iterator Scanner::skip_while( SkipWhileFunc Func
                                       , StringRef::iterator Position) {
  while (true) {
    StringRef::iterator i = (this->*Func)(Position);
    if (i == Position)
      break;
    Position = i;
  }
  return Position;
}

void Scanner::advanceWhile(SkipWhileFunc Func) {
  auto Final = skip_while(Func, Current);
  Column += Final - Current;
  Current = Final;
}

static bool is_ns_hex_digit(const char C) {
  return    (C >= '0' && C <= '9')
         || (C >= 'a' && C <= 'z')
         || (C >= 'A' && C <= 'Z');
}

static bool is_ns_word_char(const char C) {
  return    C == '-'
         || (C >= 'a' && C <= 'z')
         || (C >= 'A' && C <= 'Z');
}

void Scanner::scan_ns_uri_char() {
  while (true) {
    if (Current == End)
      break;
    if ((   *Current == '%'
          && Current + 2 < End
          && is_ns_hex_digit(*(Current + 1))
          && is_ns_hex_digit(*(Current + 2)))
        || is_ns_word_char(*Current)
        || StringRef(Current, 1).find_first_of("#;/?:@&=+$,_.!~*'()[]")
          != StringRef::npos) {
      ++Current;
      ++Column;
    } else
      break;
  }
}

bool Scanner::consume(uint32_t Expected) {
  if (Expected >= 0x80) {
    setError("Cannot consume non-ascii characters", Current);
    return false;
  }
  if (Current == End)
    return false;
  if (uint8_t(*Current) >= 0x80) {
    setError("Cannot consume non-ascii characters", Current);
    return false;
  }
  if (uint8_t(*Current) == Expected) {
    ++Current;
    ++Column;
    return true;
  }
  return false;
}

void Scanner::skip(uint32_t Distance) {
  Current += Distance;
  Column += Distance;
  assert(Current <= End && "Skipped past the end");
}

bool Scanner::isBlankOrBreak(StringRef::iterator Position) {
  if (Position == End)
    return false;
  return *Position == ' ' || *Position == '\t' || *Position == '\r' ||
         *Position == '\n';
}

bool Scanner::consumeLineBreakIfPresent() {
  auto Next = skip_b_break(Current);
  if (Next == Current)
    return false;
  Column = 0;
  ++Line;
  Current = Next;
  return true;
}

void Scanner::saveSimpleKeyCandidate( TokenQueueT::iterator Tok
                                    , unsigned AtColumn
                                    , bool IsRequired) {
  if (IsSimpleKeyAllowed) {
    SimpleKey SK;
    SK.Tok = Tok;
    SK.Line = Line;
    SK.Column = AtColumn;
    SK.IsRequired = IsRequired;
    SK.FlowLevel = FlowLevel;
    SimpleKeys.push_back(SK);
  }
}

void Scanner::removeStaleSimpleKeyCandidates() {
  for (SmallVectorImpl<SimpleKey>::iterator i = SimpleKeys.begin();
                                            i != SimpleKeys.end();) {
    if (i->Line != Line || i->Column + 1024 < Column) {
      if (i->IsRequired)
        setError( "Could not find expected : for simple key"
                , i->Tok->Range.begin());
      i = SimpleKeys.erase(i);
    } else
      ++i;
  }
}

void Scanner::removeSimpleKeyCandidatesOnFlowLevel(unsigned Level) {
  if (!SimpleKeys.empty() && (SimpleKeys.end() - 1)->FlowLevel == Level)
    SimpleKeys.pop_back();
}

bool Scanner::unrollIndent(int ToColumn) {
  Token T;
  // Indentation is ignored in flow.
  if (FlowLevel != 0)
    return true;

  while (Indent > ToColumn) {
    T.Kind = Token::TK_BlockEnd;
    T.Range = StringRef(Current, 1);
    TokenQueue.push_back(T);
    Indent = Indents.pop_back_val();
  }

  return true;
}

bool Scanner::rollIndent( int ToColumn
                        , Token::TokenKind Kind
                        , TokenQueueT::iterator InsertPoint) {
  if (FlowLevel)
    return true;
  if (Indent < ToColumn) {
    Indents.push_back(Indent);
    Indent = ToColumn;

    Token T;
    T.Kind = Kind;
    T.Range = StringRef(Current, 0);
    TokenQueue.insert(InsertPoint, T);
  }
  return true;
}

void Scanner::skipComment() {
  if (Current == End || *Current != '#')
    return;
  while (true) {
    // This may skip more than one byte, thus Column is only incremented
    // for code points.
    StringRef::iterator I = skip_nb_char(Current);
    if (I == Current)
      break;
    Current = I;
    ++Column;
  }
}

void Scanner::scanToNextToken() {
  while (true) {
    while (Current != End && (*Current == ' ' || *Current == '\t')) {
      skip(1);
    }

    skipComment();

    // Skip EOL.
    StringRef::iterator i = skip_b_break(Current);
    if (i == Current)
      break;
    Current = i;
    ++Line;
    Column = 0;
    // New lines may start a simple key.
    if (!FlowLevel)
      IsSimpleKeyAllowed = true;
  }
}

bool Scanner::scanStreamStart() {
  IsStartOfStream = false;

  EncodingInfo EI = getUnicodeEncoding(currentInput());

  Token T;
  T.Kind = Token::TK_StreamStart;
  T.Range = StringRef(Current, EI.second);
  TokenQueue.push_back(T);
  Current += EI.second;
  return true;
}

bool Scanner::scanStreamEnd() {
  // Force an ending new line if one isn't present.
  if (Column != 0) {
    Column = 0;
    ++Line;
  }

  unrollIndent(-1);
  SimpleKeys.clear();
  IsSimpleKeyAllowed = false;

  Token T;
  T.Kind = Token::TK_StreamEnd;
  T.Range = StringRef(Current, 0);
  TokenQueue.push_back(T);
  return true;
}

bool Scanner::scanDirective() {
  // Reset the indentation level.
  unrollIndent(-1);
  SimpleKeys.clear();
  IsSimpleKeyAllowed = false;

  StringRef::iterator Start = Current;
  consume('%');
  StringRef::iterator NameStart = Current;
  Current = skip_while(&Scanner::skip_ns_char, Current);
  StringRef Name(NameStart, Current - NameStart);
  Current = skip_while(&Scanner::skip_s_white, Current);

  Token T;
  if (Name == "YAML") {
    Current = skip_while(&Scanner::skip_ns_char, Current);
    T.Kind = Token::TK_VersionDirective;
    T.Range = StringRef(Start, Current - Start);
    TokenQueue.push_back(T);
    return true;
  } else if(Name == "TAG") {
    Current = skip_while(&Scanner::skip_ns_char, Current);
    Current = skip_while(&Scanner::skip_s_white, Current);
    Current = skip_while(&Scanner::skip_ns_char, Current);
    T.Kind = Token::TK_TagDirective;
    T.Range = StringRef(Start, Current - Start);
    TokenQueue.push_back(T);
    return true;
  }
  return false;
}

bool Scanner::scanDocumentIndicator(bool IsStart) {
  unrollIndent(-1);
  SimpleKeys.clear();
  IsSimpleKeyAllowed = false;

  Token T;
  T.Kind = IsStart ? Token::TK_DocumentStart : Token::TK_DocumentEnd;
  T.Range = StringRef(Current, 3);
  skip(3);
  TokenQueue.push_back(T);
  return true;
}

bool Scanner::scanFlowCollectionStart(bool IsSequence) {
  Token T;
  T.Kind = IsSequence ? Token::TK_FlowSequenceStart
                      : Token::TK_FlowMappingStart;
  T.Range = StringRef(Current, 1);
  skip(1);
  TokenQueue.push_back(T);

  // [ and { may begin a simple key.
  saveSimpleKeyCandidate(--TokenQueue.end(), Column - 1, false);

  // And may also be followed by a simple key.
  IsSimpleKeyAllowed = true;
  ++FlowLevel;
  return true;
}

bool Scanner::scanFlowCollectionEnd(bool IsSequence) {
  removeSimpleKeyCandidatesOnFlowLevel(FlowLevel);
  IsSimpleKeyAllowed = false;
  Token T;
  T.Kind = IsSequence ? Token::TK_FlowSequenceEnd
                      : Token::TK_FlowMappingEnd;
  T.Range = StringRef(Current, 1);
  skip(1);
  TokenQueue.push_back(T);
  if (FlowLevel)
    --FlowLevel;
  return true;
}

bool Scanner::scanFlowEntry() {
  removeSimpleKeyCandidatesOnFlowLevel(FlowLevel);
  IsSimpleKeyAllowed = true;
  Token T;
  T.Kind = Token::TK_FlowEntry;
  T.Range = StringRef(Current, 1);
  skip(1);
  TokenQueue.push_back(T);
  return true;
}

bool Scanner::scanBlockEntry() {
  rollIndent(Column, Token::TK_BlockSequenceStart, TokenQueue.end());
  removeSimpleKeyCandidatesOnFlowLevel(FlowLevel);
  IsSimpleKeyAllowed = true;
  Token T;
  T.Kind = Token::TK_BlockEntry;
  T.Range = StringRef(Current, 1);
  skip(1);
  TokenQueue.push_back(T);
  return true;
}

bool Scanner::scanKey() {
  if (!FlowLevel)
    rollIndent(Column, Token::TK_BlockMappingStart, TokenQueue.end());

  removeSimpleKeyCandidatesOnFlowLevel(FlowLevel);
  IsSimpleKeyAllowed = !FlowLevel;

  Token T;
  T.Kind = Token::TK_Key;
  T.Range = StringRef(Current, 1);
  skip(1);
  TokenQueue.push_back(T);
  return true;
}

bool Scanner::scanValue() {
  // If the previous token could have been a simple key, insert the key token
  // into the token queue.
  if (!SimpleKeys.empty()) {
    SimpleKey SK = SimpleKeys.pop_back_val();
    Token T;
    T.Kind = Token::TK_Key;
    T.Range = SK.Tok->Range;
    TokenQueueT::iterator i, e;
    for (i = TokenQueue.begin(), e = TokenQueue.end(); i != e; ++i) {
      if (i == SK.Tok)
        break;
    }
    if (i == e) {
      Failed = true;
      return false;
    }
    i = TokenQueue.insert(i, T);

    // We may also need to add a Block-Mapping-Start token.
    rollIndent(SK.Column, Token::TK_BlockMappingStart, i);

    IsSimpleKeyAllowed = false;
  } else {
    if (!FlowLevel)
      rollIndent(Column, Token::TK_BlockMappingStart, TokenQueue.end());
    IsSimpleKeyAllowed = !FlowLevel;
  }

  Token T;
  T.Kind = Token::TK_Value;
  T.Range = StringRef(Current, 1);
  skip(1);
  TokenQueue.push_back(T);
  return true;
}

// Forbidding inlining improves performance by roughly 20%.
// FIXME: Remove once llvm optimizes this to the faster version without hints.
LLVM_ATTRIBUTE_NOINLINE static bool
wasEscaped(StringRef::iterator First, StringRef::iterator Position);

// Returns whether a character at 'Position' was escaped with a leading '\'.
// 'First' specifies the position of the first character in the string.
static bool wasEscaped(StringRef::iterator First,
                       StringRef::iterator Position) {
  assert(Position - 1 >= First);
  StringRef::iterator I = Position - 1;
  // We calculate the number of consecutive '\'s before the current position
  // by iterating backwards through our string.
  while (I >= First && *I == '\\') --I;
  // (Position - 1 - I) now contains the number of '\'s before the current
  // position. If it is odd, the character at 'Position' was escaped.
  return (Position - 1 - I) % 2 == 1;
}

bool Scanner::scanFlowScalar(bool IsDoubleQuoted) {
  StringRef::iterator Start = Current;
  unsigned ColStart = Column;
  if (IsDoubleQuoted) {
    do {
      ++Current;
      while (Current != End && *Current != '"')
        ++Current;
      // Repeat until the previous character was not a '\' or was an escaped
      // backslash.
    } while (   Current != End
             && *(Current - 1) == '\\'
             && wasEscaped(Start + 1, Current));
  } else {
    skip(1);
    while (Current != End) {
      // Skip a ' followed by another '.
      if (Current + 1 < End && *Current == '\'' && *(Current + 1) == '\'') {
        skip(2);
        continue;
      } else if (*Current == '\'')
        break;
      StringRef::iterator i = skip_nb_char(Current);
      if (i == Current) {
        i = skip_b_break(Current);
        if (i == Current)
          break;
        Current = i;
        Column = 0;
        ++Line;
      } else {
        if (i == End)
          break;
        Current = i;
        ++Column;
      }
    }
  }

  if (Current == End) {
    setError("Expected quote at end of scalar", Current);
    return false;
  }

  skip(1); // Skip ending quote.
  Token T;
  T.Kind = Token::TK_Scalar;
  T.Range = StringRef(Start, Current - Start);
  TokenQueue.push_back(T);

  saveSimpleKeyCandidate(--TokenQueue.end(), ColStart, false);

  IsSimpleKeyAllowed = false;

  return true;
}

bool Scanner::scanPlainScalar() {
  StringRef::iterator Start = Current;
  unsigned ColStart = Column;
  unsigned LeadingBlanks = 0;
  assert(Indent >= -1 && "Indent must be >= -1 !");
  unsigned indent = static_cast<unsigned>(Indent + 1);
  while (Current != End) {
    if (*Current == '#')
      break;

    while (Current != End && !isBlankOrBreak(Current)) {
      if (FlowLevel && *Current == ':' &&
          (Current + 1 == End ||
           !(isBlankOrBreak(Current + 1) || *(Current + 1) == ','))) {
        setError("Found unexpected ':' while scanning a plain scalar", Current);
        return false;
      }

      // Check for the end of the plain scalar.
      if (  (*Current == ':' && isBlankOrBreak(Current + 1))
          || (  FlowLevel
          && (StringRef(Current, 1).find_first_of(",:?[]{}")
              != StringRef::npos)))
        break;

      StringRef::iterator i = skip_nb_char(Current);
      if (i == Current)
        break;
      Current = i;
      ++Column;
    }

    // Are we at the end?
    if (!isBlankOrBreak(Current))
      break;

    // Eat blanks.
    StringRef::iterator Tmp = Current;
    while (isBlankOrBreak(Tmp)) {
      StringRef::iterator i = skip_s_white(Tmp);
      if (i != Tmp) {
        if (LeadingBlanks && (Column < indent) && *Tmp == '\t') {
          setError("Found invalid tab character in indentation", Tmp);
          return false;
        }
        Tmp = i;
        ++Column;
      } else {
        i = skip_b_break(Tmp);
        if (!LeadingBlanks)
          LeadingBlanks = 1;
        Tmp = i;
        Column = 0;
        ++Line;
      }
    }

    if (!FlowLevel && Column < indent)
      break;

    Current = Tmp;
  }
  if (Start == Current) {
    setError("Got empty plain scalar", Start);
    return false;
  }
  Token T;
  T.Kind = Token::TK_Scalar;
  T.Range = StringRef(Start, Current - Start);
  TokenQueue.push_back(T);

  // Plain scalars can be simple keys.
  saveSimpleKeyCandidate(--TokenQueue.end(), ColStart, false);

  IsSimpleKeyAllowed = false;

  return true;
}

bool Scanner::scanAliasOrAnchor(bool IsAlias) {
  StringRef::iterator Start = Current;
  unsigned ColStart = Column;
  skip(1);
  while (Current != End) {
    if (   *Current == '[' || *Current == ']'
        || *Current == '{' || *Current == '}'
        || *Current == ','
        || *Current == ':')
      break;
    StringRef::iterator i = skip_ns_char(Current);
    if (i == Current)
      break;
    Current = i;
    ++Column;
  }

  if (Start + 1 == Current) {
    setError("Got empty alias or anchor", Start);
    return false;
  }

  Token T;
  T.Kind = IsAlias ? Token::TK_Alias : Token::TK_Anchor;
  T.Range = StringRef(Start, Current - Start);
  TokenQueue.push_back(T);

  // Alias and anchors can be simple keys.
  saveSimpleKeyCandidate(--TokenQueue.end(), ColStart, false);

  IsSimpleKeyAllowed = false;

  return true;
}

char Scanner::scanBlockChompingIndicator() {
  char Indicator = ' ';
  if (Current != End && (*Current == '+' || *Current == '-')) {
    Indicator = *Current;
    skip(1);
  }
  return Indicator;
}

/// Get the number of line breaks after chomping.
///
/// Return the number of trailing line breaks to emit, depending on
/// \p ChompingIndicator.
static unsigned getChompedLineBreaks(char ChompingIndicator,
                                     unsigned LineBreaks, StringRef Str) {
  if (ChompingIndicator == '-') // Strip all line breaks.
    return 0;
  if (ChompingIndicator == '+') // Keep all line breaks.
    return LineBreaks;
  // Clip trailing lines.
  return Str.empty() ? 0 : 1;
}

unsigned Scanner::scanBlockIndentationIndicator() {
  unsigned Indent = 0;
  if (Current != End && (*Current >= '1' && *Current <= '9')) {
    Indent = unsigned(*Current - '0');
    skip(1);
  }
  return Indent;
}

bool Scanner::scanBlockScalarHeader(char &ChompingIndicator,
                                    unsigned &IndentIndicator, bool &IsDone) {
  auto Start = Current;

  ChompingIndicator = scanBlockChompingIndicator();
  IndentIndicator = scanBlockIndentationIndicator();
  // Check for the chomping indicator once again.
  if (ChompingIndicator == ' ')
    ChompingIndicator = scanBlockChompingIndicator();
  Current = skip_while(&Scanner::skip_s_white, Current);
  skipComment();

  if (Current == End) { // EOF, we have an empty scalar.
    Token T;
    T.Kind = Token::TK_BlockScalar;
    T.Range = StringRef(Start, Current - Start);
    TokenQueue.push_back(T);
    IsDone = true;
    return true;
  }

  if (!consumeLineBreakIfPresent()) {
    setError("Expected a line break after block scalar header", Current);
    return false;
  }
  return true;
}

bool Scanner::findBlockScalarIndent(unsigned &BlockIndent,
                                    unsigned BlockExitIndent,
                                    unsigned &LineBreaks, bool &IsDone) {
  unsigned MaxAllSpaceLineCharacters = 0;
  StringRef::iterator LongestAllSpaceLine;

  while (true) {
    advanceWhile(&Scanner::skip_s_space);
    if (skip_nb_char(Current) != Current) {
      // This line isn't empty, so try and find the indentation.
      if (Column <= BlockExitIndent) { // End of the block literal.
        IsDone = true;
        return true;
      }
      // We found the block's indentation.
      BlockIndent = Column;
      if (MaxAllSpaceLineCharacters > BlockIndent) {
        setError(
            "Leading all-spaces line must be smaller than the block indent",
            LongestAllSpaceLine);
        return false;
      }
      return true;
    }
    if (skip_b_break(Current) != Current &&
        Column > MaxAllSpaceLineCharacters) {
      // Record the longest all-space line in case it's longer than the
      // discovered block indent.
      MaxAllSpaceLineCharacters = Column;
      LongestAllSpaceLine = Current;
    }

    // Check for EOF.
    if (Current == End) {
      IsDone = true;
      return true;
    }

    if (!consumeLineBreakIfPresent()) {
      IsDone = true;
      return true;
    }
    ++LineBreaks;
  }
  return true;
}

bool Scanner::scanBlockScalarIndent(unsigned BlockIndent,
                                    unsigned BlockExitIndent, bool &IsDone) {
  // Skip the indentation.
  while (Column < BlockIndent) {
    auto I = skip_s_space(Current);
    if (I == Current)
      break;
    Current = I;
    ++Column;
  }

  if (skip_nb_char(Current) == Current)
    return true;

  if (Column <= BlockExitIndent) { // End of the block literal.
    IsDone = true;
    return true;
  }

  if (Column < BlockIndent) {
    if (Current != End && *Current == '#') { // Trailing comment.
      IsDone = true;
      return true;
    }
    setError("A text line is less indented than the block scalar", Current);
    return false;
  }
  return true; // A normal text line.
}

bool Scanner::scanBlockScalar(bool IsLiteral) {
  // Eat '|' or '>'
  assert(*Current == '|' || *Current == '>');
  skip(1);

  char ChompingIndicator;
  unsigned BlockIndent;
  bool IsDone = false;
  if (!scanBlockScalarHeader(ChompingIndicator, BlockIndent, IsDone))
    return false;
  if (IsDone)
    return true;

  auto Start = Current;
  unsigned BlockExitIndent = Indent < 0 ? 0 : (unsigned)Indent;
  unsigned LineBreaks = 0;
  if (BlockIndent == 0) {
    if (!findBlockScalarIndent(BlockIndent, BlockExitIndent, LineBreaks,
                               IsDone))
      return false;
  }

  // Scan the block's scalars body.
  SmallString<256> Str;
  while (!IsDone) {
    if (!scanBlockScalarIndent(BlockIndent, BlockExitIndent, IsDone))
      return false;
    if (IsDone)
      break;

    // Parse the current line.
    auto LineStart = Current;
    advanceWhile(&Scanner::skip_nb_char);
    if (LineStart != Current) {
      Str.append(LineBreaks, '\n');
      Str.append(StringRef(LineStart, Current - LineStart));
      LineBreaks = 0;
    }

    // Check for EOF.
    if (Current == End)
      break;

    if (!consumeLineBreakIfPresent())
      break;
    ++LineBreaks;
  }

  if (Current == End && !LineBreaks)
    // Ensure that there is at least one line break before the end of file.
    LineBreaks = 1;
  Str.append(getChompedLineBreaks(ChompingIndicator, LineBreaks, Str), '\n');

  // New lines may start a simple key.
  if (!FlowLevel)
    IsSimpleKeyAllowed = true;

  Token T;
  T.Kind = Token::TK_BlockScalar;
  T.Range = StringRef(Start, Current - Start);
  T.Value = std::string(Str);
  TokenQueue.push_back(T);
  return true;
}

bool Scanner::scanTag() {
  StringRef::iterator Start = Current;
  unsigned ColStart = Column;
  skip(1); // Eat !.
  if (Current == End || isBlankOrBreak(Current)); // An empty tag.
  else if (*Current == '<') {
    skip(1);
    scan_ns_uri_char();
    if (!consume('>'))
      return false;
  } else {
    // FIXME: Actually parse the c-ns-shorthand-tag rule.
    Current = skip_while(&Scanner::skip_ns_char, Current);
  }

  Token T;
  T.Kind = Token::TK_Tag;
  T.Range = StringRef(Start, Current - Start);
  TokenQueue.push_back(T);

  // Tags can be simple keys.
  saveSimpleKeyCandidate(--TokenQueue.end(), ColStart, false);

  IsSimpleKeyAllowed = false;

  return true;
}

bool Scanner::fetchMoreTokens() {
  if (IsStartOfStream)
    return scanStreamStart();

  scanToNextToken();

  if (Current == End)
    return scanStreamEnd();

  removeStaleSimpleKeyCandidates();

  unrollIndent(Column);

  if (Column == 0 && *Current == '%')
    return scanDirective();

  if (Column == 0 && Current + 4 <= End
      && *Current == '-'
      && *(Current + 1) == '-'
      && *(Current + 2) == '-'
      && (Current + 3 == End || isBlankOrBreak(Current + 3)))
    return scanDocumentIndicator(true);

  if (Column == 0 && Current + 4 <= End
      && *Current == '.'
      && *(Current + 1) == '.'
      && *(Current + 2) == '.'
      && (Current + 3 == End || isBlankOrBreak(Current + 3)))
    return scanDocumentIndicator(false);

  if (*Current == '[')
    return scanFlowCollectionStart(true);

  if (*Current == '{')
    return scanFlowCollectionStart(false);

  if (*Current == ']')
    return scanFlowCollectionEnd(true);

  if (*Current == '}')
    return scanFlowCollectionEnd(false);

  if (*Current == ',')
    return scanFlowEntry();

  if (*Current == '-' && isBlankOrBreak(Current + 1))
    return scanBlockEntry();

  if (*Current == '?' && (FlowLevel || isBlankOrBreak(Current + 1)))
    return scanKey();

  if (*Current == ':' && (FlowLevel || isBlankOrBreak(Current + 1)))
    return scanValue();

  if (*Current == '*')
    return scanAliasOrAnchor(true);

  if (*Current == '&')
    return scanAliasOrAnchor(false);

  if (*Current == '!')
    return scanTag();

  if (*Current == '|' && !FlowLevel)
    return scanBlockScalar(true);

  if (*Current == '>' && !FlowLevel)
    return scanBlockScalar(false);

  if (*Current == '\'')
    return scanFlowScalar(false);

  if (*Current == '"')
    return scanFlowScalar(true);

  // Get a plain scalar.
  StringRef FirstChar(Current, 1);
  if (!(isBlankOrBreak(Current)
        || FirstChar.find_first_of("-?:,[]{}#&*!|>'\"%@`") != StringRef::npos)
      || (*Current == '-' && !isBlankOrBreak(Current + 1))
      || (!FlowLevel && (*Current == '?' || *Current == ':')
          && isBlankOrBreak(Current + 1))
      || (!FlowLevel && *Current == ':'
                      && Current + 2 < End
                      && *(Current + 1) == ':'
                      && !isBlankOrBreak(Current + 2)))
    return scanPlainScalar();

  setError("Unrecognized character while tokenizing.", Current);
  return false;
}

Stream::Stream(StringRef Input, SourceMgr &SM, bool ShowColors,
               std::error_code *EC)
    : scanner(new Scanner(Input, SM, ShowColors, EC)), CurrentDoc() {}

Stream::Stream(MemoryBufferRef InputBuffer, SourceMgr &SM, bool ShowColors,
               std::error_code *EC)
    : scanner(new Scanner(InputBuffer, SM, ShowColors, EC)), CurrentDoc() {}

Stream::~Stream() = default;

bool Stream::failed() { return scanner->failed(); }

void Stream::printError(Node *N, const Twine &Msg, SourceMgr::DiagKind Kind) {
  SMRange Range = N ? N->getSourceRange() : SMRange();
  scanner->printError(Range.Start, Kind, Msg, Range);
}

document_iterator Stream::begin() {
  if (CurrentDoc)
    report_fatal_error("Can only iterate over the stream once");

  // Skip Stream-Start.
  scanner->getNext();

  CurrentDoc.reset(new Document(*this));
  return document_iterator(CurrentDoc);
}

document_iterator Stream::end() {
  return document_iterator();
}

void Stream::skip() {
  for (document_iterator i = begin(), e = end(); i != e; ++i)
    i->skip();
}

Node::Node(unsigned int Type, std::unique_ptr<Document> &D, StringRef A,
           StringRef T)
    : Doc(D), TypeID(Type), Anchor(A), Tag(T) {
  SMLoc Start = SMLoc::getFromPointer(peekNext().Range.begin());
  SourceRange = SMRange(Start, Start);
}

std::string Node::getVerbatimTag() const {
  StringRef Raw = getRawTag();
  if (!Raw.empty() && Raw != "!") {
    std::string Ret;
    if (Raw.find_last_of('!') == 0) {
      Ret = std::string(Doc->getTagMap().find("!")->second);
      Ret += Raw.substr(1);
      return Ret;
    } else if (Raw.startswith("!!")) {
      Ret = std::string(Doc->getTagMap().find("!!")->second);
      Ret += Raw.substr(2);
      return Ret;
    } else {
      StringRef TagHandle = Raw.substr(0, Raw.find_last_of('!') + 1);
      std::map<StringRef, StringRef>::const_iterator It =
          Doc->getTagMap().find(TagHandle);
      if (It != Doc->getTagMap().end())
        Ret = std::string(It->second);
      else {
        Token T;
        T.Kind = Token::TK_Tag;
        T.Range = TagHandle;
        setError(Twine("Unknown tag handle ") + TagHandle, T);
      }
      Ret += Raw.substr(Raw.find_last_of('!') + 1);
      return Ret;
    }
  }

  switch (getType()) {
  case NK_Null:
    return "tag:yaml.org,2002:null";
  case NK_Scalar:
  case NK_BlockScalar:
    // TODO: Tag resolution.
    return "tag:yaml.org,2002:str";
  case NK_Mapping:
    return "tag:yaml.org,2002:map";
  case NK_Sequence:
    return "tag:yaml.org,2002:seq";
  }

  return "";
}

Token &Node::peekNext() {
  return Doc->peekNext();
}

Token Node::getNext() {
  return Doc->getNext();
}

Node *Node::parseBlockNode() {
  return Doc->parseBlockNode();
}

BumpPtrAllocator &Node::getAllocator() {
  return Doc->NodeAllocator;
}

void Node::setError(const Twine &Msg, Token &Tok) const {
  Doc->setError(Msg, Tok);
}

bool Node::failed() const {
  return Doc->failed();
}

StringRef ScalarNode::getValue(SmallVectorImpl<char> &Storage) const {
  // TODO: Handle newlines properly. We need to remove leading whitespace.
  if (Value[0] == '"') { // Double quoted.
    // Pull off the leading and trailing "s.
    StringRef UnquotedValue = Value.substr(1, Value.size() - 2);
    // Search for characters that would require unescaping the value.
    StringRef::size_type i = UnquotedValue.find_first_of("\\\r\n");
    if (i != StringRef::npos)
      return unescapeDoubleQuoted(UnquotedValue, i, Storage);
    return UnquotedValue;
  } else if (Value[0] == '\'') { // Single quoted.
    // Pull off the leading and trailing 's.
    StringRef UnquotedValue = Value.substr(1, Value.size() - 2);
    StringRef::size_type i = UnquotedValue.find('\'');
    if (i != StringRef::npos) {
      // We're going to need Storage.
      Storage.clear();
      Storage.reserve(UnquotedValue.size());
      for (; i != StringRef::npos; i = UnquotedValue.find('\'')) {
        StringRef Valid(UnquotedValue.begin(), i);
        Storage.insert(Storage.end(), Valid.begin(), Valid.end());
        Storage.push_back('\'');
        UnquotedValue = UnquotedValue.substr(i + 2);
      }
      Storage.insert(Storage.end(), UnquotedValue.begin(), UnquotedValue.end());
      return StringRef(Storage.begin(), Storage.size());
    }
    return UnquotedValue;
  }
  // Plain or block.
  return Value.rtrim(' ');
}

StringRef ScalarNode::unescapeDoubleQuoted( StringRef UnquotedValue
                                          , StringRef::size_type i
                                          , SmallVectorImpl<char> &Storage)
                                          const {
  // Use Storage to build proper value.
  Storage.clear();
  Storage.reserve(UnquotedValue.size());
  for (; i != StringRef::npos; i = UnquotedValue.find_first_of("\\\r\n")) {
    // Insert all previous chars into Storage.
    StringRef Valid(UnquotedValue.begin(), i);
    Storage.insert(Storage.end(), Valid.begin(), Valid.end());
    // Chop off inserted chars.
    UnquotedValue = UnquotedValue.substr(i);

    assert(!UnquotedValue.empty() && "Can't be empty!");

    // Parse escape or line break.
    switch (UnquotedValue[0]) {
    case '\r':
    case '\n':
      Storage.push_back('\n');
      if (   UnquotedValue.size() > 1
          && (UnquotedValue[1] == '\r' || UnquotedValue[1] == '\n'))
        UnquotedValue = UnquotedValue.substr(1);
      UnquotedValue = UnquotedValue.substr(1);
      break;
    default:
      if (UnquotedValue.size() == 1) {
        Token T;
        T.Range = StringRef(UnquotedValue.begin(), 1);
        setError("Unrecognized escape code", T);
        return "";
      }
      UnquotedValue = UnquotedValue.substr(1);
      switch (UnquotedValue[0]) {
      default: {
          Token T;
          T.Range = StringRef(UnquotedValue.begin(), 1);
          setError("Unrecognized escape code", T);
          return "";
        }
      case '\r':
      case '\n':
        // Remove the new line.
        if (   UnquotedValue.size() > 1
            && (UnquotedValue[1] == '\r' || UnquotedValue[1] == '\n'))
          UnquotedValue = UnquotedValue.substr(1);
        // If this was just a single byte newline, it will get skipped
        // below.
        break;
      case '0':
        Storage.push_back(0x00);
        break;
      case 'a':
        Storage.push_back(0x07);
        break;
      case 'b':
        Storage.push_back(0x08);
        break;
      case 't':
      case 0x09:
        Storage.push_back(0x09);
        break;
      case 'n':
        Storage.push_back(0x0A);
        break;
      case 'v':
        Storage.push_back(0x0B);
        break;
      case 'f':
        Storage.push_back(0x0C);
        break;
      case 'r':
        Storage.push_back(0x0D);
        break;
      case 'e':
        Storage.push_back(0x1B);
        break;
      case ' ':
        Storage.push_back(0x20);
        break;
      case '"':
        Storage.push_back(0x22);
        break;
      case '/':
        Storage.push_back(0x2F);
        break;
      case '\\':
        Storage.push_back(0x5C);
        break;
      case 'N':
        encodeUTF8(0x85, Storage);
        break;
      case '_':
        encodeUTF8(0xA0, Storage);
        break;
      case 'L':
        encodeUTF8(0x2028, Storage);
        break;
      case 'P':
        encodeUTF8(0x2029, Storage);
        break;
      case 'x': {
          if (UnquotedValue.size() < 3)
            // TODO: Report error.
            break;
          unsigned int UnicodeScalarValue;
          if (UnquotedValue.substr(1, 2).getAsInteger(16, UnicodeScalarValue))
            // TODO: Report error.
            UnicodeScalarValue = 0xFFFD;
          encodeUTF8(UnicodeScalarValue, Storage);
          UnquotedValue = UnquotedValue.substr(2);
          break;
        }
      case 'u': {
          if (UnquotedValue.size() < 5)
            // TODO: Report error.
            break;
          unsigned int UnicodeScalarValue;
          if (UnquotedValue.substr(1, 4).getAsInteger(16, UnicodeScalarValue))
            // TODO: Report error.
            UnicodeScalarValue = 0xFFFD;
          encodeUTF8(UnicodeScalarValue, Storage);
          UnquotedValue = UnquotedValue.substr(4);
          break;
        }
      case 'U': {
          if (UnquotedValue.size() < 9)
            // TODO: Report error.
            break;
          unsigned int UnicodeScalarValue;
          if (UnquotedValue.substr(1, 8).getAsInteger(16, UnicodeScalarValue))
            // TODO: Report error.
            UnicodeScalarValue = 0xFFFD;
          encodeUTF8(UnicodeScalarValue, Storage);
          UnquotedValue = UnquotedValue.substr(8);
          break;
        }
      }
      UnquotedValue = UnquotedValue.substr(1);
    }
  }
  Storage.insert(Storage.end(), UnquotedValue.begin(), UnquotedValue.end());
  return StringRef(Storage.begin(), Storage.size());
}

Node *KeyValueNode::getKey() {
  if (Key)
    return Key;
  // Handle implicit null keys.
  {
    Token &t = peekNext();
    if (   t.Kind == Token::TK_BlockEnd
        || t.Kind == Token::TK_Value
        || t.Kind == Token::TK_Error) {
      return Key = new (getAllocator()) NullNode(Doc);
    }
    if (t.Kind == Token::TK_Key)
      getNext(); // skip TK_Key.
  }

  // Handle explicit null keys.
  Token &t = peekNext();
  if (t.Kind == Token::TK_BlockEnd || t.Kind == Token::TK_Value) {
    return Key = new (getAllocator()) NullNode(Doc);
  }

  // We've got a normal key.
  return Key = parseBlockNode();
}

Node *KeyValueNode::getValue() {
  if (Value)
    return Value;

  if (Node* Key = getKey())
    Key->skip();
  else {
    setError("Null key in Key Value.", peekNext());
    return Value = new (getAllocator()) NullNode(Doc);
  }

  if (failed())
    return Value = new (getAllocator()) NullNode(Doc);

  // Handle implicit null values.
  {
    Token &t = peekNext();
    if (   t.Kind == Token::TK_BlockEnd
        || t.Kind == Token::TK_FlowMappingEnd
        || t.Kind == Token::TK_Key
        || t.Kind == Token::TK_FlowEntry
        || t.Kind == Token::TK_Error) {
      return Value = new (getAllocator()) NullNode(Doc);
    }

    if (t.Kind != Token::TK_Value) {
      setError("Unexpected token in Key Value.", t);
      return Value = new (getAllocator()) NullNode(Doc);
    }
    getNext(); // skip TK_Value.
  }

  // Handle explicit null values.
  Token &t = peekNext();
  if (t.Kind == Token::TK_BlockEnd || t.Kind == Token::TK_Key) {
    return Value = new (getAllocator()) NullNode(Doc);
  }

  // We got a normal value.
  return Value = parseBlockNode();
}

void MappingNode::increment() {
  if (failed()) {
    IsAtEnd = true;
    CurrentEntry = nullptr;
    return;
  }
  if (CurrentEntry) {
    CurrentEntry->skip();
    if (Type == MT_Inline) {
      IsAtEnd = true;
      CurrentEntry = nullptr;
      return;
    }
  }
  Token T = peekNext();
  if (T.Kind == Token::TK_Key || T.Kind == Token::TK_Scalar) {
    // KeyValueNode eats the TK_Key. That way it can detect null keys.
    CurrentEntry = new (getAllocator()) KeyValueNode(Doc);
  } else if (Type == MT_Block) {
    switch (T.Kind) {
    case Token::TK_BlockEnd:
      getNext();
      IsAtEnd = true;
      CurrentEntry = nullptr;
      break;
    default:
      setError("Unexpected token. Expected Key or Block End", T);
      LLVM_FALLTHROUGH;
    case Token::TK_Error:
      IsAtEnd = true;
      CurrentEntry = nullptr;
    }
  } else {
    switch (T.Kind) {
    case Token::TK_FlowEntry:
      // Eat the flow entry and recurse.
      getNext();
      return increment();
    case Token::TK_FlowMappingEnd:
      getNext();
      LLVM_FALLTHROUGH;
    case Token::TK_Error:
      // Set this to end iterator.
      IsAtEnd = true;
      CurrentEntry = nullptr;
      break;
    default:
      setError( "Unexpected token. Expected Key, Flow Entry, or Flow "
                "Mapping End."
              , T);
      IsAtEnd = true;
      CurrentEntry = nullptr;
    }
  }
}

void SequenceNode::increment() {
  if (failed()) {
    IsAtEnd = true;
    CurrentEntry = nullptr;
    return;
  }
  if (CurrentEntry)
    CurrentEntry->skip();
  Token T = peekNext();
  if (SeqType == ST_Block) {
    switch (T.Kind) {
    case Token::TK_BlockEntry:
      getNext();
      CurrentEntry = parseBlockNode();
      if (!CurrentEntry) { // An error occurred.
        IsAtEnd = true;
        CurrentEntry = nullptr;
      }
      break;
    case Token::TK_BlockEnd:
      getNext();
      IsAtEnd = true;
      CurrentEntry = nullptr;
      break;
    default:
      setError( "Unexpected token. Expected Block Entry or Block End."
              , T);
      LLVM_FALLTHROUGH;
    case Token::TK_Error:
      IsAtEnd = true;
      CurrentEntry = nullptr;
    }
  } else if (SeqType == ST_Indentless) {
    switch (T.Kind) {
    case Token::TK_BlockEntry:
      getNext();
      CurrentEntry = parseBlockNode();
      if (!CurrentEntry) { // An error occurred.
        IsAtEnd = true;
        CurrentEntry = nullptr;
      }
      break;
    default:
    case Token::TK_Error:
      IsAtEnd = true;
      CurrentEntry = nullptr;
    }
  } else if (SeqType == ST_Flow) {
    switch (T.Kind) {
    case Token::TK_FlowEntry:
      // Eat the flow entry and recurse.
      getNext();
      WasPreviousTokenFlowEntry = true;
      return increment();
    case Token::TK_FlowSequenceEnd:
      getNext();
      LLVM_FALLTHROUGH;
    case Token::TK_Error:
      // Set this to end iterator.
      IsAtEnd = true;
      CurrentEntry = nullptr;
      break;
    case Token::TK_StreamEnd:
    case Token::TK_DocumentEnd:
    case Token::TK_DocumentStart:
      setError("Could not find closing ]!", T);
      // Set this to end iterator.
      IsAtEnd = true;
      CurrentEntry = nullptr;
      break;
    default:
      if (!WasPreviousTokenFlowEntry) {
        setError("Expected , between entries!", T);
        IsAtEnd = true;
        CurrentEntry = nullptr;
        break;
      }
      // Otherwise it must be a flow entry.
      CurrentEntry = parseBlockNode();
      if (!CurrentEntry) {
        IsAtEnd = true;
      }
      WasPreviousTokenFlowEntry = false;
      break;
    }
  }
}

Document::Document(Stream &S) : stream(S), Root(nullptr) {
  // Tag maps starts with two default mappings.
  TagMap["!"] = "!";
  TagMap["!!"] = "tag:yaml.org,2002:";

  if (parseDirectives())
    expectToken(Token::TK_DocumentStart);
  Token &T = peekNext();
  if (T.Kind == Token::TK_DocumentStart)
    getNext();
}

bool Document::skip()  {
  if (stream.scanner->failed())
    return false;
  if (!Root && !getRoot())
    return false;
  Root->skip();
  Token &T = peekNext();
  if (T.Kind == Token::TK_StreamEnd)
    return false;
  if (T.Kind == Token::TK_DocumentEnd) {
    getNext();
    return skip();
  }
  return true;
}

Token &Document::peekNext() {
  return stream.scanner->peekNext();
}

Token Document::getNext() {
  return stream.scanner->getNext();
}

void Document::setError(const Twine &Message, Token &Location) const {
  stream.scanner->setError(Message, Location.Range.begin());
}

bool Document::failed() const {
  return stream.scanner->failed();
}

Node *Document::parseBlockNode() {
  Token T = peekNext();
  // Handle properties.
  Token AnchorInfo;
  Token TagInfo;
parse_property:
  switch (T.Kind) {
  case Token::TK_Alias:
    getNext();
    return new (NodeAllocator) AliasNode(stream.CurrentDoc, T.Range.substr(1));
  case Token::TK_Anchor:
    if (AnchorInfo.Kind == Token::TK_Anchor) {
      setError("Already encountered an anchor for this node!", T);
      return nullptr;
    }
    AnchorInfo = getNext(); // Consume TK_Anchor.
    T = peekNext();
    goto parse_property;
  case Token::TK_Tag:
    if (TagInfo.Kind == Token::TK_Tag) {
      setError("Already encountered a tag for this node!", T);
      return nullptr;
    }
    TagInfo = getNext(); // Consume TK_Tag.
    T = peekNext();
    goto parse_property;
  default:
    break;
  }

  switch (T.Kind) {
  case Token::TK_BlockEntry:
    // We got an unindented BlockEntry sequence. This is not terminated with
    // a BlockEnd.
    // Don't eat the TK_BlockEntry, SequenceNode needs it.
    return new (NodeAllocator) SequenceNode( stream.CurrentDoc
                                           , AnchorInfo.Range.substr(1)
                                           , TagInfo.Range
                                           , SequenceNode::ST_Indentless);
  case Token::TK_BlockSequenceStart:
    getNext();
    return new (NodeAllocator)
      SequenceNode( stream.CurrentDoc
                  , AnchorInfo.Range.substr(1)
                  , TagInfo.Range
                  , SequenceNode::ST_Block);
  case Token::TK_BlockMappingStart:
    getNext();
    return new (NodeAllocator)
      MappingNode( stream.CurrentDoc
                 , AnchorInfo.Range.substr(1)
                 , TagInfo.Range
                 , MappingNode::MT_Block);
  case Token::TK_FlowSequenceStart:
    getNext();
    return new (NodeAllocator)
      SequenceNode( stream.CurrentDoc
                  , AnchorInfo.Range.substr(1)
                  , TagInfo.Range
                  , SequenceNode::ST_Flow);
  case Token::TK_FlowMappingStart:
    getNext();
    return new (NodeAllocator)
      MappingNode( stream.CurrentDoc
                 , AnchorInfo.Range.substr(1)
                 , TagInfo.Range
                 , MappingNode::MT_Flow);
  case Token::TK_Scalar:
    getNext();
    return new (NodeAllocator)
      ScalarNode( stream.CurrentDoc
                , AnchorInfo.Range.substr(1)
                , TagInfo.Range
                , T.Range);
  case Token::TK_BlockScalar: {
    getNext();
    StringRef NullTerminatedStr(T.Value.c_str(), T.Value.length() + 1);
    StringRef StrCopy = NullTerminatedStr.copy(NodeAllocator).drop_back();
    return new (NodeAllocator)
        BlockScalarNode(stream.CurrentDoc, AnchorInfo.Range.substr(1),
                        TagInfo.Range, StrCopy, T.Range);
  }
  case Token::TK_Key:
    // Don't eat the TK_Key, KeyValueNode expects it.
    return new (NodeAllocator)
      MappingNode( stream.CurrentDoc
                 , AnchorInfo.Range.substr(1)
                 , TagInfo.Range
                 , MappingNode::MT_Inline);
  case Token::TK_DocumentStart:
  case Token::TK_DocumentEnd:
  case Token::TK_StreamEnd:
  default:
    // TODO: Properly handle tags. "[!!str ]" should resolve to !!str "", not
    //       !!null null.
    return new (NodeAllocator) NullNode(stream.CurrentDoc);
  case Token::TK_FlowMappingEnd:
  case Token::TK_FlowSequenceEnd:
  case Token::TK_FlowEntry: {
    if (Root && (isa<MappingNode>(Root) || isa<SequenceNode>(Root)))
      return new (NodeAllocator) NullNode(stream.CurrentDoc);

    setError("Unexpected token", T);
    return nullptr;
  }
  case Token::TK_Error:
    return nullptr;
  }
  llvm_unreachable("Control flow shouldn't reach here.");
  return nullptr;
}

bool Document::parseDirectives() {
  bool isDirective = false;
  while (true) {
    Token T = peekNext();
    if (T.Kind == Token::TK_TagDirective) {
      parseTAGDirective();
      isDirective = true;
    } else if (T.Kind == Token::TK_VersionDirective) {
      parseYAMLDirective();
      isDirective = true;
    } else
      break;
  }
  return isDirective;
}

void Document::parseYAMLDirective() {
  getNext(); // Eat %YAML <version>
}

void Document::parseTAGDirective() {
  Token Tag = getNext(); // %TAG <handle> <prefix>
  StringRef T = Tag.Range;
  // Strip %TAG
  T = T.substr(T.find_first_of(" \t")).ltrim(" \t");
  std::size_t HandleEnd = T.find_first_of(" \t");
  StringRef TagHandle = T.substr(0, HandleEnd);
  StringRef TagPrefix = T.substr(HandleEnd).ltrim(" \t");
  TagMap[TagHandle] = TagPrefix;
}

bool Document::expectToken(int TK) {
  Token T = getNext();
  if (T.Kind != TK) {
    setError("Unexpected token", T);
    return false;
  }
  return true;
}<|MERGE_RESOLUTION|>--- conflicted
+++ resolved
@@ -770,11 +770,7 @@
   IsSimpleKeyAllowed = true;
   Failed = false;
   std::unique_ptr<MemoryBuffer> InputBufferOwner =
-<<<<<<< HEAD
-      MemoryBuffer::getMemBuffer(Buffer, false);
-=======
       MemoryBuffer::getMemBuffer(Buffer, /*RequiresNullTerminator=*/false);
->>>>>>> 9168a0f5
   SM.AddNewSourceBuffer(std::move(InputBufferOwner), SMLoc());
 }
 
