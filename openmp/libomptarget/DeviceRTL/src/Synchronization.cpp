--- conflicted
+++ resolved
@@ -431,14 +431,10 @@
   impl::namedBarrier();
 }
 
-<<<<<<< HEAD
 void __kmpc_impl_syncthreads() { synchronize::threads(); }
 
 __attribute__((noinline)) void __kmpc_barrier_simple_spmd(IdentTy *Loc,
                                                           int32_t TId) {
-=======
-void __kmpc_barrier_simple_spmd(IdentTy *Loc, int32_t TId) {
->>>>>>> 28e665fa
   FunctionTracingRAII();
   synchronize::threadsAligned();
 }
