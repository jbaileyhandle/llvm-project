--- conflicted
+++ resolved
@@ -5,11 +5,7 @@
 
 # Function to find required dependencies for testing.
 function(find_standalone_test_dependencies)
-<<<<<<< HEAD
-  include(FindPython3)
-=======
   find_package (Python3 COMPONENTS Interpreter)
->>>>>>> 51f2f595
 
   if (NOT Python3_Interpreter_FOUND)
     message(STATUS "Could not find Python.")
