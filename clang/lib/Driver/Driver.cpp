--- conflicted
+++ resolved
@@ -280,8 +280,8 @@
   if (CCCIsCPP() || (PhaseArg = DAL.getLastArg(options::OPT_E)) ||
       (PhaseArg = DAL.getLastArg(options::OPT__SLASH_EP)) ||
       (PhaseArg = DAL.getLastArg(options::OPT_M, options::OPT_MM)) ||
-<<<<<<< HEAD
-      (PhaseArg = DAL.getLastArg(options::OPT__SLASH_P))) {
+      (PhaseArg = DAL.getLastArg(options::OPT__SLASH_P)) ||
+      CCGenDiagnostics) {
     if (IsFlangMode() && (DAL.getLastArg(options::OPT_E)))
       FinalPhase = phases::FortranFrontend;
     else
@@ -291,11 +291,6 @@
   } else if (IsFlangMode() &&
              (PhaseArg = DAL.getLastArg(options::OPT_fsyntax_only))) {
     FinalPhase = phases::FortranFrontend;
-=======
-      (PhaseArg = DAL.getLastArg(options::OPT__SLASH_P)) ||
-      CCGenDiagnostics) {
-    FinalPhase = phases::Preprocess;
->>>>>>> 512aa848
 
     // --precompile only runs up to precompilation.
   } else if ((PhaseArg = DAL.getLastArg(options::OPT__precompile))) {
