// REQUIRES: amdgpu-registered-target
// RUN: %clang_cc1 -triple amdgcn-unknown-unknown -S -disable-llvm-passes -emit-llvm -o - %s | FileCheck %s
// RUN: %clang_cc1 -triple amdgcn-unknown-unknown-opencl -S -disable-llvm-passes -emit-llvm -o - %s | FileCheck %s

#pragma OPENCL EXTENSION cl_khr_fp64 : enable
#pragma OPENCL EXTENSION cl_khr_fp16 : enable

typedef char __attribute__((ext_vector_type(2))) char2;
typedef char __attribute__((ext_vector_type(3))) char3;
typedef char __attribute__((ext_vector_type(4))) char4;
typedef char __attribute__((ext_vector_type(8))) char8;
typedef char __attribute__((ext_vector_type(16))) char16;

typedef short __attribute__((ext_vector_type(2))) short2;
typedef short __attribute__((ext_vector_type(3))) short3;
typedef short __attribute__((ext_vector_type(4))) short4;
typedef short __attribute__((ext_vector_type(8))) short8;
typedef short __attribute__((ext_vector_type(16))) short16;

typedef int __attribute__((ext_vector_type(2))) int2;
typedef int __attribute__((ext_vector_type(3))) int3;
typedef int __attribute__((ext_vector_type(4))) int4;
typedef int __attribute__((ext_vector_type(8))) int8;
typedef int __attribute__((ext_vector_type(16))) int16;

typedef long __attribute__((ext_vector_type(2))) long2;
typedef long __attribute__((ext_vector_type(3))) long3;
typedef long __attribute__((ext_vector_type(4))) long4;
typedef long __attribute__((ext_vector_type(8))) long8;
typedef long __attribute__((ext_vector_type(16))) long16;

typedef half __attribute__((ext_vector_type(2))) half2;
typedef half __attribute__((ext_vector_type(3))) half3;
typedef half __attribute__((ext_vector_type(4))) half4;
typedef half __attribute__((ext_vector_type(8))) half8;
typedef half __attribute__((ext_vector_type(16))) half16;

typedef float __attribute__((ext_vector_type(2))) float2;
typedef float __attribute__((ext_vector_type(3))) float3;
typedef float __attribute__((ext_vector_type(4))) float4;
typedef float __attribute__((ext_vector_type(8))) float8;
typedef float __attribute__((ext_vector_type(16))) float16;

typedef double __attribute__((ext_vector_type(2))) double2;
typedef double __attribute__((ext_vector_type(3))) double3;
typedef double __attribute__((ext_vector_type(4))) double4;
typedef double __attribute__((ext_vector_type(8))) double8;
typedef double __attribute__((ext_vector_type(16))) double16;

// CHECK: @local_memory_alignment_global.lds_i8 = internal addrspace(3) global [4 x i8] undef, align 1
// CHECK: @local_memory_alignment_global.lds_v2i8 = internal addrspace(3) global [4 x <2 x i8>] undef, align 2
// CHECK: @local_memory_alignment_global.lds_v3i8 = internal addrspace(3) global [4 x <3 x i8>] undef, align 4
// CHECK: @local_memory_alignment_global.lds_v4i8 = internal addrspace(3) global [4 x <4 x i8>] undef, align 4
// CHECK: @local_memory_alignment_global.lds_v8i8 = internal addrspace(3) global [4 x <8 x i8>] undef, align 8
// CHECK: @local_memory_alignment_global.lds_v16i8 = internal addrspace(3) global [4 x <16 x i8>] undef, align 16
// CHECK: @local_memory_alignment_global.lds_i16 = internal addrspace(3) global [4 x i16] undef, align 2
// CHECK: @local_memory_alignment_global.lds_v2i16 = internal addrspace(3) global [4 x <2 x i16>] undef, align 4
// CHECK: @local_memory_alignment_global.lds_v3i16 = internal addrspace(3) global [4 x <3 x i16>] undef, align 8
// CHECK: @local_memory_alignment_global.lds_v4i16 = internal addrspace(3) global [4 x <4 x i16>] undef, align 8
// CHECK: @local_memory_alignment_global.lds_v8i16 = internal addrspace(3) global [4 x <8 x i16>] undef, align 16
// CHECK: @local_memory_alignment_global.lds_v16i16 = internal addrspace(3) global [4 x <16 x i16>] undef, align 32
// CHECK: @local_memory_alignment_global.lds_i32 = internal addrspace(3) global [4 x i32] undef, align 4
// CHECK: @local_memory_alignment_global.lds_v2i32 = internal addrspace(3) global [4 x <2 x i32>] undef, align 8
// CHECK: @local_memory_alignment_global.lds_v3i32 = internal addrspace(3) global [4 x <3 x i32>] undef, align 16
// CHECK: @local_memory_alignment_global.lds_v4i32 = internal addrspace(3) global [4 x <4 x i32>] undef, align 16
// CHECK: @local_memory_alignment_global.lds_v8i32 = internal addrspace(3) global [4 x <8 x i32>] undef, align 32
// CHECK: @local_memory_alignment_global.lds_v16i32 = internal addrspace(3) global [4 x <16 x i32>] undef, align 64
// CHECK: @local_memory_alignment_global.lds_i64 = internal addrspace(3) global [4 x i64] undef, align 8
// CHECK: @local_memory_alignment_global.lds_v2i64 = internal addrspace(3) global [4 x <2 x i64>] undef, align 16
// CHECK: @local_memory_alignment_global.lds_v3i64 = internal addrspace(3) global [4 x <3 x i64>] undef, align 32
// CHECK: @local_memory_alignment_global.lds_v4i64 = internal addrspace(3) global [4 x <4 x i64>] undef, align 32
// CHECK: @local_memory_alignment_global.lds_v8i64 = internal addrspace(3) global [4 x <8 x i64>] undef, align 64
// CHECK: @local_memory_alignment_global.lds_v16i64 = internal addrspace(3) global [4 x <16 x i64>] undef, align 128
// CHECK: @local_memory_alignment_global.lds_f16 = internal addrspace(3) global [4 x half] undef, align 2
// CHECK: @local_memory_alignment_global.lds_v2f16 = internal addrspace(3) global [4 x <2 x half>] undef, align 4
// CHECK: @local_memory_alignment_global.lds_v3f16 = internal addrspace(3) global [4 x <3 x half>] undef, align 8
// CHECK: @local_memory_alignment_global.lds_v4f16 = internal addrspace(3) global [4 x <4 x half>] undef, align 8
// CHECK: @local_memory_alignment_global.lds_v8f16 = internal addrspace(3) global [4 x <8 x half>] undef, align 16
// CHECK: @local_memory_alignment_global.lds_v16f16 = internal addrspace(3) global [4 x <16 x half>] undef, align 32
// CHECK: @local_memory_alignment_global.lds_f32 = internal addrspace(3) global [4 x float] undef, align 4
// CHECK: @local_memory_alignment_global.lds_v2f32 = internal addrspace(3) global [4 x <2 x float>] undef, align 8
// CHECK: @local_memory_alignment_global.lds_v3f32 = internal addrspace(3) global [4 x <3 x float>] undef, align 16
// CHECK: @local_memory_alignment_global.lds_v4f32 = internal addrspace(3) global [4 x <4 x float>] undef, align 16
// CHECK: @local_memory_alignment_global.lds_v8f32 = internal addrspace(3) global [4 x <8 x float>] undef, align 32
// CHECK: @local_memory_alignment_global.lds_v16f32 = internal addrspace(3) global [4 x <16 x float>] undef, align 64
// CHECK: @local_memory_alignment_global.lds_f64 = internal addrspace(3) global [4 x double] undef, align 8
// CHECK: @local_memory_alignment_global.lds_v2f64 = internal addrspace(3) global [4 x <2 x double>] undef, align 16
// CHECK: @local_memory_alignment_global.lds_v3f64 = internal addrspace(3) global [4 x <3 x double>] undef, align 32
// CHECK: @local_memory_alignment_global.lds_v4f64 = internal addrspace(3) global [4 x <4 x double>] undef, align 32
// CHECK: @local_memory_alignment_global.lds_v8f64 = internal addrspace(3) global [4 x <8 x double>] undef, align 64
// CHECK: @local_memory_alignment_global.lds_v16f64 = internal addrspace(3) global [4 x <16 x double>] undef, align 128


// CHECK-LABEL: @local_memory_alignment_global(
// CHECK: store volatile i8 0, i8 addrspace(3)* getelementptr inbounds ([4 x i8], [4 x i8] addrspace(3)* @local_memory_alignment_global.lds_i8, i32 0, i32 0), align 1
// CHECK: store volatile <2 x i8> zeroinitializer, <2 x i8> addrspace(3)* getelementptr inbounds ([4 x <2 x i8>], [4 x <2 x i8>] addrspace(3)* @local_memory_alignment_global.lds_v2i8, i32 0, i32 0), align 2
// CHECK: store volatile <4 x i8> <i8 0, i8 0, i8 0, i8 undef>, <4 x i8> addrspace(3)* bitcast ([4 x <3 x i8>] addrspace(3)* @local_memory_alignment_global.lds_v3i8 to <4 x i8> addrspace(3)*), align 4
// CHECK: store volatile <4 x i8> zeroinitializer, <4 x i8> addrspace(3)* getelementptr inbounds ([4 x <4 x i8>], [4 x <4 x i8>] addrspace(3)* @local_memory_alignment_global.lds_v4i8, i32 0, i32 0), align 4
// CHECK: store volatile <8 x i8> zeroinitializer, <8 x i8> addrspace(3)* getelementptr inbounds ([4 x <8 x i8>], [4 x <8 x i8>] addrspace(3)* @local_memory_alignment_global.lds_v8i8, i32 0, i32 0), align 8
// CHECK: store volatile <16 x i8> zeroinitializer, <16 x i8> addrspace(3)* getelementptr inbounds ([4 x <16 x i8>], [4 x <16 x i8>] addrspace(3)* @local_memory_alignment_global.lds_v16i8, i32 0, i32 0), align 16
// CHECK: store volatile i16 0, i16 addrspace(3)* getelementptr inbounds ([4 x i16], [4 x i16] addrspace(3)* @local_memory_alignment_global.lds_i16, i32 0, i32 0), align 2
// CHECK: store volatile <2 x i16> zeroinitializer, <2 x i16> addrspace(3)* getelementptr inbounds ([4 x <2 x i16>], [4 x <2 x i16>] addrspace(3)* @local_memory_alignment_global.lds_v2i16, i32 0, i32 0), align 4
// CHECK: store volatile <4 x i16> <i16 0, i16 0, i16 0, i16 undef>, <4 x i16> addrspace(3)* bitcast ([4 x <3 x i16>] addrspace(3)* @local_memory_alignment_global.lds_v3i16 to <4 x i16> addrspace(3)*), align 8
// CHECK: store volatile <4 x i16> zeroinitializer, <4 x i16> addrspace(3)* getelementptr inbounds ([4 x <4 x i16>], [4 x <4 x i16>] addrspace(3)* @local_memory_alignment_global.lds_v4i16, i32 0, i32 0), align 8
// CHECK: store volatile <8 x i16> zeroinitializer, <8 x i16> addrspace(3)* getelementptr inbounds ([4 x <8 x i16>], [4 x <8 x i16>] addrspace(3)* @local_memory_alignment_global.lds_v8i16, i32 0, i32 0), align 16
// CHECK: store volatile <16 x i16> zeroinitializer, <16 x i16> addrspace(3)* getelementptr inbounds ([4 x <16 x i16>], [4 x <16 x i16>] addrspace(3)* @local_memory_alignment_global.lds_v16i16, i32 0, i32 0), align 32
// CHECK: store volatile i32 0, i32 addrspace(3)* getelementptr inbounds ([4 x i32], [4 x i32] addrspace(3)* @local_memory_alignment_global.lds_i32, i32 0, i32 0), align 4
// CHECK: store volatile <2 x i32> zeroinitializer, <2 x i32> addrspace(3)* getelementptr inbounds ([4 x <2 x i32>], [4 x <2 x i32>] addrspace(3)* @local_memory_alignment_global.lds_v2i32, i32 0, i32 0), align 8
// CHECK: store volatile <4 x i32> <i32 0, i32 0, i32 0, i32 undef>, <4 x i32> addrspace(3)* bitcast ([4 x <3 x i32>] addrspace(3)* @local_memory_alignment_global.lds_v3i32 to <4 x i32> addrspace(3)*), align 16
// CHECK: store volatile <4 x i32> zeroinitializer, <4 x i32> addrspace(3)* getelementptr inbounds ([4 x <4 x i32>], [4 x <4 x i32>] addrspace(3)* @local_memory_alignment_global.lds_v4i32, i32 0, i32 0), align 16
// CHECK: store volatile <8 x i32> zeroinitializer, <8 x i32> addrspace(3)* getelementptr inbounds ([4 x <8 x i32>], [4 x <8 x i32>] addrspace(3)* @local_memory_alignment_global.lds_v8i32, i32 0, i32 0), align 32
// CHECK: store volatile <16 x i32> zeroinitializer, <16 x i32> addrspace(3)* getelementptr inbounds ([4 x <16 x i32>], [4 x <16 x i32>] addrspace(3)* @local_memory_alignment_global.lds_v16i32, i32 0, i32 0), align 64
// CHECK: store volatile i64 0, i64 addrspace(3)* getelementptr inbounds ([4 x i64], [4 x i64] addrspace(3)* @local_memory_alignment_global.lds_i64, i32 0, i32 0), align 8
// CHECK: store volatile <2 x i64> zeroinitializer, <2 x i64> addrspace(3)* getelementptr inbounds ([4 x <2 x i64>], [4 x <2 x i64>] addrspace(3)* @local_memory_alignment_global.lds_v2i64, i32 0, i32 0), align 16
// CHECK: store volatile <4 x i64> <i64 0, i64 0, i64 0, i64 undef>, <4 x i64> addrspace(3)* bitcast ([4 x <3 x i64>] addrspace(3)* @local_memory_alignment_global.lds_v3i64 to <4 x i64> addrspace(3)*), align 32
// CHECK: store volatile <4 x i64> zeroinitializer, <4 x i64> addrspace(3)* getelementptr inbounds ([4 x <4 x i64>], [4 x <4 x i64>] addrspace(3)* @local_memory_alignment_global.lds_v4i64, i32 0, i32 0), align 32
// CHECK: store volatile <8 x i64> zeroinitializer, <8 x i64> addrspace(3)* getelementptr inbounds ([4 x <8 x i64>], [4 x <8 x i64>] addrspace(3)* @local_memory_alignment_global.lds_v8i64, i32 0, i32 0), align 64
// CHECK: store volatile <16 x i64> zeroinitializer, <16 x i64> addrspace(3)* getelementptr inbounds ([4 x <16 x i64>], [4 x <16 x i64>] addrspace(3)* @local_memory_alignment_global.lds_v16i64, i32 0, i32 0), align 128
// CHECK: store volatile half 0xH0000, half addrspace(3)* getelementptr inbounds ([4 x half], [4 x half] addrspace(3)* @local_memory_alignment_global.lds_f16, i32 0, i32 0), align 2
// CHECK: store volatile <2 x half> zeroinitializer, <2 x half> addrspace(3)* getelementptr inbounds ([4 x <2 x half>], [4 x <2 x half>] addrspace(3)* @local_memory_alignment_global.lds_v2f16, i32 0, i32 0), align 4
// CHECK: store volatile <4 x half> <half 0xH0000, half 0xH0000, half 0xH0000, half undef>, <4 x half> addrspace(3)* bitcast ([4 x <3 x half>] addrspace(3)* @local_memory_alignment_global.lds_v3f16 to <4 x half> addrspace(3)*), align 8
// CHECK: store volatile <4 x half> zeroinitializer, <4 x half> addrspace(3)* getelementptr inbounds ([4 x <4 x half>], [4 x <4 x half>] addrspace(3)* @local_memory_alignment_global.lds_v4f16, i32 0, i32 0), align 8
// CHECK: store volatile <8 x half> zeroinitializer, <8 x half> addrspace(3)* getelementptr inbounds ([4 x <8 x half>], [4 x <8 x half>] addrspace(3)* @local_memory_alignment_global.lds_v8f16, i32 0, i32 0), align 16
// CHECK: store volatile <16 x half> zeroinitializer, <16 x half> addrspace(3)* getelementptr inbounds ([4 x <16 x half>], [4 x <16 x half>] addrspace(3)* @local_memory_alignment_global.lds_v16f16, i32 0, i32 0), align 32
// CHECK: store volatile float 0.000000e+00, float addrspace(3)* getelementptr inbounds ([4 x float], [4 x float] addrspace(3)* @local_memory_alignment_global.lds_f32, i32 0, i32 0), align 4
// CHECK: store volatile <2 x float> zeroinitializer, <2 x float> addrspace(3)* getelementptr inbounds ([4 x <2 x float>], [4 x <2 x float>] addrspace(3)* @local_memory_alignment_global.lds_v2f32, i32 0, i32 0), align 8
// CHECK: store volatile <4 x float> <float 0.000000e+00, float 0.000000e+00, float 0.000000e+00, float undef>, <4 x float> addrspace(3)* bitcast ([4 x <3 x float>] addrspace(3)* @local_memory_alignment_global.lds_v3f32 to <4 x float> addrspace(3)*), align 16
// CHECK: store volatile <4 x float> zeroinitializer, <4 x float> addrspace(3)* getelementptr inbounds ([4 x <4 x float>], [4 x <4 x float>] addrspace(3)* @local_memory_alignment_global.lds_v4f32, i32 0, i32 0), align 16
// CHECK: store volatile <8 x float> zeroinitializer, <8 x float> addrspace(3)* getelementptr inbounds ([4 x <8 x float>], [4 x <8 x float>] addrspace(3)* @local_memory_alignment_global.lds_v8f32, i32 0, i32 0), align 32
// CHECK: store volatile <16 x float> zeroinitializer, <16 x float> addrspace(3)* getelementptr inbounds ([4 x <16 x float>], [4 x <16 x float>] addrspace(3)* @local_memory_alignment_global.lds_v16f32, i32 0, i32 0), align 64
// CHECK: store volatile double 0.000000e+00, double addrspace(3)* getelementptr inbounds ([4 x double], [4 x double] addrspace(3)* @local_memory_alignment_global.lds_f64, i32 0, i32 0), align 8
// CHECK: store volatile <2 x double> zeroinitializer, <2 x double> addrspace(3)* getelementptr inbounds ([4 x <2 x double>], [4 x <2 x double>] addrspace(3)* @local_memory_alignment_global.lds_v2f64, i32 0, i32 0), align 16
// CHECK: store volatile <4 x double> <double 0.000000e+00, double 0.000000e+00, double 0.000000e+00, double undef>, <4 x double> addrspace(3)* bitcast ([4 x <3 x double>] addrspace(3)* @local_memory_alignment_global.lds_v3f64 to <4 x double> addrspace(3)*), align 32
// CHECK: store volatile <4 x double> zeroinitializer, <4 x double> addrspace(3)* getelementptr inbounds ([4 x <4 x double>], [4 x <4 x double>] addrspace(3)* @local_memory_alignment_global.lds_v4f64, i32 0, i32 0), align 32
// CHECK: store volatile <8 x double> zeroinitializer, <8 x double> addrspace(3)* getelementptr inbounds ([4 x <8 x double>], [4 x <8 x double>] addrspace(3)* @local_memory_alignment_global.lds_v8f64, i32 0, i32 0), align 64
// CHECK: store volatile <16 x double> zeroinitializer, <16 x double> addrspace(3)* getelementptr inbounds ([4 x <16 x double>], [4 x <16 x double>] addrspace(3)* @local_memory_alignment_global.lds_v16f64, i32 0, i32 0), align 128
kernel void local_memory_alignment_global()
{
  volatile local char lds_i8[4];
  volatile local char2 lds_v2i8[4];
  volatile local char3 lds_v3i8[4];
  volatile local char4 lds_v4i8[4];
  volatile local char8 lds_v8i8[4];
  volatile local char16 lds_v16i8[4];

  volatile local short lds_i16[4];
  volatile local short2 lds_v2i16[4];
  volatile local short3 lds_v3i16[4];
  volatile local short4 lds_v4i16[4];
  volatile local short8 lds_v8i16[4];
  volatile local short16 lds_v16i16[4];

  volatile local int lds_i32[4];
  volatile local int2 lds_v2i32[4];
  volatile local int3 lds_v3i32[4];
  volatile local int4 lds_v4i32[4];
  volatile local int8 lds_v8i32[4];
  volatile local int16 lds_v16i32[4];

  volatile local long lds_i64[4];
  volatile local long2 lds_v2i64[4];
  volatile local long3 lds_v3i64[4];
  volatile local long4 lds_v4i64[4];
  volatile local long8 lds_v8i64[4];
  volatile local long16 lds_v16i64[4];

  volatile local half lds_f16[4];
  volatile local half2 lds_v2f16[4];
  volatile local half3 lds_v3f16[4];
  volatile local half4 lds_v4f16[4];
  volatile local half8 lds_v8f16[4];
  volatile local half16 lds_v16f16[4];

  volatile local float lds_f32[4];
  volatile local float2 lds_v2f32[4];
  volatile local float3 lds_v3f32[4];
  volatile local float4 lds_v4f32[4];
  volatile local float8 lds_v8f32[4];
  volatile local float16 lds_v16f32[4];

  volatile local double lds_f64[4];
  volatile local double2 lds_v2f64[4];
  volatile local double3 lds_v3f64[4];
  volatile local double4 lds_v4f64[4];
  volatile local double8 lds_v8f64[4];
  volatile local double16 lds_v16f64[4];

  *lds_i8 = 0;
  *lds_v2i8 = 0;
  *lds_v3i8 = 0;
  *lds_v4i8 = 0;
  *lds_v8i8 = 0;
  *lds_v16i8 = 0;

  *lds_i16 = 0;
  *lds_v2i16 = 0;
  *lds_v3i16 = 0;
  *lds_v4i16 = 0;
  *lds_v8i16 = 0;
  *lds_v16i16 = 0;

  *lds_i32 = 0;
  *lds_v2i32 = 0;
  *lds_v3i32 = 0;
  *lds_v4i32 = 0;
  *lds_v8i32 = 0;
  *lds_v16i32 = 0;

  *lds_i64 = 0;
  *lds_v2i64 = 0;
  *lds_v3i64 = 0;
  *lds_v4i64 = 0;
  *lds_v8i64 = 0;
  *lds_v16i64 = 0;

  *lds_f16 = 0;
  *lds_v2f16 = 0;
  *lds_v3f16 = 0;
  *lds_v4f16 = 0;
  *lds_v8f16 = 0;
  *lds_v16f16 = 0;

  *lds_f32 = 0;
  *lds_v2f32 = 0;
  *lds_v3f32 = 0;
  *lds_v4f32 = 0;
  *lds_v8f32 = 0;
  *lds_v16f32 = 0;

  *lds_f64 = 0;
  *lds_v2f64 = 0;
  *lds_v3f64 = 0;
  *lds_v4f64 = 0;
  *lds_v8f64 = 0;
  *lds_v16f64 = 0;
}

kernel void local_memory_alignment_arg(
  volatile local char* lds_i8,
  volatile local char2* lds_v2i8,
  volatile local char3* lds_v3i8,
  volatile local char4* lds_v4i8,
  volatile local char8* lds_v8i8,
  volatile local char16* lds_v16i8,

  volatile local short* lds_i16,
  volatile local short2* lds_v2i16,
  volatile local short3* lds_v3i16,
  volatile local short4* lds_v4i16,
  volatile local short8* lds_v8i16,
  volatile local short16* lds_v16i16,

  volatile local int* lds_i32,
  volatile local int2* lds_v2i32,
  volatile local int3* lds_v3i32,
  volatile local int4* lds_v4i32,
  volatile local int8* lds_v8i32,
  volatile local int16* lds_v16i32,

  volatile local long* lds_i64,
  volatile local long2* lds_v2i64,
  volatile local long3* lds_v3i64,
  volatile local long4* lds_v4i64,
  volatile local long8* lds_v8i64,
  volatile local long16* lds_v16i64,

  volatile local half* lds_f16,
  volatile local half2* lds_v2f16,
  volatile local half3* lds_v3f16,
  volatile local half4* lds_v4f16,
  volatile local half8* lds_v8f16,
  volatile local half16* lds_v16f16,

  volatile local float* lds_f32,
  volatile local float2* lds_v2f32,
  volatile local float3* lds_v3f32,
  volatile local float4* lds_v4f32,
  volatile local float8* lds_v8f32,
  volatile local float16* lds_v16f32,

  volatile local double* lds_f64,
  volatile local double2* lds_v2f64,
  volatile local double3* lds_v3f64,
  volatile local double4* lds_v4f64,
  volatile local double8* lds_v8f64,
  volatile local double16* lds_v16f64)
{
  *lds_i8 = 0;
  *lds_v2i8 = 0;
  *lds_v3i8 = 0;
  *lds_v4i8 = 0;
  *lds_v8i8 = 0;
  *lds_v16i8 = 0;

  *lds_i16 = 0;
  *lds_v2i16 = 0;
  *lds_v3i16 = 0;
  *lds_v4i16 = 0;
  *lds_v8i16 = 0;
  *lds_v16i16 = 0;

  *lds_i32 = 0;
  *lds_v2i32 = 0;
  *lds_v3i32 = 0;
  *lds_v4i32 = 0;
  *lds_v8i32 = 0;
  *lds_v16i32 = 0;

  *lds_i64 = 0;
  *lds_v2i64 = 0;
  *lds_v3i64 = 0;
  *lds_v4i64 = 0;
  *lds_v8i64 = 0;
  *lds_v16i64 = 0;

  *lds_f16 = 0;
  *lds_v2f16 = 0;
  *lds_v3f16 = 0;
  *lds_v4f16 = 0;
  *lds_v8f16 = 0;
  *lds_v16f16 = 0;

  *lds_f32 = 0;
  *lds_v2f32 = 0;
  *lds_v3f32 = 0;
  *lds_v4f32 = 0;
  *lds_v8f32 = 0;
  *lds_v16f32 = 0;

  *lds_f64 = 0;
  *lds_v2f64 = 0;
  *lds_v3f64 = 0;
  *lds_v4f64 = 0;
  *lds_v8f64 = 0;
  *lds_v16f64 = 0;
}

// CHECK-LABEL: @private_memory_alignment_alloca(
<<<<<<< HEAD
// CHECK: alloca [4 x i8], align 1
// CHECK: alloca [4 x <2 x i8>], align 2
// CHECK: alloca [4 x <3 x i8>], align 4
// CHECK: alloca [4 x <4 x i8>], align 4
// CHECK: alloca [4 x <8 x i8>], align 8
// CHECK: alloca [4 x <16 x i8>], align 16
// CHECK: alloca [4 x i16], align 2
// CHECK: alloca [4 x <2 x i16>], align 4
// CHECK: alloca [4 x <3 x i16>], align 8
// CHECK: alloca [4 x <4 x i16>], align 8
// CHECK: alloca [4 x <8 x i16>], align 16
// CHECK: alloca [4 x <16 x i16>], align 32
// CHECK: alloca [4 x i32], align 4
// CHECK: alloca [4 x <2 x i32>], align 8
// CHECK: alloca [4 x <3 x i32>], align 16
// CHECK: alloca [4 x <4 x i32>], align 16
// CHECK: alloca [4 x <8 x i32>], align 32
// CHECK: alloca [4 x <16 x i32>], align 64
// CHECK: alloca [4 x i64], align 8
// CHECK: alloca [4 x <2 x i64>], align 16
// CHECK: alloca [4 x <3 x i64>], align 32
// CHECK: alloca [4 x <4 x i64>], align 32
// CHECK: alloca [4 x <8 x i64>], align 64
// CHECK: alloca [4 x <16 x i64>], align 128
// CHECK: alloca [4 x half], align 2
// CHECK: alloca [4 x <2 x half>], align 4
// CHECK: alloca [4 x <3 x half>], align 8
// CHECK: alloca [4 x <4 x half>], align 8
// CHECK: alloca [4 x <8 x half>], align 16
// CHECK: alloca [4 x <16 x half>], align 32
// CHECK: alloca [4 x float], align 4
// CHECK: alloca [4 x <2 x float>], align 8
// CHECK: alloca [4 x <3 x float>], align 16
// CHECK: alloca [4 x <4 x float>], align 16
// CHECK: alloca [4 x <8 x float>], align 32
// CHECK: alloca [4 x <16 x float>], align 64
// CHECK: alloca [4 x double], align 8
// CHECK: alloca [4 x <2 x double>], align 16
// CHECK: alloca [4 x <3 x double>], align 32
// CHECK: alloca [4 x <4 x double>], align 32
// CHECK: alloca [4 x <8 x double>], align 64
// CHECK: alloca [4 x <16 x double>], align 128
=======
// CHECK: %private_i8 = alloca [4 x i8], align 1, addrspace(5)
// CHECK: %private_v2i8 = alloca [4 x <2 x i8>], align 2, addrspace(5)
// CHECK: %private_v3i8 = alloca [4 x <3 x i8>], align 4, addrspace(5)
// CHECK: %private_v4i8 = alloca [4 x <4 x i8>], align 4, addrspace(5)
// CHECK: %private_v8i8 = alloca [4 x <8 x i8>], align 8, addrspace(5)
// CHECK: %private_v16i8 = alloca [4 x <16 x i8>], align 16, addrspace(5)
// CHECK: %private_i16 = alloca [4 x i16], align 2, addrspace(5)
// CHECK: %private_v2i16 = alloca [4 x <2 x i16>], align 4, addrspace(5)
// CHECK: %private_v3i16 = alloca [4 x <3 x i16>], align 8, addrspace(5)
// CHECK: %private_v4i16 = alloca [4 x <4 x i16>], align 8, addrspace(5)
// CHECK: %private_v8i16 = alloca [4 x <8 x i16>], align 16, addrspace(5)
// CHECK: %private_v16i16 = alloca [4 x <16 x i16>], align 32, addrspace(5)
// CHECK: %private_i32 = alloca [4 x i32], align 4, addrspace(5)
// CHECK: %private_v2i32 = alloca [4 x <2 x i32>], align 8, addrspace(5)
// CHECK: %private_v3i32 = alloca [4 x <3 x i32>], align 16, addrspace(5)
// CHECK: %private_v4i32 = alloca [4 x <4 x i32>], align 16, addrspace(5)
// CHECK: %private_v8i32 = alloca [4 x <8 x i32>], align 32, addrspace(5)
// CHECK: %private_v16i32 = alloca [4 x <16 x i32>], align 64, addrspace(5)
// CHECK: %private_i64 = alloca [4 x i64], align 8, addrspace(5)
// CHECK: %private_v2i64 = alloca [4 x <2 x i64>], align 16, addrspace(5)
// CHECK: %private_v3i64 = alloca [4 x <3 x i64>], align 32, addrspace(5)
// CHECK: %private_v4i64 = alloca [4 x <4 x i64>], align 32, addrspace(5)
// CHECK: %private_v8i64 = alloca [4 x <8 x i64>], align 64, addrspace(5)
// CHECK: %private_v16i64 = alloca [4 x <16 x i64>], align 128, addrspace(5)
// CHECK: %private_f16 = alloca [4 x half], align 2, addrspace(5)
// CHECK: %private_v2f16 = alloca [4 x <2 x half>], align 4, addrspace(5)
// CHECK: %private_v3f16 = alloca [4 x <3 x half>], align 8, addrspace(5)
// CHECK: %private_v4f16 = alloca [4 x <4 x half>], align 8, addrspace(5)
// CHECK: %private_v8f16 = alloca [4 x <8 x half>], align 16, addrspace(5)
// CHECK: %private_v16f16 = alloca [4 x <16 x half>], align 32, addrspace(5)
// CHECK: %private_f32 = alloca [4 x float], align 4, addrspace(5)
// CHECK: %private_v2f32 = alloca [4 x <2 x float>], align 8, addrspace(5)
// CHECK: %private_v3f32 = alloca [4 x <3 x float>], align 16, addrspace(5)
// CHECK: %private_v4f32 = alloca [4 x <4 x float>], align 16, addrspace(5)
// CHECK: %private_v8f32 = alloca [4 x <8 x float>], align 32, addrspace(5)
// CHECK: %private_v16f32 = alloca [4 x <16 x float>], align 64, addrspace(5)
// CHECK: %private_f64 = alloca [4 x double], align 8, addrspace(5)
// CHECK: %private_v2f64 = alloca [4 x <2 x double>], align 16, addrspace(5)
// CHECK: %private_v3f64 = alloca [4 x <3 x double>], align 32, addrspace(5)
// CHECK: %private_v4f64 = alloca [4 x <4 x double>], align 32, addrspace(5)
// CHECK: %private_v8f64 = alloca [4 x <8 x double>], align 64, addrspace(5)
// CHECK: %private_v16f64 = alloca [4 x <16 x double>], align 128, addrspace(5)
>>>>>>> 79fb437a

// CHECK: store volatile i8 0, i8 addrspace(5)* %arraydecay, align 1
// CHECK: store volatile <2 x i8> zeroinitializer, <2 x i8> addrspace(5)* %arraydecay{{[0-9]+}}, align 2
// CHECK: store volatile <4 x i8> <i8 0, i8 0, i8 0, i8 undef>, <4 x i8> addrspace(5)* %storetmp, align 4
// CHECK: store volatile <4 x i8> zeroinitializer, <4 x i8> addrspace(5)* %arraydecay{{[0-9]+}}, align 4
// CHECK: store volatile <8 x i8> zeroinitializer, <8 x i8> addrspace(5)* %arraydecay{{[0-9]+}}, align 8
// CHECK: store volatile <16 x i8> zeroinitializer, <16 x i8> addrspace(5)* %arraydecay{{[0-9]+}}, align 16
// CHECK: store volatile i16 0, i16 addrspace(5)* %arraydecay{{[0-9]+}}, align 2
// CHECK: store volatile <2 x i16> zeroinitializer, <2 x i16> addrspace(5)* %arraydecay{{[0-9]+}}, align 4
// CHECK: store volatile <4 x i16> <i16 0, i16 0, i16 0, i16 undef>, <4 x i16> addrspace(5)* %storetmp{{[0-9]+}}, align 8
// CHECK: store volatile <4 x i16> zeroinitializer, <4 x i16> addrspace(5)* %arraydecay{{[0-9]+}}, align 8
// CHECK: store volatile <8 x i16> zeroinitializer, <8 x i16> addrspace(5)* %arraydecay{{[0-9]+}}, align 16
// CHECK: store volatile <16 x i16> zeroinitializer, <16 x i16> addrspace(5)* %arraydecay{{[0-9]+}}, align 32
// CHECK: store volatile i32 0, i32 addrspace(5)* %arraydecay{{[0-9]+}}, align 4
// CHECK: store volatile <2 x i32> zeroinitializer, <2 x i32> addrspace(5)* %arraydecay{{[0-9]+}}, align 8
<<<<<<< HEAD
// CHECK: store volatile <4 x i32> <i32 0, i32 0, i32 0, i32 undef>, <4 x i32> addrspace(5)* %storetmp{{[0-9]+}}, align 16
=======
// CHECK: store volatile <4 x i32> <i32 0, i32 0, i32 0, i32 undef>, <4 x i32> addrspace(5)* %storetmp16, align 16
>>>>>>> 79fb437a
// CHECK: store volatile <4 x i32> zeroinitializer, <4 x i32> addrspace(5)* %arraydecay{{[0-9]+}}, align 16
// CHECK: store volatile <8 x i32> zeroinitializer, <8 x i32> addrspace(5)* %arraydecay{{[0-9]+}}, align 32
// CHECK: store volatile <16 x i32> zeroinitializer, <16 x i32> addrspace(5)* %arraydecay{{[0-9]+}}, align 64
// CHECK: store volatile i64 0, i64 addrspace(5)* %arraydecay{{[0-9]+}}, align 8
// CHECK: store volatile <2 x i64> zeroinitializer, <2 x i64> addrspace(5)* %arraydecay{{[0-9]+}}, align 16
<<<<<<< HEAD
// CHECK: store volatile <4 x i64> <i64 0, i64 0, i64 0, i64 undef>, <4 x i64> addrspace(5)* %storetmp{{[0-9]+}}, align 32
=======
// CHECK: store volatile <4 x i64> <i64 0, i64 0, i64 0, i64 undef>, <4 x i64> addrspace(5)* %storetmp23, align 32
>>>>>>> 79fb437a
// CHECK: store volatile <4 x i64> zeroinitializer, <4 x i64> addrspace(5)* %arraydecay{{[0-9]+}}, align 32
// CHECK: store volatile <8 x i64> zeroinitializer, <8 x i64> addrspace(5)* %arraydecay{{[0-9]+}}, align 64
// CHECK: store volatile <16 x i64> zeroinitializer, <16 x i64> addrspace(5)* %arraydecay{{[0-9]+}}, align 128
// CHECK: store volatile half 0xH0000, half addrspace(5)* %arraydecay{{[0-9]+}}, align 2
// CHECK: store volatile <2 x half> zeroinitializer, <2 x half> addrspace(5)* %arraydecay{{[0-9]+}}, align 4
// CHECK: store volatile <4 x half> <half 0xH0000, half 0xH0000, half 0xH0000, half undef>, <4 x half> addrspace(5)* %storetmp{{[0-9]+}}, align 8
// CHECK: store volatile <4 x half> zeroinitializer, <4 x half> addrspace(5)* %arraydecay{{[0-9]+}}, align 8
// CHECK: store volatile <8 x half> zeroinitializer, <8 x half> addrspace(5)* %arraydecay{{[0-9]+}}, align 16
// CHECK: store volatile <16 x half> zeroinitializer, <16 x half> addrspace(5)* %arraydecay{{[0-9]+}}, align 32
<<<<<<< HEAD
// CHECK: store volatile float 0.000000e+00, float addrspace(5)* %arraydecay{{[0-9]+}}, align 4
=======
// CHECK: store volatile float 0.000000e+00, float addrspace(5)* %arraydecay34, align 4
>>>>>>> 79fb437a
// CHECK: store volatile <2 x float> zeroinitializer, <2 x float> addrspace(5)* %arraydecay{{[0-9]+}}, align 8
// CHECK: store volatile <4 x float> <float 0.000000e+00, float 0.000000e+00, float 0.000000e+00, float undef>, <4 x float> addrspace(5)* %storetmp{{[0-9]+}}, align 16
// CHECK: store volatile <4 x float> zeroinitializer, <4 x float> addrspace(5)* %arraydecay{{[0-9]+}}, align 16
// CHECK: store volatile <8 x float> zeroinitializer, <8 x float> addrspace(5)* %arraydecay{{[0-9]+}}, align 32
// CHECK: store volatile <16 x float> zeroinitializer, <16 x float> addrspace(5)* %arraydecay{{[0-9]+}}, align 64
// CHECK: store volatile double 0.000000e+00, double addrspace(5)* %arraydecay{{[0-9]+}}, align 8
// CHECK: store volatile <2 x double> zeroinitializer, <2 x double> addrspace(5)* %arraydecay{{[0-9]+}}, align 16
// CHECK: store volatile <4 x double> <double 0.000000e+00, double 0.000000e+00, double 0.000000e+00, double undef>, <4 x double> addrspace(5)* %storetmp{{[0-9]+}}, align 32
// CHECK: store volatile <4 x double> zeroinitializer, <4 x double> addrspace(5)* %arraydecay{{[0-9]+}}, align 32
// CHECK: store volatile <8 x double> zeroinitializer, <8 x double> addrspace(5)* %arraydecay{{[0-9]+}}, align 64
// CHECK: store volatile <16 x double> zeroinitializer, <16 x double> addrspace(5)* %arraydecay{{[0-9]+}}, align 128
kernel void private_memory_alignment_alloca()
{
  volatile private char private_i8[4];
  volatile private char2 private_v2i8[4];
  volatile private char3 private_v3i8[4];
  volatile private char4 private_v4i8[4];
  volatile private char8 private_v8i8[4];
  volatile private char16 private_v16i8[4];

  volatile private short private_i16[4];
  volatile private short2 private_v2i16[4];
  volatile private short3 private_v3i16[4];
  volatile private short4 private_v4i16[4];
  volatile private short8 private_v8i16[4];
  volatile private short16 private_v16i16[4];

  volatile private int private_i32[4];
  volatile private int2 private_v2i32[4];
  volatile private int3 private_v3i32[4];
  volatile private int4 private_v4i32[4];
  volatile private int8 private_v8i32[4];
  volatile private int16 private_v16i32[4];

  volatile private long private_i64[4];
  volatile private long2 private_v2i64[4];
  volatile private long3 private_v3i64[4];
  volatile private long4 private_v4i64[4];
  volatile private long8 private_v8i64[4];
  volatile private long16 private_v16i64[4];

  volatile private half private_f16[4];
  volatile private half2 private_v2f16[4];
  volatile private half3 private_v3f16[4];
  volatile private half4 private_v4f16[4];
  volatile private half8 private_v8f16[4];
  volatile private half16 private_v16f16[4];

  volatile private float private_f32[4];
  volatile private float2 private_v2f32[4];
  volatile private float3 private_v3f32[4];
  volatile private float4 private_v4f32[4];
  volatile private float8 private_v8f32[4];
  volatile private float16 private_v16f32[4];

  volatile private double private_f64[4];
  volatile private double2 private_v2f64[4];
  volatile private double3 private_v3f64[4];
  volatile private double4 private_v4f64[4];
  volatile private double8 private_v8f64[4];
  volatile private double16 private_v16f64[4];

  *private_i8 = 0;
  *private_v2i8 = 0;
  *private_v3i8 = 0;
  *private_v4i8 = 0;
  *private_v8i8 = 0;
  *private_v16i8 = 0;

  *private_i16 = 0;
  *private_v2i16 = 0;
  *private_v3i16 = 0;
  *private_v4i16 = 0;
  *private_v8i16 = 0;
  *private_v16i16 = 0;

  *private_i32 = 0;
  *private_v2i32 = 0;
  *private_v3i32 = 0;
  *private_v4i32 = 0;
  *private_v8i32 = 0;
  *private_v16i32 = 0;

  *private_i64 = 0;
  *private_v2i64 = 0;
  *private_v3i64 = 0;
  *private_v4i64 = 0;
  *private_v8i64 = 0;
  *private_v16i64 = 0;

  *private_f16 = 0;
  *private_v2f16 = 0;
  *private_v3f16 = 0;
  *private_v4f16 = 0;
  *private_v8f16 = 0;
  *private_v16f16 = 0;

  *private_f32 = 0;
  *private_v2f32 = 0;
  *private_v3f32 = 0;
  *private_v4f32 = 0;
  *private_v8f32 = 0;
  *private_v16f32 = 0;

  *private_f64 = 0;
  *private_v2f64 = 0;
  *private_v3f64 = 0;
  *private_v4f64 = 0;
  *private_v8f64 = 0;
  *private_v16f64 = 0;
}<|MERGE_RESOLUTION|>--- conflicted
+++ resolved
@@ -336,50 +336,6 @@
 }
 
 // CHECK-LABEL: @private_memory_alignment_alloca(
-<<<<<<< HEAD
-// CHECK: alloca [4 x i8], align 1
-// CHECK: alloca [4 x <2 x i8>], align 2
-// CHECK: alloca [4 x <3 x i8>], align 4
-// CHECK: alloca [4 x <4 x i8>], align 4
-// CHECK: alloca [4 x <8 x i8>], align 8
-// CHECK: alloca [4 x <16 x i8>], align 16
-// CHECK: alloca [4 x i16], align 2
-// CHECK: alloca [4 x <2 x i16>], align 4
-// CHECK: alloca [4 x <3 x i16>], align 8
-// CHECK: alloca [4 x <4 x i16>], align 8
-// CHECK: alloca [4 x <8 x i16>], align 16
-// CHECK: alloca [4 x <16 x i16>], align 32
-// CHECK: alloca [4 x i32], align 4
-// CHECK: alloca [4 x <2 x i32>], align 8
-// CHECK: alloca [4 x <3 x i32>], align 16
-// CHECK: alloca [4 x <4 x i32>], align 16
-// CHECK: alloca [4 x <8 x i32>], align 32
-// CHECK: alloca [4 x <16 x i32>], align 64
-// CHECK: alloca [4 x i64], align 8
-// CHECK: alloca [4 x <2 x i64>], align 16
-// CHECK: alloca [4 x <3 x i64>], align 32
-// CHECK: alloca [4 x <4 x i64>], align 32
-// CHECK: alloca [4 x <8 x i64>], align 64
-// CHECK: alloca [4 x <16 x i64>], align 128
-// CHECK: alloca [4 x half], align 2
-// CHECK: alloca [4 x <2 x half>], align 4
-// CHECK: alloca [4 x <3 x half>], align 8
-// CHECK: alloca [4 x <4 x half>], align 8
-// CHECK: alloca [4 x <8 x half>], align 16
-// CHECK: alloca [4 x <16 x half>], align 32
-// CHECK: alloca [4 x float], align 4
-// CHECK: alloca [4 x <2 x float>], align 8
-// CHECK: alloca [4 x <3 x float>], align 16
-// CHECK: alloca [4 x <4 x float>], align 16
-// CHECK: alloca [4 x <8 x float>], align 32
-// CHECK: alloca [4 x <16 x float>], align 64
-// CHECK: alloca [4 x double], align 8
-// CHECK: alloca [4 x <2 x double>], align 16
-// CHECK: alloca [4 x <3 x double>], align 32
-// CHECK: alloca [4 x <4 x double>], align 32
-// CHECK: alloca [4 x <8 x double>], align 64
-// CHECK: alloca [4 x <16 x double>], align 128
-=======
 // CHECK: %private_i8 = alloca [4 x i8], align 1, addrspace(5)
 // CHECK: %private_v2i8 = alloca [4 x <2 x i8>], align 2, addrspace(5)
 // CHECK: %private_v3i8 = alloca [4 x <3 x i8>], align 4, addrspace(5)
@@ -422,7 +378,6 @@
 // CHECK: %private_v4f64 = alloca [4 x <4 x double>], align 32, addrspace(5)
 // CHECK: %private_v8f64 = alloca [4 x <8 x double>], align 64, addrspace(5)
 // CHECK: %private_v16f64 = alloca [4 x <16 x double>], align 128, addrspace(5)
->>>>>>> 79fb437a
 
 // CHECK: store volatile i8 0, i8 addrspace(5)* %arraydecay, align 1
 // CHECK: store volatile <2 x i8> zeroinitializer, <2 x i8> addrspace(5)* %arraydecay{{[0-9]+}}, align 2
@@ -438,21 +393,13 @@
 // CHECK: store volatile <16 x i16> zeroinitializer, <16 x i16> addrspace(5)* %arraydecay{{[0-9]+}}, align 32
 // CHECK: store volatile i32 0, i32 addrspace(5)* %arraydecay{{[0-9]+}}, align 4
 // CHECK: store volatile <2 x i32> zeroinitializer, <2 x i32> addrspace(5)* %arraydecay{{[0-9]+}}, align 8
-<<<<<<< HEAD
-// CHECK: store volatile <4 x i32> <i32 0, i32 0, i32 0, i32 undef>, <4 x i32> addrspace(5)* %storetmp{{[0-9]+}}, align 16
-=======
 // CHECK: store volatile <4 x i32> <i32 0, i32 0, i32 0, i32 undef>, <4 x i32> addrspace(5)* %storetmp16, align 16
->>>>>>> 79fb437a
 // CHECK: store volatile <4 x i32> zeroinitializer, <4 x i32> addrspace(5)* %arraydecay{{[0-9]+}}, align 16
 // CHECK: store volatile <8 x i32> zeroinitializer, <8 x i32> addrspace(5)* %arraydecay{{[0-9]+}}, align 32
 // CHECK: store volatile <16 x i32> zeroinitializer, <16 x i32> addrspace(5)* %arraydecay{{[0-9]+}}, align 64
 // CHECK: store volatile i64 0, i64 addrspace(5)* %arraydecay{{[0-9]+}}, align 8
 // CHECK: store volatile <2 x i64> zeroinitializer, <2 x i64> addrspace(5)* %arraydecay{{[0-9]+}}, align 16
-<<<<<<< HEAD
-// CHECK: store volatile <4 x i64> <i64 0, i64 0, i64 0, i64 undef>, <4 x i64> addrspace(5)* %storetmp{{[0-9]+}}, align 32
-=======
 // CHECK: store volatile <4 x i64> <i64 0, i64 0, i64 0, i64 undef>, <4 x i64> addrspace(5)* %storetmp23, align 32
->>>>>>> 79fb437a
 // CHECK: store volatile <4 x i64> zeroinitializer, <4 x i64> addrspace(5)* %arraydecay{{[0-9]+}}, align 32
 // CHECK: store volatile <8 x i64> zeroinitializer, <8 x i64> addrspace(5)* %arraydecay{{[0-9]+}}, align 64
 // CHECK: store volatile <16 x i64> zeroinitializer, <16 x i64> addrspace(5)* %arraydecay{{[0-9]+}}, align 128
@@ -462,11 +409,7 @@
 // CHECK: store volatile <4 x half> zeroinitializer, <4 x half> addrspace(5)* %arraydecay{{[0-9]+}}, align 8
 // CHECK: store volatile <8 x half> zeroinitializer, <8 x half> addrspace(5)* %arraydecay{{[0-9]+}}, align 16
 // CHECK: store volatile <16 x half> zeroinitializer, <16 x half> addrspace(5)* %arraydecay{{[0-9]+}}, align 32
-<<<<<<< HEAD
-// CHECK: store volatile float 0.000000e+00, float addrspace(5)* %arraydecay{{[0-9]+}}, align 4
-=======
 // CHECK: store volatile float 0.000000e+00, float addrspace(5)* %arraydecay34, align 4
->>>>>>> 79fb437a
 // CHECK: store volatile <2 x float> zeroinitializer, <2 x float> addrspace(5)* %arraydecay{{[0-9]+}}, align 8
 // CHECK: store volatile <4 x float> <float 0.000000e+00, float 0.000000e+00, float 0.000000e+00, float undef>, <4 x float> addrspace(5)* %storetmp{{[0-9]+}}, align 16
 // CHECK: store volatile <4 x float> zeroinitializer, <4 x float> addrspace(5)* %arraydecay{{[0-9]+}}, align 16
