<<<<<<< HEAD
=======
; RUN: opt -S -passes=openmp-opt-cgscc -openmp-ir-builder-optimistic-attributes -pass-remarks=openmp-opt -openmp-print-gpu-kernels < %s | FileCheck %s
>>>>>>> ef2dc7ed
; RUN: opt -S -passes=openmp-opt-cgscc -pass-remarks=openmp-opt -openmp-print-gpu-kernels < %s | FileCheck %s
; RUN: opt -S        -openmp-opt-cgscc -pass-remarks=openmp-opt -openmp-print-gpu-kernels < %s | FileCheck %s

; C input used for this test:

; void bar(void) {
;     #pragma omp parallel
;     { }
; }
; void foo(void) {
;   #pragma omp target teams
;   {
;     #pragma omp parallel
;     {}
;     bar();
;     #pragma omp parallel
;     {}
;   }
; }

; Verify we replace the function pointer uses for the first and last outlined
; region (1 and 3) but not for the middle one (2) because it could be called from
; another kernel.

; CHECK-DAG: @__omp_outlined__1_wrapper.ID = private constant i8 undef
; CHECK-DAG: @__omp_outlined__3_wrapper.ID = private constant i8 undef

; CHECK-DAG:   icmp eq i8* %5, @__omp_outlined__1_wrapper.ID
; CHECK-DAG:   icmp eq i8* %7, @__omp_outlined__3_wrapper.ID

; CHECK-DAG:   call void @__kmpc_parallel_51(%struct.ident_t* @1, i32 %1, i32 1, i32 -1, i32 -1, i8* bitcast (void (i32*, i32*)* @__omp_outlined__1 to i8*), i8* @__omp_outlined__1_wrapper.ID, i8** %2, i64 0)
; CHECK-DAG:   call void @__kmpc_parallel_51(%struct.ident_t* @1, i32 %0, i32 1, i32 -1, i32 -1, i8* bitcast (void (i32*, i32*)* @__omp_outlined__2 to i8*), i8* bitcast (void (i16, i32)* @__omp_outlined__2_wrapper to i8*), i8** %1, i64 0)
; CHECK-DAG:   call void @__kmpc_parallel_51(%struct.ident_t* @1, i32 %1, i32 1, i32 -1, i32 -1, i8* bitcast (void (i32*, i32*)* @__omp_outlined__3 to i8*), i8* @__omp_outlined__3_wrapper.ID, i8** %3, i64 0)


%struct.ident_t = type { i32, i32, i32, i32, i8* }

@0 = private unnamed_addr constant [23 x i8] c";unknown;unknown;0;0;;\00", align 1
@1 = private unnamed_addr constant %struct.ident_t { i32 0, i32 2, i32 0, i32 0, i8* getelementptr inbounds ([23 x i8], [23 x i8]* @0, i32 0, i32 0) }, align 8

define internal void @__omp_offloading_50_6dfa0f01_foo_l6_worker()  {
entry:
  %work_fn = alloca i8*, align 8
  %exec_status = alloca i8, align 1
  store i8* null, i8** %work_fn, align 8
  store i8 0, i8* %exec_status, align 1
  br label %.await.work

.await.work:                                      ; preds = %.barrier.parallel, %entry
  call void @__kmpc_barrier_simple_spmd(%struct.ident_t* null, i32 0)
  %0 = call i1 @__kmpc_kernel_parallel(i8** %work_fn)
  %1 = zext i1 %0 to i8
  store i8 %1, i8* %exec_status, align 1
  %2 = load i8*, i8** %work_fn, align 8
  %should_terminate = icmp eq i8* %2, null
  br i1 %should_terminate, label %.exit, label %.select.workers

.select.workers:                                  ; preds = %.await.work
  %3 = load i8, i8* %exec_status, align 1
  %is_active = icmp ne i8 %3, 0
  br i1 %is_active, label %.execute.parallel, label %.barrier.parallel

.execute.parallel:                                ; preds = %.select.workers
  %4 = call i32 @__kmpc_global_thread_num(%struct.ident_t* @1)
  %5 = load i8*, i8** %work_fn, align 8
  %work_match = icmp eq i8* %5, bitcast (void (i16, i32)* @__omp_outlined__1_wrapper to i8*)
  br i1 %work_match, label %.execute.fn, label %.check.next

.execute.fn:                                      ; preds = %.execute.parallel
  call void @__omp_outlined__1_wrapper(i16 0, i32 %4) 
  br label %.terminate.parallel

.check.next:                                      ; preds = %.execute.parallel
  %6 = load i8*, i8** %work_fn, align 8
  %work_match1 = icmp eq i8* %6, bitcast (void (i16, i32)* @__omp_outlined__2_wrapper to i8*)
  br i1 %work_match1, label %.execute.fn2, label %.check.next3

.execute.fn2:                                     ; preds = %.check.next
  call void @__omp_outlined__2_wrapper(i16 0, i32 %4) 
  br label %.terminate.parallel

.check.next3:                                     ; preds = %.check.next
  %7 = load i8*, i8** %work_fn, align 8
  %work_match4 = icmp eq i8* %7, bitcast (void (i16, i32)* @__omp_outlined__3_wrapper to i8*)
  br i1 %work_match4, label %.execute.fn5, label %.check.next6

.execute.fn5:                                     ; preds = %.check.next3
  call void @__omp_outlined__3_wrapper(i16 0, i32 %4) 
  br label %.terminate.parallel

.check.next6:                                     ; preds = %.check.next3
  %8 = bitcast i8* %2 to void (i16, i32)*
  call void %8(i16 0, i32 %4)
  br label %.terminate.parallel

.terminate.parallel:                              ; preds = %.check.next6, %.execute.fn5, %.execute.fn2, %.execute.fn
  call void @__kmpc_kernel_end_parallel()
  br label %.barrier.parallel

.barrier.parallel:                                ; preds = %.terminate.parallel, %.select.workers
  call void @__kmpc_barrier_simple_spmd(%struct.ident_t* null, i32 0)
  br label %.await.work

.exit:                                            ; preds = %.await.work
  ret void
}

define weak void @__omp_offloading_50_6dfa0f01_foo_l6()  {
entry:
  %.zero.addr = alloca i32, align 4
  %.threadid_temp. = alloca i32, align 4
  store i32 0, i32* %.zero.addr, align 4
  %nvptx_tid = call i32 @llvm.nvvm.read.ptx.sreg.tid.x()
  %nvptx_num_threads = call i32 @llvm.nvvm.read.ptx.sreg.ntid.x()
  %nvptx_warp_size = call i32 @llvm.nvvm.read.ptx.sreg.warpsize()
  %thread_limit = sub nuw i32 %nvptx_num_threads, %nvptx_warp_size
  %0 = icmp ult i32 %nvptx_tid, %thread_limit
  br i1 %0, label %.worker, label %.mastercheck

.worker:                                          ; preds = %entry
  call void @__omp_offloading_50_6dfa0f01_foo_l6_worker() 
  br label %.exit

.mastercheck:                                     ; preds = %entry
  %nvptx_tid1 = call i32 @llvm.nvvm.read.ptx.sreg.tid.x()
  %nvptx_num_threads2 = call i32 @llvm.nvvm.read.ptx.sreg.ntid.x()
  %nvptx_warp_size3 = call i32 @llvm.nvvm.read.ptx.sreg.warpsize()
  %1 = sub nuw i32 %nvptx_warp_size3, 1
  %2 = sub nuw i32 %nvptx_num_threads2, 1
  %3 = xor i32 %1, -1
  %master_tid = and i32 %2, %3
  %4 = icmp eq i32 %nvptx_tid1, %master_tid
  br i1 %4, label %.master, label %.exit

.master:                                          ; preds = %.mastercheck
  %nvptx_num_threads4 = call i32 @llvm.nvvm.read.ptx.sreg.ntid.x()
  %nvptx_warp_size5 = call i32 @llvm.nvvm.read.ptx.sreg.warpsize()
  %thread_limit6 = sub nuw i32 %nvptx_num_threads4, %nvptx_warp_size5
  call void @__kmpc_kernel_init(i32 %thread_limit6, i16 1)
  call void @__kmpc_data_sharing_init_stack()
  %5 = call i32 @__kmpc_global_thread_num(%struct.ident_t* @1)
  store i32 %5, i32* %.threadid_temp., align 4
  call void @__omp_outlined__(i32* %.threadid_temp., i32* %.zero.addr) 
  br label %.termination.notifier

.termination.notifier:                            ; preds = %.master
  call void @__kmpc_kernel_deinit(i16 1)
  call void @__kmpc_barrier_simple_spmd(%struct.ident_t* null, i32 0)
  br label %.exit

.exit:                                            ; preds = %.termination.notifier, %.mastercheck, %.worker
  ret void
}

declare i32 @llvm.nvvm.read.ptx.sreg.tid.x() 

declare i32 @llvm.nvvm.read.ptx.sreg.ntid.x() 

declare i32 @llvm.nvvm.read.ptx.sreg.warpsize() 

declare void @__kmpc_kernel_init(i32, i16)

declare void @__kmpc_data_sharing_init_stack()

define internal void @__omp_outlined__(i32* noalias %.global_tid., i32* noalias %.bound_tid.)  {
entry:
  %.global_tid..addr = alloca i32*, align 8
  %.bound_tid..addr = alloca i32*, align 8
  %captured_vars_addrs = alloca [0 x i8*], align 8
  %captured_vars_addrs1 = alloca [0 x i8*], align 8
  store i32* %.global_tid., i32** %.global_tid..addr, align 8
  store i32* %.bound_tid., i32** %.bound_tid..addr, align 8
  %0 = load i32*, i32** %.global_tid..addr, align 8
  %1 = load i32, i32* %0, align 4
  %2 = bitcast [0 x i8*]* %captured_vars_addrs to i8**
  call void @__kmpc_parallel_51(%struct.ident_t* @1, i32 %1, i32 1, i32 -1, i32 -1, i8* bitcast (void (i32*, i32*)* @__omp_outlined__1 to i8*), i8* bitcast (void (i16, i32)* @__omp_outlined__1_wrapper to i8*), i8** %2, i64 0)
  call void @bar() 
  %3 = bitcast [0 x i8*]* %captured_vars_addrs1 to i8**
  call void @__kmpc_parallel_51(%struct.ident_t* @1, i32 %1, i32 1, i32 -1, i32 -1, i8* bitcast (void (i32*, i32*)* @__omp_outlined__3 to i8*), i8* bitcast (void (i16, i32)* @__omp_outlined__3_wrapper to i8*), i8** %3, i64 0)
  ret void
}

define internal void @__omp_outlined__1(i32* noalias %.global_tid., i32* noalias %.bound_tid.)  {
entry:
  %.global_tid..addr = alloca i32*, align 8
  %.bound_tid..addr = alloca i32*, align 8
  store i32* %.global_tid., i32** %.global_tid..addr, align 8
  store i32* %.bound_tid., i32** %.bound_tid..addr, align 8
  ret void
}

define internal void @__omp_outlined__1_wrapper(i16 zeroext %0, i32 %1)  {
entry:
  %.addr = alloca i16, align 2
  %.addr1 = alloca i32, align 4
  %.zero.addr = alloca i32, align 4
  %global_args = alloca i8**, align 8
  store i32 0, i32* %.zero.addr, align 4
  store i16 %0, i16* %.addr, align 2
  store i32 %1, i32* %.addr1, align 4
  call void @__kmpc_get_shared_variables(i8*** %global_args)
  call void @__omp_outlined__1(i32* %.addr1, i32* %.zero.addr) 
  ret void
}

declare void @__kmpc_get_shared_variables(i8***)

declare void @__kmpc_parallel_51(%struct.ident_t*, i32, i32, i32, i32, i8*, i8*, i8**, i64)

define hidden void @bar()  {
entry:
  %captured_vars_addrs = alloca [0 x i8*], align 8
  %0 = call i32 @__kmpc_global_thread_num(%struct.ident_t* @1)
  %1 = bitcast [0 x i8*]* %captured_vars_addrs to i8**
  call void @__kmpc_parallel_51(%struct.ident_t* @1, i32 %0, i32 1, i32 -1, i32 -1, i8* bitcast (void (i32*, i32*)* @__omp_outlined__2 to i8*), i8* bitcast (void (i16, i32)* @__omp_outlined__2_wrapper to i8*), i8** %1, i64 0)
  ret void
}

define internal void @__omp_outlined__2(i32* noalias %.global_tid., i32* noalias %.bound_tid.)  {
entry:
  %.global_tid..addr = alloca i32*, align 8
  %.bound_tid..addr = alloca i32*, align 8
  store i32* %.global_tid., i32** %.global_tid..addr, align 8
  store i32* %.bound_tid., i32** %.bound_tid..addr, align 8
  ret void
}

define internal void @__omp_outlined__2_wrapper(i16 zeroext %0, i32 %1)  {
entry:
  %.addr = alloca i16, align 2
  %.addr1 = alloca i32, align 4
  %.zero.addr = alloca i32, align 4
  %global_args = alloca i8**, align 8
  store i32 0, i32* %.zero.addr, align 4
  store i16 %0, i16* %.addr, align 2
  store i32 %1, i32* %.addr1, align 4
  call void @__kmpc_get_shared_variables(i8*** %global_args)
  call void @__omp_outlined__2(i32* %.addr1, i32* %.zero.addr) 
  ret void
}

declare i32 @__kmpc_global_thread_num(%struct.ident_t*) 

define internal void @__omp_outlined__3(i32* noalias %.global_tid., i32* noalias %.bound_tid.)  {
entry:
  %.global_tid..addr = alloca i32*, align 8
  %.bound_tid..addr = alloca i32*, align 8
  store i32* %.global_tid., i32** %.global_tid..addr, align 8
  store i32* %.bound_tid., i32** %.bound_tid..addr, align 8
  ret void
}

define internal void @__omp_outlined__3_wrapper(i16 zeroext %0, i32 %1)  {
entry:
  %.addr = alloca i16, align 2
  %.addr1 = alloca i32, align 4
  %.zero.addr = alloca i32, align 4
  %global_args = alloca i8**, align 8
  store i32 0, i32* %.zero.addr, align 4
  store i16 %0, i16* %.addr, align 2
  store i32 %1, i32* %.addr1, align 4
  call void @__kmpc_get_shared_variables(i8*** %global_args)
  call void @__omp_outlined__3(i32* %.addr1, i32* %.zero.addr) 
  ret void
}

declare void @__kmpc_kernel_deinit(i16)

declare void @__kmpc_barrier_simple_spmd(%struct.ident_t*, i32) 

declare i1 @__kmpc_kernel_parallel(i8**)

declare void @__kmpc_kernel_end_parallel()


!nvvm.annotations = !{!1}

!1 = !{void ()* @__omp_offloading_50_6dfa0f01_foo_l6, !"kernel", i32 1}<|MERGE_RESOLUTION|>--- conflicted
+++ resolved
@@ -1,7 +1,4 @@
-<<<<<<< HEAD
-=======
 ; RUN: opt -S -passes=openmp-opt-cgscc -openmp-ir-builder-optimistic-attributes -pass-remarks=openmp-opt -openmp-print-gpu-kernels < %s | FileCheck %s
->>>>>>> ef2dc7ed
 ; RUN: opt -S -passes=openmp-opt-cgscc -pass-remarks=openmp-opt -openmp-print-gpu-kernels < %s | FileCheck %s
 ; RUN: opt -S        -openmp-opt-cgscc -pass-remarks=openmp-opt -openmp-print-gpu-kernels < %s | FileCheck %s
 
