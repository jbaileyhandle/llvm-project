--- conflicted
+++ resolved
@@ -491,21 +491,8 @@
   if (Obj->isELF()) {
     if (opts::ELFLinkerOptions)
       Dumper->printELFLinkerOptions();
-<<<<<<< HEAD
-    if (opts::ArchSpecificInfo) {
-      if (Obj->getArch() == llvm::Triple::arm)
-        Dumper->printAttributes();
-      else if (isMipsArch(Obj->getArch())) {
-        Dumper->printMipsABIFlags();
-        Dumper->printMipsOptions();
-        Dumper->printMipsReginfo();
-        Dumper->printMipsPLTGOT();
-      }
-    }
-=======
     if (opts::ArchSpecificInfo)
       Dumper->printArchSpecificInfo();
->>>>>>> 6ca354ba
     if (opts::SectionGroups)
       Dumper->printGroupSections();
     if (opts::HashHistogram)
