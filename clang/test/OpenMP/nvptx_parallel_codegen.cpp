// Test target codegen - host bc file has to be created first.
// RUN: %clang_cc1 -verify -fopenmp -x c++ -triple powerpc64le-unknown-unknown -fopenmp-targets=nvptx64-nvidia-cuda -emit-llvm-bc %s -o %t-ppc-host.bc
// RUN: %clang_cc1 -verify -fopenmp -x c++ -triple nvptx64-unknown-unknown -fopenmp-targets=nvptx64-nvidia-cuda -emit-llvm %s -fopenmp-is-device -fopenmp-host-ir-file-path %t-ppc-host.bc -o - | FileCheck %s --check-prefix CHECK --check-prefix CHECK-64
// RUN: %clang_cc1 -verify -fopenmp -x c++ -triple i386-unknown-unknown -fopenmp-targets=nvptx-nvidia-cuda -emit-llvm-bc %s -o %t-x86-host.bc
// RUN: %clang_cc1 -verify -fopenmp -x c++ -triple i386-unknown-unknown -fopenmp-targets=amdgcn -emit-llvm-bc %s -o %t-x86-host.bc
// RUN: %clang_cc1 -verify -fopenmp -x c++ -triple nvptx-unknown-unknown -fopenmp-targets=nvptx-nvidia-cuda -emit-llvm %s -fopenmp-is-device -fopenmp-host-ir-file-path %t-x86-host.bc -o - | FileCheck %s --check-prefix CHECK --check-prefix CHECK-32
// RUN: %clang_cc1 -verify -fopenmp -fexceptions -fcxx-exceptions -x c++ -triple nvptx-unknown-unknown -fopenmp-targets=nvptx-nvidia-cuda -emit-llvm %s -fopenmp-is-device -fopenmp-host-ir-file-path %t-x86-host.bc -o - | FileCheck %s --check-prefix CHECK --check-prefix CHECK-32
// expected-no-diagnostics
#ifndef HEADER
#define HEADER

template<typename tx>
tx ftemplate(int n) {
  tx a = 0;
  short aa = 0;
  tx b[10];

  #pragma omp target if(0)
  {
    #pragma omp parallel
    {
      int a = 41;
    }
    a += 1;
  }

  #pragma omp target
  {
    #pragma omp parallel
    {
      int a = 42;
    }
    #pragma omp parallel if(0)
    {
      int a = 43;
    }
    #pragma omp parallel if(1)
    {
      int a = 44;
    }
    a += 1;
  }

  #pragma omp target if(n>40)
  {
    #pragma omp parallel if(n>1000)
    {
      int a = 45;
    }
    a += 1;
    aa += 1;
    b[2] += 1;
  }

  return a;
}

int bar(int n){
  int a = 0;

  a += ftemplate<int>(n);

  return a;
}

  // CHECK-NOT: define {{.*}}void {{@__omp_offloading_.+template.+l18}}_worker()

// CHECK-LABEL: define {{.*}}void {{@__omp_offloading_.+template.+l26}}_worker()
// CHECK-DAG: [[OMP_EXEC_STATUS:%.+]] = alloca i8,
// CHECK-DAG: [[OMP_WORK_FN:%.+]] = alloca i8*,
// CHECK: store i8* null, i8** [[OMP_WORK_FN]],
// CHECK: store i8 0, i8* [[OMP_EXEC_STATUS]],
// CHECK: br label {{%?}}[[AWAIT_WORK:.+]]
//
// CHECK: [[AWAIT_WORK]]
// CHECK: call void @llvm.nvvm.barrier0()
// CHECK: [[KPR:%.+]] = call i1 @__kmpc_kernel_parallel(i8** [[OMP_WORK_FN]]
// CHECK: [[KPRB:%.+]] = zext i1 [[KPR]] to i8
// store i8 [[KPRB]], i8* [[OMP_EXEC_STATUS]], align 1
// CHECK: [[WORK:%.+]] = load i8*, i8** [[OMP_WORK_FN]],
// CHECK: [[SHOULD_EXIT:%.+]] = icmp eq i8* [[WORK]], null
// CHECK: br i1 [[SHOULD_EXIT]], label {{%?}}[[EXIT:.+]], label {{%?}}[[SEL_WORKERS:.+]]
//
// CHECK: [[SEL_WORKERS]]
// CHECK: [[ST:%.+]] = load i8, i8* [[OMP_EXEC_STATUS]]
// CHECK: [[IS_ACTIVE:%.+]] = icmp ne i8 [[ST]], 0
// CHECK: br i1 [[IS_ACTIVE]], label {{%?}}[[EXEC_PARALLEL:.+]], label {{%?}}[[BAR_PARALLEL:.+]]
//
// CHECK: [[EXEC_PARALLEL]]
// CHECK: [[WF1:%.+]] = load i8*, i8** [[OMP_WORK_FN]],
// CHECK: [[WM1:%.+]] = icmp eq i8* [[WF1]], bitcast (void (i16, i32)* [[PARALLEL_FN1:@.+]]_wrapper to i8*)
// CHECK: br i1 [[WM1]], label {{%?}}[[EXEC_PFN1:.+]], label {{%?}}[[CHECK_NEXT1:.+]]
//
// CHECK: [[EXEC_PFN1]]
// CHECK: call void [[PARALLEL_FN1]]_wrapper(
// CHECK: br label {{%?}}[[TERM_PARALLEL:.+]]
//
// CHECK: [[CHECK_NEXT1]]
// CHECK: [[WF2:%.+]] = load i8*, i8** [[OMP_WORK_FN]],
// CHECK: [[WM2:%.+]] = icmp eq i8* [[WF2]], bitcast (void (i16, i32)* [[PARALLEL_FN2:@.+]]_wrapper to i8*)
// CHECK: br i1 [[WM2]], label {{%?}}[[EXEC_PFN2:.+]], label {{%?}}[[CHECK_NEXT2:.+]]
//
// CHECK: [[EXEC_PFN2]]
// CHECK: call void [[PARALLEL_FN2]]_wrapper(
// CHECK: br label {{%?}}[[TERM_PARALLEL:.+]]
//
// CHECK: [[CHECK_NEXT2]]
// CHECK: br label {{%?}}[[TERM_PARALLEL:.+]]
//
// CHECK: [[TERM_PARALLEL]]
// CHECK: call void @__kmpc_kernel_end_parallel()
// CHECK: br label {{%?}}[[BAR_PARALLEL]]
//
// CHECK: [[BAR_PARALLEL]]
// CHECK: call void @llvm.nvvm.barrier0()
// CHECK: br label {{%?}}[[AWAIT_WORK]]
//
// CHECK: [[EXIT]]
// CHECK: ret void

// CHECK: define {{.*}}void [[T6:@__omp_offloading_.+template.+l26]](i[[SZ:32|64]]
// Create local storage for each capture.
// CHECK:  [[LOCAL_A:%.+]] = alloca i[[SZ]],
// CHECK-DAG:  store i[[SZ]] [[ARG_A:%.+]], i[[SZ]]* [[LOCAL_A]]
// Store captures in the context.
// CHECK-64-DAG:[[REF_A:%.+]] = bitcast i[[SZ]]* [[LOCAL_A]] to i32*
//
// CHECK-DAG: [[TID:%.+]] = call i32 @llvm.nvvm.read.ptx.sreg.tid.x()
// CHECK-DAG: [[NTH:%.+]] = call i32 @llvm.nvvm.read.ptx.sreg.ntid.x()
// CHECK-DAG: [[WS:%.+]] = call i32 @llvm.nvvm.read.ptx.sreg.warpsize()
// CHECK-DAG: [[TH_LIMIT:%.+]] = sub i32 [[NTH]], [[WS]]
// CHECK: [[IS_WORKER:%.+]] = icmp ult i32 [[TID]], [[TH_LIMIT]]
// CHECK: br i1 [[IS_WORKER]], label {{%?}}[[WORKER:.+]], label {{%?}}[[CHECK_MASTER:.+]]
//
// CHECK: [[WORKER]]
// CHECK: {{call|invoke}} void [[T6]]_worker()
// CHECK: br label {{%?}}[[EXIT:.+]]
//
// CHECK: [[CHECK_MASTER]]
// CHECK-DAG: [[CMTID:%.+]] = call i32 @llvm.nvvm.read.ptx.sreg.tid.x()
// CHECK-DAG: [[CMNTH:%.+]] = call i32 @llvm.nvvm.read.ptx.sreg.ntid.x()
// CHECK-DAG: [[CMWS:%.+]] = call i32 @llvm.nvvm.read.ptx.sreg.warpsize()
// CHECK: [[IS_MASTER:%.+]] = icmp eq i32 [[CMTID]],
// CHECK: br i1 [[IS_MASTER]], label {{%?}}[[MASTER:.+]], label {{%?}}[[EXIT]]
//
// CHECK: [[MASTER]]
// CHECK-DAG: [[MNTH:%.+]] = call i32 @llvm.nvvm.read.ptx.sreg.ntid.x()
// CHECK-DAG: [[MWS:%.+]] = call i32 @llvm.nvvm.read.ptx.sreg.warpsize()
// CHECK: [[MTMP1:%.+]] = sub i32 [[MNTH]], [[MWS]]
// CHECK: call void @__kmpc_kernel_init(i32 [[MTMP1]]
// CHECK: call void @__kmpc_kernel_prepare_parallel(i8* bitcast (void (i16, i32)* [[PARALLEL_FN1]]_wrapper to i8*),
// CHECK: call void @llvm.nvvm.barrier0()
// CHECK: call void @llvm.nvvm.barrier0()
// CHECK: call void @__kmpc_serialized_parallel(
// CHECK: {{call|invoke}} void [[PARALLEL_FN3:@.+]](
// CHECK: call void @__kmpc_end_serialized_parallel(
// CHECK: call void @__kmpc_kernel_prepare_parallel(i8* bitcast (void (i16, i32)* [[PARALLEL_FN2]]_wrapper to i8*),
// CHECK: call void @llvm.nvvm.barrier0()
// CHECK: call void @llvm.nvvm.barrier0()
// CHECK-64-DAG: load i32, i32* [[REF_A]]
// CHECK-32-DAG: load i32, i32* [[LOCAL_A]]
// CHECK: br label {{%?}}[[TERMINATE:.+]]
//
// CHECK: [[TERMINATE]]
// CHECK: call void @__kmpc_kernel_deinit(
// CHECK: call void @llvm.nvvm.barrier0()
// CHECK: br label {{%?}}[[EXIT]]
//
// CHECK: [[EXIT]]
// CHECK: ret void

// CHECK-DAG: define internal void [[PARALLEL_FN1]](
// CHECK: [[A:%.+]] = alloca i[[SZ:32|64]],
// CHECK: store i[[SZ]] 42, i[[SZ]]* %a,
// CHECK: ret void

// CHECK-DAG: define internal void [[PARALLEL_FN3]](
// CHECK: [[A:%.+]] = alloca i[[SZ:32|64]],
// CHECK: store i[[SZ]] 43, i[[SZ]]* %a,
// CHECK: ret void

// CHECK-DAG: define internal void [[PARALLEL_FN2]](
// CHECK: [[A:%.+]] = alloca i[[SZ:32|64]],
// CHECK: store i[[SZ]] 44, i[[SZ]]* %a,
// CHECK: ret void

<<<<<<< HEAD
  // CHECK-LABEL: define {{.*}}void {{@__omp_offloading_.+template.+l27}}_worker()
  // CHECK-DAG: [[OMP_EXEC_STATUS:%.+]] = alloca i8,
  // CHECK-DAG: [[OMP_WORK_FN:%.+]] = alloca i8*,
  // CHECK: store i8* null, i8** [[OMP_WORK_FN]],
  // CHECK: store i8 0, i8* [[OMP_EXEC_STATUS]],
  // CHECK: br label {{%?}}[[AWAIT_WORK:.+]]
  //
  // CHECK: [[AWAIT_WORK]]
  // CHECK: call void @llvm.nvvm.barrier0()
  // CHECK: [[KPR:%.+]] = call i1 @__kmpc_kernel_parallel(i8** [[OMP_WORK_FN]]
  // CHECK: [[KPRB:%.+]] = zext i1 [[KPR]] to i8
  // store i8 [[KPRB]], i8* [[OMP_EXEC_STATUS]], align 1
  // CHECK: [[WORK:%.+]] = load i8*, i8** [[OMP_WORK_FN]],
  // CHECK: [[SHOULD_EXIT:%.+]] = icmp eq i8* [[WORK]], null
  // CHECK: br i1 [[SHOULD_EXIT]], label {{%?}}[[EXIT:.+]], label {{%?}}[[SEL_WORKERS:.+]]
  //
  // CHECK: [[SEL_WORKERS]]
  // CHECK: [[ST:%.+]] = load i8, i8* [[OMP_EXEC_STATUS]]
  // CHECK: [[IS_ACTIVE:%.+]] = icmp ne i8 [[ST]], 0
  // CHECK: br i1 [[IS_ACTIVE]], label {{%?}}[[EXEC_PARALLEL:.+]], label {{%?}}[[BAR_PARALLEL:.+]]
  //
  // CHECK: [[EXEC_PARALLEL]]
  // CHECK: [[WF1:%.+]] = load i8*, i8** [[OMP_WORK_FN]],
  // CHECK: [[WM1:%.+]] = icmp eq i8* [[WF1]], bitcast (void (i32*, i32*)* [[PARALLEL_FN1:@.+]] to i8*)
  // CHECK: br i1 [[WM1]], label {{%?}}[[EXEC_PFN1:.+]], label {{%?}}[[CHECK_NEXT1:.+]]
  //
  // CHECK: [[EXEC_PFN1]]
  // CHECK: call void [[PARALLEL_FN1]](
  // CHECK: br label {{%?}}[[TERM_PARALLEL:.+]]
  //
  // CHECK: [[CHECK_NEXT1]]
  // CHECK: [[WF2:%.+]] = load i8*, i8** [[OMP_WORK_FN]],
  // CHECK: [[WM2:%.+]] = icmp eq i8* [[WF2]], bitcast (void (i32*, i32*)* [[PARALLEL_FN2:@.+]] to i8*)
  // CHECK: br i1 [[WM2]], label {{%?}}[[EXEC_PFN2:.+]], label {{%?}}[[CHECK_NEXT2:.+]]
  //
  // CHECK: [[EXEC_PFN2]]
  // CHECK: call void [[PARALLEL_FN2]](
  // CHECK: br label {{%?}}[[TERM_PARALLEL:.+]]
  //
  // CHECK: [[CHECK_NEXT2]]
  // CHECK: br label {{%?}}[[TERM_PARALLEL:.+]]
  //
  // CHECK: [[TERM_PARALLEL]]
  // CHECK: call void @__kmpc_kernel_end_parallel()
  // CHECK: br label {{%?}}[[BAR_PARALLEL]]
  //
  // CHECK: [[BAR_PARALLEL]]
  // CHECK: call void @llvm.nvvm.barrier0()
  // CHECK: br label {{%?}}[[AWAIT_WORK]]
  //
  // CHECK: [[EXIT]]
  // CHECK: ret void

  // CHECK: define {{.*}}void [[T6:@__omp_offloading_.+template.+l27]](i[[SZ:32|64]]
  // Create local storage for each capture.
  // CHECK:  [[LOCAL_A:%.+]] = alloca i[[SZ]],
  // CHECK-DAG:  store i[[SZ]] [[ARG_A:%.+]], i[[SZ]]* [[LOCAL_A]]
  // Store captures in the context.
  // CHECK-64-DAG:[[REF_A:%.+]] = bitcast i[[SZ]]* [[LOCAL_A]] to i32*
  //
  // CHECK-DAG: [[TID:%.+]] = call i32 @llvm.nvvm.read.ptx.sreg.tid.x()
  // CHECK-DAG: [[NTH:%.+]] = call i32 @llvm.nvvm.read.ptx.sreg.ntid.x()
  // CHECK-DAG: [[WS:%.+]] = call i32 @llvm.nvvm.read.ptx.sreg.warpsize()
  // CHECK-DAG: [[TH_LIMIT:%.+]] = sub i32 [[NTH]], [[WS]]
  // CHECK: [[IS_WORKER:%.+]] = icmp ult i32 [[TID]], [[TH_LIMIT]]
  // CHECK: br i1 [[IS_WORKER]], label {{%?}}[[WORKER:.+]], label {{%?}}[[CHECK_MASTER:.+]]
  //
  // CHECK: [[WORKER]]
  // CHECK: {{call|invoke}} void [[T6]]_worker()
  // CHECK: br label {{%?}}[[EXIT:.+]]
  //
  // CHECK: [[CHECK_MASTER]]
  // CHECK-DAG: [[CMTID:%.+]] = call i32 @llvm.nvvm.read.ptx.sreg.tid.x()
  // CHECK-DAG: [[CMNTH:%.+]] = call i32 @llvm.nvvm.read.ptx.sreg.ntid.x()
  // CHECK-DAG: [[CMWS:%.+]] = call i32 @llvm.nvvm.read.ptx.sreg.warpsize()
  // CHECK: [[IS_MASTER:%.+]] = icmp eq i32 [[CMTID]],
  // CHECK: br i1 [[IS_MASTER]], label {{%?}}[[MASTER:.+]], label {{%?}}[[EXIT]]
  //
  // CHECK: [[MASTER]]
  // CHECK-DAG: [[MNTH:%.+]] = call i32 @llvm.nvvm.read.ptx.sreg.ntid.x()
  // CHECK-DAG: [[MWS:%.+]] = call i32 @llvm.nvvm.read.ptx.sreg.warpsize()
  // CHECK: [[MTMP1:%.+]] = sub i32 [[MNTH]], [[MWS]]
  // CHECK: call void @__kmpc_kernel_init(i32 [[MTMP1]]
  // CHECK: call void @__kmpc_kernel_prepare_parallel(i8* bitcast (void (i32*, i32*)* [[PARALLEL_FN1]] to i8*),
  // CHECK: call void @llvm.nvvm.barrier0()
  // CHECK: call void @llvm.nvvm.barrier0()
  // CHECK: call void @__kmpc_serialized_parallel(
  // CHECK: {{call|invoke}} void [[PARALLEL_FN3:@.+]](
  // CHECK: call void @__kmpc_end_serialized_parallel(
  // CHECK: call void @__kmpc_kernel_prepare_parallel(i8* bitcast (void (i32*, i32*)* [[PARALLEL_FN2]] to i8*),
  // CHECK: call void @llvm.nvvm.barrier0()
  // CHECK: call void @llvm.nvvm.barrier0()
  // CHECK-64-DAG: load i32, i32* [[REF_A]]
  // CHECK-32-DAG: load i32, i32* [[LOCAL_A]]
  // CHECK: br label {{%?}}[[TERMINATE:.+]]
  //
  // CHECK: [[TERMINATE]]
  // CHECK: call void @__kmpc_kernel_deinit(
  // CHECK: call void @llvm.nvvm.barrier0()
  // CHECK: br label {{%?}}[[EXIT]]
  //
  // CHECK: [[EXIT]]
  // CHECK: ret void

  // CHECK-DAG: define internal void [[PARALLEL_FN1]](
  // CHECK: [[A:%.+]] = alloca i[[SZ:32|64]],
  // CHECK: store i[[SZ]] 42, i[[SZ]]* %a,
  // CHECK: ret void

  // CHECK-DAG: define internal void [[PARALLEL_FN3]](
  // CHECK: [[A:%.+]] = alloca i[[SZ:32|64]],
  // CHECK: store i[[SZ]] 43, i[[SZ]]* %a,
  // CHECK: ret void

  // CHECK-DAG: define internal void [[PARALLEL_FN2]](
  // CHECK: [[A:%.+]] = alloca i[[SZ:32|64]],
  // CHECK: store i[[SZ]] 44, i[[SZ]]* %a,
  // CHECK: ret void







  // CHECK-LABEL: define {{.*}}void {{@__omp_offloading_.+template.+l44}}_worker()
  // CHECK-DAG: [[OMP_EXEC_STATUS:%.+]] = alloca i8,
  // CHECK-DAG: [[OMP_WORK_FN:%.+]] = alloca i8*,
  // CHECK: store i8* null, i8** [[OMP_WORK_FN]],
  // CHECK: store i8 0, i8* [[OMP_EXEC_STATUS]],
  // CHECK: br label {{%?}}[[AWAIT_WORK:.+]]
  //
  // CHECK: [[AWAIT_WORK]]
  // CHECK: call void @llvm.nvvm.barrier0()
  // CHECK: [[KPR:%.+]] = call i1 @__kmpc_kernel_parallel(i8** [[OMP_WORK_FN]]
  // CHECK: [[KPRB:%.+]] = zext i1 [[KPR]] to i8
  // store i8 [[KPRB]], i8* [[OMP_EXEC_STATUS]], align 1
  // CHECK: [[WORK:%.+]] = load i8*, i8** [[OMP_WORK_FN]],
  // CHECK: [[SHOULD_EXIT:%.+]] = icmp eq i8* [[WORK]], null
  // CHECK: br i1 [[SHOULD_EXIT]], label {{%?}}[[EXIT:.+]], label {{%?}}[[SEL_WORKERS:.+]]
  //
  // CHECK: [[SEL_WORKERS]]
  // CHECK: [[ST:%.+]] = load i8, i8* [[OMP_EXEC_STATUS]]
  // CHECK: [[IS_ACTIVE:%.+]] = icmp ne i8 [[ST]], 0
  // CHECK: br i1 [[IS_ACTIVE]], label {{%?}}[[EXEC_PARALLEL:.+]], label {{%?}}[[BAR_PARALLEL:.+]]
  //
  // CHECK: [[EXEC_PARALLEL]]
  // CHECK: [[WF:%.+]] = load i8*, i8** [[OMP_WORK_FN]],
  // CHECK: [[WM:%.+]] = icmp eq i8* [[WF]], bitcast (void (i32*, i32*)* [[PARALLEL_FN4:@.+]] to i8*)
  // CHECK: br i1 [[WM]], label {{%?}}[[EXEC_PFN:.+]], label {{%?}}[[CHECK_NEXT:.+]]
  //
  // CHECK: [[EXEC_PFN]]
  // CHECK: call void [[PARALLEL_FN4]](
  // CHECK: br label {{%?}}[[TERM_PARALLEL:.+]]
  //
  // CHECK: [[CHECK_NEXT]]
  // CHECK: br label {{%?}}[[TERM_PARALLEL:.+]]
  //
  // CHECK: [[TERM_PARALLEL]]
  // CHECK: call void @__kmpc_kernel_end_parallel()
  // CHECK: br label {{%?}}[[BAR_PARALLEL]]
  //
  // CHECK: [[BAR_PARALLEL]]
  // CHECK: call void @llvm.nvvm.barrier0()
  // CHECK: br label {{%?}}[[AWAIT_WORK]]
  //
  // CHECK: [[EXIT]]
  // CHECK: ret void

  // CHECK: define {{.*}}void [[T6:@__omp_offloading_.+template.+l44]](i[[SZ:32|64]]
  // Create local storage for each capture.
  // CHECK:  [[LOCAL_N:%.+]] = alloca i[[SZ]],
  // CHECK:  [[LOCAL_A:%.+]] = alloca i[[SZ]],
  // CHECK:  [[LOCAL_AA:%.+]] = alloca i[[SZ]],
  // CHECK:  [[LOCAL_B:%.+]] = alloca [10 x i32]*
  // CHECK-DAG:  store i[[SZ]] [[ARG_N:%.+]], i[[SZ]]* [[LOCAL_N]]
  // CHECK-DAG:  store i[[SZ]] [[ARG_A:%.+]], i[[SZ]]* [[LOCAL_A]]
  // CHECK-DAG:  store i[[SZ]] [[ARG_AA:%.+]], i[[SZ]]* [[LOCAL_AA]]
  // CHECK-DAG:   store [10 x i32]* [[ARG_B:%.+]], [10 x i32]** [[LOCAL_B]]
  // Store captures in the context.
  // CHECK-64-DAG:[[REF_N:%.+]] = bitcast i[[SZ]]* [[LOCAL_N]] to i32*
  // CHECK-64-DAG:[[REF_A:%.+]] = bitcast i[[SZ]]* [[LOCAL_A]] to i32*
  // CHECK-DAG:   [[REF_AA:%.+]] = bitcast i[[SZ]]* [[LOCAL_AA]] to i16*
  // CHECK-DAG:   [[REF_B:%.+]] = load [10 x i32]*, [10 x i32]** [[LOCAL_B]],
  //
  // CHECK-DAG: [[TID:%.+]] = call i32 @llvm.nvvm.read.ptx.sreg.tid.x()
  // CHECK-DAG: [[NTH:%.+]] = call i32 @llvm.nvvm.read.ptx.sreg.ntid.x()
  // CHECK-DAG: [[WS:%.+]] = call i32 @llvm.nvvm.read.ptx.sreg.warpsize()
  // CHECK-DAG: [[TH_LIMIT:%.+]] = sub i32 [[NTH]], [[WS]]
  // CHECK: [[IS_WORKER:%.+]] = icmp ult i32 [[TID]], [[TH_LIMIT]]
  // CHECK: br i1 [[IS_WORKER]], label {{%?}}[[WORKER:.+]], label {{%?}}[[CHECK_MASTER:.+]]
  //
  // CHECK: [[WORKER]]
  // CHECK: {{call|invoke}} void [[T6]]_worker()
  // CHECK: br label {{%?}}[[EXIT:.+]]
  //
  // CHECK: [[CHECK_MASTER]]
  // CHECK-DAG: [[CMTID:%.+]] = call i32 @llvm.nvvm.read.ptx.sreg.tid.x()
  // CHECK-DAG: [[CMNTH:%.+]] = call i32 @llvm.nvvm.read.ptx.sreg.ntid.x()
  // CHECK-DAG: [[CMWS:%.+]] = call i32 @llvm.nvvm.read.ptx.sreg.warpsize()
  // CHECK: [[IS_MASTER:%.+]] = icmp eq i32 [[CMTID]],
  // CHECK: br i1 [[IS_MASTER]], label {{%?}}[[MASTER:.+]], label {{%?}}[[EXIT]]
  //
  // CHECK: [[MASTER]]
  // CHECK-DAG: [[MNTH:%.+]] = call i32 @llvm.nvvm.read.ptx.sreg.ntid.x()
  // CHECK-DAG: [[MWS:%.+]] = call i32 @llvm.nvvm.read.ptx.sreg.warpsize()
  // CHECK: [[MTMP1:%.+]] = sub i32 [[MNTH]], [[MWS]]
  // CHECK: call void @__kmpc_kernel_init(i32 [[MTMP1]]
  // CHECK-64: [[N:%.+]] = load i32, i32* [[REF_N]],
  // CHECK-32: [[N:%.+]] = load i32, i32* [[LOCAL_N]],
  // CHECK: [[CMP:%.+]] = icmp sgt i32 [[N]], 1000
  // CHECK: br i1 [[CMP]], label {{%?}}[[IF_THEN:.+]], label {{%?}}[[IF_ELSE:.+]]
  //
  // CHECK: [[IF_THEN]]
  // CHECK: call void @__kmpc_kernel_prepare_parallel(i8* bitcast (void (i32*, i32*)* [[PARALLEL_FN4]] to i8*),
  // CHECK: call void @llvm.nvvm.barrier0()
  // CHECK: call void @llvm.nvvm.barrier0()
  // CHECK: br label {{%?}}[[IF_END:.+]]
  //
  // CHECK: [[IF_ELSE]]
  // CHECK: call void @__kmpc_serialized_parallel(
  // CHECK: {{call|invoke}} void [[PARALLEL_FN4]](
  // CHECK: call void @__kmpc_end_serialized_parallel(
  // br label [[IF_END]]
  //
  // CHECK: [[IF_END]]
  // CHECK-64-DAG: load i32, i32* [[REF_A]]
  // CHECK-32-DAG: load i32, i32* [[LOCAL_A]]
  // CHECK-DAG:    load i16, i16* [[REF_AA]]
  // CHECK-DAG:    getelementptr inbounds [10 x i32], [10 x i32]* [[REF_B]], i[[SZ]] 0, i[[SZ]] 2
  //
  // CHECK: br label {{%?}}[[TERMINATE:.+]]
  //
  // CHECK: [[TERMINATE]]
  // CHECK: call void @__kmpc_kernel_deinit(
  // CHECK: call void @llvm.nvvm.barrier0()
  // CHECK: br label {{%?}}[[EXIT]]
  //
  // CHECK: [[EXIT]]
  // CHECK: ret void

  // CHECK: define internal void [[PARALLEL_FN4]](
  // CHECK: [[A:%.+]] = alloca i[[SZ:32|64]],
  // CHECK: store i[[SZ]] 45, i[[SZ]]* %a,
  // CHECK: ret void
=======
// CHECK-LABEL: define {{.*}}void {{@__omp_offloading_.+template.+l43}}_worker()
// CHECK-DAG: [[OMP_EXEC_STATUS:%.+]] = alloca i8,
// CHECK-DAG: [[OMP_WORK_FN:%.+]] = alloca i8*,
// CHECK: store i8* null, i8** [[OMP_WORK_FN]],
// CHECK: store i8 0, i8* [[OMP_EXEC_STATUS]],
// CHECK: br label {{%?}}[[AWAIT_WORK:.+]]
//
// CHECK: [[AWAIT_WORK]]
// CHECK: call void @llvm.nvvm.barrier0()
// CHECK: [[KPR:%.+]] = call i1 @__kmpc_kernel_parallel(i8** [[OMP_WORK_FN]],
// CHECK: [[KPRB:%.+]] = zext i1 [[KPR]] to i8
// store i8 [[KPRB]], i8* [[OMP_EXEC_STATUS]], align 1
// CHECK: [[WORK:%.+]] = load i8*, i8** [[OMP_WORK_FN]],
// CHECK: [[SHOULD_EXIT:%.+]] = icmp eq i8* [[WORK]], null
// CHECK: br i1 [[SHOULD_EXIT]], label {{%?}}[[EXIT:.+]], label {{%?}}[[SEL_WORKERS:.+]]
//
// CHECK: [[SEL_WORKERS]]
// CHECK: [[ST:%.+]] = load i8, i8* [[OMP_EXEC_STATUS]]
// CHECK: [[IS_ACTIVE:%.+]] = icmp ne i8 [[ST]], 0
// CHECK: br i1 [[IS_ACTIVE]], label {{%?}}[[EXEC_PARALLEL:.+]], label {{%?}}[[BAR_PARALLEL:.+]]
//
// CHECK: [[EXEC_PARALLEL]]
// CHECK: [[WF:%.+]] = load i8*, i8** [[OMP_WORK_FN]],
// CHECK: [[WM:%.+]] = icmp eq i8* [[WF]], bitcast (void (i16, i32)* [[PARALLEL_FN4:@.+]]_wrapper to i8*)
// CHECK: br i1 [[WM]], label {{%?}}[[EXEC_PFN:.+]], label {{%?}}[[CHECK_NEXT:.+]]
//
// CHECK: [[EXEC_PFN]]
// CHECK: call void [[PARALLEL_FN4]]_wrapper(
// CHECK: br label {{%?}}[[TERM_PARALLEL:.+]]
//
// CHECK: [[CHECK_NEXT]]
// CHECK: br label {{%?}}[[TERM_PARALLEL:.+]]
//
// CHECK: [[TERM_PARALLEL]]
// CHECK: call void @__kmpc_kernel_end_parallel()
// CHECK: br label {{%?}}[[BAR_PARALLEL]]
//
// CHECK: [[BAR_PARALLEL]]
// CHECK: call void @llvm.nvvm.barrier0()
// CHECK: br label {{%?}}[[AWAIT_WORK]]
//
// CHECK: [[EXIT]]
// CHECK: ret void

// CHECK: define {{.*}}void [[T6:@__omp_offloading_.+template.+l43]](i[[SZ:32|64]]
// Create local storage for each capture.
// CHECK:  [[LOCAL_N:%.+]] = alloca i[[SZ]],
// CHECK:  [[LOCAL_A:%.+]] = alloca i[[SZ]],
// CHECK:  [[LOCAL_AA:%.+]] = alloca i[[SZ]],
// CHECK:  [[LOCAL_B:%.+]] = alloca [10 x i32]*
// CHECK-DAG:  store i[[SZ]] [[ARG_N:%.+]], i[[SZ]]* [[LOCAL_N]]
// CHECK-DAG:  store i[[SZ]] [[ARG_A:%.+]], i[[SZ]]* [[LOCAL_A]]
// CHECK-DAG:  store i[[SZ]] [[ARG_AA:%.+]], i[[SZ]]* [[LOCAL_AA]]
// CHECK-DAG:   store [10 x i32]* [[ARG_B:%.+]], [10 x i32]** [[LOCAL_B]]
// Store captures in the context.
// CHECK-64-DAG:[[REF_N:%.+]] = bitcast i[[SZ]]* [[LOCAL_N]] to i32*
// CHECK-64-DAG:[[REF_A:%.+]] = bitcast i[[SZ]]* [[LOCAL_A]] to i32*
// CHECK-DAG:   [[REF_AA:%.+]] = bitcast i[[SZ]]* [[LOCAL_AA]] to i16*
// CHECK-DAG:   [[REF_B:%.+]] = load [10 x i32]*, [10 x i32]** [[LOCAL_B]],
//
// CHECK-DAG: [[TID:%.+]] = call i32 @llvm.nvvm.read.ptx.sreg.tid.x()
// CHECK-DAG: [[NTH:%.+]] = call i32 @llvm.nvvm.read.ptx.sreg.ntid.x()
// CHECK-DAG: [[WS:%.+]] = call i32 @llvm.nvvm.read.ptx.sreg.warpsize()
// CHECK-DAG: [[TH_LIMIT:%.+]] = sub i32 [[NTH]], [[WS]]
// CHECK: [[IS_WORKER:%.+]] = icmp ult i32 [[TID]], [[TH_LIMIT]]
// CHECK: br i1 [[IS_WORKER]], label {{%?}}[[WORKER:.+]], label {{%?}}[[CHECK_MASTER:.+]]
//
// CHECK: [[WORKER]]
// CHECK: {{call|invoke}} void [[T6]]_worker()
// CHECK: br label {{%?}}[[EXIT:.+]]
//
// CHECK: [[CHECK_MASTER]]
// CHECK-DAG: [[CMTID:%.+]] = call i32 @llvm.nvvm.read.ptx.sreg.tid.x()
// CHECK-DAG: [[CMNTH:%.+]] = call i32 @llvm.nvvm.read.ptx.sreg.ntid.x()
// CHECK-DAG: [[CMWS:%.+]] = call i32 @llvm.nvvm.read.ptx.sreg.warpsize()
// CHECK: [[IS_MASTER:%.+]] = icmp eq i32 [[CMTID]],
// CHECK: br i1 [[IS_MASTER]], label {{%?}}[[MASTER:.+]], label {{%?}}[[EXIT]]
//
// CHECK: [[MASTER]]
// CHECK-DAG: [[MNTH:%.+]] = call i32 @llvm.nvvm.read.ptx.sreg.ntid.x()
// CHECK-DAG: [[MWS:%.+]] = call i32 @llvm.nvvm.read.ptx.sreg.warpsize()
// CHECK: [[MTMP1:%.+]] = sub i32 [[MNTH]], [[MWS]]
// CHECK: call void @__kmpc_kernel_init(i32 [[MTMP1]]
// CHECK-64: [[N:%.+]] = load i32, i32* [[REF_N]],
// CHECK-32: [[N:%.+]] = load i32, i32* [[LOCAL_N]],
// CHECK: [[CMP:%.+]] = icmp sgt i32 [[N]], 1000
// CHECK: br i1 [[CMP]], label {{%?}}[[IF_THEN:.+]], label {{%?}}[[IF_ELSE:.+]]
//
// CHECK: [[IF_THEN]]
// CHECK: call void @__kmpc_kernel_prepare_parallel(i8* bitcast (void (i16, i32)* [[PARALLEL_FN4]]_wrapper to i8*),
// CHECK: call void @llvm.nvvm.barrier0()
// CHECK: call void @llvm.nvvm.barrier0()
// CHECK: br label {{%?}}[[IF_END:.+]]
//
// CHECK: [[IF_ELSE]]
// CHECK: call void @__kmpc_serialized_parallel(
// CHECK: {{call|invoke}} void [[PARALLEL_FN4]](
// CHECK: call void @__kmpc_end_serialized_parallel(
// br label [[IF_END]]
//
// CHECK: [[IF_END]]
// CHECK-64-DAG: load i32, i32* [[REF_A]]
// CHECK-32-DAG: load i32, i32* [[LOCAL_A]]
// CHECK-DAG:    load i16, i16* [[REF_AA]]
// CHECK-DAG:    getelementptr inbounds [10 x i32], [10 x i32]* [[REF_B]], i[[SZ]] 0, i[[SZ]] 2
//
// CHECK: br label {{%?}}[[TERMINATE:.+]]
//
// CHECK: [[TERMINATE]]
// CHECK: call void @__kmpc_kernel_deinit(
// CHECK: call void @llvm.nvvm.barrier0()
// CHECK: br label {{%?}}[[EXIT]]
//
// CHECK: [[EXIT]]
// CHECK: ret void

// CHECK: define internal void [[PARALLEL_FN4]](
// CHECK: [[A:%.+]] = alloca i[[SZ:32|64]],
// CHECK: store i[[SZ]] 45, i[[SZ]]* %a,
// CHECK: ret void
>>>>>>> c10585c5
#endif<|MERGE_RESOLUTION|>--- conflicted
+++ resolved
@@ -184,253 +184,6 @@
 // CHECK: store i[[SZ]] 44, i[[SZ]]* %a,
 // CHECK: ret void
 
-<<<<<<< HEAD
-  // CHECK-LABEL: define {{.*}}void {{@__omp_offloading_.+template.+l27}}_worker()
-  // CHECK-DAG: [[OMP_EXEC_STATUS:%.+]] = alloca i8,
-  // CHECK-DAG: [[OMP_WORK_FN:%.+]] = alloca i8*,
-  // CHECK: store i8* null, i8** [[OMP_WORK_FN]],
-  // CHECK: store i8 0, i8* [[OMP_EXEC_STATUS]],
-  // CHECK: br label {{%?}}[[AWAIT_WORK:.+]]
-  //
-  // CHECK: [[AWAIT_WORK]]
-  // CHECK: call void @llvm.nvvm.barrier0()
-  // CHECK: [[KPR:%.+]] = call i1 @__kmpc_kernel_parallel(i8** [[OMP_WORK_FN]]
-  // CHECK: [[KPRB:%.+]] = zext i1 [[KPR]] to i8
-  // store i8 [[KPRB]], i8* [[OMP_EXEC_STATUS]], align 1
-  // CHECK: [[WORK:%.+]] = load i8*, i8** [[OMP_WORK_FN]],
-  // CHECK: [[SHOULD_EXIT:%.+]] = icmp eq i8* [[WORK]], null
-  // CHECK: br i1 [[SHOULD_EXIT]], label {{%?}}[[EXIT:.+]], label {{%?}}[[SEL_WORKERS:.+]]
-  //
-  // CHECK: [[SEL_WORKERS]]
-  // CHECK: [[ST:%.+]] = load i8, i8* [[OMP_EXEC_STATUS]]
-  // CHECK: [[IS_ACTIVE:%.+]] = icmp ne i8 [[ST]], 0
-  // CHECK: br i1 [[IS_ACTIVE]], label {{%?}}[[EXEC_PARALLEL:.+]], label {{%?}}[[BAR_PARALLEL:.+]]
-  //
-  // CHECK: [[EXEC_PARALLEL]]
-  // CHECK: [[WF1:%.+]] = load i8*, i8** [[OMP_WORK_FN]],
-  // CHECK: [[WM1:%.+]] = icmp eq i8* [[WF1]], bitcast (void (i32*, i32*)* [[PARALLEL_FN1:@.+]] to i8*)
-  // CHECK: br i1 [[WM1]], label {{%?}}[[EXEC_PFN1:.+]], label {{%?}}[[CHECK_NEXT1:.+]]
-  //
-  // CHECK: [[EXEC_PFN1]]
-  // CHECK: call void [[PARALLEL_FN1]](
-  // CHECK: br label {{%?}}[[TERM_PARALLEL:.+]]
-  //
-  // CHECK: [[CHECK_NEXT1]]
-  // CHECK: [[WF2:%.+]] = load i8*, i8** [[OMP_WORK_FN]],
-  // CHECK: [[WM2:%.+]] = icmp eq i8* [[WF2]], bitcast (void (i32*, i32*)* [[PARALLEL_FN2:@.+]] to i8*)
-  // CHECK: br i1 [[WM2]], label {{%?}}[[EXEC_PFN2:.+]], label {{%?}}[[CHECK_NEXT2:.+]]
-  //
-  // CHECK: [[EXEC_PFN2]]
-  // CHECK: call void [[PARALLEL_FN2]](
-  // CHECK: br label {{%?}}[[TERM_PARALLEL:.+]]
-  //
-  // CHECK: [[CHECK_NEXT2]]
-  // CHECK: br label {{%?}}[[TERM_PARALLEL:.+]]
-  //
-  // CHECK: [[TERM_PARALLEL]]
-  // CHECK: call void @__kmpc_kernel_end_parallel()
-  // CHECK: br label {{%?}}[[BAR_PARALLEL]]
-  //
-  // CHECK: [[BAR_PARALLEL]]
-  // CHECK: call void @llvm.nvvm.barrier0()
-  // CHECK: br label {{%?}}[[AWAIT_WORK]]
-  //
-  // CHECK: [[EXIT]]
-  // CHECK: ret void
-
-  // CHECK: define {{.*}}void [[T6:@__omp_offloading_.+template.+l27]](i[[SZ:32|64]]
-  // Create local storage for each capture.
-  // CHECK:  [[LOCAL_A:%.+]] = alloca i[[SZ]],
-  // CHECK-DAG:  store i[[SZ]] [[ARG_A:%.+]], i[[SZ]]* [[LOCAL_A]]
-  // Store captures in the context.
-  // CHECK-64-DAG:[[REF_A:%.+]] = bitcast i[[SZ]]* [[LOCAL_A]] to i32*
-  //
-  // CHECK-DAG: [[TID:%.+]] = call i32 @llvm.nvvm.read.ptx.sreg.tid.x()
-  // CHECK-DAG: [[NTH:%.+]] = call i32 @llvm.nvvm.read.ptx.sreg.ntid.x()
-  // CHECK-DAG: [[WS:%.+]] = call i32 @llvm.nvvm.read.ptx.sreg.warpsize()
-  // CHECK-DAG: [[TH_LIMIT:%.+]] = sub i32 [[NTH]], [[WS]]
-  // CHECK: [[IS_WORKER:%.+]] = icmp ult i32 [[TID]], [[TH_LIMIT]]
-  // CHECK: br i1 [[IS_WORKER]], label {{%?}}[[WORKER:.+]], label {{%?}}[[CHECK_MASTER:.+]]
-  //
-  // CHECK: [[WORKER]]
-  // CHECK: {{call|invoke}} void [[T6]]_worker()
-  // CHECK: br label {{%?}}[[EXIT:.+]]
-  //
-  // CHECK: [[CHECK_MASTER]]
-  // CHECK-DAG: [[CMTID:%.+]] = call i32 @llvm.nvvm.read.ptx.sreg.tid.x()
-  // CHECK-DAG: [[CMNTH:%.+]] = call i32 @llvm.nvvm.read.ptx.sreg.ntid.x()
-  // CHECK-DAG: [[CMWS:%.+]] = call i32 @llvm.nvvm.read.ptx.sreg.warpsize()
-  // CHECK: [[IS_MASTER:%.+]] = icmp eq i32 [[CMTID]],
-  // CHECK: br i1 [[IS_MASTER]], label {{%?}}[[MASTER:.+]], label {{%?}}[[EXIT]]
-  //
-  // CHECK: [[MASTER]]
-  // CHECK-DAG: [[MNTH:%.+]] = call i32 @llvm.nvvm.read.ptx.sreg.ntid.x()
-  // CHECK-DAG: [[MWS:%.+]] = call i32 @llvm.nvvm.read.ptx.sreg.warpsize()
-  // CHECK: [[MTMP1:%.+]] = sub i32 [[MNTH]], [[MWS]]
-  // CHECK: call void @__kmpc_kernel_init(i32 [[MTMP1]]
-  // CHECK: call void @__kmpc_kernel_prepare_parallel(i8* bitcast (void (i32*, i32*)* [[PARALLEL_FN1]] to i8*),
-  // CHECK: call void @llvm.nvvm.barrier0()
-  // CHECK: call void @llvm.nvvm.barrier0()
-  // CHECK: call void @__kmpc_serialized_parallel(
-  // CHECK: {{call|invoke}} void [[PARALLEL_FN3:@.+]](
-  // CHECK: call void @__kmpc_end_serialized_parallel(
-  // CHECK: call void @__kmpc_kernel_prepare_parallel(i8* bitcast (void (i32*, i32*)* [[PARALLEL_FN2]] to i8*),
-  // CHECK: call void @llvm.nvvm.barrier0()
-  // CHECK: call void @llvm.nvvm.barrier0()
-  // CHECK-64-DAG: load i32, i32* [[REF_A]]
-  // CHECK-32-DAG: load i32, i32* [[LOCAL_A]]
-  // CHECK: br label {{%?}}[[TERMINATE:.+]]
-  //
-  // CHECK: [[TERMINATE]]
-  // CHECK: call void @__kmpc_kernel_deinit(
-  // CHECK: call void @llvm.nvvm.barrier0()
-  // CHECK: br label {{%?}}[[EXIT]]
-  //
-  // CHECK: [[EXIT]]
-  // CHECK: ret void
-
-  // CHECK-DAG: define internal void [[PARALLEL_FN1]](
-  // CHECK: [[A:%.+]] = alloca i[[SZ:32|64]],
-  // CHECK: store i[[SZ]] 42, i[[SZ]]* %a,
-  // CHECK: ret void
-
-  // CHECK-DAG: define internal void [[PARALLEL_FN3]](
-  // CHECK: [[A:%.+]] = alloca i[[SZ:32|64]],
-  // CHECK: store i[[SZ]] 43, i[[SZ]]* %a,
-  // CHECK: ret void
-
-  // CHECK-DAG: define internal void [[PARALLEL_FN2]](
-  // CHECK: [[A:%.+]] = alloca i[[SZ:32|64]],
-  // CHECK: store i[[SZ]] 44, i[[SZ]]* %a,
-  // CHECK: ret void
-
-
-
-
-
-
-
-  // CHECK-LABEL: define {{.*}}void {{@__omp_offloading_.+template.+l44}}_worker()
-  // CHECK-DAG: [[OMP_EXEC_STATUS:%.+]] = alloca i8,
-  // CHECK-DAG: [[OMP_WORK_FN:%.+]] = alloca i8*,
-  // CHECK: store i8* null, i8** [[OMP_WORK_FN]],
-  // CHECK: store i8 0, i8* [[OMP_EXEC_STATUS]],
-  // CHECK: br label {{%?}}[[AWAIT_WORK:.+]]
-  //
-  // CHECK: [[AWAIT_WORK]]
-  // CHECK: call void @llvm.nvvm.barrier0()
-  // CHECK: [[KPR:%.+]] = call i1 @__kmpc_kernel_parallel(i8** [[OMP_WORK_FN]]
-  // CHECK: [[KPRB:%.+]] = zext i1 [[KPR]] to i8
-  // store i8 [[KPRB]], i8* [[OMP_EXEC_STATUS]], align 1
-  // CHECK: [[WORK:%.+]] = load i8*, i8** [[OMP_WORK_FN]],
-  // CHECK: [[SHOULD_EXIT:%.+]] = icmp eq i8* [[WORK]], null
-  // CHECK: br i1 [[SHOULD_EXIT]], label {{%?}}[[EXIT:.+]], label {{%?}}[[SEL_WORKERS:.+]]
-  //
-  // CHECK: [[SEL_WORKERS]]
-  // CHECK: [[ST:%.+]] = load i8, i8* [[OMP_EXEC_STATUS]]
-  // CHECK: [[IS_ACTIVE:%.+]] = icmp ne i8 [[ST]], 0
-  // CHECK: br i1 [[IS_ACTIVE]], label {{%?}}[[EXEC_PARALLEL:.+]], label {{%?}}[[BAR_PARALLEL:.+]]
-  //
-  // CHECK: [[EXEC_PARALLEL]]
-  // CHECK: [[WF:%.+]] = load i8*, i8** [[OMP_WORK_FN]],
-  // CHECK: [[WM:%.+]] = icmp eq i8* [[WF]], bitcast (void (i32*, i32*)* [[PARALLEL_FN4:@.+]] to i8*)
-  // CHECK: br i1 [[WM]], label {{%?}}[[EXEC_PFN:.+]], label {{%?}}[[CHECK_NEXT:.+]]
-  //
-  // CHECK: [[EXEC_PFN]]
-  // CHECK: call void [[PARALLEL_FN4]](
-  // CHECK: br label {{%?}}[[TERM_PARALLEL:.+]]
-  //
-  // CHECK: [[CHECK_NEXT]]
-  // CHECK: br label {{%?}}[[TERM_PARALLEL:.+]]
-  //
-  // CHECK: [[TERM_PARALLEL]]
-  // CHECK: call void @__kmpc_kernel_end_parallel()
-  // CHECK: br label {{%?}}[[BAR_PARALLEL]]
-  //
-  // CHECK: [[BAR_PARALLEL]]
-  // CHECK: call void @llvm.nvvm.barrier0()
-  // CHECK: br label {{%?}}[[AWAIT_WORK]]
-  //
-  // CHECK: [[EXIT]]
-  // CHECK: ret void
-
-  // CHECK: define {{.*}}void [[T6:@__omp_offloading_.+template.+l44]](i[[SZ:32|64]]
-  // Create local storage for each capture.
-  // CHECK:  [[LOCAL_N:%.+]] = alloca i[[SZ]],
-  // CHECK:  [[LOCAL_A:%.+]] = alloca i[[SZ]],
-  // CHECK:  [[LOCAL_AA:%.+]] = alloca i[[SZ]],
-  // CHECK:  [[LOCAL_B:%.+]] = alloca [10 x i32]*
-  // CHECK-DAG:  store i[[SZ]] [[ARG_N:%.+]], i[[SZ]]* [[LOCAL_N]]
-  // CHECK-DAG:  store i[[SZ]] [[ARG_A:%.+]], i[[SZ]]* [[LOCAL_A]]
-  // CHECK-DAG:  store i[[SZ]] [[ARG_AA:%.+]], i[[SZ]]* [[LOCAL_AA]]
-  // CHECK-DAG:   store [10 x i32]* [[ARG_B:%.+]], [10 x i32]** [[LOCAL_B]]
-  // Store captures in the context.
-  // CHECK-64-DAG:[[REF_N:%.+]] = bitcast i[[SZ]]* [[LOCAL_N]] to i32*
-  // CHECK-64-DAG:[[REF_A:%.+]] = bitcast i[[SZ]]* [[LOCAL_A]] to i32*
-  // CHECK-DAG:   [[REF_AA:%.+]] = bitcast i[[SZ]]* [[LOCAL_AA]] to i16*
-  // CHECK-DAG:   [[REF_B:%.+]] = load [10 x i32]*, [10 x i32]** [[LOCAL_B]],
-  //
-  // CHECK-DAG: [[TID:%.+]] = call i32 @llvm.nvvm.read.ptx.sreg.tid.x()
-  // CHECK-DAG: [[NTH:%.+]] = call i32 @llvm.nvvm.read.ptx.sreg.ntid.x()
-  // CHECK-DAG: [[WS:%.+]] = call i32 @llvm.nvvm.read.ptx.sreg.warpsize()
-  // CHECK-DAG: [[TH_LIMIT:%.+]] = sub i32 [[NTH]], [[WS]]
-  // CHECK: [[IS_WORKER:%.+]] = icmp ult i32 [[TID]], [[TH_LIMIT]]
-  // CHECK: br i1 [[IS_WORKER]], label {{%?}}[[WORKER:.+]], label {{%?}}[[CHECK_MASTER:.+]]
-  //
-  // CHECK: [[WORKER]]
-  // CHECK: {{call|invoke}} void [[T6]]_worker()
-  // CHECK: br label {{%?}}[[EXIT:.+]]
-  //
-  // CHECK: [[CHECK_MASTER]]
-  // CHECK-DAG: [[CMTID:%.+]] = call i32 @llvm.nvvm.read.ptx.sreg.tid.x()
-  // CHECK-DAG: [[CMNTH:%.+]] = call i32 @llvm.nvvm.read.ptx.sreg.ntid.x()
-  // CHECK-DAG: [[CMWS:%.+]] = call i32 @llvm.nvvm.read.ptx.sreg.warpsize()
-  // CHECK: [[IS_MASTER:%.+]] = icmp eq i32 [[CMTID]],
-  // CHECK: br i1 [[IS_MASTER]], label {{%?}}[[MASTER:.+]], label {{%?}}[[EXIT]]
-  //
-  // CHECK: [[MASTER]]
-  // CHECK-DAG: [[MNTH:%.+]] = call i32 @llvm.nvvm.read.ptx.sreg.ntid.x()
-  // CHECK-DAG: [[MWS:%.+]] = call i32 @llvm.nvvm.read.ptx.sreg.warpsize()
-  // CHECK: [[MTMP1:%.+]] = sub i32 [[MNTH]], [[MWS]]
-  // CHECK: call void @__kmpc_kernel_init(i32 [[MTMP1]]
-  // CHECK-64: [[N:%.+]] = load i32, i32* [[REF_N]],
-  // CHECK-32: [[N:%.+]] = load i32, i32* [[LOCAL_N]],
-  // CHECK: [[CMP:%.+]] = icmp sgt i32 [[N]], 1000
-  // CHECK: br i1 [[CMP]], label {{%?}}[[IF_THEN:.+]], label {{%?}}[[IF_ELSE:.+]]
-  //
-  // CHECK: [[IF_THEN]]
-  // CHECK: call void @__kmpc_kernel_prepare_parallel(i8* bitcast (void (i32*, i32*)* [[PARALLEL_FN4]] to i8*),
-  // CHECK: call void @llvm.nvvm.barrier0()
-  // CHECK: call void @llvm.nvvm.barrier0()
-  // CHECK: br label {{%?}}[[IF_END:.+]]
-  //
-  // CHECK: [[IF_ELSE]]
-  // CHECK: call void @__kmpc_serialized_parallel(
-  // CHECK: {{call|invoke}} void [[PARALLEL_FN4]](
-  // CHECK: call void @__kmpc_end_serialized_parallel(
-  // br label [[IF_END]]
-  //
-  // CHECK: [[IF_END]]
-  // CHECK-64-DAG: load i32, i32* [[REF_A]]
-  // CHECK-32-DAG: load i32, i32* [[LOCAL_A]]
-  // CHECK-DAG:    load i16, i16* [[REF_AA]]
-  // CHECK-DAG:    getelementptr inbounds [10 x i32], [10 x i32]* [[REF_B]], i[[SZ]] 0, i[[SZ]] 2
-  //
-  // CHECK: br label {{%?}}[[TERMINATE:.+]]
-  //
-  // CHECK: [[TERMINATE]]
-  // CHECK: call void @__kmpc_kernel_deinit(
-  // CHECK: call void @llvm.nvvm.barrier0()
-  // CHECK: br label {{%?}}[[EXIT]]
-  //
-  // CHECK: [[EXIT]]
-  // CHECK: ret void
-
-  // CHECK: define internal void [[PARALLEL_FN4]](
-  // CHECK: [[A:%.+]] = alloca i[[SZ:32|64]],
-  // CHECK: store i[[SZ]] 45, i[[SZ]]* %a,
-  // CHECK: ret void
-=======
 // CHECK-LABEL: define {{.*}}void {{@__omp_offloading_.+template.+l43}}_worker()
 // CHECK-DAG: [[OMP_EXEC_STATUS:%.+]] = alloca i8,
 // CHECK-DAG: [[OMP_WORK_FN:%.+]] = alloca i8*,
@@ -551,5 +304,4 @@
 // CHECK: [[A:%.+]] = alloca i[[SZ:32|64]],
 // CHECK: store i[[SZ]] 45, i[[SZ]]* %a,
 // CHECK: ret void
->>>>>>> c10585c5
 #endif