//===--- CodeGenAction.cpp - LLVM Code Generation Frontend Action ---------===//
//
//                     The LLVM Compiler Infrastructure
//
// This file is distributed under the University of Illinois Open Source
// License. See LICENSE.TXT for details.
//
//===----------------------------------------------------------------------===//

#include "clang/CodeGen/CodeGenAction.h"
#include "CodeGenModule.h"
#include "CoverageMappingGen.h"
#include "MacroPPCallbacks.h"
#include "clang/AST/ASTConsumer.h"
#include "clang/AST/ASTContext.h"
#include "clang/AST/DeclCXX.h"
#include "clang/AST/DeclGroup.h"
#include "clang/Basic/FileManager.h"
#include "clang/Basic/SourceManager.h"
#include "clang/Basic/TargetInfo.h"
#include "clang/CodeGen/BackendUtil.h"
#include "clang/CodeGen/ModuleBuilder.h"
#include "clang/Frontend/CompilerInstance.h"
#include "clang/Frontend/FrontendDiagnostic.h"
#include "clang/Lex/Preprocessor.h"
#include "llvm/Bitcode/BitcodeReader.h"
#include "llvm/CodeGen/MachineOptimizationRemarkEmitter.h"
#include "llvm/IR/DebugInfo.h"
#include "llvm/IR/DiagnosticInfo.h"
#include "llvm/IR/DiagnosticPrinter.h"
#include "llvm/IR/GlobalValue.h"
#include "llvm/IR/LLVMContext.h"
#include "llvm/IR/Module.h"
#include "llvm/IRReader/IRReader.h"
#include "llvm/Linker/Linker.h"
#include "llvm/Pass.h"
#include "llvm/Support/MemoryBuffer.h"
#include "llvm/Support/SourceMgr.h"
#include "llvm/Support/Timer.h"
#include "llvm/Support/ToolOutputFile.h"
#include "llvm/Support/YAMLTraits.h"
#include "llvm/Transforms/IPO/Internalize.h"

#include <memory>
using namespace clang;
using namespace llvm;

namespace clang {
  class BackendConsumer;
  class ClangDiagnosticHandler final : public DiagnosticHandler {
  public:
    ClangDiagnosticHandler(const CodeGenOptions &CGOpts, BackendConsumer *BCon)
        : CodeGenOpts(CGOpts), BackendCon(BCon) {}
  
    bool handleDiagnostics(const DiagnosticInfo &DI) override;

    bool isAnalysisRemarkEnabled(StringRef PassName) const override {
      return (CodeGenOpts.OptimizationRemarkAnalysisPattern &&
              CodeGenOpts.OptimizationRemarkAnalysisPattern->match(PassName));
    }
    bool isMissedOptRemarkEnabled(StringRef PassName) const override {
      return (CodeGenOpts.OptimizationRemarkMissedPattern &&
              CodeGenOpts.OptimizationRemarkMissedPattern->match(PassName));
    }
    bool isPassedOptRemarkEnabled(StringRef PassName) const override {
      return (CodeGenOpts.OptimizationRemarkPattern &&
              CodeGenOpts.OptimizationRemarkPattern->match(PassName));
    }

    bool isAnyRemarkEnabled() const override {
      return (CodeGenOpts.OptimizationRemarkAnalysisPattern ||
              CodeGenOpts.OptimizationRemarkMissedPattern ||
              CodeGenOpts.OptimizationRemarkPattern);
    }

  private:
    const CodeGenOptions &CodeGenOpts;
    BackendConsumer *BackendCon;
  };

  class BackendConsumer : public ASTConsumer {
    using LinkModule = CodeGenAction::LinkModule;

    virtual void anchor();
    DiagnosticsEngine &Diags;
    BackendAction Action;
    const HeaderSearchOptions &HeaderSearchOpts;
    const CodeGenOptions &CodeGenOpts;
    const TargetOptions &TargetOpts;
    const LangOptions &LangOpts;
    std::unique_ptr<raw_pwrite_stream> AsmOutStream;
    ASTContext *Context;

    Timer LLVMIRGeneration;
    unsigned LLVMIRGenerationRefCount;

    /// True if we've finished generating IR. This prevents us from generating
    /// additional LLVM IR after emitting output in HandleTranslationUnit. This
    /// can happen when Clang plugins trigger additional AST deserialization.
    bool IRGenFinished = false;

    std::unique_ptr<CodeGenerator> Gen;

    SmallVector<LinkModule, 4> LinkModules;

    // This is here so that the diagnostic printer knows the module a diagnostic
    // refers to.
    llvm::Module *CurLinkModule = nullptr;

  public:
    BackendConsumer(BackendAction Action, DiagnosticsEngine &Diags,
                    const HeaderSearchOptions &HeaderSearchOpts,
                    const PreprocessorOptions &PPOpts,
                    const CodeGenOptions &CodeGenOpts,
                    const TargetOptions &TargetOpts,
                    const LangOptions &LangOpts, bool TimePasses,
                    const std::string &InFile,
                    SmallVector<LinkModule, 4> LinkModules,
                    std::unique_ptr<raw_pwrite_stream> OS, LLVMContext &C,
                    CoverageSourceInfo *CoverageInfo = nullptr)
        : Diags(Diags), Action(Action), HeaderSearchOpts(HeaderSearchOpts),
          CodeGenOpts(CodeGenOpts), TargetOpts(TargetOpts), LangOpts(LangOpts),
          AsmOutStream(std::move(OS)), Context(nullptr),
          LLVMIRGeneration("irgen", "LLVM IR Generation Time"),
          LLVMIRGenerationRefCount(0),
          Gen(CreateLLVMCodeGen(Diags, InFile, HeaderSearchOpts, PPOpts,
                                CodeGenOpts, C, CoverageInfo)),
          LinkModules(std::move(LinkModules)) {
      llvm::TimePassesIsEnabled = TimePasses;
    }
    llvm::Module *getModule() const { return Gen->GetModule(); }
    std::unique_ptr<llvm::Module> takeModule() {
      return std::unique_ptr<llvm::Module>(Gen->ReleaseModule());
    }

    CodeGenerator *getCodeGenerator() { return Gen.get(); }

    void HandleCXXStaticMemberVarInstantiation(VarDecl *VD) override {
      Gen->HandleCXXStaticMemberVarInstantiation(VD);
    }

    void Initialize(ASTContext &Ctx) override {
      assert(!Context && "initialized multiple times");

      Context = &Ctx;

      if (llvm::TimePassesIsEnabled)
        LLVMIRGeneration.startTimer();

      Gen->Initialize(Ctx);

      if (llvm::TimePassesIsEnabled)
        LLVMIRGeneration.stopTimer();
    }

    bool HandleTopLevelDecl(DeclGroupRef D) override {
      PrettyStackTraceDecl CrashInfo(*D.begin(), SourceLocation(),
                                     Context->getSourceManager(),
                                     "LLVM IR generation of declaration");

      // Recurse.
      if (llvm::TimePassesIsEnabled) {
        LLVMIRGenerationRefCount += 1;
        if (LLVMIRGenerationRefCount == 1)
          LLVMIRGeneration.startTimer();
      }

      Gen->HandleTopLevelDecl(D);

      if (llvm::TimePassesIsEnabled) {
        LLVMIRGenerationRefCount -= 1;
        if (LLVMIRGenerationRefCount == 0)
          LLVMIRGeneration.stopTimer();
      }

      return true;
    }

    void HandleInlineFunctionDefinition(FunctionDecl *D) override {
      PrettyStackTraceDecl CrashInfo(D, SourceLocation(),
                                     Context->getSourceManager(),
                                     "LLVM IR generation of inline function");
      if (llvm::TimePassesIsEnabled)
        LLVMIRGeneration.startTimer();

      Gen->HandleInlineFunctionDefinition(D);

      if (llvm::TimePassesIsEnabled)
        LLVMIRGeneration.stopTimer();
    }

    void HandleInterestingDecl(DeclGroupRef D) override {
      // Ignore interesting decls from the AST reader after IRGen is finished.
      if (!IRGenFinished)
        HandleTopLevelDecl(D);
    }

    // Links each entry in LinkModules into our module.  Returns true on error.
    bool LinkInModules() {
      for (auto &LM : LinkModules) {
        if (LM.PropagateAttrs)
          for (Function &F : *LM.Module)
            Gen->CGM().AddDefaultFnAttrs(F);

        CurLinkModule = LM.Module.get();

        bool Err;
        if (LM.Internalize) {
          Err = Linker::linkModules(
              *getModule(), std::move(LM.Module), LM.LinkFlags,
              [](llvm::Module &M, const llvm::StringSet<> &GVS) {
                internalizeModule(M, [&GVS](const llvm::GlobalValue &GV) {
                  return !GV.hasName() || (GVS.count(GV.getName()) == 0);
                });
              });
        } else {
          Err = Linker::linkModules(*getModule(), std::move(LM.Module),
                                    LM.LinkFlags);
        }

        if (Err)
          return true;
      }
      return false; // success
    }

    void HandleTranslationUnit(ASTContext &C) override {
      {
        PrettyStackTraceString CrashInfo("Per-file LLVM IR generation");
        if (llvm::TimePassesIsEnabled) {
          LLVMIRGenerationRefCount += 1;
          if (LLVMIRGenerationRefCount == 1)
            LLVMIRGeneration.startTimer();
        }

        Gen->HandleTranslationUnit(C);

        if (llvm::TimePassesIsEnabled) {
          LLVMIRGenerationRefCount -= 1;
          if (LLVMIRGenerationRefCount == 0)
            LLVMIRGeneration.stopTimer();
        }

	IRGenFinished = true;
      }

      // Silently ignore if we weren't initialized for some reason.
      if (!getModule())
        return;

      // Install an inline asm handler so that diagnostics get printed through
      // our diagnostics hooks.
      LLVMContext &Ctx = getModule()->getContext();
      LLVMContext::InlineAsmDiagHandlerTy OldHandler =
        Ctx.getInlineAsmDiagnosticHandler();
      void *OldContext = Ctx.getInlineAsmDiagnosticContext();
      Ctx.setInlineAsmDiagnosticHandler(InlineAsmDiagHandler, this);

      std::unique_ptr<DiagnosticHandler> OldDiagnosticHandler =
          Ctx.getDiagnosticHandler();
      Ctx.setDiagnosticHandler(llvm::make_unique<ClangDiagnosticHandler>(
        CodeGenOpts, this));
      Ctx.setDiagnosticsHotnessRequested(CodeGenOpts.DiagnosticsWithHotness);
      if (CodeGenOpts.DiagnosticsHotnessThreshold != 0)
        Ctx.setDiagnosticsHotnessThreshold(
            CodeGenOpts.DiagnosticsHotnessThreshold);

<<<<<<< HEAD
      PerformPrelinkPasses(Diags, HeaderSearchOpts, CodeGenOpts, TargetOpts,
                           LangOpts, C.getTargetInfo().getDataLayout(),
                           getModule(), Action);

      std::unique_ptr<llvm::tool_output_file> OptRecordFile;
=======
      std::unique_ptr<llvm::ToolOutputFile> OptRecordFile;
>>>>>>> 34b5dbca
      if (!CodeGenOpts.OptRecordFile.empty()) {
        std::error_code EC;
        OptRecordFile = llvm::make_unique<llvm::ToolOutputFile>(
            CodeGenOpts.OptRecordFile, EC, sys::fs::F_None);
        if (EC) {
          Diags.Report(diag::err_cannot_open_file) <<
            CodeGenOpts.OptRecordFile << EC.message();
          return;
        }

        Ctx.setDiagnosticsOutputFile(
            llvm::make_unique<yaml::Output>(OptRecordFile->os()));

        if (CodeGenOpts.getProfileUse() != CodeGenOptions::ProfileNone)
          Ctx.setDiagnosticsHotnessRequested(true);
      }

      // Link each LinkModule into our module.
      if (LinkInModules())
        return;

      EmbedBitcode(getModule(), CodeGenOpts, llvm::MemoryBufferRef());

      EmitBackendOutput(Diags, HeaderSearchOpts, CodeGenOpts, TargetOpts,
                        LangOpts, C.getTargetInfo().getDataLayout(),
                        getModule(), Action, std::move(AsmOutStream),
                        false /* SetLLVMOpts */);

      Ctx.setInlineAsmDiagnosticHandler(OldHandler, OldContext);

      Ctx.setDiagnosticHandler(std::move(OldDiagnosticHandler));

      if (OptRecordFile)
        OptRecordFile->keep();
    }

    void HandleTagDeclDefinition(TagDecl *D) override {
      PrettyStackTraceDecl CrashInfo(D, SourceLocation(),
                                     Context->getSourceManager(),
                                     "LLVM IR generation of declaration");
      Gen->HandleTagDeclDefinition(D);
    }

    void HandleTagDeclRequiredDefinition(const TagDecl *D) override {
      Gen->HandleTagDeclRequiredDefinition(D);
    }

    void CompleteTentativeDefinition(VarDecl *D) override {
      Gen->CompleteTentativeDefinition(D);
    }

    void AssignInheritanceModel(CXXRecordDecl *RD) override {
      Gen->AssignInheritanceModel(RD);
    }

    void HandleVTable(CXXRecordDecl *RD) override {
      Gen->HandleVTable(RD);
    }

    static void InlineAsmDiagHandler(const llvm::SMDiagnostic &SM,void *Context,
                                     unsigned LocCookie) {
      SourceLocation Loc = SourceLocation::getFromRawEncoding(LocCookie);
      ((BackendConsumer*)Context)->InlineAsmDiagHandler2(SM, Loc);
    }

    /// Get the best possible source location to represent a diagnostic that
    /// may have associated debug info.
    const FullSourceLoc
    getBestLocationFromDebugLoc(const llvm::DiagnosticInfoWithLocationBase &D,
                                bool &BadDebugInfo, StringRef &Filename,
                                unsigned &Line, unsigned &Column) const;

    void InlineAsmDiagHandler2(const llvm::SMDiagnostic &,
                               SourceLocation LocCookie);

    void DiagnosticHandlerImpl(const llvm::DiagnosticInfo &DI);
    /// \brief Specialized handler for InlineAsm diagnostic.
    /// \return True if the diagnostic has been successfully reported, false
    /// otherwise.
    bool InlineAsmDiagHandler(const llvm::DiagnosticInfoInlineAsm &D);
    /// \brief Specialized handler for StackSize diagnostic.
    /// \return True if the diagnostic has been successfully reported, false
    /// otherwise.
    bool StackSizeDiagHandler(const llvm::DiagnosticInfoStackSize &D);
    /// \brief Specialized handler for unsupported backend feature diagnostic.
    void UnsupportedDiagHandler(const llvm::DiagnosticInfoUnsupported &D);
    /// \brief Specialized handlers for optimization remarks.
    /// Note that these handlers only accept remarks and they always handle
    /// them.
    void EmitOptimizationMessage(const llvm::DiagnosticInfoOptimizationBase &D,
                                 unsigned DiagID);
    void
    OptimizationRemarkHandler(const llvm::DiagnosticInfoOptimizationBase &D);
    void OptimizationRemarkHandler(
        const llvm::OptimizationRemarkAnalysisFPCommute &D);
    void OptimizationRemarkHandler(
        const llvm::OptimizationRemarkAnalysisAliasing &D);
    void OptimizationFailureHandler(
        const llvm::DiagnosticInfoOptimizationFailure &D);
  };

  void BackendConsumer::anchor() {}
}

bool ClangDiagnosticHandler::handleDiagnostics(const DiagnosticInfo &DI) {
  BackendCon->DiagnosticHandlerImpl(DI);
  return true;
}

/// ConvertBackendLocation - Convert a location in a temporary llvm::SourceMgr
/// buffer to be a valid FullSourceLoc.
static FullSourceLoc ConvertBackendLocation(const llvm::SMDiagnostic &D,
                                            SourceManager &CSM) {
  // Get both the clang and llvm source managers.  The location is relative to
  // a memory buffer that the LLVM Source Manager is handling, we need to add
  // a copy to the Clang source manager.
  const llvm::SourceMgr &LSM = *D.getSourceMgr();

  // We need to copy the underlying LLVM memory buffer because llvm::SourceMgr
  // already owns its one and clang::SourceManager wants to own its one.
  const MemoryBuffer *LBuf =
  LSM.getMemoryBuffer(LSM.FindBufferContainingLoc(D.getLoc()));

  // Create the copy and transfer ownership to clang::SourceManager.
  // TODO: Avoid copying files into memory.
  std::unique_ptr<llvm::MemoryBuffer> CBuf =
      llvm::MemoryBuffer::getMemBufferCopy(LBuf->getBuffer(),
                                           LBuf->getBufferIdentifier());
  // FIXME: Keep a file ID map instead of creating new IDs for each location.
  FileID FID = CSM.createFileID(std::move(CBuf));

  // Translate the offset into the file.
  unsigned Offset = D.getLoc().getPointer() - LBuf->getBufferStart();
  SourceLocation NewLoc =
  CSM.getLocForStartOfFile(FID).getLocWithOffset(Offset);
  return FullSourceLoc(NewLoc, CSM);
}


/// InlineAsmDiagHandler2 - This function is invoked when the backend hits an
/// error parsing inline asm.  The SMDiagnostic indicates the error relative to
/// the temporary memory buffer that the inline asm parser has set up.
void BackendConsumer::InlineAsmDiagHandler2(const llvm::SMDiagnostic &D,
                                            SourceLocation LocCookie) {
  // There are a couple of different kinds of errors we could get here.  First,
  // we re-format the SMDiagnostic in terms of a clang diagnostic.

  // Strip "error: " off the start of the message string.
  StringRef Message = D.getMessage();
  if (Message.startswith("error: "))
    Message = Message.substr(7);

  // If the SMDiagnostic has an inline asm source location, translate it.
  FullSourceLoc Loc;
  if (D.getLoc() != SMLoc())
    Loc = ConvertBackendLocation(D, Context->getSourceManager());

  unsigned DiagID;
  switch (D.getKind()) {
  case llvm::SourceMgr::DK_Error:
    DiagID = diag::err_fe_inline_asm;
    break;
  case llvm::SourceMgr::DK_Warning:
    DiagID = diag::warn_fe_inline_asm;
    break;
  case llvm::SourceMgr::DK_Note:
    DiagID = diag::note_fe_inline_asm;
    break;
  }
  // If this problem has clang-level source location information, report the
  // issue in the source with a note showing the instantiated
  // code.
  if (LocCookie.isValid()) {
    Diags.Report(LocCookie, DiagID).AddString(Message);

    if (D.getLoc().isValid()) {
      DiagnosticBuilder B = Diags.Report(Loc, diag::note_fe_inline_asm_here);
      // Convert the SMDiagnostic ranges into SourceRange and attach them
      // to the diagnostic.
      for (const std::pair<unsigned, unsigned> &Range : D.getRanges()) {
        unsigned Column = D.getColumnNo();
        B << SourceRange(Loc.getLocWithOffset(Range.first - Column),
                         Loc.getLocWithOffset(Range.second - Column));
      }
    }
    return;
  }

  // Otherwise, report the backend issue as occurring in the generated .s file.
  // If Loc is invalid, we still need to report the issue, it just gets no
  // location info.
  Diags.Report(Loc, DiagID).AddString(Message);
}

#define ComputeDiagID(Severity, GroupName, DiagID)                             \
  do {                                                                         \
    switch (Severity) {                                                        \
    case llvm::DS_Error:                                                       \
      DiagID = diag::err_fe_##GroupName;                                       \
      break;                                                                   \
    case llvm::DS_Warning:                                                     \
      DiagID = diag::warn_fe_##GroupName;                                      \
      break;                                                                   \
    case llvm::DS_Remark:                                                      \
      llvm_unreachable("'remark' severity not expected");                      \
      break;                                                                   \
    case llvm::DS_Note:                                                        \
      DiagID = diag::note_fe_##GroupName;                                      \
      break;                                                                   \
    }                                                                          \
  } while (false)

#define ComputeDiagRemarkID(Severity, GroupName, DiagID)                       \
  do {                                                                         \
    switch (Severity) {                                                        \
    case llvm::DS_Error:                                                       \
      DiagID = diag::err_fe_##GroupName;                                       \
      break;                                                                   \
    case llvm::DS_Warning:                                                     \
      DiagID = diag::warn_fe_##GroupName;                                      \
      break;                                                                   \
    case llvm::DS_Remark:                                                      \
      DiagID = diag::remark_fe_##GroupName;                                    \
      break;                                                                   \
    case llvm::DS_Note:                                                        \
      DiagID = diag::note_fe_##GroupName;                                      \
      break;                                                                   \
    }                                                                          \
  } while (false)

bool
BackendConsumer::InlineAsmDiagHandler(const llvm::DiagnosticInfoInlineAsm &D) {
  unsigned DiagID;
  ComputeDiagID(D.getSeverity(), inline_asm, DiagID);
  std::string Message = D.getMsgStr().str();

  // If this problem has clang-level source location information, report the
  // issue as being a problem in the source with a note showing the instantiated
  // code.
  SourceLocation LocCookie =
      SourceLocation::getFromRawEncoding(D.getLocCookie());
  if (LocCookie.isValid())
    Diags.Report(LocCookie, DiagID).AddString(Message);
  else {
    // Otherwise, report the backend diagnostic as occurring in the generated
    // .s file.
    // If Loc is invalid, we still need to report the diagnostic, it just gets
    // no location info.
    FullSourceLoc Loc;
    Diags.Report(Loc, DiagID).AddString(Message);
  }
  // We handled all the possible severities.
  return true;
}

bool
BackendConsumer::StackSizeDiagHandler(const llvm::DiagnosticInfoStackSize &D) {
  if (D.getSeverity() != llvm::DS_Warning)
    // For now, the only support we have for StackSize diagnostic is warning.
    // We do not know how to format other severities.
    return false;

  if (const Decl *ND = Gen->GetDeclForMangledName(D.getFunction().getName())) {
    // FIXME: Shouldn't need to truncate to uint32_t
    Diags.Report(ND->getASTContext().getFullLoc(ND->getLocation()),
                 diag::warn_fe_frame_larger_than)
      << static_cast<uint32_t>(D.getStackSize()) << Decl::castToDeclContext(ND);
    return true;
  }

  return false;
}

const FullSourceLoc BackendConsumer::getBestLocationFromDebugLoc(
    const llvm::DiagnosticInfoWithLocationBase &D, bool &BadDebugInfo,
    StringRef &Filename, unsigned &Line, unsigned &Column) const {
  SourceManager &SourceMgr = Context->getSourceManager();
  FileManager &FileMgr = SourceMgr.getFileManager();
  SourceLocation DILoc;

  if (D.isLocationAvailable()) {
    D.getLocation(&Filename, &Line, &Column);
    const FileEntry *FE = FileMgr.getFile(Filename);
    if (FE && Line > 0) {
      // If -gcolumn-info was not used, Column will be 0. This upsets the
      // source manager, so pass 1 if Column is not set.
      DILoc = SourceMgr.translateFileLineCol(FE, Line, Column ? Column : 1);
    }
    BadDebugInfo = DILoc.isInvalid();
  }

  // If a location isn't available, try to approximate it using the associated
  // function definition. We use the definition's right brace to differentiate
  // from diagnostics that genuinely relate to the function itself.
  FullSourceLoc Loc(DILoc, SourceMgr);
  if (Loc.isInvalid())
    if (const Decl *FD = Gen->GetDeclForMangledName(D.getFunction().getName()))
      Loc = FD->getASTContext().getFullLoc(FD->getLocation());

  if (DILoc.isInvalid() && D.isLocationAvailable())
    // If we were not able to translate the file:line:col information
    // back to a SourceLocation, at least emit a note stating that
    // we could not translate this location. This can happen in the
    // case of #line directives.
    Diags.Report(Loc, diag::note_fe_backend_invalid_loc)
        << Filename << Line << Column;

  return Loc;
}

void BackendConsumer::UnsupportedDiagHandler(
    const llvm::DiagnosticInfoUnsupported &D) {
  // We only support errors.
  assert(D.getSeverity() == llvm::DS_Error);

  StringRef Filename;
  unsigned Line, Column;
  bool BadDebugInfo = false;
  FullSourceLoc Loc =
      getBestLocationFromDebugLoc(D, BadDebugInfo, Filename, Line, Column);

  Diags.Report(Loc, diag::err_fe_backend_unsupported) << D.getMessage().str();

  if (BadDebugInfo)
    // If we were not able to translate the file:line:col information
    // back to a SourceLocation, at least emit a note stating that
    // we could not translate this location. This can happen in the
    // case of #line directives.
    Diags.Report(Loc, diag::note_fe_backend_invalid_loc)
        << Filename << Line << Column;
}

void BackendConsumer::EmitOptimizationMessage(
    const llvm::DiagnosticInfoOptimizationBase &D, unsigned DiagID) {
  // We only support warnings and remarks.
  assert(D.getSeverity() == llvm::DS_Remark ||
         D.getSeverity() == llvm::DS_Warning);

  StringRef Filename;
  unsigned Line, Column;
  bool BadDebugInfo = false;
  FullSourceLoc Loc =
      getBestLocationFromDebugLoc(D, BadDebugInfo, Filename, Line, Column);

  std::string Msg;
  raw_string_ostream MsgStream(Msg);
  MsgStream << D.getMsg();

  if (D.getHotness())
    MsgStream << " (hotness: " << *D.getHotness() << ")";

  Diags.Report(Loc, DiagID)
      << AddFlagValue(D.getPassName())
      << MsgStream.str();

  if (BadDebugInfo)
    // If we were not able to translate the file:line:col information
    // back to a SourceLocation, at least emit a note stating that
    // we could not translate this location. This can happen in the
    // case of #line directives.
    Diags.Report(Loc, diag::note_fe_backend_invalid_loc)
        << Filename << Line << Column;
}

void BackendConsumer::OptimizationRemarkHandler(
    const llvm::DiagnosticInfoOptimizationBase &D) {
  if (D.isPassed()) {
    // Optimization remarks are active only if the -Rpass flag has a regular
    // expression that matches the name of the pass name in \p D.
    if (CodeGenOpts.OptimizationRemarkPattern &&
        CodeGenOpts.OptimizationRemarkPattern->match(D.getPassName()))
      EmitOptimizationMessage(D, diag::remark_fe_backend_optimization_remark);
  } else if (D.isMissed()) {
    // Missed optimization remarks are active only if the -Rpass-missed
    // flag has a regular expression that matches the name of the pass
    // name in \p D.
    if (CodeGenOpts.OptimizationRemarkMissedPattern &&
        CodeGenOpts.OptimizationRemarkMissedPattern->match(D.getPassName()))
      EmitOptimizationMessage(
          D, diag::remark_fe_backend_optimization_remark_missed);
  } else {
    assert(D.isAnalysis() && "Unknown remark type");

    bool ShouldAlwaysPrint = false;
    if (auto *ORA = dyn_cast<llvm::OptimizationRemarkAnalysis>(&D))
      ShouldAlwaysPrint = ORA->shouldAlwaysPrint();

    if (ShouldAlwaysPrint ||
        (CodeGenOpts.OptimizationRemarkAnalysisPattern &&
         CodeGenOpts.OptimizationRemarkAnalysisPattern->match(D.getPassName())))
      EmitOptimizationMessage(
          D, diag::remark_fe_backend_optimization_remark_analysis);
  }
}

void BackendConsumer::OptimizationRemarkHandler(
    const llvm::OptimizationRemarkAnalysisFPCommute &D) {
  // Optimization analysis remarks are active if the pass name is set to
  // llvm::DiagnosticInfo::AlwasyPrint or if the -Rpass-analysis flag has a
  // regular expression that matches the name of the pass name in \p D.

  if (D.shouldAlwaysPrint() ||
      (CodeGenOpts.OptimizationRemarkAnalysisPattern &&
       CodeGenOpts.OptimizationRemarkAnalysisPattern->match(D.getPassName())))
    EmitOptimizationMessage(
        D, diag::remark_fe_backend_optimization_remark_analysis_fpcommute);
}

void BackendConsumer::OptimizationRemarkHandler(
    const llvm::OptimizationRemarkAnalysisAliasing &D) {
  // Optimization analysis remarks are active if the pass name is set to
  // llvm::DiagnosticInfo::AlwasyPrint or if the -Rpass-analysis flag has a
  // regular expression that matches the name of the pass name in \p D.

  if (D.shouldAlwaysPrint() ||
      (CodeGenOpts.OptimizationRemarkAnalysisPattern &&
       CodeGenOpts.OptimizationRemarkAnalysisPattern->match(D.getPassName())))
    EmitOptimizationMessage(
        D, diag::remark_fe_backend_optimization_remark_analysis_aliasing);
}

void BackendConsumer::OptimizationFailureHandler(
    const llvm::DiagnosticInfoOptimizationFailure &D) {
  EmitOptimizationMessage(D, diag::warn_fe_backend_optimization_failure);
}

/// \brief This function is invoked when the backend needs
/// to report something to the user.
void BackendConsumer::DiagnosticHandlerImpl(const DiagnosticInfo &DI) {
  unsigned DiagID = diag::err_fe_inline_asm;
  llvm::DiagnosticSeverity Severity = DI.getSeverity();
  // Get the diagnostic ID based.
  switch (DI.getKind()) {
  case llvm::DK_InlineAsm:
    if (InlineAsmDiagHandler(cast<DiagnosticInfoInlineAsm>(DI)))
      return;
    ComputeDiagID(Severity, inline_asm, DiagID);
    break;
  case llvm::DK_StackSize:
    if (StackSizeDiagHandler(cast<DiagnosticInfoStackSize>(DI)))
      return;
    ComputeDiagID(Severity, backend_frame_larger_than, DiagID);
    break;
  case DK_Linker:
    assert(CurLinkModule);
    // FIXME: stop eating the warnings and notes.
    if (Severity != DS_Error)
      return;
    DiagID = diag::err_fe_cannot_link_module;
    break;
  case llvm::DK_OptimizationRemark:
    // Optimization remarks are always handled completely by this
    // handler. There is no generic way of emitting them.
    OptimizationRemarkHandler(cast<OptimizationRemark>(DI));
    return;
  case llvm::DK_OptimizationRemarkMissed:
    // Optimization remarks are always handled completely by this
    // handler. There is no generic way of emitting them.
    OptimizationRemarkHandler(cast<OptimizationRemarkMissed>(DI));
    return;
  case llvm::DK_OptimizationRemarkAnalysis:
    // Optimization remarks are always handled completely by this
    // handler. There is no generic way of emitting them.
    OptimizationRemarkHandler(cast<OptimizationRemarkAnalysis>(DI));
    return;
  case llvm::DK_OptimizationRemarkAnalysisFPCommute:
    // Optimization remarks are always handled completely by this
    // handler. There is no generic way of emitting them.
    OptimizationRemarkHandler(cast<OptimizationRemarkAnalysisFPCommute>(DI));
    return;
  case llvm::DK_OptimizationRemarkAnalysisAliasing:
    // Optimization remarks are always handled completely by this
    // handler. There is no generic way of emitting them.
    OptimizationRemarkHandler(cast<OptimizationRemarkAnalysisAliasing>(DI));
    return;
  case llvm::DK_MachineOptimizationRemark:
    // Optimization remarks are always handled completely by this
    // handler. There is no generic way of emitting them.
    OptimizationRemarkHandler(cast<MachineOptimizationRemark>(DI));
    return;
  case llvm::DK_MachineOptimizationRemarkMissed:
    // Optimization remarks are always handled completely by this
    // handler. There is no generic way of emitting them.
    OptimizationRemarkHandler(cast<MachineOptimizationRemarkMissed>(DI));
    return;
  case llvm::DK_MachineOptimizationRemarkAnalysis:
    // Optimization remarks are always handled completely by this
    // handler. There is no generic way of emitting them.
    OptimizationRemarkHandler(cast<MachineOptimizationRemarkAnalysis>(DI));
    return;
  case llvm::DK_OptimizationFailure:
    // Optimization failures are always handled completely by this
    // handler.
    OptimizationFailureHandler(cast<DiagnosticInfoOptimizationFailure>(DI));
    return;
  case llvm::DK_Unsupported:
    UnsupportedDiagHandler(cast<DiagnosticInfoUnsupported>(DI));
    return;
  default:
    // Plugin IDs are not bound to any value as they are set dynamically.
    ComputeDiagRemarkID(Severity, backend_plugin, DiagID);
    break;
  }
  std::string MsgStorage;
  {
    raw_string_ostream Stream(MsgStorage);
    DiagnosticPrinterRawOStream DP(Stream);
    DI.print(DP);
  }

  if (DiagID == diag::err_fe_cannot_link_module) {
    Diags.Report(diag::err_fe_cannot_link_module)
        << CurLinkModule->getModuleIdentifier() << MsgStorage;
    return;
  }

  // Report the backend message using the usual diagnostic mechanism.
  FullSourceLoc Loc;
  Diags.Report(Loc, DiagID).AddString(MsgStorage);
}
#undef ComputeDiagID

CodeGenAction::CodeGenAction(unsigned _Act, LLVMContext *_VMContext)
    : Act(_Act), VMContext(_VMContext ? _VMContext : new LLVMContext),
      OwnsVMContext(!_VMContext) {}

CodeGenAction::~CodeGenAction() {
  TheModule.reset();
  if (OwnsVMContext)
    delete VMContext;
}

bool CodeGenAction::hasIRSupport() const { return true; }

void CodeGenAction::EndSourceFileAction() {
  // If the consumer creation failed, do nothing.
  if (!getCompilerInstance().hasASTConsumer())
    return;

  // Steal the module from the consumer.
  TheModule = BEConsumer->takeModule();
}

std::unique_ptr<llvm::Module> CodeGenAction::takeModule() {
  return std::move(TheModule);
}

llvm::LLVMContext *CodeGenAction::takeLLVMContext() {
  OwnsVMContext = false;
  return VMContext;
}

static std::unique_ptr<raw_pwrite_stream>
GetOutputStream(CompilerInstance &CI, StringRef InFile, BackendAction Action) {
  switch (Action) {
  case Backend_EmitAssembly:
    return CI.createDefaultOutputFile(false, InFile, "s");
  case Backend_EmitLL:
    return CI.createDefaultOutputFile(false, InFile, "ll");
  case Backend_EmitBC:
    return CI.createDefaultOutputFile(true, InFile, "bc");
  case Backend_EmitNothing:
    return nullptr;
  case Backend_EmitMCNull:
    return CI.createNullOutputFile();
  case Backend_EmitObj:
    return CI.createDefaultOutputFile(true, InFile, "o");
  }

  llvm_unreachable("Invalid action!");
}

std::unique_ptr<ASTConsumer>
CodeGenAction::CreateASTConsumer(CompilerInstance &CI, StringRef InFile) {
  BackendAction BA = static_cast<BackendAction>(Act);
  std::unique_ptr<raw_pwrite_stream> OS = GetOutputStream(CI, InFile, BA);
  if (BA != Backend_EmitNothing && !OS)
    return nullptr;

  // Load bitcode modules to link with, if we need to.
  if (LinkModules.empty())
    for (const CodeGenOptions::BitcodeFileToLink &F :
         CI.getCodeGenOpts().LinkBitcodeFiles) {
      auto BCBuf = CI.getFileManager().getBufferForFile(F.Filename);
      if (!BCBuf) {
        CI.getDiagnostics().Report(diag::err_cannot_open_file)
            << F.Filename << BCBuf.getError().message();
        LinkModules.clear();
        return nullptr;
      }

      Expected<std::unique_ptr<llvm::Module>> ModuleOrErr =
          getOwningLazyBitcodeModule(std::move(*BCBuf), *VMContext);
      if (!ModuleOrErr) {
        handleAllErrors(ModuleOrErr.takeError(), [&](ErrorInfoBase &EIB) {
          CI.getDiagnostics().Report(diag::err_cannot_open_file)
              << F.Filename << EIB.message();
        });
        LinkModules.clear();
        return nullptr;
      }
      LinkModules.push_back({std::move(ModuleOrErr.get()), F.PropagateAttrs,
                             F.Internalize, F.LinkFlags});
    }

  CoverageSourceInfo *CoverageInfo = nullptr;
  // Add the preprocessor callback only when the coverage mapping is generated.
  if (CI.getCodeGenOpts().CoverageMapping) {
    CoverageInfo = new CoverageSourceInfo;
    CI.getPreprocessor().addPPCallbacks(
                                    std::unique_ptr<PPCallbacks>(CoverageInfo));
  }

  std::unique_ptr<BackendConsumer> Result(new BackendConsumer(
      BA, CI.getDiagnostics(), CI.getHeaderSearchOpts(),
      CI.getPreprocessorOpts(), CI.getCodeGenOpts(), CI.getTargetOpts(),
      CI.getLangOpts(), CI.getFrontendOpts().ShowTimers, InFile,
      std::move(LinkModules), std::move(OS), *VMContext, CoverageInfo));
  BEConsumer = Result.get();

  // Enable generating macro debug info only when debug info is not disabled and
  // also macro debug info is enabled.
  if (CI.getCodeGenOpts().getDebugInfo() != codegenoptions::NoDebugInfo &&
      CI.getCodeGenOpts().MacroDebugInfo) {
    std::unique_ptr<PPCallbacks> Callbacks =
        llvm::make_unique<MacroPPCallbacks>(BEConsumer->getCodeGenerator(),
                                            CI.getPreprocessor());
    CI.getPreprocessor().addPPCallbacks(std::move(Callbacks));
  }

  return std::move(Result);
}

static void BitcodeInlineAsmDiagHandler(const llvm::SMDiagnostic &SM,
                                         void *Context,
                                         unsigned LocCookie) {
  SM.print(nullptr, llvm::errs());

  auto Diags = static_cast<DiagnosticsEngine *>(Context);
  unsigned DiagID;
  switch (SM.getKind()) {
  case llvm::SourceMgr::DK_Error:
    DiagID = diag::err_fe_inline_asm;
    break;
  case llvm::SourceMgr::DK_Warning:
    DiagID = diag::warn_fe_inline_asm;
    break;
  case llvm::SourceMgr::DK_Note:
    DiagID = diag::note_fe_inline_asm;
    break;
  }

  Diags->Report(DiagID).AddString("cannot compile inline asm");
}

std::unique_ptr<llvm::Module> CodeGenAction::loadModule(MemoryBufferRef MBRef) {
  CompilerInstance &CI = getCompilerInstance();
  SourceManager &SM = CI.getSourceManager();

  // For ThinLTO backend invocations, ensure that the context
  // merges types based on ODR identifiers. We also need to read
  // the correct module out of a multi-module bitcode file.
  if (!CI.getCodeGenOpts().ThinLTOIndexFile.empty()) {
    VMContext->enableDebugTypeODRUniquing();

    auto DiagErrors = [&](Error E) -> std::unique_ptr<llvm::Module> {
      unsigned DiagID =
          CI.getDiagnostics().getCustomDiagID(DiagnosticsEngine::Error, "%0");
      handleAllErrors(std::move(E), [&](ErrorInfoBase &EIB) {
        CI.getDiagnostics().Report(DiagID) << EIB.message();
      });
      return {};
    };

    Expected<llvm::BitcodeModule> BMOrErr = FindThinLTOModule(MBRef);
    if (!BMOrErr)
      return DiagErrors(BMOrErr.takeError());

    Expected<std::unique_ptr<llvm::Module>> MOrErr =
        BMOrErr->parseModule(*VMContext);
    if (!MOrErr)
      return DiagErrors(MOrErr.takeError());
    return std::move(*MOrErr);
  }

  llvm::SMDiagnostic Err;
  if (std::unique_ptr<llvm::Module> M = parseIR(MBRef, Err, *VMContext))
    return M;

  // Translate from the diagnostic info to the SourceManager location if
  // available.
  // TODO: Unify this with ConvertBackendLocation()
  SourceLocation Loc;
  if (Err.getLineNo() > 0) {
    assert(Err.getColumnNo() >= 0);
    Loc = SM.translateFileLineCol(SM.getFileEntryForID(SM.getMainFileID()),
                                  Err.getLineNo(), Err.getColumnNo() + 1);
  }

  // Strip off a leading diagnostic code if there is one.
  StringRef Msg = Err.getMessage();
  if (Msg.startswith("error: "))
    Msg = Msg.substr(7);

  unsigned DiagID =
      CI.getDiagnostics().getCustomDiagID(DiagnosticsEngine::Error, "%0");

  CI.getDiagnostics().Report(Loc, DiagID) << Msg;
  return {};
}

void CodeGenAction::ExecuteAction() {
  // If this is an IR file, we have to treat it specially.
  if (getCurrentFileKind().getLanguage() == InputKind::LLVM_IR) {
    BackendAction BA = static_cast<BackendAction>(Act);
    CompilerInstance &CI = getCompilerInstance();
    std::unique_ptr<raw_pwrite_stream> OS =
        GetOutputStream(CI, getCurrentFile(), BA);
    if (BA != Backend_EmitNothing && !OS)
      return;

    bool Invalid;
    SourceManager &SM = CI.getSourceManager();
    FileID FID = SM.getMainFileID();
    llvm::MemoryBuffer *MainFile = SM.getBuffer(FID, &Invalid);
    if (Invalid)
      return;

    TheModule = loadModule(*MainFile);
    if (!TheModule)
      return;

    const TargetOptions &TargetOpts = CI.getTargetOpts();
    if (TheModule->getTargetTriple() != TargetOpts.Triple) {
      CI.getDiagnostics().Report(SourceLocation(),
                                 diag::warn_fe_override_module)
          << TargetOpts.Triple;
      TheModule->setTargetTriple(TargetOpts.Triple);
    }

    EmbedBitcode(TheModule.get(), CI.getCodeGenOpts(),
                 MainFile->getMemBufferRef());

    LLVMContext &Ctx = TheModule->getContext();
    Ctx.setInlineAsmDiagnosticHandler(BitcodeInlineAsmDiagHandler,
                                      &CI.getDiagnostics());

    EmitBackendOutput(CI.getDiagnostics(), CI.getHeaderSearchOpts(),
                      CI.getCodeGenOpts(), TargetOpts, CI.getLangOpts(),
                      CI.getTarget().getDataLayout(), TheModule.get(), BA,
                      std::move(OS));
    return;
  }

  // Otherwise follow the normal AST path.
  this->ASTFrontendAction::ExecuteAction();
}

//

void EmitAssemblyAction::anchor() { }
EmitAssemblyAction::EmitAssemblyAction(llvm::LLVMContext *_VMContext)
  : CodeGenAction(Backend_EmitAssembly, _VMContext) {}

void EmitBCAction::anchor() { }
EmitBCAction::EmitBCAction(llvm::LLVMContext *_VMContext)
  : CodeGenAction(Backend_EmitBC, _VMContext) {}

void EmitLLVMAction::anchor() { }
EmitLLVMAction::EmitLLVMAction(llvm::LLVMContext *_VMContext)
  : CodeGenAction(Backend_EmitLL, _VMContext) {}

void EmitLLVMOnlyAction::anchor() { }
EmitLLVMOnlyAction::EmitLLVMOnlyAction(llvm::LLVMContext *_VMContext)
  : CodeGenAction(Backend_EmitNothing, _VMContext) {}

void EmitCodeGenOnlyAction::anchor() { }
EmitCodeGenOnlyAction::EmitCodeGenOnlyAction(llvm::LLVMContext *_VMContext)
  : CodeGenAction(Backend_EmitMCNull, _VMContext) {}

void EmitObjAction::anchor() { }
EmitObjAction::EmitObjAction(llvm::LLVMContext *_VMContext)
  : CodeGenAction(Backend_EmitObj, _VMContext) {}<|MERGE_RESOLUTION|>--- conflicted
+++ resolved
@@ -265,15 +265,11 @@
         Ctx.setDiagnosticsHotnessThreshold(
             CodeGenOpts.DiagnosticsHotnessThreshold);
 
-<<<<<<< HEAD
       PerformPrelinkPasses(Diags, HeaderSearchOpts, CodeGenOpts, TargetOpts,
                            LangOpts, C.getTargetInfo().getDataLayout(),
                            getModule(), Action);
 
-      std::unique_ptr<llvm::tool_output_file> OptRecordFile;
-=======
       std::unique_ptr<llvm::ToolOutputFile> OptRecordFile;
->>>>>>> 34b5dbca
       if (!CodeGenOpts.OptRecordFile.empty()) {
         std::error_code EC;
         OptRecordFile = llvm::make_unique<llvm::ToolOutputFile>(
