//===--- omptarget.cu - OpenMP GPU initialization ---------------- CUDA -*-===//
//
// Part of the LLVM Project, under the Apache License v2.0 with LLVM Exceptions.
// See https://llvm.org/LICENSE.txt for license information.
// SPDX-License-Identifier: Apache-2.0 WITH LLVM-exception
//
//===----------------------------------------------------------------------===//
//
// This file contains the initialization code for the GPU
//
//===----------------------------------------------------------------------===//

#include "common/omptarget.h"
#include "target_impl.h"

////////////////////////////////////////////////////////////////////////////////
// global data tables
////////////////////////////////////////////////////////////////////////////////

#ifdef __AMDGCN__
extern DEVICE
    omptarget_nvptx_Queue<omptarget_nvptx_ThreadPrivateContext, OMP_STATE_COUNT>
        *omptarget_nvptx_device_State;
#else
extern DEVICE
    omptarget_nvptx_Queue<omptarget_nvptx_ThreadPrivateContext, OMP_STATE_COUNT>
        omptarget_nvptx_device_State[MAX_SM];
#endif

////////////////////////////////////////////////////////////////////////////////
// init entry points
////////////////////////////////////////////////////////////////////////////////

EXTERN void __kmpc_kernel_init(int ThreadLimit, int16_t RequiresOMPRuntime) {
  PRINT(LD_IO, "call to __kmpc_kernel_init with version %f\n",
        OMPTARGET_NVPTX_VERSION);
  ASSERT0(LT_FUSSY, RequiresOMPRuntime,
          "Generic always requires initialized runtime.");
  setExecutionParameters(Generic, RuntimeInitialized);
  for (int I = 0; I < MAX_THREADS_PER_TEAM / WARPSIZE; ++I)
    parallelLevel[I] = 0;

  int threadIdInBlock = GetThreadIdInBlock();
  ASSERT0(LT_FUSSY, threadIdInBlock == GetMasterThreadID(),
          "__kmpc_kernel_init() must be called by team master warp only!");
  PRINT0(LD_IO, "call to __kmpc_kernel_init for master\n");

  // Get a state object from the queue.
  int slot = __kmpc_impl_smid() % MAX_SM;
  usedSlotIdx = slot;
  omptarget_nvptx_threadPrivateContext =
      omptarget_nvptx_device_State[slot].Dequeue();

  // init thread private
  int threadId = GetLogicalThreadIdInBlock(/*isSPMDExecutionMode=*/false);
  omptarget_nvptx_threadPrivateContext->InitThreadPrivateContext(threadId);

  // init team context
  omptarget_nvptx_TeamDescr &currTeamDescr = getMyTeamDescriptor();
  currTeamDescr.InitTeamDescr();
  // this thread will start execution... has to update its task ICV
  // to point to the level zero task ICV. That ICV was init in
  // InitTeamDescr()
  omptarget_nvptx_threadPrivateContext->SetTopLevelTaskDescr(
      threadId, currTeamDescr.LevelZeroTaskDescr());

  // set number of threads and thread limit in team to started value
  omptarget_nvptx_TaskDescr *currTaskDescr =
      omptarget_nvptx_threadPrivateContext->GetTopLevelTaskDescr(threadId);
  nThreads = GetNumberOfThreadsInBlock();
  threadLimit = ThreadLimit;
  omptarget_nvptx_workFn = 0; // Initialized to zero in case there is no work
  __kmpc_impl_target_init();
#ifdef OMPD_SUPPORT
  ompd_init();
  ompd_init_thread_master();
  ompd_bp_thread_begin();
#endif /*OMPD_SUPPORT*/
}

EXTERN void __kmpc_kernel_deinit(int16_t IsOMPRuntimeInitialized) {
  PRINT0(LD_IO, "call to __kmpc_kernel_deinit\n");
  ASSERT0(LT_FUSSY, IsOMPRuntimeInitialized,
          "Generic always requires initialized runtime.");
  // Enqueue omp state object for use by another team.
  int slot = usedSlotIdx;
  omptarget_nvptx_device_State[slot].Enqueue(
      omptarget_nvptx_threadPrivateContext);
#ifdef OMPD_SUPPORT
  ompd_bp_thread_end();
#endif
  // Done with work.  Kill the workers.
  omptarget_nvptx_workFn = 0;
}

EXTERN void __kmpc_spmd_kernel_init(int ThreadLimit, int16_t RequiresOMPRuntime) {
  PRINT0(LD_IO, "call to __kmpc_spmd_kernel_init\n");

  setExecutionParameters(Spmd, RequiresOMPRuntime ? RuntimeInitialized
                                                  : RuntimeUninitialized);
  int threadId = GetThreadIdInBlock();
  if (threadId == 0) {
    usedSlotIdx = __kmpc_impl_smid() % MAX_SM;
    parallelLevel[0] =
        1 + (GetNumberOfThreadsInBlock() > 1 ? OMP_ACTIVE_PARALLEL_LEVEL : 0);
  } else if (GetLaneId() == 0) {
    parallelLevel[GetWarpId()] =
        1 + (GetNumberOfThreadsInBlock() > 1 ? OMP_ACTIVE_PARALLEL_LEVEL : 0);
  }
  if (!RequiresOMPRuntime) {
    // Runtime is not required - exit.
    __kmpc_impl_syncthreads();
    return;
  }

  //
  // Team Context Initialization.
  //
  // In SPMD mode there is no master thread so use any cuda thread for team
  // context initialization.
  if (threadId == 0) {
    // Get a state object from the queue.
    omptarget_nvptx_threadPrivateContext =
        omptarget_nvptx_device_State[usedSlotIdx].Dequeue();

    omptarget_nvptx_TeamDescr &currTeamDescr = getMyTeamDescriptor();
    omptarget_nvptx_WorkDescr &workDescr = getMyWorkDescriptor();
    // init team context
    currTeamDescr.InitTeamDescr();
#ifdef OMPD_SUPPORT
    ompd_init();
    ompd_bp_parallel_begin(); // This should be placed later, but the parallel
                              // handle is ready from here on.
#endif /*OMPD_SUPPORT*/
  }
  __kmpc_impl_syncthreads();

  omptarget_nvptx_TeamDescr &currTeamDescr = getMyTeamDescriptor();
  omptarget_nvptx_WorkDescr &workDescr = getMyWorkDescriptor();

  //
  // Initialize task descr for each thread.
  //
  omptarget_nvptx_TaskDescr *newTaskDescr =
      omptarget_nvptx_threadPrivateContext->Level1TaskDescr(threadId);
  ASSERT0(LT_FUSSY, newTaskDescr, "expected a task descr");
  newTaskDescr->InitLevelOneTaskDescr(currTeamDescr.LevelZeroTaskDescr());
  // install new top descriptor
  omptarget_nvptx_threadPrivateContext->SetTopLevelTaskDescr(threadId,
                                                             newTaskDescr);

  // init thread private from init value
  PRINT(LD_PAR,
        "thread will execute parallel region with id %d in a team of "
        "%d threads\n",
        (int)newTaskDescr->ThreadId(), (int)ThreadLimit);
<<<<<<< HEAD

  if (RequiresDataSharing && GetLaneId() == 0) {
    // Warp master initializes data sharing environment.
    unsigned WID = threadId / WARPSIZE;
    __kmpc_data_sharing_slot *RootS = currTeamDescr.RootS(
        WID, WID == WARPSIZE - 1);
    DataSharingState.SlotPtr[WID] = RootS;
    DataSharingState.StackPtr[WID] = (void *)&RootS->Data[0];
  }
#ifdef OMPD_SUPPORT
  ompd_init_thread_parallel(); // __kmpc_kernel_parallel() is not called in
                               // spmd mode
  ompd_bp_thread_begin();
#endif
=======
>>>>>>> c1247f0e
}

EXTERN void __kmpc_spmd_kernel_deinit_v2(int16_t RequiresOMPRuntime) {
  // We're not going to pop the task descr stack of each thread since
  // there are no more parallel regions in SPMD mode.
  if (!RequiresOMPRuntime)
    return;

  __kmpc_impl_syncthreads();
#ifdef OMPD_SUPPORT
  ompd_bp_thread_end();
#endif
  int threadId = GetThreadIdInBlock();
  if (threadId == 0) {
#ifdef OMPD_SUPPORT
    ompd_bp_parallel_end();
#endif
    // Enqueue omp state object for use by another team.
    int slot = usedSlotIdx;
    omptarget_nvptx_device_State[slot].Enqueue(
        omptarget_nvptx_threadPrivateContext);
  }
}

// Return true if the current target region is executed in SPMD mode.
EXTERN int8_t __kmpc_is_spmd_exec_mode() {
  PRINT0(LD_IO | LD_PAR, "call to __kmpc_is_spmd_exec_mode\n");
  return isSPMDMode();
}<|MERGE_RESOLUTION|>--- conflicted
+++ resolved
@@ -154,7 +154,6 @@
         "thread will execute parallel region with id %d in a team of "
         "%d threads\n",
         (int)newTaskDescr->ThreadId(), (int)ThreadLimit);
-<<<<<<< HEAD
 
   if (RequiresDataSharing && GetLaneId() == 0) {
     // Warp master initializes data sharing environment.
@@ -169,8 +168,6 @@
                                // spmd mode
   ompd_bp_thread_begin();
 #endif
-=======
->>>>>>> c1247f0e
 }
 
 EXTERN void __kmpc_spmd_kernel_deinit_v2(int16_t RequiresOMPRuntime) {
