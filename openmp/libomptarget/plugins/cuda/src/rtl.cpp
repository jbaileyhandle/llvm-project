//===----RTLs/cuda/src/rtl.cpp - Target RTLs Implementation ------- C++ -*-===//
//
// Part of the LLVM Project, under the Apache License v2.0 with LLVM Exceptions.
// See https://llvm.org/LICENSE.txt for license information.
// SPDX-License-Identifier: Apache-2.0 WITH LLVM-exception
//
//===----------------------------------------------------------------------===//
//
// RTL for CUDA machine
//
//===----------------------------------------------------------------------===//

#include <algorithm>
#include <cassert>
#include <cstddef>
#include <cuda.h>
#include <list>
#include <memory>
#include <mutex>
#include <string>
#include <unordered_map>
#include <vector>

#include "Debug.h"
#include "DeviceEnvironment.h"
#include "omptarget.h"
#include "omptargetplugin.h"

#define TARGET_NAME CUDA
#define DEBUG_PREFIX "Target " GETNAME(TARGET_NAME) " RTL"

#include "MemoryManager.h"

#include "llvm/Frontend/OpenMP/OMPConstants.h"

// Utility for retrieving and printing CUDA error string.
#ifdef OMPTARGET_DEBUG
#define CUDA_ERR_STRING(err)                                                   \
  do {                                                                         \
    if (getDebugLevel() > 0) {                                                 \
      const char *errStr = nullptr;                                            \
      CUresult errStr_status = cuGetErrorString(err, &errStr);                 \
      if (errStr_status == CUDA_ERROR_INVALID_VALUE)                           \
        REPORT("Unrecognized CUDA error code: %d\n", err);                     \
      else if (errStr_status == CUDA_SUCCESS)                                  \
        REPORT("CUDA error is: %s\n", errStr);                                 \
      else {                                                                   \
        REPORT("Unresolved CUDA error code: %d\n", err);                       \
        REPORT("Unsuccessful cuGetErrorString return status: %d\n",            \
               errStr_status);                                                 \
      }                                                                        \
    } else {                                                                   \
      const char *errStr = nullptr;                                            \
      CUresult errStr_status = cuGetErrorString(err, &errStr);                 \
      if (errStr_status == CUDA_SUCCESS)                                       \
        REPORT("%s \n", errStr);                                               \
    }                                                                          \
  } while (false)
#else // OMPTARGET_DEBUG
#define CUDA_ERR_STRING(err)                                                   \
  do {                                                                         \
    const char *errStr = nullptr;                                              \
    CUresult errStr_status = cuGetErrorString(err, &errStr);                   \
    if (errStr_status == CUDA_SUCCESS)                                         \
      REPORT("%s \n", errStr);                                                 \
  } while (false)
#endif // OMPTARGET_DEBUG

#define BOOL2TEXT(b) ((b) ? "Yes" : "No")

#include "elf_common.h"

/// Keep entries table per device.
struct FuncOrGblEntryTy {
  __tgt_target_table Table;
  std::vector<__tgt_offload_entry> Entries;
};

/// Use a single entity to encode a kernel and a set of flags.
struct KernelTy {
  CUfunction Func;

  // execution mode of kernel
  llvm::omp::OMPTgtExecModeFlags ExecutionMode;

  /// Maximal number of threads per block for this kernel.
  int MaxThreadsPerBlock = 0;

  KernelTy(CUfunction _Func, llvm::omp::OMPTgtExecModeFlags _ExecutionMode)
      : Func(_Func), ExecutionMode(_ExecutionMode) {}
};

namespace {
bool checkResult(CUresult Err, const char *ErrMsg) {
  if (Err == CUDA_SUCCESS)
    return true;

  REPORT("%s", ErrMsg);
  CUDA_ERR_STRING(Err);
  return false;
}

int memcpyDtoD(const void *SrcPtr, void *DstPtr, int64_t Size,
               CUstream Stream) {
  CUresult Err =
      cuMemcpyDtoDAsync((CUdeviceptr)DstPtr, (CUdeviceptr)SrcPtr, Size, Stream);

  if (Err != CUDA_SUCCESS) {
    DP("Error when copying data from device to device. Pointers: src "
       "= " DPxMOD ", dst = " DPxMOD ", size = %" PRId64 "\n",
       DPxPTR(SrcPtr), DPxPTR(DstPtr), Size);
    CUDA_ERR_STRING(Err);
    return OFFLOAD_FAIL;
  }

  return OFFLOAD_SUCCESS;
}

int recordEvent(void *EventPtr, __tgt_async_info *AsyncInfo) {
  CUstream Stream = reinterpret_cast<CUstream>(AsyncInfo->Queue);
  CUevent Event = reinterpret_cast<CUevent>(EventPtr);

  CUresult Err = cuEventRecord(Event, Stream);
  if (Err != CUDA_SUCCESS) {
    DP("Error when recording event. stream = " DPxMOD ", event = " DPxMOD "\n",
       DPxPTR(Stream), DPxPTR(Event));
    CUDA_ERR_STRING(Err);
    return OFFLOAD_FAIL;
  }

  return OFFLOAD_SUCCESS;
}

int syncEvent(void *EventPtr) {
  CUevent Event = reinterpret_cast<CUevent>(EventPtr);

  CUresult Err = cuEventSynchronize(Event);
  if (Err != CUDA_SUCCESS) {
    DP("Error when syncing event = " DPxMOD "\n", DPxPTR(Event));
    CUDA_ERR_STRING(Err);
    return OFFLOAD_FAIL;
  }

  return OFFLOAD_SUCCESS;
}

namespace {

// Structure contains per-device data
struct DeviceDataTy {
  /// List that contains all the kernels.
  std::list<KernelTy> KernelsList;

  std::list<FuncOrGblEntryTy> FuncGblEntries;

  CUcontext Context = nullptr;
  // Device properties
  int ThreadsPerBlock = 0;
  int BlocksPerGrid = 0;
  int WarpSize = 0;
  // OpenMP properties
  int NumTeams = 0;
  int NumThreads = 0;
};

/// Resource allocator where \p T is the resource type.
/// Functions \p create and \p destroy return OFFLOAD_SUCCESS and OFFLOAD_FAIL
/// accordingly. The implementation should not raise any exception.
template <typename T> struct AllocatorTy {
  using ElementTy = T;
  /// Create a resource and assign to R.
  virtual int create(T &R) noexcept = 0;
  /// Destroy the resource.
  virtual int destroy(T) noexcept = 0;
};

/// Allocator for CUstream.
struct StreamAllocatorTy final : public AllocatorTy<CUstream> {
  /// See AllocatorTy<T>::create.
  int create(CUstream &Stream) noexcept override {
    if (!checkResult(cuStreamCreate(&Stream, CU_STREAM_NON_BLOCKING),
                     "Error returned from cuStreamCreate\n"))
      return OFFLOAD_FAIL;

    return OFFLOAD_SUCCESS;
  }

  /// See AllocatorTy<T>::destroy.
  int destroy(CUstream Stream) noexcept override {
    if (!checkResult(cuStreamDestroy(Stream),
                     "Error returned from cuStreamDestroy\n"))
      return OFFLOAD_FAIL;

    return OFFLOAD_SUCCESS;
  }
};

/// Allocator for CUevent.
struct EventAllocatorTy final : public AllocatorTy<CUevent> {
  /// See AllocatorTy<T>::create.
  int create(CUevent &Event) noexcept override {
    if (!checkResult(cuEventCreate(&Event, CU_EVENT_DEFAULT),
                     "Error returned from cuEventCreate\n"))
      return OFFLOAD_FAIL;

    return OFFLOAD_SUCCESS;
  }

  /// See AllocatorTy<T>::destroy.
  int destroy(CUevent Event) noexcept override {
    if (!checkResult(cuEventDestroy(Event),
                     "Error returned from cuEventDestroy\n"))
      return OFFLOAD_FAIL;

    return OFFLOAD_SUCCESS;
  }
};

/// A generic pool of resources where \p T is the resource type.
/// \p T should be copyable as the object is stored in \p std::vector .
template <typename AllocTy> class ResourcePoolTy {
  using ElementTy = typename AllocTy::ElementTy;
  /// Index of the next available resource.
  size_t Next = 0;
  /// Mutex to guard the pool.
  std::mutex Mutex;
  /// Pool of resources.
  std::vector<ElementTy> Resources;
  /// A reference to the corresponding allocator.
  AllocTy Allocator;

  /// If `Resources` is used up, we will fill in more resources. It assumes that
  /// the new size `Size` should be always larger than the current size.
  bool resize(size_t Size) {
    auto CurSize = Resources.size();
    assert(Size > CurSize && "Unexpected smaller size");
    Resources.reserve(Size);
    for (auto I = CurSize; I < Size; ++I) {
      ElementTy NewItem;
      int Ret = Allocator.create(NewItem);
      if (Ret != OFFLOAD_SUCCESS)
        return false;
      Resources.push_back(NewItem);
    }
    return true;
  }

public:
  ResourcePoolTy(AllocTy &&A, size_t Size = 0) noexcept
      : Allocator(std::move(A)) {
    if (Size)
      (void)resize(Size);
  }

  ~ResourcePoolTy() noexcept { clear(); }

  /// Get a resource from pool. `Next` always points to the next available
  /// resource. That means, `[0, next-1]` have been assigned, and `[id,]` are
  /// still available. If there is no resource left, we will ask for more. Each
  /// time a resource is assigned, the id will increase one.
  /// xxxxxs+++++++++
  ///      ^
  ///      Next
  /// After assignment, the pool becomes the following and s is assigned.
  /// xxxxxs+++++++++
  ///       ^
  ///       Next
  int acquire(ElementTy &R) noexcept {
    std::lock_guard<std::mutex> LG(Mutex);
    if (Next == Resources.size()) {
      auto NewSize = Resources.size() ? Resources.size() * 2 : 1;
      if (!resize(NewSize))
        return OFFLOAD_FAIL;
    }

    assert(Next < Resources.size());

    R = Resources[Next++];

    return OFFLOAD_SUCCESS;
  }

  /// Return the resource back to the pool. When we return a resource, we need
  /// to first decrease `Next`, and then copy the resource back. It is worth
  /// noting that, the order of resources return might be different from that
  /// they're assigned, that saying, at some point, there might be two identical
  /// resources.
  /// xxax+a+++++
  ///     ^
  ///     Next
  /// However, it doesn't matter, because they're always on the two sides of
  /// `Next`. The left one will in the end be overwritten by another resource.
  /// Therefore, after several execution, the order of pool might be different
  /// from its initial state.
  void release(ElementTy R) noexcept {
    std::lock_guard<std::mutex> LG(Mutex);
    Resources[--Next] = R;
  }

  /// Released all stored resources and clear the pool.
  /// Note: This function is not thread safe. Be sure to guard it if necessary.
  void clear() noexcept {
    for (auto &R : Resources)
      (void)Allocator.destroy(R);
    Resources.clear();
  }
};

} // namespace

class DeviceRTLTy {
  int NumberOfDevices;
  // OpenMP environment properties
  int EnvNumTeams;
  int EnvTeamLimit;
  int EnvTeamThreadLimit;
  // OpenMP requires flags
  int64_t RequiresFlags;
  // Amount of dynamic shared memory to use at launch.
  uint64_t DynamicMemorySize;

  /// Number of initial streams for each device.
  int NumInitialStreams = 32;

  /// Number of initial events for each device.
  int NumInitialEvents = 8;

  static constexpr const int32_t HardThreadLimit = 1024;
  static constexpr const int32_t DefaultNumTeams = 128;
  static constexpr const int32_t DefaultNumThreads = 128;

  using StreamPoolTy = ResourcePoolTy<StreamAllocatorTy>;
  std::vector<std::unique_ptr<StreamPoolTy>> StreamPool;

  using EventPoolTy = ResourcePoolTy<EventAllocatorTy>;
  std::vector<std::unique_ptr<EventPoolTy>> EventPool;

  std::vector<DeviceDataTy> DeviceData;
  std::vector<std::vector<CUmodule>> Modules;

  /// Vector of flags indicating the initalization status of all associated
  /// devices.
  std::vector<bool> InitializedFlags;

  /// A class responsible for interacting with device native runtime library to
  /// allocate and free memory.
  class CUDADeviceAllocatorTy : public DeviceAllocatorTy {
    std::unordered_map<void *, TargetAllocTy> HostPinnedAllocs;

  public:
    void *allocate(size_t Size, void *, TargetAllocTy Kind) override {
      if (Size == 0)
        return nullptr;

      void *MemAlloc = nullptr;
      CUresult Err;
      switch (Kind) {
      case TARGET_ALLOC_DEFAULT:
      case TARGET_ALLOC_DEVICE:
        CUdeviceptr DevicePtr;
        Err = cuMemAlloc(&DevicePtr, Size);
        MemAlloc = (void *)DevicePtr;
        if (!checkResult(Err, "Error returned from cuMemAlloc\n"))
          return nullptr;
        break;
      case TARGET_ALLOC_HOST:
        void *HostPtr;
        Err = cuMemAllocHost(&HostPtr, Size);
        MemAlloc = HostPtr;
        if (!checkResult(Err, "Error returned from cuMemAllocHost\n"))
          return nullptr;
        HostPinnedAllocs[MemAlloc] = Kind;
        break;
      case TARGET_ALLOC_SHARED:
        CUdeviceptr SharedPtr;
        Err = cuMemAllocManaged(&SharedPtr, Size, CU_MEM_ATTACH_GLOBAL);
        MemAlloc = (void *)SharedPtr;
        if (!checkResult(Err, "Error returned from cuMemAllocManaged\n"))
          return nullptr;
        break;
      }

      return MemAlloc;
    }

<<<<<<< HEAD
    int dev_free(void *TgtPtr) override {
      CUresult Err = cuCtxSetCurrent(DeviceData[DeviceId].Context);
      if (!checkResult(Err, "Error returned from cuCtxSetCurrent\n"))
        return OFFLOAD_FAIL;

=======
    int free(void *TgtPtr) override {
      CUresult Err;
>>>>>>> 83b8878f
      // Host pinned memory must be freed differently.
      TargetAllocTy Kind =
          (HostPinnedAllocs.find(TgtPtr) == HostPinnedAllocs.end())
              ? TARGET_ALLOC_DEFAULT
              : TARGET_ALLOC_HOST;
      switch (Kind) {
      case TARGET_ALLOC_DEFAULT:
      case TARGET_ALLOC_DEVICE:
      case TARGET_ALLOC_SHARED:
        Err = cuMemFree((CUdeviceptr)TgtPtr);
        if (!checkResult(Err, "Error returned from cuMemFree\n"))
          return OFFLOAD_FAIL;
        break;
      case TARGET_ALLOC_HOST:
        Err = cuMemFreeHost(TgtPtr);
        if (!checkResult(Err, "Error returned from cuMemFreeHost\n"))
          return OFFLOAD_FAIL;
        break;
      }

      return OFFLOAD_SUCCESS;
    }
  };

  /// A vector of device allocators
  std::vector<CUDADeviceAllocatorTy> DeviceAllocators;

  /// A vector of memory managers. Since the memory manager is non-copyable and
  // non-removable, we wrap them into std::unique_ptr.
  std::vector<std::unique_ptr<MemoryManagerTy>> MemoryManagers;

  /// Whether use memory manager
  bool UseMemoryManager = true;

  // Record entry point associated with device
  void addOffloadEntry(const int DeviceId, const __tgt_offload_entry entry) {
    FuncOrGblEntryTy &E = DeviceData[DeviceId].FuncGblEntries.back();
    E.Entries.push_back(entry);
  }

  // Return a pointer to the entry associated with the pointer
  const __tgt_offload_entry *getOffloadEntry(const int DeviceId,
                                             const void *Addr) const {
    for (const __tgt_offload_entry &Itr :
         DeviceData[DeviceId].FuncGblEntries.back().Entries)
      if (Itr.addr == Addr)
        return &Itr;

    return nullptr;
  }

  // Return the pointer to the target entries table
  __tgt_target_table *getOffloadEntriesTable(const int DeviceId) {
    FuncOrGblEntryTy &E = DeviceData[DeviceId].FuncGblEntries.back();

    if (E.Entries.empty())
      return nullptr;

    // Update table info according to the entries and return the pointer
    E.Table.EntriesBegin = E.Entries.data();
    E.Table.EntriesEnd = E.Entries.data() + E.Entries.size();

    return &E.Table;
  }

  // Clear entries table for a device
  void clearOffloadEntriesTable(const int DeviceId) {
    DeviceData[DeviceId].FuncGblEntries.emplace_back();
    FuncOrGblEntryTy &E = DeviceData[DeviceId].FuncGblEntries.back();
    E.Entries.clear();
    E.Table.EntriesBegin = E.Table.EntriesEnd = nullptr;
  }

public:
  CUstream getStream(const int DeviceId, __tgt_async_info *AsyncInfo) const {
    assert(AsyncInfo && "AsyncInfo is nullptr");

    if (!AsyncInfo->Queue) {
      CUstream S;
      if (StreamPool[DeviceId]->acquire(S) != OFFLOAD_SUCCESS)
        return nullptr;

      AsyncInfo->Queue = S;
    }

    return reinterpret_cast<CUstream>(AsyncInfo->Queue);
  }

  // This class should not be copied
  DeviceRTLTy(const DeviceRTLTy &) = delete;
  DeviceRTLTy(DeviceRTLTy &&) = delete;

  DeviceRTLTy()
      : NumberOfDevices(0), EnvNumTeams(-1), EnvTeamLimit(-1),
        EnvTeamThreadLimit(-1), RequiresFlags(OMP_REQ_UNDEFINED),
        DynamicMemorySize(0) {

    DP("Start initializing CUDA\n");

    CUresult Err = cuInit(0);
    if (Err == CUDA_ERROR_INVALID_HANDLE) {
      // Can't call cuGetErrorString if dlsym failed
      DP("Failed to load CUDA shared library\n");
      return;
    }
    if (!checkResult(Err, "Error returned from cuInit\n")) {
      return;
    }

    Err = cuDeviceGetCount(&NumberOfDevices);
    if (!checkResult(Err, "Error returned from cuDeviceGetCount\n"))
      return;

    if (NumberOfDevices == 0) {
      DP("There are no devices supporting CUDA.\n");
      return;
    }

    DeviceData.resize(NumberOfDevices);
    Modules.resize(NumberOfDevices);
    StreamPool.resize(NumberOfDevices);
    EventPool.resize(NumberOfDevices);

    // Get environment variables regarding teams
    if (const char *EnvStr = getenv("OMP_TEAM_LIMIT")) {
      // OMP_TEAM_LIMIT has been set
      EnvTeamLimit = std::stoi(EnvStr);
      DP("Parsed OMP_TEAM_LIMIT=%d\n", EnvTeamLimit);
    }
    if (const char *EnvStr = getenv("OMP_TEAMS_THREAD_LIMIT")) {
      // OMP_TEAMS_THREAD_LIMIT has been set
      EnvTeamThreadLimit = std::stoi(EnvStr);
      DP("Parsed OMP_TEAMS_THREAD_LIMIT=%d\n", EnvTeamThreadLimit);
    }
    if (const char *EnvStr = getenv("OMP_NUM_TEAMS")) {
      // OMP_NUM_TEAMS has been set
      EnvNumTeams = std::stoi(EnvStr);
      DP("Parsed OMP_NUM_TEAMS=%d\n", EnvNumTeams);
    }
    if (const char *EnvStr = getenv("LIBOMPTARGET_SHARED_MEMORY_SIZE")) {
      // LIBOMPTARGET_SHARED_MEMORY_SIZE has been set
      DynamicMemorySize = std::stoi(EnvStr);
      DP("Parsed LIBOMPTARGET_SHARED_MEMORY_SIZE = %" PRIu64 "\n",
         DynamicMemorySize);
    }
    if (const char *EnvStr = getenv("LIBOMPTARGET_NUM_INITIAL_STREAMS")) {
      // LIBOMPTARGET_NUM_INITIAL_STREAMS has been set
      NumInitialStreams = std::stoi(EnvStr);
      DP("Parsed LIBOMPTARGET_NUM_INITIAL_STREAMS=%d\n", NumInitialStreams);
    }

    for (int I = 0; I < NumberOfDevices; ++I)
      DeviceAllocators.emplace_back();

    // Get the size threshold from environment variable
    std::pair<size_t, bool> Res = MemoryManagerTy::getSizeThresholdFromEnv();
    UseMemoryManager = Res.second;
    size_t MemoryManagerThreshold = Res.first;

    if (UseMemoryManager)
      for (int I = 0; I < NumberOfDevices; ++I)
        MemoryManagers.emplace_back(std::make_unique<MemoryManagerTy>(
            DeviceAllocators[I], MemoryManagerThreshold));

    // We lazily initialize all devices later.
    InitializedFlags.assign(NumberOfDevices, false);
  }

  ~DeviceRTLTy() {
    for (int DeviceId = 0; DeviceId < NumberOfDevices; ++DeviceId)
      deinitDevice(DeviceId);
  }

  // Check whether a given DeviceId is valid
  bool isValidDeviceId(const int DeviceId) const {
    return DeviceId >= 0 && DeviceId < NumberOfDevices;
  }

  int getNumOfDevices() const { return NumberOfDevices; }

  void setRequiresFlag(const int64_t Flags) { this->RequiresFlags = Flags; }

  int initDevice(const int DeviceId) {
    CUdevice Device;

    DP("Getting device %d\n", DeviceId);
    CUresult Err = cuDeviceGet(&Device, DeviceId);
    if (!checkResult(Err, "Error returned from cuDeviceGet\n"))
      return OFFLOAD_FAIL;

    assert(InitializedFlags[DeviceId] == false && "Reinitializing device!");
    InitializedFlags[DeviceId] = true;

    // Query the current flags of the primary context and set its flags if
    // it is inactive
    unsigned int FormerPrimaryCtxFlags = 0;
    int FormerPrimaryCtxIsActive = 0;
    Err = cuDevicePrimaryCtxGetState(Device, &FormerPrimaryCtxFlags,
                                     &FormerPrimaryCtxIsActive);
    if (!checkResult(Err, "Error returned from cuDevicePrimaryCtxGetState\n"))
      return OFFLOAD_FAIL;

    if (FormerPrimaryCtxIsActive) {
      DP("The primary context is active, no change to its flags\n");
      if ((FormerPrimaryCtxFlags & CU_CTX_SCHED_MASK) !=
          CU_CTX_SCHED_BLOCKING_SYNC)
        DP("Warning the current flags are not CU_CTX_SCHED_BLOCKING_SYNC\n");
    } else {
      DP("The primary context is inactive, set its flags to "
         "CU_CTX_SCHED_BLOCKING_SYNC\n");
      Err = cuDevicePrimaryCtxSetFlags(Device, CU_CTX_SCHED_BLOCKING_SYNC);
      if (!checkResult(Err, "Error returned from cuDevicePrimaryCtxSetFlags\n"))
        return OFFLOAD_FAIL;
    }

    // Retain the per device primary context and save it to use whenever this
    // device is selected.
    Err = cuDevicePrimaryCtxRetain(&DeviceData[DeviceId].Context, Device);
    if (!checkResult(Err, "Error returned from cuDevicePrimaryCtxRetain\n"))
      return OFFLOAD_FAIL;

    Err = cuCtxSetCurrent(DeviceData[DeviceId].Context);
    if (!checkResult(Err, "Error returned from cuCtxSetCurrent\n"))
      return OFFLOAD_FAIL;

    // Initialize the stream pool.
    if (!StreamPool[DeviceId])
      StreamPool[DeviceId] = std::make_unique<StreamPoolTy>(StreamAllocatorTy(),
                                                            NumInitialStreams);

    // Initialize the event pool.
    if (!EventPool[DeviceId])
      EventPool[DeviceId] =
          std::make_unique<EventPoolTy>(EventAllocatorTy(), NumInitialEvents);

    // Query attributes to determine number of threads/block and blocks/grid.
    int MaxGridDimX;
    Err = cuDeviceGetAttribute(&MaxGridDimX, CU_DEVICE_ATTRIBUTE_MAX_GRID_DIM_X,
                               Device);
    if (Err != CUDA_SUCCESS) {
      DP("Error getting max grid dimension, use default value %d\n",
         DeviceRTLTy::DefaultNumTeams);
      DeviceData[DeviceId].BlocksPerGrid = DeviceRTLTy::DefaultNumTeams;
    } else {
      DP("Using %d CUDA blocks per grid\n", MaxGridDimX);
      DeviceData[DeviceId].BlocksPerGrid = MaxGridDimX;
    }

    // We are only exploiting threads along the x axis.
    int MaxBlockDimX;
    Err = cuDeviceGetAttribute(&MaxBlockDimX,
                               CU_DEVICE_ATTRIBUTE_MAX_BLOCK_DIM_X, Device);
    if (Err != CUDA_SUCCESS) {
      DP("Error getting max block dimension, use default value %d\n",
         DeviceRTLTy::DefaultNumThreads);
      DeviceData[DeviceId].ThreadsPerBlock = DeviceRTLTy::DefaultNumThreads;
    } else {
      DP("Using %d CUDA threads per block\n", MaxBlockDimX);
      DeviceData[DeviceId].ThreadsPerBlock = MaxBlockDimX;

      if (EnvTeamThreadLimit > 0 &&
          DeviceData[DeviceId].ThreadsPerBlock > EnvTeamThreadLimit) {
        DP("Max CUDA threads per block %d exceeds the thread limit %d set by "
           "OMP_TEAMS_THREAD_LIMIT, capping at the limit\n",
           DeviceData[DeviceId].ThreadsPerBlock, EnvTeamThreadLimit);
        DeviceData[DeviceId].ThreadsPerBlock = EnvTeamThreadLimit;
      }
      if (DeviceData[DeviceId].ThreadsPerBlock > DeviceRTLTy::HardThreadLimit) {
        DP("Max CUDA threads per block %d exceeds the hard thread limit %d, "
           "capping at the hard limit\n",
           DeviceData[DeviceId].ThreadsPerBlock, DeviceRTLTy::HardThreadLimit);
        DeviceData[DeviceId].ThreadsPerBlock = DeviceRTLTy::HardThreadLimit;
      }
    }

    // Get and set warp size
    int WarpSize;
    Err =
        cuDeviceGetAttribute(&WarpSize, CU_DEVICE_ATTRIBUTE_WARP_SIZE, Device);
    if (Err != CUDA_SUCCESS) {
      DP("Error getting warp size, assume default value 32\n");
      DeviceData[DeviceId].WarpSize = 32;
    } else {
      DP("Using warp size %d\n", WarpSize);
      DeviceData[DeviceId].WarpSize = WarpSize;
    }

    // Adjust teams to the env variables
    if (EnvTeamLimit > 0 && DeviceData[DeviceId].BlocksPerGrid > EnvTeamLimit) {
      DP("Capping max CUDA blocks per grid to OMP_TEAM_LIMIT=%d\n",
         EnvTeamLimit);
      DeviceData[DeviceId].BlocksPerGrid = EnvTeamLimit;
    }

    size_t StackLimit;
    size_t HeapLimit;
    if (const char *EnvStr = getenv("LIBOMPTARGET_STACK_SIZE")) {
      StackLimit = std::stol(EnvStr);
      if (cuCtxSetLimit(CU_LIMIT_STACK_SIZE, StackLimit) != CUDA_SUCCESS)
        return OFFLOAD_FAIL;
    } else {
      if (cuCtxGetLimit(&StackLimit, CU_LIMIT_STACK_SIZE) != CUDA_SUCCESS)
        return OFFLOAD_FAIL;
    }
    if (const char *EnvStr = getenv("LIBOMPTARGET_HEAP_SIZE")) {
      HeapLimit = std::stol(EnvStr);
      if (cuCtxSetLimit(CU_LIMIT_MALLOC_HEAP_SIZE, HeapLimit) != CUDA_SUCCESS)
        return OFFLOAD_FAIL;
    } else {
      if (cuCtxGetLimit(&HeapLimit, CU_LIMIT_MALLOC_HEAP_SIZE) != CUDA_SUCCESS)
        return OFFLOAD_FAIL;
    }

    INFO(OMP_INFOTYPE_PLUGIN_KERNEL, DeviceId,
         "Device supports up to %d CUDA blocks and %d threads with a "
         "warp size of %d\n",
         DeviceData[DeviceId].BlocksPerGrid,
         DeviceData[DeviceId].ThreadsPerBlock, DeviceData[DeviceId].WarpSize);
    INFO(OMP_INFOTYPE_PLUGIN_KERNEL, DeviceId,
         "Device heap size is %d Bytes, device stack size is %d Bytes per "
         "thread\n",
         (int)HeapLimit, (int)StackLimit);

    // Set default number of teams
    if (EnvNumTeams > 0) {
      DP("Default number of teams set according to environment %d\n",
         EnvNumTeams);
      DeviceData[DeviceId].NumTeams = EnvNumTeams;
    } else {
      DeviceData[DeviceId].NumTeams = DeviceRTLTy::DefaultNumTeams;
      DP("Default number of teams set according to library's default %d\n",
         DeviceRTLTy::DefaultNumTeams);
    }

    if (DeviceData[DeviceId].NumTeams > DeviceData[DeviceId].BlocksPerGrid) {
      DP("Default number of teams exceeds device limit, capping at %d\n",
         DeviceData[DeviceId].BlocksPerGrid);
      DeviceData[DeviceId].NumTeams = DeviceData[DeviceId].BlocksPerGrid;
    }

    // Set default number of threads
    DeviceData[DeviceId].NumThreads = DeviceRTLTy::DefaultNumThreads;
    DP("Default number of threads set according to library's default %d\n",
       DeviceRTLTy::DefaultNumThreads);
    if (DeviceData[DeviceId].NumThreads >
        DeviceData[DeviceId].ThreadsPerBlock) {
      DP("Default number of threads exceeds device limit, capping at %d\n",
         DeviceData[DeviceId].ThreadsPerBlock);
      DeviceData[DeviceId].NumThreads = DeviceData[DeviceId].ThreadsPerBlock;
    }

    return OFFLOAD_SUCCESS;
  }

  int deinitDevice(const int DeviceId) {
    auto IsInitialized = InitializedFlags[DeviceId];
    if (!IsInitialized)
      return OFFLOAD_SUCCESS;
    InitializedFlags[DeviceId] = false;

    if (UseMemoryManager)
      MemoryManagers[DeviceId].release();

    StreamPool[DeviceId].reset();
    EventPool[DeviceId].reset();

    DeviceDataTy &D = DeviceData[DeviceId];
    if (!checkResult(cuCtxSetCurrent(D.Context),
                     "Error returned from cuCtxSetCurrent\n"))
      return OFFLOAD_FAIL;

    // Unload all modules.
    for (auto &M : Modules[DeviceId])
      if (!checkResult(cuModuleUnload(M),
                       "Error returned from cuModuleUnload\n"))
        return OFFLOAD_FAIL;

    // Destroy context.
    CUdevice Device;
    if (!checkResult(cuCtxGetDevice(&Device),
                     "Error returned from cuCtxGetDevice\n"))
      return OFFLOAD_FAIL;

    if (!checkResult(cuDevicePrimaryCtxRelease(Device),
                     "Error returned from cuDevicePrimaryCtxRelease\n"))
      return OFFLOAD_FAIL;

    return OFFLOAD_SUCCESS;
  }

  __tgt_target_table *loadBinary(const int DeviceId,
                                 const __tgt_device_image *Image) {
    // Clear the offload table as we are going to create a new one.
    clearOffloadEntriesTable(DeviceId);

    // Create the module and extract the function pointers.
    CUmodule Module;
    DP("Load data from image " DPxMOD "\n", DPxPTR(Image->ImageStart));
    CUresult Err =
        cuModuleLoadDataEx(&Module, Image->ImageStart, 0, nullptr, nullptr);
    if (!checkResult(Err, "Error returned from cuModuleLoadDataEx\n"))
      return nullptr;

    DP("CUDA module successfully loaded!\n");

    Modules[DeviceId].push_back(Module);

    // Find the symbols in the module by name.
    const __tgt_offload_entry *HostBegin = Image->EntriesBegin;
    const __tgt_offload_entry *HostEnd = Image->EntriesEnd;

    std::list<KernelTy> &KernelsList = DeviceData[DeviceId].KernelsList;
    for (const __tgt_offload_entry *E = HostBegin; E != HostEnd; ++E) {
      if (!E->addr) {
        // We return nullptr when something like this happens, the host should
        // have always something in the address to uniquely identify the target
        // region.
        DP("Invalid binary: host entry '<null>' (size = %zd)...\n", E->size);
        return nullptr;
      }

      if (E->size) {
        __tgt_offload_entry Entry = *E;
        CUdeviceptr CUPtr;
        size_t CUSize;
        Err = cuModuleGetGlobal(&CUPtr, &CUSize, Module, E->name);
        // We keep this style here because we need the name
        if (Err != CUDA_SUCCESS) {
          REPORT("Loading global '%s' Failed\n", E->name);
          CUDA_ERR_STRING(Err);
          return nullptr;
        }

        if (CUSize != E->size) {
          DP("Loading global '%s' - size mismatch (%zd != %zd)\n", E->name,
             CUSize, E->size);
          return nullptr;
        }

        DP("Entry point " DPxMOD " maps to global %s (" DPxMOD ")\n",
           DPxPTR(E - HostBegin), E->name, DPxPTR(CUPtr));

        Entry.addr = (void *)(CUPtr);

        // Note: In the current implementation declare target variables
        // can either be link or to. This means that once unified
        // memory is activated via the requires directive, the variable
        // can be used directly from the host in both cases.
        // TODO: when variables types other than to or link are added,
        // the below condition should be changed to explicitly
        // check for to and link variables types:
        // (RequiresFlags & OMP_REQ_UNIFIED_SHARED_MEMORY && (e->flags &
        // OMP_DECLARE_TARGET_LINK || e->flags == OMP_DECLARE_TARGET_TO))
        if (RequiresFlags & OMP_REQ_UNIFIED_SHARED_MEMORY) {
          // If unified memory is present any target link or to variables
          // can access host addresses directly. There is no longer a
          // need for device copies.
          cuMemcpyHtoD(CUPtr, E->addr, sizeof(void *));
          DP("Copy linked variable host address (" DPxMOD
             ") to device address (" DPxMOD ")\n",
             DPxPTR(*((void **)E->addr)), DPxPTR(CUPtr));
        }

        addOffloadEntry(DeviceId, Entry);

        continue;
      }

      CUfunction Func;
      Err = cuModuleGetFunction(&Func, Module, E->name);
      // We keep this style here because we need the name
      if (Err != CUDA_SUCCESS) {
        REPORT("Loading '%s' Failed\n", E->name);
        CUDA_ERR_STRING(Err);
        return nullptr;
      }

      DP("Entry point " DPxMOD " maps to %s (" DPxMOD ")\n",
         DPxPTR(E - HostBegin), E->name, DPxPTR(Func));

      // default value GENERIC (in case symbol is missing from cubin file)
      llvm::omp::OMPTgtExecModeFlags ExecModeVal;
      std::string ExecModeNameStr(E->name);
      ExecModeNameStr += "_exec_mode";
      const char *ExecModeName = ExecModeNameStr.c_str();

      CUdeviceptr ExecModePtr;
      size_t CUSize;
      Err = cuModuleGetGlobal(&ExecModePtr, &CUSize, Module, ExecModeName);
      if (Err == CUDA_SUCCESS) {
        if (CUSize != sizeof(llvm::omp::OMPTgtExecModeFlags)) {
          DP("Loading global exec_mode '%s' - size mismatch (%zd != %zd)\n",
             ExecModeName, CUSize, sizeof(llvm::omp::OMPTgtExecModeFlags));
          return nullptr;
        }

        Err = cuMemcpyDtoH(&ExecModeVal, ExecModePtr, CUSize);
        if (Err != CUDA_SUCCESS) {
          REPORT("Error when copying data from device to host. Pointers: "
                 "host = " DPxMOD ", device = " DPxMOD ", size = %zd\n",
                 DPxPTR(&ExecModeVal), DPxPTR(ExecModePtr), CUSize);
          CUDA_ERR_STRING(Err);
          return nullptr;
        }
      } else {
        DP("Loading global exec_mode '%s' - symbol missing, using default "
           "value GENERIC (1)\n",
           ExecModeName);
      }

      KernelsList.emplace_back(Func, ExecModeVal);

      __tgt_offload_entry Entry = *E;
      Entry.addr = &KernelsList.back();
      addOffloadEntry(DeviceId, Entry);
    }

    // send device environment data to the device
    {
      // TODO: The device ID used here is not the real device ID used by OpenMP.
      DeviceEnvironmentTy DeviceEnv{0, static_cast<uint32_t>(NumberOfDevices),
                                    static_cast<uint32_t>(DeviceId),
                                    static_cast<uint32_t>(DynamicMemorySize)};

      if (const char *EnvStr = getenv("LIBOMPTARGET_DEVICE_RTL_DEBUG"))
        DeviceEnv.DebugKind = std::stoi(EnvStr);

      const char *DeviceEnvName = "omptarget_device_environment";
      CUdeviceptr DeviceEnvPtr;
      size_t CUSize;

      Err = cuModuleGetGlobal(&DeviceEnvPtr, &CUSize, Module, DeviceEnvName);
      if (Err == CUDA_SUCCESS) {
        if (CUSize != sizeof(DeviceEnv)) {
          REPORT(
              "Global device_environment '%s' - size mismatch (%zu != %zu)\n",
              DeviceEnvName, CUSize, sizeof(int32_t));
          CUDA_ERR_STRING(Err);
          return nullptr;
        }

        Err = cuMemcpyHtoD(DeviceEnvPtr, &DeviceEnv, CUSize);
        if (Err != CUDA_SUCCESS) {
          REPORT("Error when copying data from host to device. Pointers: "
                 "host = " DPxMOD ", device = " DPxMOD ", size = %zu\n",
                 DPxPTR(&DeviceEnv), DPxPTR(DeviceEnvPtr), CUSize);
          CUDA_ERR_STRING(Err);
          return nullptr;
        }

        DP("Sending global device environment data %zu bytes\n", CUSize);
      } else {
        DP("Finding global device environment '%s' - symbol missing.\n",
           DeviceEnvName);
        DP("Continue, considering this is a device RTL which does not accept "
           "environment setting.\n");
      }
    }

    return getOffloadEntriesTable(DeviceId);
  }

  void *dataAlloc(const int DeviceId, const int64_t Size,
                  const TargetAllocTy Kind) {
    switch (Kind) {
    case TARGET_ALLOC_DEFAULT:
    case TARGET_ALLOC_DEVICE:
      if (UseMemoryManager)
        return MemoryManagers[DeviceId]->allocate(Size, nullptr);
      else
        return DeviceAllocators[DeviceId].allocate(Size, nullptr, Kind);
    case TARGET_ALLOC_HOST:
    case TARGET_ALLOC_SHARED:
      return DeviceAllocators[DeviceId].allocate(Size, nullptr, Kind);
    }

    REPORT("Invalid target data allocation kind or requested allocator not "
           "implemented yet\n");

    return nullptr;
  }

  int dataSubmit(const int DeviceId, const void *TgtPtr, const void *HstPtr,
                 const int64_t Size, __tgt_async_info *AsyncInfo) const {
    assert(AsyncInfo && "AsyncInfo is nullptr");

    CUstream Stream = getStream(DeviceId, AsyncInfo);
    CUresult Err = cuMemcpyHtoDAsync((CUdeviceptr)TgtPtr, HstPtr, Size, Stream);
    if (Err != CUDA_SUCCESS) {
      DP("Error when copying data from host to device. Pointers: host "
         "= " DPxMOD ", device = " DPxMOD ", size = %" PRId64 "\n",
         DPxPTR(HstPtr), DPxPTR(TgtPtr), Size);
      CUDA_ERR_STRING(Err);
      return OFFLOAD_FAIL;
    }

    return OFFLOAD_SUCCESS;
  }

  int dataRetrieve(const int DeviceId, void *HstPtr, const void *TgtPtr,
                   const int64_t Size, __tgt_async_info *AsyncInfo) const {
    assert(AsyncInfo && "AsyncInfo is nullptr");

    CUstream Stream = getStream(DeviceId, AsyncInfo);
    CUresult Err = cuMemcpyDtoHAsync(HstPtr, (CUdeviceptr)TgtPtr, Size, Stream);
    if (Err != CUDA_SUCCESS) {
      DP("Error when copying data from device to host. Pointers: host "
         "= " DPxMOD ", device = " DPxMOD ", size = %" PRId64 "\n",
         DPxPTR(HstPtr), DPxPTR(TgtPtr), Size);
      CUDA_ERR_STRING(Err);
      return OFFLOAD_FAIL;
    }

    return OFFLOAD_SUCCESS;
  }

  int dataExchange(int SrcDevId, const void *SrcPtr, int DstDevId, void *DstPtr,
                   int64_t Size, __tgt_async_info *AsyncInfo) const {
    assert(AsyncInfo && "AsyncInfo is nullptr");

    CUresult Err;
    CUstream Stream = getStream(SrcDevId, AsyncInfo);

    // If they are two devices, we try peer to peer copy first
    if (SrcDevId != DstDevId) {
      int CanAccessPeer = 0;
      Err = cuDeviceCanAccessPeer(&CanAccessPeer, SrcDevId, DstDevId);
      if (Err != CUDA_SUCCESS) {
        REPORT("Error returned from cuDeviceCanAccessPeer. src = %" PRId32
               ", dst = %" PRId32 "\n",
               SrcDevId, DstDevId);
        CUDA_ERR_STRING(Err);
        return memcpyDtoD(SrcPtr, DstPtr, Size, Stream);
      }

      if (!CanAccessPeer) {
        DP("P2P memcpy not supported so fall back to D2D memcpy");
        return memcpyDtoD(SrcPtr, DstPtr, Size, Stream);
      }

      Err = cuCtxEnablePeerAccess(DeviceData[DstDevId].Context, 0);
      if (Err != CUDA_SUCCESS) {
        REPORT("Error returned from cuCtxEnablePeerAccess. src = %" PRId32
               ", dst = %" PRId32 "\n",
               SrcDevId, DstDevId);
        CUDA_ERR_STRING(Err);
        return memcpyDtoD(SrcPtr, DstPtr, Size, Stream);
      }

      Err = cuMemcpyPeerAsync((CUdeviceptr)DstPtr, DeviceData[DstDevId].Context,
                              (CUdeviceptr)SrcPtr, DeviceData[SrcDevId].Context,
                              Size, Stream);
      if (Err == CUDA_SUCCESS)
        return OFFLOAD_SUCCESS;

      DP("Error returned from cuMemcpyPeerAsync. src_ptr = " DPxMOD
         ", src_id =%" PRId32 ", dst_ptr = " DPxMOD ", dst_id =%" PRId32 "\n",
         DPxPTR(SrcPtr), SrcDevId, DPxPTR(DstPtr), DstDevId);
      CUDA_ERR_STRING(Err);
    }

    return memcpyDtoD(SrcPtr, DstPtr, Size, Stream);
  }

  int dataDelete(const int DeviceId, void *TgtPtr) {
    if (UseMemoryManager)
      return MemoryManagers[DeviceId]->free(TgtPtr);

    return DeviceAllocators[DeviceId].dev_free(TgtPtr);
  }

  int runTargetTeamRegion(const int DeviceId, void *TgtEntryPtr, void **TgtArgs,
                          ptrdiff_t *TgtOffsets, const int ArgNum,
                          const int TeamNum, const int ThreadLimit,
                          const unsigned int LoopTripCount,
                          __tgt_async_info *AsyncInfo) const {
    // All args are references.
    std::vector<void *> Args(ArgNum);
    std::vector<void *> Ptrs(ArgNum);

    for (int I = 0; I < ArgNum; ++I) {
      Ptrs[I] = (void *)((intptr_t)TgtArgs[I] + TgtOffsets[I]);
      Args[I] = &Ptrs[I];
    }

    KernelTy *KernelInfo = reinterpret_cast<KernelTy *>(TgtEntryPtr);

    const bool IsSPMDGenericMode =
        KernelInfo->ExecutionMode == llvm::omp::OMP_TGT_EXEC_MODE_GENERIC_SPMD;
    const bool IsSPMDMode =
        KernelInfo->ExecutionMode == llvm::omp::OMP_TGT_EXEC_MODE_SPMD;
    const bool IsGenericMode =
        KernelInfo->ExecutionMode == llvm::omp::OMP_TGT_EXEC_MODE_GENERIC;

    int CudaThreadsPerBlock;
    if (ThreadLimit > 0) {
      DP("Setting CUDA threads per block to requested %d\n", ThreadLimit);
      CudaThreadsPerBlock = ThreadLimit;
      // Add master warp if necessary
      if (IsGenericMode) {
        DP("Adding master warp: +%d threads\n", DeviceData[DeviceId].WarpSize);
        CudaThreadsPerBlock += DeviceData[DeviceId].WarpSize;
      }
    } else {
      DP("Setting CUDA threads per block to default %d\n",
         DeviceData[DeviceId].NumThreads);
      CudaThreadsPerBlock = DeviceData[DeviceId].NumThreads;
    }

    if (CudaThreadsPerBlock > DeviceData[DeviceId].ThreadsPerBlock) {
      DP("Threads per block capped at device limit %d\n",
         DeviceData[DeviceId].ThreadsPerBlock);
      CudaThreadsPerBlock = DeviceData[DeviceId].ThreadsPerBlock;
    }

    CUresult Err;
    if (!KernelInfo->MaxThreadsPerBlock) {
      Err = cuFuncGetAttribute(&KernelInfo->MaxThreadsPerBlock,
                               CU_FUNC_ATTRIBUTE_MAX_THREADS_PER_BLOCK,
                               KernelInfo->Func);
      if (!checkResult(Err, "Error returned from cuFuncGetAttribute\n"))
        return OFFLOAD_FAIL;
    }

    if (KernelInfo->MaxThreadsPerBlock < CudaThreadsPerBlock) {
      DP("Threads per block capped at kernel limit %d\n",
         KernelInfo->MaxThreadsPerBlock);
      CudaThreadsPerBlock = KernelInfo->MaxThreadsPerBlock;
    }

    unsigned int CudaBlocksPerGrid;
    if (TeamNum <= 0) {
      if (LoopTripCount > 0 && EnvNumTeams < 0) {
        if (IsSPMDGenericMode) {
          // If we reach this point, then we are executing a kernel that was
          // transformed from Generic-mode to SPMD-mode. This kernel has
          // SPMD-mode execution, but needs its blocks to be scheduled
          // differently because the current loop trip count only applies to the
          // `teams distribute` region and will create var too few blocks using
          // the regular SPMD-mode method.
          CudaBlocksPerGrid = LoopTripCount;
        } else if (IsSPMDMode) {
          // We have a combined construct, i.e. `target teams distribute
          // parallel for [simd]`. We launch so many teams so that each thread
          // will execute one iteration of the loop. round up to the nearest
          // integer
          CudaBlocksPerGrid = ((LoopTripCount - 1) / CudaThreadsPerBlock) + 1;
        } else if (IsGenericMode) {
          // If we reach this point, then we have a non-combined construct, i.e.
          // `teams distribute` with a nested `parallel for` and each team is
          // assigned one iteration of the `distribute` loop. E.g.:
          //
          // #pragma omp target teams distribute
          // for(...loop_tripcount...) {
          //   #pragma omp parallel for
          //   for(...) {}
          // }
          //
          // Threads within a team will execute the iterations of the `parallel`
          // loop.
          CudaBlocksPerGrid = LoopTripCount;
        } else {
          REPORT("Unknown execution mode: %d\n",
                 static_cast<int8_t>(KernelInfo->ExecutionMode));
          return OFFLOAD_FAIL;
        }
        DP("Using %d teams due to loop trip count %" PRIu32
           " and number of threads per block %d\n",
           CudaBlocksPerGrid, LoopTripCount, CudaThreadsPerBlock);
      } else {
        DP("Using default number of teams %d\n", DeviceData[DeviceId].NumTeams);
        CudaBlocksPerGrid = DeviceData[DeviceId].NumTeams;
      }
    } else {
      DP("Using requested number of teams %d\n", TeamNum);
      CudaBlocksPerGrid = TeamNum;
    }

    if (CudaBlocksPerGrid > DeviceData[DeviceId].BlocksPerGrid) {
      DP("Capping number of teams to team limit %d\n",
         DeviceData[DeviceId].BlocksPerGrid);
      CudaBlocksPerGrid = DeviceData[DeviceId].BlocksPerGrid;
    }

    INFO(OMP_INFOTYPE_PLUGIN_KERNEL, DeviceId,
         "Launching kernel %s with %d blocks and %d threads in %s mode\n",
         (getOffloadEntry(DeviceId, TgtEntryPtr))
             ? getOffloadEntry(DeviceId, TgtEntryPtr)->name
             : "(null)",
         CudaBlocksPerGrid, CudaThreadsPerBlock,
         (!IsSPMDMode ? (IsGenericMode ? "Generic" : "SPMD-Generic") : "SPMD"));

    CUstream Stream = getStream(DeviceId, AsyncInfo);
    Err = cuLaunchKernel(KernelInfo->Func, CudaBlocksPerGrid, /* gridDimY */ 1,
                         /* gridDimZ */ 1, CudaThreadsPerBlock,
                         /* blockDimY */ 1, /* blockDimZ */ 1,
                         DynamicMemorySize, Stream, &Args[0], nullptr);
    if (!checkResult(Err, "Error returned from cuLaunchKernel\n"))
      return OFFLOAD_FAIL;

    DP("Launch of entry point at " DPxMOD " successful!\n",
       DPxPTR(TgtEntryPtr));

    return OFFLOAD_SUCCESS;
  }

  int synchronize(const int DeviceId, __tgt_async_info *AsyncInfo) const {
    CUstream Stream = reinterpret_cast<CUstream>(AsyncInfo->Queue);
    CUresult Err = cuStreamSynchronize(Stream);

    // Once the stream is synchronized, return it to stream pool and reset
    // AsyncInfo. This is to make sure the synchronization only works for its
    // own tasks.
    StreamPool[DeviceId]->release(reinterpret_cast<CUstream>(AsyncInfo->Queue));
    AsyncInfo->Queue = nullptr;

    if (Err != CUDA_SUCCESS) {
      DP("Error when synchronizing stream. stream = " DPxMOD
         ", async info ptr = " DPxMOD "\n",
         DPxPTR(Stream), DPxPTR(AsyncInfo));
      CUDA_ERR_STRING(Err);
    }
    return (Err == CUDA_SUCCESS) ? OFFLOAD_SUCCESS : OFFLOAD_FAIL;
  }

  void printDeviceInfo(int32_t device_id) {
    char TmpChar[1000];
    std::string TmpStr;
    size_t TmpSt;
    int TmpInt, TmpInt2, TmpInt3;

    CUdevice Device;
    checkResult(cuDeviceGet(&Device, device_id),
                "Error returned from cuCtxGetDevice\n");

    cuDriverGetVersion(&TmpInt);
    printf("    CUDA Driver Version: \t\t%d \n", TmpInt);
    printf("    CUDA Device Number: \t\t%d \n", device_id);
    checkResult(cuDeviceGetName(TmpChar, 1000, Device),
                "Error returned from cuDeviceGetName\n");
    printf("    Device Name: \t\t\t%s \n", TmpChar);
    checkResult(cuDeviceTotalMem(&TmpSt, Device),
                "Error returned from cuDeviceTotalMem\n");
    printf("    Global Memory Size: \t\t%zu bytes \n", TmpSt);
    checkResult(cuDeviceGetAttribute(
                    &TmpInt, CU_DEVICE_ATTRIBUTE_MULTIPROCESSOR_COUNT, Device),
                "Error returned from cuDeviceGetAttribute\n");
    printf("    Number of Multiprocessors: \t\t%d \n", TmpInt);
    checkResult(
        cuDeviceGetAttribute(&TmpInt, CU_DEVICE_ATTRIBUTE_GPU_OVERLAP, Device),
        "Error returned from cuDeviceGetAttribute\n");
    printf("    Concurrent Copy and Execution: \t%s \n", BOOL2TEXT(TmpInt));
    checkResult(cuDeviceGetAttribute(
                    &TmpInt, CU_DEVICE_ATTRIBUTE_TOTAL_CONSTANT_MEMORY, Device),
                "Error returned from cuDeviceGetAttribute\n");
    printf("    Total Constant Memory: \t\t%d bytes\n", TmpInt);
    checkResult(
        cuDeviceGetAttribute(
            &TmpInt, CU_DEVICE_ATTRIBUTE_MAX_SHARED_MEMORY_PER_BLOCK, Device),
        "Error returned from cuDeviceGetAttribute\n");
    printf("    Max Shared Memory per Block: \t%d bytes \n", TmpInt);
    checkResult(
        cuDeviceGetAttribute(
            &TmpInt, CU_DEVICE_ATTRIBUTE_MAX_REGISTERS_PER_BLOCK, Device),
        "Error returned from cuDeviceGetAttribute\n");
    printf("    Registers per Block: \t\t%d \n", TmpInt);
    checkResult(
        cuDeviceGetAttribute(&TmpInt, CU_DEVICE_ATTRIBUTE_WARP_SIZE, Device),
        "Error returned from cuDeviceGetAttribute\n");
    printf("    Warp Size: \t\t\t\t%d Threads \n", TmpInt);
    checkResult(cuDeviceGetAttribute(
                    &TmpInt, CU_DEVICE_ATTRIBUTE_MAX_THREADS_PER_BLOCK, Device),
                "Error returned from cuDeviceGetAttribute\n");
    printf("    Maximum Threads per Block: \t\t%d \n", TmpInt);
    checkResult(cuDeviceGetAttribute(
                    &TmpInt, CU_DEVICE_ATTRIBUTE_MAX_BLOCK_DIM_X, Device),
                "Error returned from cuDeviceGetAttribute\n");
    checkResult(cuDeviceGetAttribute(
                    &TmpInt2, CU_DEVICE_ATTRIBUTE_MAX_BLOCK_DIM_Y, Device),
                "Error returned from cuDeviceGetAttribute\n");
    checkResult(cuDeviceGetAttribute(
                    &TmpInt3, CU_DEVICE_ATTRIBUTE_MAX_BLOCK_DIM_Z, Device),
                "Error returned from cuDeviceGetAttribute\n");
    printf("    Maximum Block Dimensions: \t\t%d, %d, %d \n", TmpInt, TmpInt2,
           TmpInt3);
    checkResult(cuDeviceGetAttribute(
                    &TmpInt, CU_DEVICE_ATTRIBUTE_MAX_GRID_DIM_X, Device),
                "Error returned from cuDeviceGetAttribute\n");
    checkResult(cuDeviceGetAttribute(
                    &TmpInt2, CU_DEVICE_ATTRIBUTE_MAX_GRID_DIM_Y, Device),
                "Error returned from cuDeviceGetAttribute\n");
    checkResult(cuDeviceGetAttribute(
                    &TmpInt3, CU_DEVICE_ATTRIBUTE_MAX_GRID_DIM_Z, Device),
                "Error returned from cuDeviceGetAttribute\n");
    printf("    Maximum Grid Dimensions: \t\t%d x %d x %d \n", TmpInt, TmpInt2,
           TmpInt3);
    checkResult(
        cuDeviceGetAttribute(&TmpInt, CU_DEVICE_ATTRIBUTE_MAX_PITCH, Device),
        "Error returned from cuDeviceGetAttribute\n");
    printf("    Maximum Memory Pitch: \t\t%d bytes \n", TmpInt);
    checkResult(cuDeviceGetAttribute(
                    &TmpInt, CU_DEVICE_ATTRIBUTE_TEXTURE_ALIGNMENT, Device),
                "Error returned from cuDeviceGetAttribute\n");
    printf("    Texture Alignment: \t\t\t%d bytes \n", TmpInt);
    checkResult(
        cuDeviceGetAttribute(&TmpInt, CU_DEVICE_ATTRIBUTE_CLOCK_RATE, Device),
        "Error returned from cuDeviceGetAttribute\n");
    printf("    Clock Rate: \t\t\t%d kHz\n", TmpInt);
    checkResult(cuDeviceGetAttribute(
                    &TmpInt, CU_DEVICE_ATTRIBUTE_KERNEL_EXEC_TIMEOUT, Device),
                "Error returned from cuDeviceGetAttribute\n");
    printf("    Execution Timeout: \t\t\t%s \n", BOOL2TEXT(TmpInt));
    checkResult(
        cuDeviceGetAttribute(&TmpInt, CU_DEVICE_ATTRIBUTE_INTEGRATED, Device),
        "Error returned from cuDeviceGetAttribute\n");
    printf("    Integrated Device: \t\t\t%s \n", BOOL2TEXT(TmpInt));
    checkResult(cuDeviceGetAttribute(
                    &TmpInt, CU_DEVICE_ATTRIBUTE_CAN_MAP_HOST_MEMORY, Device),
                "Error returned from cuDeviceGetAttribute\n");
    printf("    Can Map Host Memory: \t\t%s \n", BOOL2TEXT(TmpInt));
    checkResult(
        cuDeviceGetAttribute(&TmpInt, CU_DEVICE_ATTRIBUTE_COMPUTE_MODE, Device),
        "Error returned from cuDeviceGetAttribute\n");
    if (TmpInt == CU_COMPUTEMODE_DEFAULT)
      TmpStr = "DEFAULT";
    else if (TmpInt == CU_COMPUTEMODE_PROHIBITED)
      TmpStr = "PROHIBITED";
    else if (TmpInt == CU_COMPUTEMODE_EXCLUSIVE_PROCESS)
      TmpStr = "EXCLUSIVE PROCESS";
    else
      TmpStr = "unknown";
    printf("    Compute Mode: \t\t\t%s \n", TmpStr.c_str());
    checkResult(cuDeviceGetAttribute(
                    &TmpInt, CU_DEVICE_ATTRIBUTE_CONCURRENT_KERNELS, Device),
                "Error returned from cuDeviceGetAttribute\n");
    printf("    Concurrent Kernels: \t\t%s \n", BOOL2TEXT(TmpInt));
    checkResult(
        cuDeviceGetAttribute(&TmpInt, CU_DEVICE_ATTRIBUTE_ECC_ENABLED, Device),
        "Error returned from cuDeviceGetAttribute\n");
    printf("    ECC Enabled: \t\t\t%s \n", BOOL2TEXT(TmpInt));
    checkResult(cuDeviceGetAttribute(
                    &TmpInt, CU_DEVICE_ATTRIBUTE_MEMORY_CLOCK_RATE, Device),
                "Error returned from cuDeviceGetAttribute\n");
    printf("    Memory Clock Rate: \t\t\t%d kHz\n", TmpInt);
    checkResult(
        cuDeviceGetAttribute(
            &TmpInt, CU_DEVICE_ATTRIBUTE_GLOBAL_MEMORY_BUS_WIDTH, Device),
        "Error returned from cuDeviceGetAttribute\n");
    printf("    Memory Bus Width: \t\t\t%d bits\n", TmpInt);
    checkResult(cuDeviceGetAttribute(&TmpInt, CU_DEVICE_ATTRIBUTE_L2_CACHE_SIZE,
                                     Device),
                "Error returned from cuDeviceGetAttribute\n");
    printf("    L2 Cache Size: \t\t\t%d bytes \n", TmpInt);
    checkResult(cuDeviceGetAttribute(
                    &TmpInt, CU_DEVICE_ATTRIBUTE_MAX_THREADS_PER_MULTIPROCESSOR,
                    Device),
                "Error returned from cuDeviceGetAttribute\n");
    printf("    Max Threads Per SMP: \t\t%d \n", TmpInt);
    checkResult(cuDeviceGetAttribute(
                    &TmpInt, CU_DEVICE_ATTRIBUTE_ASYNC_ENGINE_COUNT, Device),
                "Error returned from cuDeviceGetAttribute\n");
    printf("    Async Engines: \t\t\t%s (%d) \n", BOOL2TEXT(TmpInt), TmpInt);
    checkResult(cuDeviceGetAttribute(
                    &TmpInt, CU_DEVICE_ATTRIBUTE_UNIFIED_ADDRESSING, Device),
                "Error returned from cuDeviceGetAttribute\n");
    printf("    Unified Addressing: \t\t%s \n", BOOL2TEXT(TmpInt));
    checkResult(cuDeviceGetAttribute(
                    &TmpInt, CU_DEVICE_ATTRIBUTE_MANAGED_MEMORY, Device),
                "Error returned from cuDeviceGetAttribute\n");
    printf("    Managed Memory: \t\t\t%s \n", BOOL2TEXT(TmpInt));
    checkResult(
        cuDeviceGetAttribute(
            &TmpInt, CU_DEVICE_ATTRIBUTE_CONCURRENT_MANAGED_ACCESS, Device),
        "Error returned from cuDeviceGetAttribute\n");
    printf("    Concurrent Managed Memory: \t\t%s \n", BOOL2TEXT(TmpInt));
    checkResult(
        cuDeviceGetAttribute(
            &TmpInt, CU_DEVICE_ATTRIBUTE_COMPUTE_PREEMPTION_SUPPORTED, Device),
        "Error returned from cuDeviceGetAttribute\n");
    printf("    Preemption Supported: \t\t%s \n", BOOL2TEXT(TmpInt));
    checkResult(cuDeviceGetAttribute(
                    &TmpInt, CU_DEVICE_ATTRIBUTE_COOPERATIVE_LAUNCH, Device),
                "Error returned from cuDeviceGetAttribute\n");
    printf("    Cooperative Launch: \t\t%s \n", BOOL2TEXT(TmpInt));
    checkResult(cuDeviceGetAttribute(
                    &TmpInt, CU_DEVICE_ATTRIBUTE_MULTI_GPU_BOARD, Device),
                "Error returned from cuDeviceGetAttribute\n");
    printf("    Multi-Device Boars: \t\t%s \n", BOOL2TEXT(TmpInt));
    checkResult(
        cuDeviceGetAttribute(
            &TmpInt, CU_DEVICE_ATTRIBUTE_COMPUTE_CAPABILITY_MAJOR, Device),
        "Error returned from cuDeviceGetAttribute\n");
    checkResult(
        cuDeviceGetAttribute(
            &TmpInt2, CU_DEVICE_ATTRIBUTE_COMPUTE_CAPABILITY_MINOR, Device),
        "Error returned from cuDeviceGetAttribute\n");
    printf("    Compute Capabilities: \t\t%d%d \n", TmpInt, TmpInt2);
  }

  int createEvent(int DeviceId, void **P) {
    CUevent Event = nullptr;
    if (EventPool[DeviceId]->acquire(Event) != OFFLOAD_SUCCESS)
      return OFFLOAD_FAIL;
    *P = Event;
    return OFFLOAD_SUCCESS;
  }

  int destroyEvent(int DeviceId, void *EventPtr) {
    EventPool[DeviceId]->release(reinterpret_cast<CUevent>(EventPtr));
    return OFFLOAD_SUCCESS;
  }

  int waitEvent(const int DeviceId, __tgt_async_info *AsyncInfo,
                void *EventPtr) const {
    CUstream Stream = getStream(DeviceId, AsyncInfo);
    CUevent Event = reinterpret_cast<CUevent>(EventPtr);

    // We don't use CU_EVENT_WAIT_DEFAULT here as it is only available from
    // specific CUDA version, and defined as 0x0. In previous version, per CUDA
    // API document, that argument has to be 0x0.
    CUresult Err = cuStreamWaitEvent(Stream, Event, 0);
    if (Err != CUDA_SUCCESS) {
      DP("Error when waiting event. stream = " DPxMOD ", event = " DPxMOD "\n",
         DPxPTR(Stream), DPxPTR(Event));
      CUDA_ERR_STRING(Err);
      return OFFLOAD_FAIL;
    }

    return OFFLOAD_SUCCESS;
  }

  int releaseAsyncInfo(int DeviceId, __tgt_async_info *AsyncInfo) const {
    if (AsyncInfo->Queue) {
      StreamPool[DeviceId]->release(
          reinterpret_cast<CUstream>(AsyncInfo->Queue));
      AsyncInfo->Queue = nullptr;
    }

    return OFFLOAD_SUCCESS;
  }

  int initAsyncInfo(int DeviceId, __tgt_async_info **AsyncInfo) const {
    *AsyncInfo = new __tgt_async_info;
    getStream(DeviceId, *AsyncInfo);
    return OFFLOAD_SUCCESS;
  }

  int initDeviceInfo(int DeviceId, __tgt_device_info *DeviceInfo,
                     const char **ErrStr) const {
    assert(DeviceInfo && "DeviceInfo is nullptr");

    if (!DeviceInfo->Context)
      DeviceInfo->Context = DeviceData[DeviceId].Context;
    if (!DeviceInfo->Device) {
      CUdevice Dev;
      CUresult Err = cuDeviceGet(&Dev, DeviceId);
      if (Err == CUDA_SUCCESS) {
        DeviceInfo->Device = reinterpret_cast<void *>(Dev);
      } else {
        cuGetErrorString(Err, ErrStr);
        return OFFLOAD_FAIL;
      }
    }
    return OFFLOAD_SUCCESS;
  }

  int setContext(int DeviceId) {
    assert(InitializedFlags[DeviceId] && "Device is not initialized");

    CUresult Err = cuCtxSetCurrent(DeviceData[DeviceId].Context);
    if (!checkResult(Err, "error returned from cuCtxSetCurrent"))
      return OFFLOAD_FAIL;

    return OFFLOAD_SUCCESS;
  }
};

DeviceRTLTy DeviceRTL;
} // namespace

// Exposed library API function
#ifdef __cplusplus
extern "C" {
#endif

int32_t __tgt_rtl_is_valid_binary(__tgt_device_image *image) {
  return elf_check_machine(image, /* EM_CUDA */ 190);
}

int32_t __tgt_rtl_number_of_devices() { return DeviceRTL.getNumOfDevices(); }

int64_t __tgt_rtl_init_requires(int64_t RequiresFlags) {
  DP("Init requires flags to %" PRId64 "\n", RequiresFlags);
  DeviceRTL.setRequiresFlag(RequiresFlags);
  return RequiresFlags;
}

int32_t __tgt_rtl_is_data_exchangable(int32_t src_dev_id, int dst_dev_id) {
  if (DeviceRTL.isValidDeviceId(src_dev_id) &&
      DeviceRTL.isValidDeviceId(dst_dev_id))
    return 1;

  return 0;
}

int32_t __tgt_rtl_init_device(int32_t device_id) {
  assert(DeviceRTL.isValidDeviceId(device_id) && "device_id is invalid");
  // Context is set when init the device.

  return DeviceRTL.initDevice(device_id);
}

int32_t __tgt_rtl_deinit_device(int32_t device_id) {
  assert(DeviceRTL.isValidDeviceId(device_id) && "device_id is invalid");
  // Context is set when deinit the device.

  return DeviceRTL.deinitDevice(device_id);
}

__tgt_target_table *__tgt_rtl_load_binary(int32_t device_id,
                                          __tgt_device_image *image) {
  assert(DeviceRTL.isValidDeviceId(device_id) && "device_id is invalid");

  if (DeviceRTL.setContext(device_id) != OFFLOAD_SUCCESS)
    return nullptr;

  return DeviceRTL.loadBinary(device_id, image);
}

void *__tgt_rtl_data_alloc(int32_t device_id, int64_t size, void *,
                           int32_t kind) {
  assert(DeviceRTL.isValidDeviceId(device_id) && "device_id is invalid");

  if (DeviceRTL.setContext(device_id) != OFFLOAD_SUCCESS)
    return nullptr;

  return DeviceRTL.dataAlloc(device_id, size, (TargetAllocTy)kind);
}

int32_t __tgt_rtl_data_submit(int32_t device_id, void *tgt_ptr, void *hst_ptr,
                              int64_t size) {
  assert(DeviceRTL.isValidDeviceId(device_id) && "device_id is invalid");
  // Context is set in __tgt_rtl_data_submit_async.

  __tgt_async_info AsyncInfo;
  const int32_t rc = __tgt_rtl_data_submit_async(device_id, tgt_ptr, hst_ptr,
                                                 size, &AsyncInfo);
  if (rc != OFFLOAD_SUCCESS)
    return OFFLOAD_FAIL;

  return __tgt_rtl_synchronize(device_id, &AsyncInfo);
}

int32_t __tgt_rtl_data_submit_async(int32_t device_id, void *tgt_ptr,
                                    void *hst_ptr, int64_t size,
                                    __tgt_async_info *async_info_ptr) {
  assert(DeviceRTL.isValidDeviceId(device_id) && "device_id is invalid");
  assert(async_info_ptr && "async_info_ptr is nullptr");

  if (DeviceRTL.setContext(device_id) != OFFLOAD_SUCCESS)
    return OFFLOAD_FAIL;

  return DeviceRTL.dataSubmit(device_id, tgt_ptr, hst_ptr, size,
                              async_info_ptr);
}

int32_t __tgt_rtl_data_retrieve(int32_t device_id, void *hst_ptr, void *tgt_ptr,
                                int64_t size) {
  assert(DeviceRTL.isValidDeviceId(device_id) && "device_id is invalid");
  // Context is set in __tgt_rtl_data_retrieve_async.

  __tgt_async_info AsyncInfo;
  const int32_t rc = __tgt_rtl_data_retrieve_async(device_id, hst_ptr, tgt_ptr,
                                                   size, &AsyncInfo);
  if (rc != OFFLOAD_SUCCESS)
    return OFFLOAD_FAIL;

  return __tgt_rtl_synchronize(device_id, &AsyncInfo);
}

int32_t __tgt_rtl_data_retrieve_async(int32_t device_id, void *hst_ptr,
                                      void *tgt_ptr, int64_t size,
                                      __tgt_async_info *async_info_ptr) {
  assert(DeviceRTL.isValidDeviceId(device_id) && "device_id is invalid");
  assert(async_info_ptr && "async_info_ptr is nullptr");

  if (DeviceRTL.setContext(device_id) != OFFLOAD_SUCCESS)
    return OFFLOAD_FAIL;

  return DeviceRTL.dataRetrieve(device_id, hst_ptr, tgt_ptr, size,
                                async_info_ptr);
}

int32_t __tgt_rtl_data_exchange_async(int32_t src_dev_id, void *src_ptr,
                                      int dst_dev_id, void *dst_ptr,
                                      int64_t size,
                                      __tgt_async_info *AsyncInfo) {
  assert(DeviceRTL.isValidDeviceId(src_dev_id) && "src_dev_id is invalid");
  assert(DeviceRTL.isValidDeviceId(dst_dev_id) && "dst_dev_id is invalid");
  assert(AsyncInfo && "AsyncInfo is nullptr");
  // NOTE: We don't need to set context for data exchange as the device contexts
  // are passed to CUDA function directly.
  return DeviceRTL.dataExchange(src_dev_id, src_ptr, dst_dev_id, dst_ptr, size,
                                AsyncInfo);
}

int32_t __tgt_rtl_data_exchange(int32_t src_dev_id, void *src_ptr,
                                int32_t dst_dev_id, void *dst_ptr,
                                int64_t size) {
  assert(DeviceRTL.isValidDeviceId(src_dev_id) && "src_dev_id is invalid");
  assert(DeviceRTL.isValidDeviceId(dst_dev_id) && "dst_dev_id is invalid");
  // Context is set in __tgt_rtl_data_exchange_async.

  __tgt_async_info AsyncInfo;
  const int32_t rc = __tgt_rtl_data_exchange_async(
      src_dev_id, src_ptr, dst_dev_id, dst_ptr, size, &AsyncInfo);
  if (rc != OFFLOAD_SUCCESS)
    return OFFLOAD_FAIL;

  return __tgt_rtl_synchronize(src_dev_id, &AsyncInfo);
}

int32_t __tgt_rtl_data_delete(int32_t device_id, void *tgt_ptr) {
  assert(DeviceRTL.isValidDeviceId(device_id) && "device_id is invalid");

  if (DeviceRTL.setContext(device_id) != OFFLOAD_SUCCESS)
    return OFFLOAD_FAIL;

  return DeviceRTL.dataDelete(device_id, tgt_ptr);
}

int32_t __tgt_rtl_run_target_team_region(int32_t device_id, void *tgt_entry_ptr,
                                         void **tgt_args,
                                         ptrdiff_t *tgt_offsets,
                                         int32_t arg_num, int32_t team_num,
                                         int32_t thread_limit,
                                         uint64_t loop_tripcount) {
  assert(DeviceRTL.isValidDeviceId(device_id) && "device_id is invalid");
  // Context is set in __tgt_rtl_run_target_team_region_async.

  __tgt_async_info AsyncInfo;
  const int32_t rc = __tgt_rtl_run_target_team_region_async(
      device_id, tgt_entry_ptr, tgt_args, tgt_offsets, arg_num, team_num,
      thread_limit, loop_tripcount, &AsyncInfo);
  if (rc != OFFLOAD_SUCCESS)
    return OFFLOAD_FAIL;

  return __tgt_rtl_synchronize(device_id, &AsyncInfo);
}

int32_t __tgt_rtl_run_target_team_region_async(
    int32_t device_id, void *tgt_entry_ptr, void **tgt_args,
    ptrdiff_t *tgt_offsets, int32_t arg_num, int32_t team_num,
    int32_t thread_limit, uint64_t loop_tripcount,
    __tgt_async_info *async_info_ptr) {
  assert(DeviceRTL.isValidDeviceId(device_id) && "device_id is invalid");

  if (DeviceRTL.setContext(device_id) != OFFLOAD_SUCCESS)
    return OFFLOAD_FAIL;

  return DeviceRTL.runTargetTeamRegion(
      device_id, tgt_entry_ptr, tgt_args, tgt_offsets, arg_num, team_num,
      thread_limit, loop_tripcount, async_info_ptr);
}

int32_t __tgt_rtl_run_target_region(int32_t device_id, void *tgt_entry_ptr,
                                    void **tgt_args, ptrdiff_t *tgt_offsets,
                                    int32_t arg_num) {
  assert(DeviceRTL.isValidDeviceId(device_id) && "device_id is invalid");
  // Context is set in __tgt_rtl_run_target_region_async.

  __tgt_async_info AsyncInfo;
  const int32_t rc = __tgt_rtl_run_target_region_async(
      device_id, tgt_entry_ptr, tgt_args, tgt_offsets, arg_num, &AsyncInfo);
  if (rc != OFFLOAD_SUCCESS)
    return OFFLOAD_FAIL;

  return __tgt_rtl_synchronize(device_id, &AsyncInfo);
}

int32_t __tgt_rtl_run_target_region_async(int32_t device_id,
                                          void *tgt_entry_ptr, void **tgt_args,
                                          ptrdiff_t *tgt_offsets,
                                          int32_t arg_num,
                                          __tgt_async_info *async_info_ptr) {
  assert(DeviceRTL.isValidDeviceId(device_id) && "device_id is invalid");
  // Context is set in __tgt_rtl_run_target_team_region_async.
  return __tgt_rtl_run_target_team_region_async(
      device_id, tgt_entry_ptr, tgt_args, tgt_offsets, arg_num,
      /* team num*/ 1, /* thread_limit */ 1, /* loop_tripcount */ 0,
      async_info_ptr);
}

int32_t __tgt_rtl_synchronize(int32_t device_id,
                              __tgt_async_info *async_info_ptr) {
  assert(DeviceRTL.isValidDeviceId(device_id) && "device_id is invalid");
  assert(async_info_ptr && "async_info_ptr is nullptr");
  assert(async_info_ptr->Queue && "async_info_ptr->Queue is nullptr");
  // NOTE: We don't need to set context for stream sync.
  return DeviceRTL.synchronize(device_id, async_info_ptr);
}

void __tgt_rtl_set_info_flag(uint32_t NewInfoLevel) {
  std::atomic<uint32_t> &InfoLevel = getInfoLevelInternal();
  InfoLevel.store(NewInfoLevel);
}

void __tgt_rtl_print_device_info(int32_t device_id) {
  assert(DeviceRTL.isValidDeviceId(device_id) && "device_id is invalid");
  // NOTE: We don't need to set context for print device info.
  DeviceRTL.printDeviceInfo(device_id);
}

int32_t __tgt_rtl_create_event(int32_t device_id, void **event) {
  assert(event && "event is nullptr");

  if (DeviceRTL.setContext(device_id) != OFFLOAD_SUCCESS)
    return OFFLOAD_FAIL;

  return DeviceRTL.createEvent(device_id, event);
}

int32_t __tgt_rtl_record_event(int32_t device_id, void *event_ptr,
                               __tgt_async_info *async_info_ptr) {
  assert(async_info_ptr && "async_info_ptr is nullptr");
  assert(async_info_ptr->Queue && "async_info_ptr->Queue is nullptr");
  assert(event_ptr && "event_ptr is nullptr");
  // NOTE: We might not need to set context for event record.
  return recordEvent(event_ptr, async_info_ptr);
}

int32_t __tgt_rtl_wait_event(int32_t device_id, void *event_ptr,
                             __tgt_async_info *async_info_ptr) {
  assert(DeviceRTL.isValidDeviceId(device_id) && "device_id is invalid");
  assert(async_info_ptr && "async_info_ptr is nullptr");
  assert(event_ptr && "event is nullptr");
  // NOTE: We might not need to set context for event sync.
  return DeviceRTL.waitEvent(device_id, async_info_ptr, event_ptr);
}

int32_t __tgt_rtl_sync_event(int32_t device_id, void *event_ptr) {
  assert(event_ptr && "event is nullptr");
  // NOTE: We might not need to set context for event sync.
  return syncEvent(event_ptr);
}

int32_t __tgt_rtl_destroy_event(int32_t device_id, void *event_ptr) {
  assert(event_ptr && "event is nullptr");

  if (DeviceRTL.setContext(device_id) != OFFLOAD_SUCCESS)
    return OFFLOAD_FAIL;

  return DeviceRTL.destroyEvent(device_id, event_ptr);
}

int32_t __tgt_rtl_release_async_info(int32_t device_id,
                                     __tgt_async_info *async_info) {
  assert(DeviceRTL.isValidDeviceId(device_id) && "device_id is invalid");
  assert(async_info && "async_info is nullptr");

  if (DeviceRTL.setContext(device_id) != OFFLOAD_SUCCESS)
    return OFFLOAD_FAIL;

  return DeviceRTL.releaseAsyncInfo(device_id, async_info);
}

int32_t __tgt_rtl_init_async_info(int32_t device_id,
                                  __tgt_async_info **async_info) {
  assert(DeviceRTL.isValidDeviceId(device_id) && "device_id is invalid");
  assert(async_info && "async_info is nullptr");

  if (DeviceRTL.setContext(device_id) != OFFLOAD_SUCCESS)
    return OFFLOAD_FAIL;

  return DeviceRTL.initAsyncInfo(device_id, async_info);
}

int32_t __tgt_rtl_init_device_info(int32_t device_id,
                                   __tgt_device_info *device_info_ptr,
                                   const char **err_str) {
  assert(DeviceRTL.isValidDeviceId(device_id) && "device_id is invalid");
  assert(device_info_ptr && "device_info_ptr is nullptr");

  if (DeviceRTL.setContext(device_id) != OFFLOAD_SUCCESS)
    return OFFLOAD_FAIL;

  return DeviceRTL.initDeviceInfo(device_id, device_info_ptr, err_str);
}

#ifdef __cplusplus
}
#endif<|MERGE_RESOLUTION|>--- conflicted
+++ resolved
@@ -382,17 +382,8 @@
 
       return MemAlloc;
     }
-
-<<<<<<< HEAD
     int dev_free(void *TgtPtr) override {
-      CUresult Err = cuCtxSetCurrent(DeviceData[DeviceId].Context);
-      if (!checkResult(Err, "Error returned from cuCtxSetCurrent\n"))
-        return OFFLOAD_FAIL;
-
-=======
-    int free(void *TgtPtr) override {
       CUresult Err;
->>>>>>> 83b8878f
       // Host pinned memory must be freed differently.
       TargetAllocTy Kind =
           (HostPinnedAllocs.find(TgtPtr) == HostPinnedAllocs.end())
