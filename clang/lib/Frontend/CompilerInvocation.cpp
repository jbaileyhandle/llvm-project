//===- CompilerInvocation.cpp ---------------------------------------------===//
//
// Part of the LLVM Project, under the Apache License v2.0 with LLVM Exceptions.
// See https://llvm.org/LICENSE.txt for license information.
// SPDX-License-Identifier: Apache-2.0 WITH LLVM-exception
//
//===----------------------------------------------------------------------===//

#include "clang/Frontend/CompilerInvocation.h"
#include "TestModuleFileExtension.h"
#include "clang/Basic/Builtins.h"
#include "clang/Basic/CharInfo.h"
#include "clang/Basic/CodeGenOptions.h"
#include "clang/Basic/CommentOptions.h"
#include "clang/Basic/DebugInfoOptions.h"
#include "clang/Basic/Diagnostic.h"
#include "clang/Basic/DiagnosticOptions.h"
#include "clang/Basic/FileSystemOptions.h"
#include "clang/Basic/LLVM.h"
#include "clang/Basic/LangOptions.h"
#include "clang/Basic/LangStandard.h"
#include "clang/Basic/ObjCRuntime.h"
#include "clang/Basic/Sanitizers.h"
#include "clang/Basic/SourceLocation.h"
#include "clang/Basic/TargetOptions.h"
#include "clang/Basic/Version.h"
#include "clang/Basic/Visibility.h"
#include "clang/Basic/XRayInstr.h"
#include "clang/Config/config.h"
#include "clang/Driver/Driver.h"
#include "clang/Driver/DriverDiagnostic.h"
#include "clang/Driver/Options.h"
#include "clang/Frontend/CommandLineSourceLoc.h"
#include "clang/Frontend/DependencyOutputOptions.h"
#include "clang/Frontend/FrontendDiagnostic.h"
#include "clang/Frontend/FrontendOptions.h"
#include "clang/Frontend/FrontendPluginRegistry.h"
#include "clang/Frontend/MigratorOptions.h"
#include "clang/Frontend/PreprocessorOutputOptions.h"
#include "clang/Frontend/Utils.h"
#include "clang/Lex/HeaderSearchOptions.h"
#include "clang/Lex/PreprocessorOptions.h"
#include "clang/Sema/CodeCompleteOptions.h"
#include "clang/Serialization/ASTBitCodes.h"
#include "clang/Serialization/ModuleFileExtension.h"
#include "clang/StaticAnalyzer/Core/AnalyzerOptions.h"
#include "llvm/ADT/APInt.h"
#include "llvm/ADT/ArrayRef.h"
#include "llvm/ADT/CachedHashString.h"
#include "llvm/ADT/FloatingPointMode.h"
#include "llvm/ADT/Hashing.h"
#include "llvm/ADT/None.h"
#include "llvm/ADT/Optional.h"
#include "llvm/ADT/SmallString.h"
#include "llvm/ADT/SmallVector.h"
#include "llvm/ADT/StringRef.h"
#include "llvm/ADT/StringSwitch.h"
#include "llvm/ADT/Triple.h"
#include "llvm/ADT/Twine.h"
#include "llvm/IR/DebugInfoMetadata.h"
#include "llvm/Linker/Linker.h"
#include "llvm/MC/MCTargetOptions.h"
#include "llvm/Option/Arg.h"
#include "llvm/Option/ArgList.h"
#include "llvm/Option/OptSpecifier.h"
#include "llvm/Option/OptTable.h"
#include "llvm/Option/Option.h"
#include "llvm/ProfileData/InstrProfReader.h"
#include "llvm/Support/CodeGen.h"
#include "llvm/Support/Compiler.h"
#include "llvm/Support/Error.h"
#include "llvm/Support/ErrorHandling.h"
#include "llvm/Support/ErrorOr.h"
#include "llvm/Support/FileSystem.h"
#include "llvm/Support/Host.h"
#include "llvm/Support/MathExtras.h"
#include "llvm/Support/MemoryBuffer.h"
#include "llvm/Support/Path.h"
#include "llvm/Support/Process.h"
#include "llvm/Support/Regex.h"
#include "llvm/Support/VersionTuple.h"
#include "llvm/Support/VirtualFileSystem.h"
#include "llvm/Support/raw_ostream.h"
#include "llvm/Target/TargetOptions.h"
#include <algorithm>
#include <atomic>
#include <cassert>
#include <cstddef>
#include <cstring>
#include <memory>
#include <string>
#include <tuple>
#include <utility>
#include <vector>

using namespace clang;
using namespace driver;
using namespace options;
using namespace llvm::opt;

//===----------------------------------------------------------------------===//
// Initialization.
//===----------------------------------------------------------------------===//

CompilerInvocationBase::CompilerInvocationBase()
    : LangOpts(new LangOptions()), TargetOpts(new TargetOptions()),
      DiagnosticOpts(new DiagnosticOptions()),
      HeaderSearchOpts(new HeaderSearchOptions()),
      PreprocessorOpts(new PreprocessorOptions()) {}

CompilerInvocationBase::CompilerInvocationBase(const CompilerInvocationBase &X)
    : LangOpts(new LangOptions(*X.getLangOpts())),
      TargetOpts(new TargetOptions(X.getTargetOpts())),
      DiagnosticOpts(new DiagnosticOptions(X.getDiagnosticOpts())),
      HeaderSearchOpts(new HeaderSearchOptions(X.getHeaderSearchOpts())),
      PreprocessorOpts(new PreprocessorOptions(X.getPreprocessorOpts())) {}

CompilerInvocationBase::~CompilerInvocationBase() = default;

//===----------------------------------------------------------------------===//
// Deserialization (from args)
//===----------------------------------------------------------------------===//

static unsigned getOptimizationLevel(ArgList &Args, InputKind IK,
                                     DiagnosticsEngine &Diags) {
  unsigned DefaultOpt = llvm::CodeGenOpt::None;
  if (IK.getLanguage() == Language::OpenCL && !Args.hasArg(OPT_cl_opt_disable))
    DefaultOpt = llvm::CodeGenOpt::Default;

  if (Arg *A = Args.getLastArg(options::OPT_O_Group)) {
    if (A->getOption().matches(options::OPT_O0))
      return llvm::CodeGenOpt::None;

    if (A->getOption().matches(options::OPT_Ofast))
      return llvm::CodeGenOpt::Aggressive;

    assert(A->getOption().matches(options::OPT_O));

    StringRef S(A->getValue());
    if (S == "s" || S == "z")
      return llvm::CodeGenOpt::Default;

    if (S == "g")
      return llvm::CodeGenOpt::Less;

    return getLastArgIntValue(Args, OPT_O, DefaultOpt, Diags);
  }

  return DefaultOpt;
}

static unsigned getOptimizationLevelSize(ArgList &Args) {
  if (Arg *A = Args.getLastArg(options::OPT_O_Group)) {
    if (A->getOption().matches(options::OPT_O)) {
      switch (A->getValue()[0]) {
      default:
        return 0;
      case 's':
        return 1;
      case 'z':
        return 2;
      }
    }
  }
  return 0;
}

static void addDiagnosticArgs(ArgList &Args, OptSpecifier Group,
                              OptSpecifier GroupWithValue,
                              std::vector<std::string> &Diagnostics) {
  for (auto *A : Args.filtered(Group)) {
    if (A->getOption().getKind() == Option::FlagClass) {
      // The argument is a pure flag (such as OPT_Wall or OPT_Wdeprecated). Add
      // its name (minus the "W" or "R" at the beginning) to the warning list.
      Diagnostics.push_back(
          std::string(A->getOption().getName().drop_front(1)));
    } else if (A->getOption().matches(GroupWithValue)) {
      // This is -Wfoo= or -Rfoo=, where foo is the name of the diagnostic group.
      Diagnostics.push_back(
          std::string(A->getOption().getName().drop_front(1).rtrim("=-")));
    } else {
      // Otherwise, add its value (for OPT_W_Joined and similar).
      for (const auto *Arg : A->getValues())
        Diagnostics.emplace_back(Arg);
    }
  }
}

// Parse the Static Analyzer configuration. If \p Diags is set to nullptr,
// it won't verify the input.
static void parseAnalyzerConfigs(AnalyzerOptions &AnOpts,
                                 DiagnosticsEngine *Diags);

static void getAllNoBuiltinFuncValues(ArgList &Args,
                                      std::vector<std::string> &Funcs) {
  SmallVector<const char *, 8> Values;
  for (const auto &Arg : Args) {
    const Option &O = Arg->getOption();
    if (O.matches(options::OPT_fno_builtin_)) {
      const char *FuncName = Arg->getValue();
      if (Builtin::Context::isBuiltinFunc(FuncName))
        Values.push_back(FuncName);
    }
  }
  Funcs.insert(Funcs.end(), Values.begin(), Values.end());
}

static bool ParseAnalyzerArgs(AnalyzerOptions &Opts, ArgList &Args,
                              DiagnosticsEngine &Diags) {
  bool Success = true;
  if (Arg *A = Args.getLastArg(OPT_analyzer_store)) {
    StringRef Name = A->getValue();
    AnalysisStores Value = llvm::StringSwitch<AnalysisStores>(Name)
#define ANALYSIS_STORE(NAME, CMDFLAG, DESC, CREATFN) \
      .Case(CMDFLAG, NAME##Model)
#include "clang/StaticAnalyzer/Core/Analyses.def"
      .Default(NumStores);
    if (Value == NumStores) {
      Diags.Report(diag::err_drv_invalid_value)
        << A->getAsString(Args) << Name;
      Success = false;
    } else {
      Opts.AnalysisStoreOpt = Value;
    }
  }

  if (Arg *A = Args.getLastArg(OPT_analyzer_constraints)) {
    StringRef Name = A->getValue();
    AnalysisConstraints Value = llvm::StringSwitch<AnalysisConstraints>(Name)
#define ANALYSIS_CONSTRAINTS(NAME, CMDFLAG, DESC, CREATFN) \
      .Case(CMDFLAG, NAME##Model)
#include "clang/StaticAnalyzer/Core/Analyses.def"
      .Default(NumConstraints);
    if (Value == NumConstraints) {
      Diags.Report(diag::err_drv_invalid_value)
        << A->getAsString(Args) << Name;
      Success = false;
    } else {
      Opts.AnalysisConstraintsOpt = Value;
    }
  }

  if (Arg *A = Args.getLastArg(OPT_analyzer_output)) {
    StringRef Name = A->getValue();
    AnalysisDiagClients Value = llvm::StringSwitch<AnalysisDiagClients>(Name)
#define ANALYSIS_DIAGNOSTICS(NAME, CMDFLAG, DESC, CREATFN) \
      .Case(CMDFLAG, PD_##NAME)
#include "clang/StaticAnalyzer/Core/Analyses.def"
      .Default(NUM_ANALYSIS_DIAG_CLIENTS);
    if (Value == NUM_ANALYSIS_DIAG_CLIENTS) {
      Diags.Report(diag::err_drv_invalid_value)
        << A->getAsString(Args) << Name;
      Success = false;
    } else {
      Opts.AnalysisDiagOpt = Value;
    }
  }

  if (Arg *A = Args.getLastArg(OPT_analyzer_purge)) {
    StringRef Name = A->getValue();
    AnalysisPurgeMode Value = llvm::StringSwitch<AnalysisPurgeMode>(Name)
#define ANALYSIS_PURGE(NAME, CMDFLAG, DESC) \
      .Case(CMDFLAG, NAME)
#include "clang/StaticAnalyzer/Core/Analyses.def"
      .Default(NumPurgeModes);
    if (Value == NumPurgeModes) {
      Diags.Report(diag::err_drv_invalid_value)
        << A->getAsString(Args) << Name;
      Success = false;
    } else {
      Opts.AnalysisPurgeOpt = Value;
    }
  }

  if (Arg *A = Args.getLastArg(OPT_analyzer_inlining_mode)) {
    StringRef Name = A->getValue();
    AnalysisInliningMode Value = llvm::StringSwitch<AnalysisInliningMode>(Name)
#define ANALYSIS_INLINING_MODE(NAME, CMDFLAG, DESC) \
      .Case(CMDFLAG, NAME)
#include "clang/StaticAnalyzer/Core/Analyses.def"
      .Default(NumInliningModes);
    if (Value == NumInliningModes) {
      Diags.Report(diag::err_drv_invalid_value)
        << A->getAsString(Args) << Name;
      Success = false;
    } else {
      Opts.InliningMode = Value;
    }
  }

  Opts.ShowCheckerHelp = Args.hasArg(OPT_analyzer_checker_help);
  Opts.ShowCheckerHelpAlpha = Args.hasArg(OPT_analyzer_checker_help_alpha);
  Opts.ShowCheckerHelpDeveloper =
      Args.hasArg(OPT_analyzer_checker_help_developer);

  Opts.ShowCheckerOptionList = Args.hasArg(OPT_analyzer_checker_option_help);
  Opts.ShowCheckerOptionAlphaList =
      Args.hasArg(OPT_analyzer_checker_option_help_alpha);
  Opts.ShowCheckerOptionDeveloperList =
      Args.hasArg(OPT_analyzer_checker_option_help_developer);

  Opts.ShowConfigOptionsList = Args.hasArg(OPT_analyzer_config_help);
  Opts.ShowEnabledCheckerList = Args.hasArg(OPT_analyzer_list_enabled_checkers);
  Opts.ShouldEmitErrorsOnInvalidConfigValue =
      /* negated */!llvm::StringSwitch<bool>(
                   Args.getLastArgValue(OPT_analyzer_config_compatibility_mode))
        .Case("true", true)
        .Case("false", false)
        .Default(false);
  Opts.DisableAllCheckers = Args.hasArg(OPT_analyzer_disable_all_checks);

  Opts.visualizeExplodedGraphWithGraphViz =
    Args.hasArg(OPT_analyzer_viz_egraph_graphviz);
  Opts.DumpExplodedGraphTo =
      std::string(Args.getLastArgValue(OPT_analyzer_dump_egraph));
  Opts.NoRetryExhausted = Args.hasArg(OPT_analyzer_disable_retry_exhausted);
  Opts.AnalyzerWerror = Args.hasArg(OPT_analyzer_werror);
  Opts.AnalyzeAll = Args.hasArg(OPT_analyzer_opt_analyze_headers);
  Opts.AnalyzerDisplayProgress = Args.hasArg(OPT_analyzer_display_progress);
  Opts.AnalyzeNestedBlocks =
    Args.hasArg(OPT_analyzer_opt_analyze_nested_blocks);
  Opts.AnalyzeSpecificFunction =
      std::string(Args.getLastArgValue(OPT_analyze_function));
  Opts.UnoptimizedCFG = Args.hasArg(OPT_analysis_UnoptimizedCFG);
  Opts.TrimGraph = Args.hasArg(OPT_trim_egraph);
  Opts.maxBlockVisitOnPath =
      getLastArgIntValue(Args, OPT_analyzer_max_loop, 4, Diags);
  Opts.PrintStats = Args.hasArg(OPT_analyzer_stats);
  Opts.InlineMaxStackDepth =
      getLastArgIntValue(Args, OPT_analyzer_inline_max_stack_depth,
                         Opts.InlineMaxStackDepth, Diags);

  Opts.CheckersAndPackages.clear();
  for (const Arg *A :
       Args.filtered(OPT_analyzer_checker, OPT_analyzer_disable_checker)) {
    A->claim();
    bool IsEnabled = A->getOption().getID() == OPT_analyzer_checker;
    // We can have a list of comma separated checker names, e.g:
    // '-analyzer-checker=cocoa,unix'
    StringRef CheckerAndPackageList = A->getValue();
    SmallVector<StringRef, 16> CheckersAndPackages;
    CheckerAndPackageList.split(CheckersAndPackages, ",");
    for (const StringRef &CheckerOrPackage : CheckersAndPackages)
      Opts.CheckersAndPackages.emplace_back(std::string(CheckerOrPackage),
                                            IsEnabled);
  }

  // Go through the analyzer configuration options.
  for (const auto *A : Args.filtered(OPT_analyzer_config)) {

    // We can have a list of comma separated config names, e.g:
    // '-analyzer-config key1=val1,key2=val2'
    StringRef configList = A->getValue();
    SmallVector<StringRef, 4> configVals;
    configList.split(configVals, ",");
    for (const auto &configVal : configVals) {
      StringRef key, val;
      std::tie(key, val) = configVal.split("=");
      if (val.empty()) {
        Diags.Report(SourceLocation(),
                     diag::err_analyzer_config_no_value) << configVal;
        Success = false;
        break;
      }
      if (val.find('=') != StringRef::npos) {
        Diags.Report(SourceLocation(),
                     diag::err_analyzer_config_multiple_values)
          << configVal;
        Success = false;
        break;
      }

      // TODO: Check checker options too, possibly in CheckerRegistry.
      // Leave unknown non-checker configs unclaimed.
      if (!key.contains(":") && Opts.isUnknownAnalyzerConfig(key)) {
        if (Opts.ShouldEmitErrorsOnInvalidConfigValue)
          Diags.Report(diag::err_analyzer_config_unknown) << key;
        continue;
      }

      A->claim();
      Opts.Config[key] = std::string(val);
    }
  }

  if (Opts.ShouldEmitErrorsOnInvalidConfigValue)
    parseAnalyzerConfigs(Opts, &Diags);
  else
    parseAnalyzerConfigs(Opts, nullptr);

  llvm::raw_string_ostream os(Opts.FullCompilerInvocation);
  for (unsigned i = 0; i < Args.getNumInputArgStrings(); ++i) {
    if (i != 0)
      os << " ";
    os << Args.getArgString(i);
  }
  os.flush();

  return Success;
}

static StringRef getStringOption(AnalyzerOptions::ConfigTable &Config,
                                 StringRef OptionName, StringRef DefaultVal) {
  return Config.insert({OptionName, std::string(DefaultVal)}).first->second;
}

static void initOption(AnalyzerOptions::ConfigTable &Config,
                       DiagnosticsEngine *Diags,
                       StringRef &OptionField, StringRef Name,
                       StringRef DefaultVal) {
  // String options may be known to invalid (e.g. if the expected string is a
  // file name, but the file does not exist), those will have to be checked in
  // parseConfigs.
  OptionField = getStringOption(Config, Name, DefaultVal);
}

static void initOption(AnalyzerOptions::ConfigTable &Config,
                       DiagnosticsEngine *Diags,
                       bool &OptionField, StringRef Name, bool DefaultVal) {
  auto PossiblyInvalidVal = llvm::StringSwitch<Optional<bool>>(
                 getStringOption(Config, Name, (DefaultVal ? "true" : "false")))
      .Case("true", true)
      .Case("false", false)
      .Default(None);

  if (!PossiblyInvalidVal) {
    if (Diags)
      Diags->Report(diag::err_analyzer_config_invalid_input)
        << Name << "a boolean";
    else
      OptionField = DefaultVal;
  } else
    OptionField = PossiblyInvalidVal.getValue();
}

static void initOption(AnalyzerOptions::ConfigTable &Config,
                       DiagnosticsEngine *Diags,
                       unsigned &OptionField, StringRef Name,
                       unsigned DefaultVal) {

  OptionField = DefaultVal;
  bool HasFailed = getStringOption(Config, Name, std::to_string(DefaultVal))
                     .getAsInteger(0, OptionField);
  if (Diags && HasFailed)
    Diags->Report(diag::err_analyzer_config_invalid_input)
      << Name << "an unsigned";
}

static void parseAnalyzerConfigs(AnalyzerOptions &AnOpts,
                                 DiagnosticsEngine *Diags) {
  // TODO: There's no need to store the entire configtable, it'd be plenty
  // enough tostore checker options.

#define ANALYZER_OPTION(TYPE, NAME, CMDFLAG, DESC, DEFAULT_VAL)                \
  initOption(AnOpts.Config, Diags, AnOpts.NAME, CMDFLAG, DEFAULT_VAL);

#define ANALYZER_OPTION_DEPENDS_ON_USER_MODE(TYPE, NAME, CMDFLAG, DESC,        \
                                           SHALLOW_VAL, DEEP_VAL)              \
  switch (AnOpts.getUserMode()) {                                              \
  case UMK_Shallow:                                                            \
    initOption(AnOpts.Config, Diags, AnOpts.NAME, CMDFLAG, SHALLOW_VAL);       \
    break;                                                                     \
  case UMK_Deep:                                                               \
    initOption(AnOpts.Config, Diags, AnOpts.NAME, CMDFLAG, DEEP_VAL);          \
    break;                                                                     \
  }                                                                            \

#include "clang/StaticAnalyzer/Core/AnalyzerOptions.def"
#undef ANALYZER_OPTION
#undef ANALYZER_OPTION_DEPENDS_ON_USER_MODE

  // At this point, AnalyzerOptions is configured. Let's validate some options.

  // FIXME: Here we try to validate the silenced checkers or packages are valid.
  // The current approach only validates the registered checkers which does not
  // contain the runtime enabled checkers and optimally we would validate both.
  if (!AnOpts.RawSilencedCheckersAndPackages.empty()) {
    std::vector<StringRef> Checkers =
        AnOpts.getRegisteredCheckers(/*IncludeExperimental=*/true);
    std::vector<StringRef> Packages =
        AnOpts.getRegisteredPackages(/*IncludeExperimental=*/true);

    SmallVector<StringRef, 16> CheckersAndPackages;
    AnOpts.RawSilencedCheckersAndPackages.split(CheckersAndPackages, ";");

    for (const StringRef &CheckerOrPackage : CheckersAndPackages) {
      if (Diags) {
        bool IsChecker = CheckerOrPackage.contains('.');
        bool IsValidName =
            IsChecker
                ? llvm::find(Checkers, CheckerOrPackage) != Checkers.end()
                : llvm::find(Packages, CheckerOrPackage) != Packages.end();

        if (!IsValidName)
          Diags->Report(diag::err_unknown_analyzer_checker_or_package)
              << CheckerOrPackage;
      }

      AnOpts.SilencedCheckersAndPackages.emplace_back(CheckerOrPackage);
    }
  }

  if (!Diags)
    return;

  if (AnOpts.ShouldTrackConditionsDebug && !AnOpts.ShouldTrackConditions)
    Diags->Report(diag::err_analyzer_config_invalid_input)
        << "track-conditions-debug" << "'track-conditions' to also be enabled";

  if (!AnOpts.CTUDir.empty() && !llvm::sys::fs::is_directory(AnOpts.CTUDir))
    Diags->Report(diag::err_analyzer_config_invalid_input) << "ctu-dir"
                                                           << "a filename";

  if (!AnOpts.ModelPath.empty() &&
      !llvm::sys::fs::is_directory(AnOpts.ModelPath))
    Diags->Report(diag::err_analyzer_config_invalid_input) << "model-path"
                                                           << "a filename";
}

static bool ParseMigratorArgs(MigratorOptions &Opts, ArgList &Args) {
  Opts.NoNSAllocReallocError = Args.hasArg(OPT_migrator_no_nsalloc_error);
  Opts.NoFinalizeRemoval = Args.hasArg(OPT_migrator_no_finalize_removal);
  return true;
}

static void ParseCommentArgs(CommentOptions &Opts, ArgList &Args) {
  Opts.BlockCommandNames = Args.getAllArgValues(OPT_fcomment_block_commands);
  Opts.ParseAllComments = Args.hasArg(OPT_fparse_all_comments);
}

static llvm::Reloc::Model getRelocModel(ArgList &Args,
                                        DiagnosticsEngine &Diags) {
  if (Arg *A = Args.getLastArg(OPT_mrelocation_model)) {
    StringRef Value = A->getValue();
    auto RM = llvm::StringSwitch<llvm::Optional<llvm::Reloc::Model>>(Value)
                  .Case("static", llvm::Reloc::Static)
                  .Case("pic", llvm::Reloc::PIC_)
                  .Case("ropi", llvm::Reloc::ROPI)
                  .Case("rwpi", llvm::Reloc::RWPI)
                  .Case("ropi-rwpi", llvm::Reloc::ROPI_RWPI)
                  .Case("dynamic-no-pic", llvm::Reloc::DynamicNoPIC)
                  .Default(None);
    if (RM.hasValue())
      return *RM;
    Diags.Report(diag::err_drv_invalid_value) << A->getAsString(Args) << Value;
  }
  return llvm::Reloc::PIC_;
}

/// Create a new Regex instance out of the string value in \p RpassArg.
/// It returns a pointer to the newly generated Regex instance.
static std::shared_ptr<llvm::Regex>
GenerateOptimizationRemarkRegex(DiagnosticsEngine &Diags, ArgList &Args,
                                Arg *RpassArg) {
  StringRef Val = RpassArg->getValue();
  std::string RegexError;
  std::shared_ptr<llvm::Regex> Pattern = std::make_shared<llvm::Regex>(Val);
  if (!Pattern->isValid(RegexError)) {
    Diags.Report(diag::err_drv_optimization_remark_pattern)
        << RegexError << RpassArg->getAsString(Args);
    Pattern.reset();
  }
  return Pattern;
}

static bool parseDiagnosticLevelMask(StringRef FlagName,
                                     const std::vector<std::string> &Levels,
                                     DiagnosticsEngine *Diags,
                                     DiagnosticLevelMask &M) {
  bool Success = true;
  for (const auto &Level : Levels) {
    DiagnosticLevelMask const PM =
      llvm::StringSwitch<DiagnosticLevelMask>(Level)
        .Case("note",    DiagnosticLevelMask::Note)
        .Case("remark",  DiagnosticLevelMask::Remark)
        .Case("warning", DiagnosticLevelMask::Warning)
        .Case("error",   DiagnosticLevelMask::Error)
        .Default(DiagnosticLevelMask::None);
    if (PM == DiagnosticLevelMask::None) {
      Success = false;
      if (Diags)
        Diags->Report(diag::err_drv_invalid_value) << FlagName << Level;
    }
    M = M | PM;
  }
  return Success;
}

static void parseSanitizerKinds(StringRef FlagName,
                                const std::vector<std::string> &Sanitizers,
                                DiagnosticsEngine &Diags, SanitizerSet &S) {
  for (const auto &Sanitizer : Sanitizers) {
    SanitizerMask K = parseSanitizerValue(Sanitizer, /*AllowGroups=*/false);
    if (K == SanitizerMask())
      Diags.Report(diag::err_drv_invalid_value) << FlagName << Sanitizer;
    else
      S.set(K, true);
  }
}

static void parseXRayInstrumentationBundle(StringRef FlagName, StringRef Bundle,
                                           ArgList &Args, DiagnosticsEngine &D,
                                           XRayInstrSet &S) {
  llvm::SmallVector<StringRef, 2> BundleParts;
  llvm::SplitString(Bundle, BundleParts, ",");
  for (const auto &B : BundleParts) {
    auto Mask = parseXRayInstrValue(B);
    if (Mask == XRayInstrKind::None)
      if (B != "none")
        D.Report(diag::err_drv_invalid_value) << FlagName << Bundle;
      else
        S.Mask = Mask;
    else if (Mask == XRayInstrKind::All)
      S.Mask = Mask;
    else
      S.set(Mask, true);
  }
}

// Set the profile kind for fprofile-instrument.
static void setPGOInstrumentor(CodeGenOptions &Opts, ArgList &Args,
                               DiagnosticsEngine &Diags) {
  Arg *A = Args.getLastArg(OPT_fprofile_instrument_EQ);
  if (A == nullptr)
    return;
  StringRef S = A->getValue();
  unsigned I = llvm::StringSwitch<unsigned>(S)
                   .Case("none", CodeGenOptions::ProfileNone)
                   .Case("clang", CodeGenOptions::ProfileClangInstr)
                   .Case("llvm", CodeGenOptions::ProfileIRInstr)
                   .Case("csllvm", CodeGenOptions::ProfileCSIRInstr)
                   .Default(~0U);
  if (I == ~0U) {
    Diags.Report(diag::err_drv_invalid_pgo_instrumentor) << A->getAsString(Args)
                                                         << S;
    return;
  }
  auto Instrumentor = static_cast<CodeGenOptions::ProfileInstrKind>(I);
  Opts.setProfileInstr(Instrumentor);
}

// Set the profile kind using fprofile-instrument-use-path.
static void setPGOUseInstrumentor(CodeGenOptions &Opts,
                                  const Twine &ProfileName) {
  auto ReaderOrErr = llvm::IndexedInstrProfReader::create(ProfileName);
  // In error, return silently and let Clang PGOUse report the error message.
  if (auto E = ReaderOrErr.takeError()) {
    llvm::consumeError(std::move(E));
    Opts.setProfileUse(CodeGenOptions::ProfileClangInstr);
    return;
  }
  std::unique_ptr<llvm::IndexedInstrProfReader> PGOReader =
    std::move(ReaderOrErr.get());
  if (PGOReader->isIRLevelProfile()) {
    if (PGOReader->hasCSIRLevelProfile())
      Opts.setProfileUse(CodeGenOptions::ProfileCSIRInstr);
    else
      Opts.setProfileUse(CodeGenOptions::ProfileIRInstr);
  } else
    Opts.setProfileUse(CodeGenOptions::ProfileClangInstr);
}

static bool ParseCodeGenArgs(CodeGenOptions &Opts, ArgList &Args, InputKind IK,
                             DiagnosticsEngine &Diags,
                             const TargetOptions &TargetOpts,
                             const FrontendOptions &FrontendOpts) {
  bool Success = true;
  llvm::Triple Triple = llvm::Triple(TargetOpts.Triple);

  unsigned OptimizationLevel = getOptimizationLevel(Args, IK, Diags);
  // TODO: This could be done in Driver
  unsigned MaxOptLevel = 3;
  if (OptimizationLevel > MaxOptLevel) {
    // If the optimization level is not supported, fall back on the default
    // optimization
    Diags.Report(diag::warn_drv_optimization_value)
        << Args.getLastArg(OPT_O)->getAsString(Args) << "-O" << MaxOptLevel;
    OptimizationLevel = MaxOptLevel;
  }
  Opts.OptimizationLevel = OptimizationLevel;

  // At O0 we want to fully disable inlining outside of cases marked with
  // 'alwaysinline' that are required for correctness.
  Opts.setInlining(
      (!Args.hasArg(OPT_disable_O0_noinline) && Opts.OptimizationLevel == 0)
          ? CodeGenOptions::OnlyAlwaysInlining
          : CodeGenOptions::NormalInlining);
  // Explicit inlining flags can disable some or all inlining even at
  // optimization levels above zero.
  if (Arg *InlineArg = Args.getLastArg(
          options::OPT_finline_functions, options::OPT_finline_hint_functions,
          options::OPT_fno_inline_functions, options::OPT_fno_inline)) {
    if (Args.hasArg(OPT_disable_O0_noinline) || Opts.OptimizationLevel > 0) {
      const Option &InlineOpt = InlineArg->getOption();
      if (InlineOpt.matches(options::OPT_finline_functions))
        Opts.setInlining(CodeGenOptions::NormalInlining);
      else if (InlineOpt.matches(options::OPT_finline_hint_functions))
        Opts.setInlining(CodeGenOptions::OnlyHintInlining);
      else
        Opts.setInlining(CodeGenOptions::OnlyAlwaysInlining);
    }
  }

  Opts.ExperimentalNewPassManager = Args.hasFlag(
      OPT_fexperimental_new_pass_manager, OPT_fno_experimental_new_pass_manager,
      /* Default */ ENABLE_EXPERIMENTAL_NEW_PASS_MANAGER);

  Opts.DebugPassManager =
      Args.hasFlag(OPT_fdebug_pass_manager, OPT_fno_debug_pass_manager,
                   /* Default */ false);

  if (Arg *A = Args.getLastArg(OPT_fveclib)) {
    StringRef Name = A->getValue();
    if (Name == "Accelerate")
      Opts.setVecLib(CodeGenOptions::Accelerate);
    else if (Name == "MASSV")
      Opts.setVecLib(CodeGenOptions::MASSV);
    else if (Name == "SVML")
      Opts.setVecLib(CodeGenOptions::SVML);
    else if (Name == "none")
      Opts.setVecLib(CodeGenOptions::NoLibrary);
    else
      Diags.Report(diag::err_drv_invalid_value) << A->getAsString(Args) << Name;
  }

  if (Arg *A = Args.getLastArg(OPT_debug_info_kind_EQ)) {
    unsigned Val =
        llvm::StringSwitch<unsigned>(A->getValue())
            .Case("line-tables-only", codegenoptions::DebugLineTablesOnly)
            .Case("line-directives-only", codegenoptions::DebugDirectivesOnly)
            .Case("constructor", codegenoptions::DebugInfoConstructor)
            .Case("limited", codegenoptions::LimitedDebugInfo)
            .Case("standalone", codegenoptions::FullDebugInfo)
            .Default(~0U);
    if (Val == ~0U)
      Diags.Report(diag::err_drv_invalid_value) << A->getAsString(Args)
                                                << A->getValue();
    else
      Opts.setDebugInfo(static_cast<codegenoptions::DebugInfoKind>(Val));
  }
  if (Arg *A = Args.getLastArg(OPT_debugger_tuning_EQ)) {
    unsigned Val = llvm::StringSwitch<unsigned>(A->getValue())
                       .Case("gdb", unsigned(llvm::DebuggerKind::GDB))
                       .Case("lldb", unsigned(llvm::DebuggerKind::LLDB))
                       .Case("sce", unsigned(llvm::DebuggerKind::SCE))
                       .Default(~0U);
    if (Val == ~0U)
      Diags.Report(diag::err_drv_invalid_value) << A->getAsString(Args)
                                                << A->getValue();
    else
      Opts.setDebuggerTuning(static_cast<llvm::DebuggerKind>(Val));
  }
  Opts.DwarfVersion = getLastArgIntValue(Args, OPT_dwarf_version_EQ, 0, Diags);
  Opts.DebugColumnInfo = Args.hasArg(OPT_dwarf_column_info);
  Opts.EmitCodeView = Args.hasArg(OPT_gcodeview);
  Opts.CodeViewGHash = Args.hasArg(OPT_gcodeview_ghash);
  Opts.MacroDebugInfo = Args.hasArg(OPT_debug_info_macro);
  Opts.WholeProgramVTables = Args.hasArg(OPT_fwhole_program_vtables);
  Opts.VirtualFunctionElimination =
      Args.hasArg(OPT_fvirtual_function_elimination);
  Opts.LTOVisibilityPublicStd = Args.hasArg(OPT_flto_visibility_public_std);
  Opts.SplitDwarfFile = std::string(Args.getLastArgValue(OPT_split_dwarf_file));
  Opts.SplitDwarfOutput =
      std::string(Args.getLastArgValue(OPT_split_dwarf_output));
  Opts.SplitDwarfInlining = !Args.hasArg(OPT_fno_split_dwarf_inlining);
  Opts.DebugTypeExtRefs = Args.hasArg(OPT_dwarf_ext_refs);
  Opts.DebugExplicitImport = Args.hasArg(OPT_dwarf_explicit_import);
  Opts.DebugFwdTemplateParams = Args.hasArg(OPT_debug_forward_template_params);
  Opts.EmbedSource = Args.hasArg(OPT_gembed_source);
  Opts.ForceDwarfFrameSection = Args.hasArg(OPT_fforce_dwarf_frame);

  for (const auto &Arg : Args.getAllArgValues(OPT_fdebug_prefix_map_EQ)) {
    auto Split = StringRef(Arg).split('=');
    Opts.DebugPrefixMap.insert(
        {std::string(Split.first), std::string(Split.second)});
  }

  if (const Arg *A =
          Args.getLastArg(OPT_emit_llvm_uselists, OPT_no_emit_llvm_uselists))
    Opts.EmitLLVMUseLists = A->getOption().getID() == OPT_emit_llvm_uselists;

  Opts.DisableLLVMPasses = Args.hasArg(OPT_disable_llvm_passes);
  Opts.DisableLifetimeMarkers = Args.hasArg(OPT_disable_lifetimemarkers);

  const llvm::Triple::ArchType DebugEntryValueArchs[] = {
      llvm::Triple::x86, llvm::Triple::x86_64, llvm::Triple::aarch64,
      llvm::Triple::arm, llvm::Triple::armeb, llvm::Triple::mips,
      llvm::Triple::mipsel, llvm::Triple::mips64, llvm::Triple::mips64el};

  llvm::Triple T(TargetOpts.Triple);
  if (Opts.OptimizationLevel > 0 && Opts.hasReducedDebugInfo() &&
      llvm::is_contained(DebugEntryValueArchs, T.getArch()))
    Opts.EmitCallSiteInfo = true;

  Opts.DisableO0ImplyOptNone = Args.hasArg(OPT_disable_O0_optnone);
  Opts.DisableRedZone = Args.hasArg(OPT_disable_red_zone);
  Opts.IndirectTlsSegRefs = Args.hasArg(OPT_mno_tls_direct_seg_refs);
  Opts.ForbidGuardVariables = Args.hasArg(OPT_fforbid_guard_variables);
  Opts.UseRegisterSizedBitfieldAccess = Args.hasArg(
    OPT_fuse_register_sized_bitfield_access);
  Opts.RelaxedAliasing = Args.hasArg(OPT_relaxed_aliasing);
  Opts.StructPathTBAA = !Args.hasArg(OPT_no_struct_path_tbaa);
  Opts.NewStructPathTBAA = !Args.hasArg(OPT_no_struct_path_tbaa) &&
                           Args.hasArg(OPT_new_struct_path_tbaa);
  Opts.FineGrainedBitfieldAccesses =
      Args.hasFlag(OPT_ffine_grained_bitfield_accesses,
                   OPT_fno_fine_grained_bitfield_accesses, false);
  Opts.DwarfDebugFlags =
      std::string(Args.getLastArgValue(OPT_dwarf_debug_flags));
  Opts.RecordCommandLine =
      std::string(Args.getLastArgValue(OPT_record_command_line));
  Opts.MergeAllConstants = Args.hasArg(OPT_fmerge_all_constants);
  Opts.NoCommon = !Args.hasArg(OPT_fcommon);
  Opts.NoInlineLineTables = Args.hasArg(OPT_gno_inline_line_tables);
  Opts.NoImplicitFloat = Args.hasArg(OPT_no_implicit_float);
  Opts.OptimizeSize = getOptimizationLevelSize(Args);
  Opts.SimplifyLibCalls = !(Args.hasArg(OPT_fno_builtin) ||
                            Args.hasArg(OPT_ffreestanding));
  if (Opts.SimplifyLibCalls)
    getAllNoBuiltinFuncValues(Args, Opts.NoBuiltinFuncs);
  Opts.UnrollLoops =
      Args.hasFlag(OPT_funroll_loops, OPT_fno_unroll_loops,
                   (Opts.OptimizationLevel > 1));
  Opts.RerollLoops = Args.hasArg(OPT_freroll_loops);

  Opts.DisableIntegratedAS = Args.hasArg(OPT_fno_integrated_as);
  Opts.CallGraphProfile = !Opts.DisableIntegratedAS;
  Opts.Autolink = !Args.hasArg(OPT_fno_autolink);
  Opts.SampleProfileFile =
      std::string(Args.getLastArgValue(OPT_fprofile_sample_use_EQ));
  Opts.DebugInfoForProfiling = Args.hasFlag(
      OPT_fdebug_info_for_profiling, OPT_fno_debug_info_for_profiling, false);
  Opts.DebugNameTable = static_cast<unsigned>(
      Args.hasArg(OPT_ggnu_pubnames)
          ? llvm::DICompileUnit::DebugNameTableKind::GNU
          : Args.hasArg(OPT_gpubnames)
                ? llvm::DICompileUnit::DebugNameTableKind::Default
                : llvm::DICompileUnit::DebugNameTableKind::None);
  Opts.DebugRangesBaseAddress = Args.hasArg(OPT_fdebug_ranges_base_address);

  setPGOInstrumentor(Opts, Args, Diags);
  Opts.InstrProfileOutput =
      std::string(Args.getLastArgValue(OPT_fprofile_instrument_path_EQ));
  Opts.ProfileInstrumentUsePath =
      std::string(Args.getLastArgValue(OPT_fprofile_instrument_use_path_EQ));
  if (!Opts.ProfileInstrumentUsePath.empty())
    setPGOUseInstrumentor(Opts, Opts.ProfileInstrumentUsePath);
  Opts.ProfileRemappingFile =
      std::string(Args.getLastArgValue(OPT_fprofile_remapping_file_EQ));
  if (!Opts.ProfileRemappingFile.empty() && !Opts.ExperimentalNewPassManager) {
    Diags.Report(diag::err_drv_argument_only_allowed_with)
      << Args.getLastArg(OPT_fprofile_remapping_file_EQ)->getAsString(Args)
      << "-fexperimental-new-pass-manager";
  }

  Opts.CoverageMapping =
      Args.hasFlag(OPT_fcoverage_mapping, OPT_fno_coverage_mapping, false);
  Opts.DumpCoverageMapping = Args.hasArg(OPT_dump_coverage_mapping);
  Opts.AsmVerbose = !Args.hasArg(OPT_fno_verbose_asm);
  Opts.PreserveAsmComments = !Args.hasArg(OPT_fno_preserve_as_comments);
  Opts.AssumeSaneOperatorNew = !Args.hasArg(OPT_fno_assume_sane_operator_new);
  Opts.ObjCAutoRefCountExceptions = Args.hasArg(OPT_fobjc_arc_exceptions);
  Opts.CXAAtExit = !Args.hasArg(OPT_fno_use_cxa_atexit);
  Opts.RegisterGlobalDtorsWithAtExit =
      Args.hasArg(OPT_fregister_global_dtors_with_atexit);
  Opts.CXXCtorDtorAliases = Args.hasArg(OPT_mconstructor_aliases);
  Opts.CodeModel = TargetOpts.CodeModel;
  Opts.DebugPass = std::string(Args.getLastArgValue(OPT_mdebug_pass));

  // Handle -mframe-pointer option.
  if (Arg *A = Args.getLastArg(OPT_mframe_pointer_EQ)) {
    CodeGenOptions::FramePointerKind FP;
    StringRef Name = A->getValue();
    bool ValidFP = true;
    if (Name == "none")
      FP = CodeGenOptions::FramePointerKind::None;
    else if (Name == "non-leaf")
      FP = CodeGenOptions::FramePointerKind::NonLeaf;
    else if (Name == "all")
      FP = CodeGenOptions::FramePointerKind::All;
    else {
      Diags.Report(diag::err_drv_invalid_value) << A->getAsString(Args) << Name;
      Success = false;
      ValidFP = false;
    }
    if (ValidFP)
      Opts.setFramePointer(FP);
  }

  Opts.DisableFree = Args.hasArg(OPT_disable_free);
  Opts.DiscardValueNames = Args.hasArg(OPT_discard_value_names);
  Opts.DisableTailCalls = Args.hasArg(OPT_mdisable_tail_calls);
  Opts.NoEscapingBlockTailCalls =
      Args.hasArg(OPT_fno_escaping_block_tail_calls);
  Opts.FloatABI = std::string(Args.getLastArgValue(OPT_mfloat_abi));
  Opts.LessPreciseFPMAD = Args.hasArg(OPT_cl_mad_enable) ||
                          Args.hasArg(OPT_cl_unsafe_math_optimizations) ||
                          Args.hasArg(OPT_cl_fast_relaxed_math);
  Opts.LimitFloatPrecision =
      std::string(Args.getLastArgValue(OPT_mlimit_float_precision));
  Opts.NoInfsFPMath = (Args.hasArg(OPT_menable_no_infinities) ||
                       Args.hasArg(OPT_cl_finite_math_only) ||
                       Args.hasArg(OPT_cl_fast_relaxed_math));
  Opts.NoNaNsFPMath = (Args.hasArg(OPT_menable_no_nans) ||
                       Args.hasArg(OPT_cl_unsafe_math_optimizations) ||
                       Args.hasArg(OPT_cl_finite_math_only) ||
                       Args.hasArg(OPT_cl_fast_relaxed_math));
  Opts.NoSignedZeros = (Args.hasArg(OPT_fno_signed_zeros) ||
                        Args.hasArg(OPT_cl_no_signed_zeros) ||
                        Args.hasArg(OPT_cl_unsafe_math_optimizations) ||
                        Args.hasArg(OPT_cl_fast_relaxed_math));
  Opts.Reassociate = Args.hasArg(OPT_mreassociate);
  Opts.CorrectlyRoundedDivSqrt =
      Args.hasArg(OPT_cl_fp32_correctly_rounded_divide_sqrt);
  Opts.UniformWGSize =
      Args.hasArg(OPT_cl_uniform_work_group_size);
  Opts.Reciprocals = Args.getAllArgValues(OPT_mrecip_EQ);
  Opts.ReciprocalMath = Args.hasArg(OPT_freciprocal_math);
  Opts.NoTrappingMath = Args.hasArg(OPT_fno_trapping_math);
  Opts.StrictFloatCastOverflow =
      !Args.hasArg(OPT_fno_strict_float_cast_overflow);

  Opts.NoZeroInitializedInBSS = Args.hasArg(OPT_mno_zero_initialized_in_bss);
  Opts.NumRegisterParameters = getLastArgIntValue(Args, OPT_mregparm, 0, Diags);
  Opts.NoExecStack = Args.hasArg(OPT_mno_exec_stack);
  Opts.SmallDataLimit =
      getLastArgIntValue(Args, OPT_msmall_data_limit, 0, Diags);
  Opts.FatalWarnings = Args.hasArg(OPT_massembler_fatal_warnings);
  Opts.NoWarn = Args.hasArg(OPT_massembler_no_warn);
  Opts.EnableSegmentedStacks = Args.hasArg(OPT_split_stacks);
  Opts.RelaxAll = Args.hasArg(OPT_mrelax_all);
  Opts.IncrementalLinkerCompatible =
      Args.hasArg(OPT_mincremental_linker_compatible);
  Opts.PIECopyRelocations =
      Args.hasArg(OPT_mpie_copy_relocations);
  Opts.NoPLT = Args.hasArg(OPT_fno_plt);
  Opts.SaveTempLabels = Args.hasArg(OPT_msave_temp_labels);
  Opts.NoDwarfDirectoryAsm = Args.hasArg(OPT_fno_dwarf_directory_asm);
  Opts.SoftFloat = Args.hasArg(OPT_msoft_float);
  Opts.StrictEnums = Args.hasArg(OPT_fstrict_enums);
  Opts.StrictReturn = !Args.hasArg(OPT_fno_strict_return);
  Opts.StrictVTablePointers = Args.hasArg(OPT_fstrict_vtable_pointers);
  Opts.ForceEmitVTables = Args.hasArg(OPT_fforce_emit_vtables);
  Opts.UnsafeFPMath = Args.hasArg(OPT_menable_unsafe_fp_math) ||
                      Args.hasArg(OPT_cl_unsafe_math_optimizations) ||
                      Args.hasArg(OPT_cl_fast_relaxed_math);
  Opts.UnwindTables = Args.hasArg(OPT_munwind_tables);
  Opts.RelocationModel = getRelocModel(Args, Diags);
  Opts.ThreadModel =
      std::string(Args.getLastArgValue(OPT_mthread_model, "posix"));
  if (Opts.ThreadModel != "posix" && Opts.ThreadModel != "single")
    Diags.Report(diag::err_drv_invalid_value)
        << Args.getLastArg(OPT_mthread_model)->getAsString(Args)
        << Opts.ThreadModel;
  Opts.TrapFuncName = std::string(Args.getLastArgValue(OPT_ftrap_function_EQ));
  Opts.UseInitArray = !Args.hasArg(OPT_fno_use_init_array);

  Opts.FunctionSections = Args.hasArg(OPT_ffunction_sections);
  Opts.DataSections = Args.hasArg(OPT_fdata_sections);
  Opts.StackSizeSection = Args.hasArg(OPT_fstack_size_section);
  Opts.UniqueSectionNames = !Args.hasArg(OPT_fno_unique_section_names);
  Opts.UniqueInternalLinkageNames =
      Args.hasArg(OPT_funique_internal_linkage_names);

  Opts.MergeFunctions = Args.hasArg(OPT_fmerge_functions);

  Opts.NoUseJumpTables = Args.hasArg(OPT_fno_jump_tables);

  Opts.NullPointerIsValid = Args.hasArg(OPT_fno_delete_null_pointer_checks);

  Opts.ProfileSampleAccurate = Args.hasArg(OPT_fprofile_sample_accurate);

  Opts.PrepareForLTO = Args.hasArg(OPT_flto, OPT_flto_EQ);
  Opts.PrepareForThinLTO = false;
  if (Arg *A = Args.getLastArg(OPT_flto_EQ)) {
    StringRef S = A->getValue();
    if (S == "thin")
      Opts.PrepareForThinLTO = true;
    else if (S != "full")
      Diags.Report(diag::err_drv_invalid_value) << A->getAsString(Args) << S;
  }
  Opts.LTOUnit = Args.hasFlag(OPT_flto_unit, OPT_fno_lto_unit, false);
  Opts.EnableSplitLTOUnit = Args.hasArg(OPT_fsplit_lto_unit);
  if (Arg *A = Args.getLastArg(OPT_fthinlto_index_EQ)) {
    if (IK.getLanguage() != Language::LLVM_IR)
      Diags.Report(diag::err_drv_argument_only_allowed_with)
          << A->getAsString(Args) << "-x ir";
    Opts.ThinLTOIndexFile =
        std::string(Args.getLastArgValue(OPT_fthinlto_index_EQ));
  }
  if (Arg *A = Args.getLastArg(OPT_save_temps_EQ))
    Opts.SaveTempsFilePrefix =
        llvm::StringSwitch<std::string>(A->getValue())
            .Case("obj", FrontendOpts.OutputFile)
            .Default(llvm::sys::path::filename(FrontendOpts.OutputFile).str());

  Opts.ThinLinkBitcodeFile =
      std::string(Args.getLastArgValue(OPT_fthin_link_bitcode_EQ));

  Opts.MSVolatile = Args.hasArg(OPT_fms_volatile);

  Opts.VectorizeLoop = Args.hasArg(OPT_vectorize_loops);
  Opts.VectorizeSLP = Args.hasArg(OPT_vectorize_slp);

  Opts.PreferVectorWidth =
      std::string(Args.getLastArgValue(OPT_mprefer_vector_width_EQ));

  Opts.MainFileName = std::string(Args.getLastArgValue(OPT_main_file_name));
  Opts.VerifyModule = !Args.hasArg(OPT_disable_llvm_verifier);

  Opts.ControlFlowGuardNoChecks = Args.hasArg(OPT_cfguard_no_checks);
  Opts.ControlFlowGuard = Args.hasArg(OPT_cfguard);

  Opts.DisableGCov = Args.hasArg(OPT_test_coverage);
  Opts.EmitGcovArcs = Args.hasArg(OPT_femit_coverage_data);
  Opts.EmitGcovNotes = Args.hasArg(OPT_femit_coverage_notes);
  if (Opts.EmitGcovArcs || Opts.EmitGcovNotes) {
    Opts.CoverageDataFile =
        std::string(Args.getLastArgValue(OPT_coverage_data_file));
    Opts.CoverageNotesFile =
        std::string(Args.getLastArgValue(OPT_coverage_notes_file));
    Opts.ProfileFilterFiles =
        std::string(Args.getLastArgValue(OPT_fprofile_filter_files_EQ));
    Opts.ProfileExcludeFiles =
        std::string(Args.getLastArgValue(OPT_fprofile_exclude_files_EQ));
    if (Args.hasArg(OPT_coverage_version_EQ)) {
      StringRef CoverageVersion = Args.getLastArgValue(OPT_coverage_version_EQ);
      if (CoverageVersion.size() != 4) {
        Diags.Report(diag::err_drv_invalid_value)
            << Args.getLastArg(OPT_coverage_version_EQ)->getAsString(Args)
            << CoverageVersion;
      } else {
        memcpy(Opts.CoverageVersion, CoverageVersion.data(), 4);
      }
    }
  }
  // Handle -fembed-bitcode option.
  if (Arg *A = Args.getLastArg(OPT_fembed_bitcode_EQ)) {
    StringRef Name = A->getValue();
    unsigned Model = llvm::StringSwitch<unsigned>(Name)
        .Case("off", CodeGenOptions::Embed_Off)
        .Case("all", CodeGenOptions::Embed_All)
        .Case("bitcode", CodeGenOptions::Embed_Bitcode)
        .Case("marker", CodeGenOptions::Embed_Marker)
        .Default(~0U);
    if (Model == ~0U) {
      Diags.Report(diag::err_drv_invalid_value) << A->getAsString(Args) << Name;
      Success = false;
    } else
      Opts.setEmbedBitcode(
          static_cast<CodeGenOptions::EmbedBitcodeKind>(Model));
  }
  // FIXME: For backend options that are not yet recorded as function
  // attributes in the IR, keep track of them so we can embed them in a
  // separate data section and use them when building the bitcode.
  if (Opts.getEmbedBitcode() == CodeGenOptions::Embed_All) {
    for (const auto &A : Args) {
      // Do not encode output and input.
      if (A->getOption().getID() == options::OPT_o ||
          A->getOption().getID() == options::OPT_INPUT ||
          A->getOption().getID() == options::OPT_x ||
          A->getOption().getID() == options::OPT_fembed_bitcode ||
          (A->getOption().getGroup().isValid() &&
           A->getOption().getGroup().getID() == options::OPT_W_Group))
        continue;
      ArgStringList ASL;
      A->render(Args, ASL);
      for (const auto &arg : ASL) {
        StringRef ArgStr(arg);
        Opts.CmdArgs.insert(Opts.CmdArgs.end(), ArgStr.begin(), ArgStr.end());
        // using \00 to separate each commandline options.
        Opts.CmdArgs.push_back('\0');
      }
    }
  }

  Opts.PreserveVec3Type = Args.hasArg(OPT_fpreserve_vec3_type);
  Opts.InstrumentFunctions = Args.hasArg(OPT_finstrument_functions);
  Opts.InstrumentFunctionsAfterInlining =
      Args.hasArg(OPT_finstrument_functions_after_inlining);
  Opts.InstrumentFunctionEntryBare =
      Args.hasArg(OPT_finstrument_function_entry_bare);

  Opts.XRayInstrumentFunctions =
      Args.hasArg(OPT_fxray_instrument);
  Opts.XRayAlwaysEmitCustomEvents =
      Args.hasArg(OPT_fxray_always_emit_customevents);
  Opts.XRayAlwaysEmitTypedEvents =
      Args.hasArg(OPT_fxray_always_emit_typedevents);
  Opts.XRayInstructionThreshold =
      getLastArgIntValue(Args, OPT_fxray_instruction_threshold_EQ, 200, Diags);
  Opts.XRayIgnoreLoops = Args.hasArg(OPT_fxray_ignore_loops);

  auto XRayInstrBundles =
      Args.getAllArgValues(OPT_fxray_instrumentation_bundle);
  if (XRayInstrBundles.empty())
    Opts.XRayInstrumentationBundle.Mask = XRayInstrKind::All;
  else
    for (const auto &A : XRayInstrBundles)
      parseXRayInstrumentationBundle("-fxray-instrumentation-bundle=", A, Args,
                                     Diags, Opts.XRayInstrumentationBundle);

  Opts.PatchableFunctionEntryCount =
      getLastArgIntValue(Args, OPT_fpatchable_function_entry_EQ, 0, Diags);
  Opts.PatchableFunctionEntryOffset = getLastArgIntValue(
      Args, OPT_fpatchable_function_entry_offset_EQ, 0, Diags);
  Opts.InstrumentForProfiling = Args.hasArg(OPT_pg);
  Opts.CallFEntry = Args.hasArg(OPT_mfentry);
  Opts.MNopMCount = Args.hasArg(OPT_mnop_mcount);
  Opts.RecordMCount = Args.hasArg(OPT_mrecord_mcount);
  Opts.PackedStack = Args.hasArg(OPT_mpacked_stack);
  Opts.EmitOpenCLArgMetadata = Args.hasArg(OPT_cl_kernel_arg_info);

  if (const Arg *A = Args.getLastArg(OPT_fcf_protection_EQ)) {
    StringRef Name = A->getValue();
    if (Name == "full") {
      Opts.CFProtectionReturn = 1;
      Opts.CFProtectionBranch = 1;
    } else if (Name == "return")
      Opts.CFProtectionReturn = 1;
    else if (Name == "branch")
      Opts.CFProtectionBranch = 1;
    else if (Name != "none") {
      Diags.Report(diag::err_drv_invalid_value) << A->getAsString(Args) << Name;
      Success = false;
    }
  }

  if (const Arg *A = Args.getLastArg(OPT_compress_debug_sections,
                                     OPT_compress_debug_sections_EQ)) {
    if (A->getOption().getID() == OPT_compress_debug_sections) {
      // TODO: be more clever about the compression type auto-detection
      Opts.setCompressDebugSections(llvm::DebugCompressionType::GNU);
    } else {
      auto DCT = llvm::StringSwitch<llvm::DebugCompressionType>(A->getValue())
                     .Case("none", llvm::DebugCompressionType::None)
                     .Case("zlib", llvm::DebugCompressionType::Z)
                     .Case("zlib-gnu", llvm::DebugCompressionType::GNU)
                     .Default(llvm::DebugCompressionType::None);
      Opts.setCompressDebugSections(DCT);
    }
  }

  Opts.RelaxELFRelocations = Args.hasArg(OPT_mrelax_relocations);
  Opts.DebugCompilationDir =
      std::string(Args.getLastArgValue(OPT_fdebug_compilation_dir));
  for (auto *A :
       Args.filtered(OPT_mlink_bitcode_file, OPT_mlink_builtin_bitcode)) {
    CodeGenOptions::BitcodeFileToLink F;
    F.Filename = A->getValue();
    if (A->getOption().matches(OPT_mlink_builtin_bitcode)) {
      F.LinkFlags = llvm::Linker::Flags::LinkOnlyNeeded;
      // When linking CUDA bitcode, propagate function attributes so that
      // e.g. libdevice gets fast-math attrs if we're building with fast-math.
      F.PropagateAttrs = true;
      F.Internalize = true;
    }
    Opts.LinkBitcodeFiles.push_back(F);
  }
  Opts.SanitizeCoverageType =
      getLastArgIntValue(Args, OPT_fsanitize_coverage_type, 0, Diags);
  Opts.SanitizeCoverageIndirectCalls =
      Args.hasArg(OPT_fsanitize_coverage_indirect_calls);
  Opts.SanitizeCoverageTraceBB = Args.hasArg(OPT_fsanitize_coverage_trace_bb);
  Opts.SanitizeCoverageTraceCmp = Args.hasArg(OPT_fsanitize_coverage_trace_cmp);
  Opts.SanitizeCoverageTraceDiv = Args.hasArg(OPT_fsanitize_coverage_trace_div);
  Opts.SanitizeCoverageTraceGep = Args.hasArg(OPT_fsanitize_coverage_trace_gep);
  Opts.SanitizeCoverage8bitCounters =
      Args.hasArg(OPT_fsanitize_coverage_8bit_counters);
  Opts.SanitizeCoverageTracePC = Args.hasArg(OPT_fsanitize_coverage_trace_pc);
  Opts.SanitizeCoverageTracePCGuard =
      Args.hasArg(OPT_fsanitize_coverage_trace_pc_guard);
  Opts.SanitizeCoverageNoPrune = Args.hasArg(OPT_fsanitize_coverage_no_prune);
  Opts.SanitizeCoverageInline8bitCounters =
      Args.hasArg(OPT_fsanitize_coverage_inline_8bit_counters);
  Opts.SanitizeCoverageInlineBoolFlag =
      Args.hasArg(OPT_fsanitize_coverage_inline_bool_flag);
  Opts.SanitizeCoveragePCTable = Args.hasArg(OPT_fsanitize_coverage_pc_table);
  Opts.SanitizeCoverageStackDepth =
      Args.hasArg(OPT_fsanitize_coverage_stack_depth);
  Opts.SanitizeCoverageWhitelistFiles =
      Args.getAllArgValues(OPT_fsanitize_coverage_whitelist);
  Opts.SanitizeCoverageBlacklistFiles =
      Args.getAllArgValues(OPT_fsanitize_coverage_blacklist);
  Opts.SanitizeMemoryTrackOrigins =
      getLastArgIntValue(Args, OPT_fsanitize_memory_track_origins_EQ, 0, Diags);
  Opts.SanitizeMemoryUseAfterDtor =
      Args.hasFlag(OPT_fsanitize_memory_use_after_dtor,
                   OPT_fno_sanitize_memory_use_after_dtor,
                   false);
  Opts.SanitizeMinimalRuntime = Args.hasArg(OPT_fsanitize_minimal_runtime);
  Opts.SanitizeCfiCrossDso = Args.hasArg(OPT_fsanitize_cfi_cross_dso);
  Opts.SanitizeCfiICallGeneralizePointers =
      Args.hasArg(OPT_fsanitize_cfi_icall_generalize_pointers);
  Opts.SanitizeCfiCanonicalJumpTables =
      Args.hasArg(OPT_fsanitize_cfi_canonical_jump_tables);
  Opts.SanitizeStats = Args.hasArg(OPT_fsanitize_stats);
  if (Arg *A = Args.getLastArg(
          OPT_fsanitize_address_poison_custom_array_cookie,
          OPT_fno_sanitize_address_poison_custom_array_cookie)) {
    Opts.SanitizeAddressPoisonCustomArrayCookie =
        A->getOption().getID() ==
        OPT_fsanitize_address_poison_custom_array_cookie;
  }
  if (Arg *A = Args.getLastArg(OPT_fsanitize_address_use_after_scope,
                               OPT_fno_sanitize_address_use_after_scope)) {
    Opts.SanitizeAddressUseAfterScope =
        A->getOption().getID() == OPT_fsanitize_address_use_after_scope;
  }
  Opts.SanitizeAddressGlobalsDeadStripping =
      Args.hasArg(OPT_fsanitize_address_globals_dead_stripping);
  if (Arg *A = Args.getLastArg(OPT_fsanitize_address_use_odr_indicator,
                               OPT_fno_sanitize_address_use_odr_indicator)) {
    Opts.SanitizeAddressUseOdrIndicator =
        A->getOption().getID() == OPT_fsanitize_address_use_odr_indicator;
  }
  Opts.SSPBufferSize =
      getLastArgIntValue(Args, OPT_stack_protector_buffer_size, 8, Diags);
  Opts.StackRealignment = Args.hasArg(OPT_mstackrealign);
  if (Arg *A = Args.getLastArg(OPT_mstack_alignment)) {
    StringRef Val = A->getValue();
    unsigned StackAlignment = Opts.StackAlignment;
    Val.getAsInteger(10, StackAlignment);
    Opts.StackAlignment = StackAlignment;
  }

  if (Arg *A = Args.getLastArg(OPT_mstack_probe_size)) {
    StringRef Val = A->getValue();
    unsigned StackProbeSize = Opts.StackProbeSize;
    Val.getAsInteger(0, StackProbeSize);
    Opts.StackProbeSize = StackProbeSize;
  }

  Opts.NoStackArgProbe = Args.hasArg(OPT_mno_stack_arg_probe);

  Opts.StackClashProtector = Args.hasArg(OPT_fstack_clash_protection);

  if (Arg *A = Args.getLastArg(OPT_fobjc_dispatch_method_EQ)) {
    StringRef Name = A->getValue();
    unsigned Method = llvm::StringSwitch<unsigned>(Name)
      .Case("legacy", CodeGenOptions::Legacy)
      .Case("non-legacy", CodeGenOptions::NonLegacy)
      .Case("mixed", CodeGenOptions::Mixed)
      .Default(~0U);
    if (Method == ~0U) {
      Diags.Report(diag::err_drv_invalid_value) << A->getAsString(Args) << Name;
      Success = false;
    } else {
      Opts.setObjCDispatchMethod(
        static_cast<CodeGenOptions::ObjCDispatchMethodKind>(Method));
    }
  }


  if (Args.hasArg(OPT_fno_objc_convert_messages_to_runtime_calls))
    Opts.ObjCConvertMessagesToRuntimeCalls = 0;

  if (Args.getLastArg(OPT_femulated_tls) ||
      Args.getLastArg(OPT_fno_emulated_tls)) {
    Opts.ExplicitEmulatedTLS = true;
    Opts.EmulatedTLS =
        Args.hasFlag(OPT_femulated_tls, OPT_fno_emulated_tls, false);
  }

  if (Arg *A = Args.getLastArg(OPT_ftlsmodel_EQ)) {
    StringRef Name = A->getValue();
    unsigned Model = llvm::StringSwitch<unsigned>(Name)
        .Case("global-dynamic", CodeGenOptions::GeneralDynamicTLSModel)
        .Case("local-dynamic", CodeGenOptions::LocalDynamicTLSModel)
        .Case("initial-exec", CodeGenOptions::InitialExecTLSModel)
        .Case("local-exec", CodeGenOptions::LocalExecTLSModel)
        .Default(~0U);
    if (Model == ~0U) {
      Diags.Report(diag::err_drv_invalid_value) << A->getAsString(Args) << Name;
      Success = false;
    } else {
      Opts.setDefaultTLSModel(static_cast<CodeGenOptions::TLSModel>(Model));
    }
  }

  Opts.TLSSize = getLastArgIntValue(Args, OPT_mtls_size_EQ, 0, Diags);

  if (Arg *A = Args.getLastArg(OPT_fdenormal_fp_math_EQ)) {
    StringRef Val = A->getValue();
    Opts.FPDenormalMode = llvm::parseDenormalFPAttribute(Val);
    if (!Opts.FPDenormalMode.isValid())
      Diags.Report(diag::err_drv_invalid_value) << A->getAsString(Args) << Val;
  }

  if (Arg *A = Args.getLastArg(OPT_fdenormal_fp_math_f32_EQ)) {
    StringRef Val = A->getValue();
    Opts.FP32DenormalMode = llvm::parseDenormalFPAttribute(Val);
    if (!Opts.FP32DenormalMode.isValid())
      Diags.Report(diag::err_drv_invalid_value) << A->getAsString(Args) << Val;
  }

  // X86_32 has -fppc-struct-return and -freg-struct-return.
  // PPC32 has -maix-struct-return and -msvr4-struct-return.
  if (Arg *A =
          Args.getLastArg(OPT_fpcc_struct_return, OPT_freg_struct_return,
                          OPT_maix_struct_return, OPT_msvr4_struct_return)) {
    // TODO: We might want to consider enabling these options on AIX in the
    // future.
    if (T.isOSAIX())
      Diags.Report(diag::err_drv_unsupported_opt_for_target)
          << A->getSpelling() << T.str();

    const Option &O = A->getOption();
    if (O.matches(OPT_fpcc_struct_return) ||
        O.matches(OPT_maix_struct_return)) {
      Opts.setStructReturnConvention(CodeGenOptions::SRCK_OnStack);
    } else {
      assert(O.matches(OPT_freg_struct_return) ||
             O.matches(OPT_msvr4_struct_return));
      Opts.setStructReturnConvention(CodeGenOptions::SRCK_InRegs);
    }
  }

  Opts.DependentLibraries = Args.getAllArgValues(OPT_dependent_lib);
  Opts.LinkerOptions = Args.getAllArgValues(OPT_linker_option);
  bool NeedLocTracking = false;

  Opts.OptRecordFile = std::string(Args.getLastArgValue(OPT_opt_record_file));
  if (!Opts.OptRecordFile.empty())
    NeedLocTracking = true;

  if (Arg *A = Args.getLastArg(OPT_opt_record_passes)) {
    Opts.OptRecordPasses = A->getValue();
    NeedLocTracking = true;
  }

  if (Arg *A = Args.getLastArg(OPT_opt_record_format)) {
    Opts.OptRecordFormat = A->getValue();
    NeedLocTracking = true;
  }

  if (Arg *A = Args.getLastArg(OPT_Rpass_EQ)) {
    Opts.OptimizationRemarkPattern =
        GenerateOptimizationRemarkRegex(Diags, Args, A);
    NeedLocTracking = true;
  }

  if (Arg *A = Args.getLastArg(OPT_Rpass_missed_EQ)) {
    Opts.OptimizationRemarkMissedPattern =
        GenerateOptimizationRemarkRegex(Diags, Args, A);
    NeedLocTracking = true;
  }

  if (Arg *A = Args.getLastArg(OPT_Rpass_analysis_EQ)) {
    Opts.OptimizationRemarkAnalysisPattern =
        GenerateOptimizationRemarkRegex(Diags, Args, A);
    NeedLocTracking = true;
  }

  Opts.DiagnosticsWithHotness =
      Args.hasArg(options::OPT_fdiagnostics_show_hotness);
  bool UsingSampleProfile = !Opts.SampleProfileFile.empty();
  bool UsingProfile = UsingSampleProfile ||
      (Opts.getProfileUse() != CodeGenOptions::ProfileNone);

  if (Opts.DiagnosticsWithHotness && !UsingProfile &&
      // An IR file will contain PGO as metadata
      IK.getLanguage() != Language::LLVM_IR)
    Diags.Report(diag::warn_drv_diagnostics_hotness_requires_pgo)
        << "-fdiagnostics-show-hotness";

  Opts.DiagnosticsHotnessThreshold = getLastArgUInt64Value(
      Args, options::OPT_fdiagnostics_hotness_threshold_EQ, 0);
  if (Opts.DiagnosticsHotnessThreshold > 0 && !UsingProfile)
    Diags.Report(diag::warn_drv_diagnostics_hotness_requires_pgo)
        << "-fdiagnostics-hotness-threshold=";

  // If the user requested to use a sample profile for PGO, then the
  // backend will need to track source location information so the profile
  // can be incorporated into the IR.
  if (UsingSampleProfile)
    NeedLocTracking = true;

  // If the user requested a flag that requires source locations available in
  // the backend, make sure that the backend tracks source location information.
  if (NeedLocTracking && Opts.getDebugInfo() == codegenoptions::NoDebugInfo)
    Opts.setDebugInfo(codegenoptions::LocTrackingOnly);

  Opts.RewriteMapFiles = Args.getAllArgValues(OPT_frewrite_map_file);

  // Parse -fsanitize-recover= arguments.
  // FIXME: Report unrecoverable sanitizers incorrectly specified here.
  parseSanitizerKinds("-fsanitize-recover=",
                      Args.getAllArgValues(OPT_fsanitize_recover_EQ), Diags,
                      Opts.SanitizeRecover);
  parseSanitizerKinds("-fsanitize-trap=",
                      Args.getAllArgValues(OPT_fsanitize_trap_EQ), Diags,
                      Opts.SanitizeTrap);

  Opts.CudaGpuBinaryFileName =
      std::string(Args.getLastArgValue(OPT_fcuda_include_gpubinary));

  Opts.Backchain = Args.hasArg(OPT_mbackchain);

  Opts.EmitCheckPathComponentsToStrip = getLastArgIntValue(
      Args, OPT_fsanitize_undefined_strip_path_components_EQ, 0, Diags);

  Opts.EmitVersionIdentMetadata = Args.hasFlag(OPT_Qy, OPT_Qn, true);

  Opts.Addrsig = Args.hasArg(OPT_faddrsig);

  Opts.KeepStaticConsts = Args.hasArg(OPT_fkeep_static_consts);

  Opts.SpeculativeLoadHardening = Args.hasArg(OPT_mspeculative_load_hardening);

  Opts.DefaultFunctionAttrs = Args.getAllArgValues(OPT_default_function_attr);

  Opts.PassPlugins = Args.getAllArgValues(OPT_fpass_plugin_EQ);

  Opts.SymbolPartition =
      std::string(Args.getLastArgValue(OPT_fsymbol_partition_EQ));

  Opts.ForceAAPCSBitfieldLoad = Args.hasArg(OPT_ForceAAPCSBitfieldLoad);
  return Success;
}

static void ParseDependencyOutputArgs(DependencyOutputOptions &Opts,
                                      ArgList &Args) {
  Opts.OutputFile = std::string(Args.getLastArgValue(OPT_dependency_file));
  Opts.Targets = Args.getAllArgValues(OPT_MT);
  Opts.IncludeSystemHeaders = Args.hasArg(OPT_sys_header_deps);
  Opts.IncludeModuleFiles = Args.hasArg(OPT_module_file_deps);
  Opts.UsePhonyTargets = Args.hasArg(OPT_MP);
  Opts.ShowHeaderIncludes = Args.hasArg(OPT_H);
  Opts.HeaderIncludeOutputFile =
      std::string(Args.getLastArgValue(OPT_header_include_file));
  Opts.AddMissingHeaderDeps = Args.hasArg(OPT_MG);
  if (Args.hasArg(OPT_show_includes)) {
    // Writing both /showIncludes and preprocessor output to stdout
    // would produce interleaved output, so use stderr for /showIncludes.
    // This behaves the same as cl.exe, when /E, /EP or /P are passed.
    if (Args.hasArg(options::OPT_E) || Args.hasArg(options::OPT_P))
      Opts.ShowIncludesDest = ShowIncludesDestination::Stderr;
    else
      Opts.ShowIncludesDest = ShowIncludesDestination::Stdout;
  } else {
    Opts.ShowIncludesDest = ShowIncludesDestination::None;
  }
  Opts.DOTOutputFile = std::string(Args.getLastArgValue(OPT_dependency_dot));
  Opts.ModuleDependencyOutputDir =
      std::string(Args.getLastArgValue(OPT_module_dependency_dir));
  if (Args.hasArg(OPT_MV))
    Opts.OutputFormat = DependencyOutputFormat::NMake;
  // Add sanitizer blacklists as extra dependencies.
  // They won't be discovered by the regular preprocessor, so
  // we let make / ninja to know about this implicit dependency.
  if (!Args.hasArg(OPT_fno_sanitize_blacklist)) {
    for (const auto *A : Args.filtered(OPT_fsanitize_blacklist)) {
      StringRef Val = A->getValue();
      if (Val.find('=') == StringRef::npos)
        Opts.ExtraDeps.push_back(std::string(Val));
    }
    if (Opts.IncludeSystemHeaders) {
      for (const auto *A : Args.filtered(OPT_fsanitize_system_blacklist)) {
        StringRef Val = A->getValue();
        if (Val.find('=') == StringRef::npos)
          Opts.ExtraDeps.push_back(std::string(Val));
      }
    }
  }

  // Propagate the extra dependencies.
  for (const auto *A : Args.filtered(OPT_fdepfile_entry)) {
    Opts.ExtraDeps.push_back(A->getValue());
  }

  // Only the -fmodule-file=<file> form.
  for (const auto *A : Args.filtered(OPT_fmodule_file)) {
    StringRef Val = A->getValue();
    if (Val.find('=') == StringRef::npos)
      Opts.ExtraDeps.push_back(std::string(Val));
  }
}

static bool parseShowColorsArgs(const ArgList &Args, bool DefaultColor) {
  // Color diagnostics default to auto ("on" if terminal supports) in the driver
  // but default to off in cc1, needing an explicit OPT_fdiagnostics_color.
  // Support both clang's -f[no-]color-diagnostics and gcc's
  // -f[no-]diagnostics-colors[=never|always|auto].
  enum {
    Colors_On,
    Colors_Off,
    Colors_Auto
  } ShowColors = DefaultColor ? Colors_Auto : Colors_Off;
  for (auto *A : Args) {
    const Option &O = A->getOption();
    if (O.matches(options::OPT_fcolor_diagnostics) ||
        O.matches(options::OPT_fdiagnostics_color)) {
      ShowColors = Colors_On;
    } else if (O.matches(options::OPT_fno_color_diagnostics) ||
               O.matches(options::OPT_fno_diagnostics_color)) {
      ShowColors = Colors_Off;
    } else if (O.matches(options::OPT_fdiagnostics_color_EQ)) {
      StringRef Value(A->getValue());
      if (Value == "always")
        ShowColors = Colors_On;
      else if (Value == "never")
        ShowColors = Colors_Off;
      else if (Value == "auto")
        ShowColors = Colors_Auto;
    }
  }
  return ShowColors == Colors_On ||
         (ShowColors == Colors_Auto &&
          llvm::sys::Process::StandardErrHasColors());
}

static bool checkVerifyPrefixes(const std::vector<std::string> &VerifyPrefixes,
                                DiagnosticsEngine *Diags) {
  bool Success = true;
  for (const auto &Prefix : VerifyPrefixes) {
    // Every prefix must start with a letter and contain only alphanumeric
    // characters, hyphens, and underscores.
    auto BadChar = llvm::find_if(Prefix, [](char C) {
      return !isAlphanumeric(C) && C != '-' && C != '_';
    });
    if (BadChar != Prefix.end() || !isLetter(Prefix[0])) {
      Success = false;
      if (Diags) {
        Diags->Report(diag::err_drv_invalid_value) << "-verify=" << Prefix;
        Diags->Report(diag::note_drv_verify_prefix_spelling);
      }
    }
  }
  return Success;
}

bool clang::ParseDiagnosticArgs(DiagnosticOptions &Opts, ArgList &Args,
                                DiagnosticsEngine *Diags,
                                bool DefaultDiagColor) {
  bool Success = true;

  Opts.DiagnosticLogFile =
      std::string(Args.getLastArgValue(OPT_diagnostic_log_file));
  if (Arg *A =
          Args.getLastArg(OPT_diagnostic_serialized_file, OPT__serialize_diags))
    Opts.DiagnosticSerializationFile = A->getValue();
  Opts.IgnoreWarnings = Args.hasArg(OPT_w);
  Opts.NoRewriteMacros = Args.hasArg(OPT_Wno_rewrite_macros);
  Opts.Pedantic = Args.hasArg(OPT_pedantic);
  Opts.PedanticErrors = Args.hasArg(OPT_pedantic_errors);
  Opts.ShowCarets = !Args.hasArg(OPT_fno_caret_diagnostics);
  Opts.ShowColors = parseShowColorsArgs(Args, DefaultDiagColor);
  Opts.ShowColumn = !Args.hasArg(OPT_fno_show_column);
  Opts.ShowFixits = !Args.hasArg(OPT_fno_diagnostics_fixit_info);
  Opts.ShowLocation = !Args.hasArg(OPT_fno_show_source_location);
  Opts.AbsolutePath = Args.hasArg(OPT_fdiagnostics_absolute_paths);
  Opts.ShowOptionNames = !Args.hasArg(OPT_fno_diagnostics_show_option);

  llvm::sys::Process::UseANSIEscapeCodes(Args.hasArg(OPT_fansi_escape_codes));

  // Default behavior is to not to show note include stacks.
  Opts.ShowNoteIncludeStack = false;
  if (Arg *A = Args.getLastArg(OPT_fdiagnostics_show_note_include_stack,
                               OPT_fno_diagnostics_show_note_include_stack))
    if (A->getOption().matches(OPT_fdiagnostics_show_note_include_stack))
      Opts.ShowNoteIncludeStack = true;

  StringRef ShowOverloads =
    Args.getLastArgValue(OPT_fshow_overloads_EQ, "all");
  if (ShowOverloads == "best")
    Opts.setShowOverloads(Ovl_Best);
  else if (ShowOverloads == "all")
    Opts.setShowOverloads(Ovl_All);
  else {
    Success = false;
    if (Diags)
      Diags->Report(diag::err_drv_invalid_value)
      << Args.getLastArg(OPT_fshow_overloads_EQ)->getAsString(Args)
      << ShowOverloads;
  }

  StringRef ShowCategory =
    Args.getLastArgValue(OPT_fdiagnostics_show_category, "none");
  if (ShowCategory == "none")
    Opts.ShowCategories = 0;
  else if (ShowCategory == "id")
    Opts.ShowCategories = 1;
  else if (ShowCategory == "name")
    Opts.ShowCategories = 2;
  else {
    Success = false;
    if (Diags)
      Diags->Report(diag::err_drv_invalid_value)
      << Args.getLastArg(OPT_fdiagnostics_show_category)->getAsString(Args)
      << ShowCategory;
  }

  StringRef Format =
    Args.getLastArgValue(OPT_fdiagnostics_format, "clang");
  if (Format == "clang")
    Opts.setFormat(DiagnosticOptions::Clang);
  else if (Format == "msvc")
    Opts.setFormat(DiagnosticOptions::MSVC);
  else if (Format == "msvc-fallback") {
    Opts.setFormat(DiagnosticOptions::MSVC);
    Opts.CLFallbackMode = true;
  } else if (Format == "vi")
    Opts.setFormat(DiagnosticOptions::Vi);
  else {
    Success = false;
    if (Diags)
      Diags->Report(diag::err_drv_invalid_value)
      << Args.getLastArg(OPT_fdiagnostics_format)->getAsString(Args)
      << Format;
  }

  Opts.ShowSourceRanges = Args.hasArg(OPT_fdiagnostics_print_source_range_info);
  Opts.ShowParseableFixits = Args.hasArg(OPT_fdiagnostics_parseable_fixits);
  Opts.ShowPresumedLoc = !Args.hasArg(OPT_fno_diagnostics_use_presumed_location);
  Opts.VerifyDiagnostics = Args.hasArg(OPT_verify) || Args.hasArg(OPT_verify_EQ);
  Opts.VerifyPrefixes = Args.getAllArgValues(OPT_verify_EQ);
  if (Args.hasArg(OPT_verify))
    Opts.VerifyPrefixes.push_back("expected");
  // Keep VerifyPrefixes in its original order for the sake of diagnostics, and
  // then sort it to prepare for fast lookup using std::binary_search.
  if (!checkVerifyPrefixes(Opts.VerifyPrefixes, Diags)) {
    Opts.VerifyDiagnostics = false;
    Success = false;
  }
  else
    llvm::sort(Opts.VerifyPrefixes);
  DiagnosticLevelMask DiagMask = DiagnosticLevelMask::None;
  Success &= parseDiagnosticLevelMask("-verify-ignore-unexpected=",
    Args.getAllArgValues(OPT_verify_ignore_unexpected_EQ),
    Diags, DiagMask);
  if (Args.hasArg(OPT_verify_ignore_unexpected))
    DiagMask = DiagnosticLevelMask::All;
  Opts.setVerifyIgnoreUnexpected(DiagMask);
  Opts.ElideType = !Args.hasArg(OPT_fno_elide_type);
  Opts.ShowTemplateTree = Args.hasArg(OPT_fdiagnostics_show_template_tree);
  Opts.ErrorLimit = getLastArgIntValue(Args, OPT_ferror_limit, 0, Diags);
  Opts.MacroBacktraceLimit =
      getLastArgIntValue(Args, OPT_fmacro_backtrace_limit,
                         DiagnosticOptions::DefaultMacroBacktraceLimit, Diags);
  Opts.TemplateBacktraceLimit = getLastArgIntValue(
      Args, OPT_ftemplate_backtrace_limit,
      DiagnosticOptions::DefaultTemplateBacktraceLimit, Diags);
  Opts.ConstexprBacktraceLimit = getLastArgIntValue(
      Args, OPT_fconstexpr_backtrace_limit,
      DiagnosticOptions::DefaultConstexprBacktraceLimit, Diags);
  Opts.SpellCheckingLimit = getLastArgIntValue(
      Args, OPT_fspell_checking_limit,
      DiagnosticOptions::DefaultSpellCheckingLimit, Diags);
  Opts.SnippetLineLimit = getLastArgIntValue(
      Args, OPT_fcaret_diagnostics_max_lines,
      DiagnosticOptions::DefaultSnippetLineLimit, Diags);
  Opts.TabStop = getLastArgIntValue(Args, OPT_ftabstop,
                                    DiagnosticOptions::DefaultTabStop, Diags);
  if (Opts.TabStop == 0 || Opts.TabStop > DiagnosticOptions::MaxTabStop) {
    Opts.TabStop = DiagnosticOptions::DefaultTabStop;
    if (Diags)
      Diags->Report(diag::warn_ignoring_ftabstop_value)
      << Opts.TabStop << DiagnosticOptions::DefaultTabStop;
  }
  Opts.MessageLength =
      getLastArgIntValue(Args, OPT_fmessage_length_EQ, 0, Diags);
  addDiagnosticArgs(Args, OPT_W_Group, OPT_W_value_Group, Opts.Warnings);
  addDiagnosticArgs(Args, OPT_R_Group, OPT_R_value_Group, Opts.Remarks);

  return Success;
}

static void ParseFileSystemArgs(FileSystemOptions &Opts, ArgList &Args) {
  Opts.WorkingDir = std::string(Args.getLastArgValue(OPT_working_directory));
}

/// Parse the argument to the -ftest-module-file-extension
/// command-line argument.
///
/// \returns true on error, false on success.
static bool parseTestModuleFileExtensionArg(StringRef Arg,
                                            std::string &BlockName,
                                            unsigned &MajorVersion,
                                            unsigned &MinorVersion,
                                            bool &Hashed,
                                            std::string &UserInfo) {
  SmallVector<StringRef, 5> Args;
  Arg.split(Args, ':', 5);
  if (Args.size() < 5)
    return true;

  BlockName = std::string(Args[0]);
  if (Args[1].getAsInteger(10, MajorVersion)) return true;
  if (Args[2].getAsInteger(10, MinorVersion)) return true;
  if (Args[3].getAsInteger(2, Hashed)) return true;
  if (Args.size() > 4)
    UserInfo = std::string(Args[4]);
  return false;
}

static InputKind ParseFrontendArgs(FrontendOptions &Opts, ArgList &Args,
                                   DiagnosticsEngine &Diags,
                                   bool &IsHeaderFile) {
  Opts.ProgramAction = frontend::ParseSyntaxOnly;
  if (const Arg *A = Args.getLastArg(OPT_Action_Group)) {
    switch (A->getOption().getID()) {
    default:
      llvm_unreachable("Invalid option in group!");
    case OPT_ast_list:
      Opts.ProgramAction = frontend::ASTDeclList; break;
    case OPT_ast_dump_all_EQ:
    case OPT_ast_dump_EQ: {
      unsigned Val = llvm::StringSwitch<unsigned>(A->getValue())
                         .CaseLower("default", ADOF_Default)
                         .CaseLower("json", ADOF_JSON)
                         .Default(std::numeric_limits<unsigned>::max());

      if (Val != std::numeric_limits<unsigned>::max())
        Opts.ASTDumpFormat = static_cast<ASTDumpOutputFormat>(Val);
      else {
        Diags.Report(diag::err_drv_invalid_value)
            << A->getAsString(Args) << A->getValue();
        Opts.ASTDumpFormat = ADOF_Default;
      }
      LLVM_FALLTHROUGH;
    }
    case OPT_ast_dump:
    case OPT_ast_dump_all:
    case OPT_ast_dump_lookups:
      Opts.ProgramAction = frontend::ASTDump; break;
    case OPT_ast_print:
      Opts.ProgramAction = frontend::ASTPrint; break;
    case OPT_ast_view:
      Opts.ProgramAction = frontend::ASTView; break;
    case OPT_compiler_options_dump:
      Opts.ProgramAction = frontend::DumpCompilerOptions; break;
    case OPT_dump_raw_tokens:
      Opts.ProgramAction = frontend::DumpRawTokens; break;
    case OPT_dump_tokens:
      Opts.ProgramAction = frontend::DumpTokens; break;
    case OPT_S:
      Opts.ProgramAction = frontend::EmitAssembly; break;
    case OPT_emit_llvm_bc:
      Opts.ProgramAction = frontend::EmitBC; break;
    case OPT_emit_html:
      Opts.ProgramAction = frontend::EmitHTML; break;
    case OPT_emit_llvm:
      Opts.ProgramAction = frontend::EmitLLVM; break;
    case OPT_emit_llvm_only:
      Opts.ProgramAction = frontend::EmitLLVMOnly; break;
    case OPT_emit_codegen_only:
      Opts.ProgramAction = frontend::EmitCodeGenOnly; break;
    case OPT_emit_obj:
      Opts.ProgramAction = frontend::EmitObj; break;
    case OPT_fixit_EQ:
      Opts.FixItSuffix = A->getValue();
      LLVM_FALLTHROUGH;
    case OPT_fixit:
      Opts.ProgramAction = frontend::FixIt; break;
    case OPT_emit_module:
      Opts.ProgramAction = frontend::GenerateModule; break;
    case OPT_emit_module_interface:
      Opts.ProgramAction = frontend::GenerateModuleInterface; break;
    case OPT_emit_header_module:
      Opts.ProgramAction = frontend::GenerateHeaderModule; break;
    case OPT_emit_pch:
      Opts.ProgramAction = frontend::GeneratePCH; break;
    case OPT_emit_interface_stubs: {
      StringRef ArgStr =
          Args.hasArg(OPT_interface_stub_version_EQ)
              ? Args.getLastArgValue(OPT_interface_stub_version_EQ)
              : "experimental-ifs-v2";
      if (ArgStr == "experimental-yaml-elf-v1" ||
          ArgStr == "experimental-ifs-v1" ||
          ArgStr == "experimental-tapi-elf-v1") {
        std::string ErrorMessage =
            "Invalid interface stub format: " + ArgStr.str() +
            " is deprecated.";
        Diags.Report(diag::err_drv_invalid_value)
            << "Must specify a valid interface stub format type, ie: "
               "-interface-stub-version=experimental-ifs-v2"
            << ErrorMessage;
      } else if (!ArgStr.startswith("experimental-ifs-")) {
        std::string ErrorMessage =
            "Invalid interface stub format: " + ArgStr.str() + ".";
        Diags.Report(diag::err_drv_invalid_value)
            << "Must specify a valid interface stub format type, ie: "
               "-interface-stub-version=experimental-ifs-v2"
            << ErrorMessage;
      } else {
        Opts.ProgramAction = frontend::GenerateInterfaceStubs;
      }
      break;
    }
    case OPT_init_only:
      Opts.ProgramAction = frontend::InitOnly; break;
    case OPT_fsyntax_only:
      Opts.ProgramAction = frontend::ParseSyntaxOnly; break;
    case OPT_module_file_info:
      Opts.ProgramAction = frontend::ModuleFileInfo; break;
    case OPT_verify_pch:
      Opts.ProgramAction = frontend::VerifyPCH; break;
    case OPT_print_preamble:
      Opts.ProgramAction = frontend::PrintPreamble; break;
    case OPT_E:
      Opts.ProgramAction = frontend::PrintPreprocessedInput; break;
    case OPT_templight_dump:
      Opts.ProgramAction = frontend::TemplightDump; break;
    case OPT_rewrite_macros:
      Opts.ProgramAction = frontend::RewriteMacros; break;
    case OPT_rewrite_objc:
      Opts.ProgramAction = frontend::RewriteObjC; break;
    case OPT_rewrite_test:
      Opts.ProgramAction = frontend::RewriteTest; break;
    case OPT_analyze:
      Opts.ProgramAction = frontend::RunAnalysis; break;
    case OPT_migrate:
      Opts.ProgramAction = frontend::MigrateSource; break;
    case OPT_Eonly:
      Opts.ProgramAction = frontend::RunPreprocessorOnly; break;
    case OPT_print_dependency_directives_minimized_source:
      Opts.ProgramAction =
          frontend::PrintDependencyDirectivesSourceMinimizerOutput;
      break;
    }
  }

  if (const Arg* A = Args.getLastArg(OPT_plugin)) {
    Opts.Plugins.emplace_back(A->getValue(0));
    Opts.ProgramAction = frontend::PluginAction;
    Opts.ActionName = A->getValue();
  }
  Opts.AddPluginActions = Args.getAllArgValues(OPT_add_plugin);
  for (const auto *AA : Args.filtered(OPT_plugin_arg))
    Opts.PluginArgs[AA->getValue(0)].emplace_back(AA->getValue(1));

  for (const std::string &Arg :
         Args.getAllArgValues(OPT_ftest_module_file_extension_EQ)) {
    std::string BlockName;
    unsigned MajorVersion;
    unsigned MinorVersion;
    bool Hashed;
    std::string UserInfo;
    if (parseTestModuleFileExtensionArg(Arg, BlockName, MajorVersion,
                                        MinorVersion, Hashed, UserInfo)) {
      Diags.Report(diag::err_test_module_file_extension_format) << Arg;

      continue;
    }

    // Add the testing module file extension.
    Opts.ModuleFileExtensions.push_back(
        std::make_shared<TestModuleFileExtension>(
            BlockName, MajorVersion, MinorVersion, Hashed, UserInfo));
  }

  if (const Arg *A = Args.getLastArg(OPT_code_completion_at)) {
    Opts.CodeCompletionAt =
      ParsedSourceLocation::FromString(A->getValue());
    if (Opts.CodeCompletionAt.FileName.empty())
      Diags.Report(diag::err_drv_invalid_value)
        << A->getAsString(Args) << A->getValue();
  }
  Opts.DisableFree = Args.hasArg(OPT_disable_free);

  Opts.OutputFile = std::string(Args.getLastArgValue(OPT_o));
  Opts.Plugins = Args.getAllArgValues(OPT_load);
  Opts.RelocatablePCH = Args.hasArg(OPT_relocatable_pch);
  Opts.ShowHelp = Args.hasArg(OPT_help);
  Opts.ShowStats = Args.hasArg(OPT_print_stats);
  Opts.ShowTimers = Args.hasArg(OPT_ftime_report);
  Opts.PrintSupportedCPUs = Args.hasArg(OPT_print_supported_cpus);
  Opts.TimeTrace = Args.hasArg(OPT_ftime_trace);
  Opts.TimeTraceGranularity = getLastArgIntValue(
      Args, OPT_ftime_trace_granularity_EQ, Opts.TimeTraceGranularity, Diags);
  Opts.ShowVersion = Args.hasArg(OPT_version);
  Opts.ASTMergeFiles = Args.getAllArgValues(OPT_ast_merge);
  Opts.LLVMArgs = Args.getAllArgValues(OPT_mllvm);
  Opts.FixWhatYouCan = Args.hasArg(OPT_fix_what_you_can);
  Opts.FixOnlyWarnings = Args.hasArg(OPT_fix_only_warnings);
  Opts.FixAndRecompile = Args.hasArg(OPT_fixit_recompile);
  Opts.FixToTemporaries = Args.hasArg(OPT_fixit_to_temp);
  Opts.ASTDumpDecls = Args.hasArg(OPT_ast_dump, OPT_ast_dump_EQ);
  Opts.ASTDumpAll = Args.hasArg(OPT_ast_dump_all, OPT_ast_dump_all_EQ);
  Opts.ASTDumpFilter = std::string(Args.getLastArgValue(OPT_ast_dump_filter));
  Opts.ASTDumpLookups = Args.hasArg(OPT_ast_dump_lookups);
  Opts.UseGlobalModuleIndex = !Args.hasArg(OPT_fno_modules_global_index);
  Opts.GenerateGlobalModuleIndex = Opts.UseGlobalModuleIndex;
  Opts.ModuleMapFiles = Args.getAllArgValues(OPT_fmodule_map_file);
  // Only the -fmodule-file=<file> form.
  for (const auto *A : Args.filtered(OPT_fmodule_file)) {
    StringRef Val = A->getValue();
    if (Val.find('=') == StringRef::npos)
      Opts.ModuleFiles.push_back(std::string(Val));
  }
  Opts.ModulesEmbedFiles = Args.getAllArgValues(OPT_fmodules_embed_file_EQ);
  Opts.ModulesEmbedAllFiles = Args.hasArg(OPT_fmodules_embed_all_files);
  Opts.IncludeTimestamps = !Args.hasArg(OPT_fno_pch_timestamp);
  Opts.UseTemporary = !Args.hasArg(OPT_fno_temp_file);
  Opts.IsSystemModule = Args.hasArg(OPT_fsystem_module);

  if (Opts.ProgramAction != frontend::GenerateModule && Opts.IsSystemModule)
    Diags.Report(diag::err_drv_argument_only_allowed_with) << "-fsystem-module"
                                                           << "-emit-module";

  Opts.CodeCompleteOpts.IncludeMacros
    = Args.hasArg(OPT_code_completion_macros);
  Opts.CodeCompleteOpts.IncludeCodePatterns
    = Args.hasArg(OPT_code_completion_patterns);
  Opts.CodeCompleteOpts.IncludeGlobals
    = !Args.hasArg(OPT_no_code_completion_globals);
  Opts.CodeCompleteOpts.IncludeNamespaceLevelDecls
    = !Args.hasArg(OPT_no_code_completion_ns_level_decls);
  Opts.CodeCompleteOpts.IncludeBriefComments
    = Args.hasArg(OPT_code_completion_brief_comments);
  Opts.CodeCompleteOpts.IncludeFixIts
    = Args.hasArg(OPT_code_completion_with_fixits);

  Opts.OverrideRecordLayoutsFile =
      std::string(Args.getLastArgValue(OPT_foverride_record_layout_EQ));
  Opts.AuxTriple = std::string(Args.getLastArgValue(OPT_aux_triple));
  if (Args.hasArg(OPT_aux_target_cpu))
    Opts.AuxTargetCPU = std::string(Args.getLastArgValue(OPT_aux_target_cpu));
  if (Args.hasArg(OPT_aux_target_feature))
    Opts.AuxTargetFeatures = Args.getAllArgValues(OPT_aux_target_feature);
  Opts.StatsFile = std::string(Args.getLastArgValue(OPT_stats_file));

  if (const Arg *A = Args.getLastArg(OPT_arcmt_check,
                                     OPT_arcmt_modify,
                                     OPT_arcmt_migrate)) {
    switch (A->getOption().getID()) {
    default:
      llvm_unreachable("missed a case");
    case OPT_arcmt_check:
      Opts.ARCMTAction = FrontendOptions::ARCMT_Check;
      break;
    case OPT_arcmt_modify:
      Opts.ARCMTAction = FrontendOptions::ARCMT_Modify;
      break;
    case OPT_arcmt_migrate:
      Opts.ARCMTAction = FrontendOptions::ARCMT_Migrate;
      break;
    }
  }
  Opts.MTMigrateDir =
      std::string(Args.getLastArgValue(OPT_mt_migrate_directory));
  Opts.ARCMTMigrateReportOut =
      std::string(Args.getLastArgValue(OPT_arcmt_migrate_report_output));
  Opts.ARCMTMigrateEmitARCErrors
    = Args.hasArg(OPT_arcmt_migrate_emit_arc_errors);

  if (Args.hasArg(OPT_objcmt_migrate_literals))
    Opts.ObjCMTAction |= FrontendOptions::ObjCMT_Literals;
  if (Args.hasArg(OPT_objcmt_migrate_subscripting))
    Opts.ObjCMTAction |= FrontendOptions::ObjCMT_Subscripting;
  if (Args.hasArg(OPT_objcmt_migrate_property_dot_syntax))
    Opts.ObjCMTAction |= FrontendOptions::ObjCMT_PropertyDotSyntax;
  if (Args.hasArg(OPT_objcmt_migrate_property))
    Opts.ObjCMTAction |= FrontendOptions::ObjCMT_Property;
  if (Args.hasArg(OPT_objcmt_migrate_readonly_property))
    Opts.ObjCMTAction |= FrontendOptions::ObjCMT_ReadonlyProperty;
  if (Args.hasArg(OPT_objcmt_migrate_readwrite_property))
    Opts.ObjCMTAction |= FrontendOptions::ObjCMT_ReadwriteProperty;
  if (Args.hasArg(OPT_objcmt_migrate_annotation))
    Opts.ObjCMTAction |= FrontendOptions::ObjCMT_Annotation;
  if (Args.hasArg(OPT_objcmt_returns_innerpointer_property))
    Opts.ObjCMTAction |= FrontendOptions::ObjCMT_ReturnsInnerPointerProperty;
  if (Args.hasArg(OPT_objcmt_migrate_instancetype))
    Opts.ObjCMTAction |= FrontendOptions::ObjCMT_Instancetype;
  if (Args.hasArg(OPT_objcmt_migrate_nsmacros))
    Opts.ObjCMTAction |= FrontendOptions::ObjCMT_NsMacros;
  if (Args.hasArg(OPT_objcmt_migrate_protocol_conformance))
    Opts.ObjCMTAction |= FrontendOptions::ObjCMT_ProtocolConformance;
  if (Args.hasArg(OPT_objcmt_atomic_property))
    Opts.ObjCMTAction |= FrontendOptions::ObjCMT_AtomicProperty;
  if (Args.hasArg(OPT_objcmt_ns_nonatomic_iosonly))
    Opts.ObjCMTAction |= FrontendOptions::ObjCMT_NsAtomicIOSOnlyProperty;
  if (Args.hasArg(OPT_objcmt_migrate_designated_init))
    Opts.ObjCMTAction |= FrontendOptions::ObjCMT_DesignatedInitializer;
  if (Args.hasArg(OPT_objcmt_migrate_all))
    Opts.ObjCMTAction |= FrontendOptions::ObjCMT_MigrateDecls;

  Opts.ObjCMTWhiteListPath =
      std::string(Args.getLastArgValue(OPT_objcmt_whitelist_dir_path));

  if (Opts.ARCMTAction != FrontendOptions::ARCMT_None &&
      Opts.ObjCMTAction != FrontendOptions::ObjCMT_None) {
    Diags.Report(diag::err_drv_argument_not_allowed_with)
      << "ARC migration" << "ObjC migration";
  }

  InputKind DashX(Language::Unknown);
  if (const Arg *A = Args.getLastArg(OPT_x)) {
    StringRef XValue = A->getValue();

    // Parse suffixes: '<lang>(-header|[-module-map][-cpp-output])'.
    // FIXME: Supporting '<lang>-header-cpp-output' would be useful.
    bool Preprocessed = XValue.consume_back("-cpp-output");
    bool ModuleMap = XValue.consume_back("-module-map");
    IsHeaderFile =
        !Preprocessed && !ModuleMap && XValue.consume_back("-header");

    // Principal languages.
    DashX = llvm::StringSwitch<InputKind>(XValue)
                .Case("c", Language::C)
                .Case("cl", Language::OpenCL)
                .Case("cuda", Language::CUDA)
                .Case("hip", Language::HIP)
                .Case("c++", Language::CXX)
                .Case("objective-c", Language::ObjC)
                .Case("objective-c++", Language::ObjCXX)
                .Case("renderscript", Language::RenderScript)
                .Default(Language::Unknown);

    // "objc[++]-cpp-output" is an acceptable synonym for
    // "objective-c[++]-cpp-output".
    if (DashX.isUnknown() && Preprocessed && !IsHeaderFile && !ModuleMap)
      DashX = llvm::StringSwitch<InputKind>(XValue)
                  .Case("objc", Language::ObjC)
                  .Case("objc++", Language::ObjCXX)
                  .Default(Language::Unknown);

    // Some special cases cannot be combined with suffixes.
    if (DashX.isUnknown() && !Preprocessed && !ModuleMap && !IsHeaderFile)
      DashX = llvm::StringSwitch<InputKind>(XValue)
                  .Case("cpp-output", InputKind(Language::C).getPreprocessed())
                  .Case("assembler-with-cpp", Language::Asm)
                  .Cases("ast", "pcm",
                         InputKind(Language::Unknown, InputKind::Precompiled))
                  .Case("ir", Language::LLVM_IR)
                  .Default(Language::Unknown);

    if (DashX.isUnknown())
      Diags.Report(diag::err_drv_invalid_value)
        << A->getAsString(Args) << A->getValue();

    if (Preprocessed)
      DashX = DashX.getPreprocessed();
    if (ModuleMap)
      DashX = DashX.withFormat(InputKind::ModuleMap);
  }

  // '-' is the default input if none is given.
  std::vector<std::string> Inputs = Args.getAllArgValues(OPT_INPUT);
  Opts.Inputs.clear();
  if (Inputs.empty())
    Inputs.push_back("-");
  for (unsigned i = 0, e = Inputs.size(); i != e; ++i) {
    InputKind IK = DashX;
    if (IK.isUnknown()) {
      IK = FrontendOptions::getInputKindForExtension(
        StringRef(Inputs[i]).rsplit('.').second);
      // FIXME: Warn on this?
      if (IK.isUnknown())
        IK = Language::C;
      // FIXME: Remove this hack.
      if (i == 0)
        DashX = IK;
    }

    bool IsSystem = false;

    // The -emit-module action implicitly takes a module map.
    if (Opts.ProgramAction == frontend::GenerateModule &&
        IK.getFormat() == InputKind::Source) {
      IK = IK.withFormat(InputKind::ModuleMap);
      IsSystem = Opts.IsSystemModule;
    }

    Opts.Inputs.emplace_back(std::move(Inputs[i]), IK, IsSystem);
  }

  return DashX;
}

std::string CompilerInvocation::GetResourcesPath(const char *Argv0,
                                                 void *MainAddr) {
  std::string ClangExecutable =
      llvm::sys::fs::getMainExecutable(Argv0, MainAddr);
  return Driver::GetResourcesPath(ClangExecutable, CLANG_RESOURCE_DIR);
}

static void ParseHeaderSearchArgs(HeaderSearchOptions &Opts, ArgList &Args,
                                  const std::string &WorkingDir) {
  Opts.Sysroot = std::string(Args.getLastArgValue(OPT_isysroot, "/"));
  Opts.Verbose = Args.hasArg(OPT_v);
  Opts.UseBuiltinIncludes = !Args.hasArg(OPT_nobuiltininc);
  Opts.UseStandardSystemIncludes = !Args.hasArg(OPT_nostdsysteminc);
  Opts.UseStandardCXXIncludes = !Args.hasArg(OPT_nostdincxx);
  if (const Arg *A = Args.getLastArg(OPT_stdlib_EQ))
    Opts.UseLibcxx = (strcmp(A->getValue(), "libc++") == 0);
  Opts.ResourceDir = std::string(Args.getLastArgValue(OPT_resource_dir));

  // Canonicalize -fmodules-cache-path before storing it.
  SmallString<128> P(Args.getLastArgValue(OPT_fmodules_cache_path));
  if (!(P.empty() || llvm::sys::path::is_absolute(P))) {
    if (WorkingDir.empty())
      llvm::sys::fs::make_absolute(P);
    else
      llvm::sys::fs::make_absolute(WorkingDir, P);
  }
  llvm::sys::path::remove_dots(P);
  Opts.ModuleCachePath = std::string(P.str());

  Opts.ModuleUserBuildPath =
      std::string(Args.getLastArgValue(OPT_fmodules_user_build_path));
  // Only the -fmodule-file=<name>=<file> form.
  for (const auto *A : Args.filtered(OPT_fmodule_file)) {
    StringRef Val = A->getValue();
    if (Val.find('=') != StringRef::npos){
      auto Split = Val.split('=');
      Opts.PrebuiltModuleFiles.insert(
          {std::string(Split.first), std::string(Split.second)});
    }
  }
  for (const auto *A : Args.filtered(OPT_fprebuilt_module_path))
    Opts.AddPrebuiltModulePath(A->getValue());
  Opts.DisableModuleHash = Args.hasArg(OPT_fdisable_module_hash);
  Opts.ModulesHashContent = Args.hasArg(OPT_fmodules_hash_content);
  Opts.ModulesStrictContextHash = Args.hasArg(OPT_fmodules_strict_context_hash);
  Opts.ModulesValidateDiagnosticOptions =
      !Args.hasArg(OPT_fmodules_disable_diagnostic_validation);
  Opts.ImplicitModuleMaps = Args.hasArg(OPT_fimplicit_module_maps);
  Opts.ModuleMapFileHomeIsCwd = Args.hasArg(OPT_fmodule_map_file_home_is_cwd);
  Opts.ModuleCachePruneInterval =
      getLastArgIntValue(Args, OPT_fmodules_prune_interval, 7 * 24 * 60 * 60);
  Opts.ModuleCachePruneAfter =
      getLastArgIntValue(Args, OPT_fmodules_prune_after, 31 * 24 * 60 * 60);
  Opts.ModulesValidateOncePerBuildSession =
      Args.hasArg(OPT_fmodules_validate_once_per_build_session);
  Opts.BuildSessionTimestamp =
      getLastArgUInt64Value(Args, OPT_fbuild_session_timestamp, 0);
  Opts.ModulesValidateSystemHeaders =
      Args.hasArg(OPT_fmodules_validate_system_headers);
  Opts.ValidateASTInputFilesContent =
      Args.hasArg(OPT_fvalidate_ast_input_files_content);
  if (const Arg *A = Args.getLastArg(OPT_fmodule_format_EQ))
    Opts.ModuleFormat = A->getValue();

  for (const auto *A : Args.filtered(OPT_fmodules_ignore_macro)) {
    StringRef MacroDef = A->getValue();
    Opts.ModulesIgnoreMacros.insert(
        llvm::CachedHashString(MacroDef.split('=').first));
  }

  // Add -I..., -F..., and -index-header-map options in order.
  bool IsIndexHeaderMap = false;
  bool IsSysrootSpecified =
      Args.hasArg(OPT__sysroot_EQ) || Args.hasArg(OPT_isysroot);
  for (const auto *A : Args.filtered(OPT_I, OPT_F, OPT_index_header_map)) {
    if (A->getOption().matches(OPT_index_header_map)) {
      // -index-header-map applies to the next -I or -F.
      IsIndexHeaderMap = true;
      continue;
    }

    frontend::IncludeDirGroup Group =
        IsIndexHeaderMap ? frontend::IndexHeaderMap : frontend::Angled;

    bool IsFramework = A->getOption().matches(OPT_F);
    std::string Path = A->getValue();

    if (IsSysrootSpecified && !IsFramework && A->getValue()[0] == '=') {
      SmallString<32> Buffer;
      llvm::sys::path::append(Buffer, Opts.Sysroot,
                              llvm::StringRef(A->getValue()).substr(1));
      Path = std::string(Buffer.str());
    }

    Opts.AddPath(Path, Group, IsFramework,
                 /*IgnoreSysroot*/ true);
    IsIndexHeaderMap = false;
  }

  // Add -iprefix/-iwithprefix/-iwithprefixbefore options.
  StringRef Prefix = ""; // FIXME: This isn't the correct default prefix.
  for (const auto *A :
       Args.filtered(OPT_iprefix, OPT_iwithprefix, OPT_iwithprefixbefore)) {
    if (A->getOption().matches(OPT_iprefix))
      Prefix = A->getValue();
    else if (A->getOption().matches(OPT_iwithprefix))
      Opts.AddPath(Prefix.str() + A->getValue(), frontend::After, false, true);
    else
      Opts.AddPath(Prefix.str() + A->getValue(), frontend::Angled, false, true);
  }

  for (const auto *A : Args.filtered(OPT_idirafter))
    Opts.AddPath(A->getValue(), frontend::After, false, true);
  for (const auto *A : Args.filtered(OPT_iquote))
    Opts.AddPath(A->getValue(), frontend::Quoted, false, true);
  for (const auto *A : Args.filtered(OPT_isystem, OPT_iwithsysroot))
    Opts.AddPath(A->getValue(), frontend::System, false,
                 !A->getOption().matches(OPT_iwithsysroot));
  for (const auto *A : Args.filtered(OPT_iframework))
    Opts.AddPath(A->getValue(), frontend::System, true, true);
  for (const auto *A : Args.filtered(OPT_iframeworkwithsysroot))
    Opts.AddPath(A->getValue(), frontend::System, /*IsFramework=*/true,
                 /*IgnoreSysRoot=*/false);

  // Add the paths for the various language specific isystem flags.
  for (const auto *A : Args.filtered(OPT_c_isystem))
    Opts.AddPath(A->getValue(), frontend::CSystem, false, true);
  for (const auto *A : Args.filtered(OPT_cxx_isystem))
    Opts.AddPath(A->getValue(), frontend::CXXSystem, false, true);
  for (const auto *A : Args.filtered(OPT_objc_isystem))
    Opts.AddPath(A->getValue(), frontend::ObjCSystem, false,true);
  for (const auto *A : Args.filtered(OPT_objcxx_isystem))
    Opts.AddPath(A->getValue(), frontend::ObjCXXSystem, false, true);

  // Add the internal paths from a driver that detects standard include paths.
  for (const auto *A :
       Args.filtered(OPT_internal_isystem, OPT_internal_externc_isystem)) {
    frontend::IncludeDirGroup Group = frontend::System;
    if (A->getOption().matches(OPT_internal_externc_isystem))
      Group = frontend::ExternCSystem;
    Opts.AddPath(A->getValue(), Group, false, true);
  }

  // Add the path prefixes which are implicitly treated as being system headers.
  for (const auto *A :
       Args.filtered(OPT_system_header_prefix, OPT_no_system_header_prefix))
    Opts.AddSystemHeaderPrefix(
        A->getValue(), A->getOption().matches(OPT_system_header_prefix));

  for (const auto *A : Args.filtered(OPT_ivfsoverlay))
    Opts.AddVFSOverlayFile(A->getValue());
}

void CompilerInvocation::setLangDefaults(LangOptions &Opts, InputKind IK,
                                         const llvm::Triple &T,
                                         PreprocessorOptions &PPOpts,
                                         LangStandard::Kind LangStd) {
  // Set some properties which depend solely on the input kind; it would be nice
  // to move these to the language standard, and have the driver resolve the
  // input kind + language standard.
  //
  // FIXME: Perhaps a better model would be for a single source file to have
  // multiple language standards (C / C++ std, ObjC std, OpenCL std, OpenMP std)
  // simultaneously active?
  if (IK.getLanguage() == Language::Asm) {
    Opts.AsmPreprocessor = 1;
  } else if (IK.isObjectiveC()) {
    Opts.ObjC = 1;
  }

  if (LangStd == LangStandard::lang_unspecified) {
    // Based on the base language, pick one.
    switch (IK.getLanguage()) {
    case Language::Unknown:
    case Language::LLVM_IR:
      llvm_unreachable("Invalid input kind!");
    case Language::OpenCL:
      LangStd = LangStandard::lang_opencl10;
      break;
    case Language::CUDA:
      LangStd = LangStandard::lang_cuda;
      break;
    case Language::Asm:
    case Language::C:
#if defined(CLANG_DEFAULT_STD_C)
      LangStd = CLANG_DEFAULT_STD_C;
#else
      // The PS4 uses C99 as the default C standard.
      if (T.isPS4())
        LangStd = LangStandard::lang_gnu99;
      else
        LangStd = LangStandard::lang_gnu17;
#endif
      break;
    case Language::ObjC:
#if defined(CLANG_DEFAULT_STD_C)
      LangStd = CLANG_DEFAULT_STD_C;
#else
      LangStd = LangStandard::lang_gnu11;
#endif
      break;
    case Language::CXX:
    case Language::ObjCXX:
#if defined(CLANG_DEFAULT_STD_CXX)
      LangStd = CLANG_DEFAULT_STD_CXX;
#else
      LangStd = LangStandard::lang_gnucxx14;
#endif
      break;
    case Language::RenderScript:
      LangStd = LangStandard::lang_c99;
      break;
    case Language::HIP:
      LangStd = LangStandard::lang_hip;
      break;
    }
  }

  const LangStandard &Std = LangStandard::getLangStandardForKind(LangStd);
  Opts.LineComment = Std.hasLineComments();
  Opts.C99 = Std.isC99();
  Opts.C11 = Std.isC11();
  Opts.C17 = Std.isC17();
  Opts.C2x = Std.isC2x();
  Opts.CPlusPlus = Std.isCPlusPlus();
  Opts.CPlusPlus11 = Std.isCPlusPlus11();
  Opts.CPlusPlus14 = Std.isCPlusPlus14();
  Opts.CPlusPlus17 = Std.isCPlusPlus17();
  Opts.CPlusPlus20 = Std.isCPlusPlus20();
  Opts.Digraphs = Std.hasDigraphs();
  Opts.GNUMode = Std.isGNUMode();
  Opts.GNUInline = !Opts.C99 && !Opts.CPlusPlus;
  Opts.GNUCVersion = 0;
  Opts.HexFloats = Std.hasHexFloats();
  Opts.ImplicitInt = Std.hasImplicitInt();

  // Set OpenCL Version.
  Opts.OpenCL = Std.isOpenCL();
  if (LangStd == LangStandard::lang_opencl10)
    Opts.OpenCLVersion = 100;
  else if (LangStd == LangStandard::lang_opencl11)
    Opts.OpenCLVersion = 110;
  else if (LangStd == LangStandard::lang_opencl12)
    Opts.OpenCLVersion = 120;
  else if (LangStd == LangStandard::lang_opencl20)
    Opts.OpenCLVersion = 200;
  else if (LangStd == LangStandard::lang_openclcpp)
    Opts.OpenCLCPlusPlusVersion = 100;

  // OpenCL has some additional defaults.
  if (Opts.OpenCL) {
    Opts.AltiVec = 0;
    Opts.ZVector = 0;
    Opts.setLaxVectorConversions(LangOptions::LaxVectorConversionKind::None);
    Opts.setDefaultFPContractMode(LangOptions::FPC_On);
    Opts.NativeHalfType = 1;
    Opts.NativeHalfArgsAndReturns = 1;
    Opts.OpenCLCPlusPlus = Opts.CPlusPlus;
    // Include default header file for OpenCL.
    if (Opts.IncludeDefaultHeader && !Opts.DeclareOpenCLBuiltins) {
      PPOpts.Includes.push_back("opencl-c.h");
    }
  }

  Opts.HIP = IK.getLanguage() == Language::HIP;
  Opts.CUDA = IK.getLanguage() == Language::CUDA || Opts.HIP;
  if (Opts.CUDA)
    // Set default FP_CONTRACT to FAST.
    Opts.setDefaultFPContractMode(LangOptions::FPC_Fast);

  Opts.RenderScript = IK.getLanguage() == Language::RenderScript;
  if (Opts.RenderScript) {
    Opts.NativeHalfType = 1;
    Opts.NativeHalfArgsAndReturns = 1;
  }

  // OpenCL and C++ both have bool, true, false keywords.
  Opts.Bool = Opts.OpenCL || Opts.CPlusPlus;

  // OpenCL has half keyword
  Opts.Half = Opts.OpenCL;

  // C++ has wchar_t keyword.
  Opts.WChar = Opts.CPlusPlus;

  Opts.GNUKeywords = Opts.GNUMode;
  Opts.CXXOperatorNames = Opts.CPlusPlus;

  Opts.AlignedAllocation = Opts.CPlusPlus17;

  Opts.DollarIdents = !Opts.AsmPreprocessor;

  // Enable [[]] attributes in C++11 and C2x by default.
  Opts.DoubleSquareBracketAttributes = Opts.CPlusPlus11 || Opts.C2x;
}

/// Attempt to parse a visibility value out of the given argument.
static Visibility parseVisibility(Arg *arg, ArgList &args,
                                  DiagnosticsEngine &diags) {
  StringRef value = arg->getValue();
  if (value == "default") {
    return DefaultVisibility;
  } else if (value == "hidden" || value == "internal") {
    return HiddenVisibility;
  } else if (value == "protected") {
    // FIXME: diagnose if target does not support protected visibility
    return ProtectedVisibility;
  }

  diags.Report(diag::err_drv_invalid_value)
    << arg->getAsString(args) << value;
  return DefaultVisibility;
}

/// Check if input file kind and language standard are compatible.
static bool IsInputCompatibleWithStandard(InputKind IK,
                                          const LangStandard &S) {
  switch (IK.getLanguage()) {
  case Language::Unknown:
  case Language::LLVM_IR:
    llvm_unreachable("should not parse language flags for this input");

  case Language::C:
  case Language::ObjC:
  case Language::RenderScript:
    return S.getLanguage() == Language::C;

  case Language::OpenCL:
    return S.getLanguage() == Language::OpenCL;

  case Language::CXX:
  case Language::ObjCXX:
    return S.getLanguage() == Language::CXX;

  case Language::CUDA:
    // FIXME: What -std= values should be permitted for CUDA compilations?
    return S.getLanguage() == Language::CUDA ||
           S.getLanguage() == Language::CXX;

  case Language::HIP:
    return S.getLanguage() == Language::CXX || S.getLanguage() == Language::HIP;

  case Language::Asm:
    // Accept (and ignore) all -std= values.
    // FIXME: The -std= value is not ignored; it affects the tokenization
    // and preprocessing rules if we're preprocessing this asm input.
    return true;
  }

  llvm_unreachable("unexpected input language");
}

/// Get language name for given input kind.
static const StringRef GetInputKindName(InputKind IK) {
  switch (IK.getLanguage()) {
  case Language::C:
    return "C";
  case Language::ObjC:
    return "Objective-C";
  case Language::CXX:
    return "C++";
  case Language::ObjCXX:
    return "Objective-C++";
  case Language::OpenCL:
    return "OpenCL";
  case Language::CUDA:
    return "CUDA";
  case Language::RenderScript:
    return "RenderScript";
  case Language::HIP:
    return "HIP";

  case Language::Asm:
    return "Asm";
  case Language::LLVM_IR:
    return "LLVM IR";

  case Language::Unknown:
    break;
  }
  llvm_unreachable("unknown input language");
}

static void ParseLangArgs(LangOptions &Opts, ArgList &Args, InputKind IK,
                          const TargetOptions &TargetOpts,
                          PreprocessorOptions &PPOpts,
                          DiagnosticsEngine &Diags) {
  // FIXME: Cleanup per-file based stuff.
  LangStandard::Kind LangStd = LangStandard::lang_unspecified;
  if (const Arg *A = Args.getLastArg(OPT_std_EQ)) {
    LangStd = LangStandard::getLangKind(A->getValue());
    if (LangStd == LangStandard::lang_unspecified) {
      Diags.Report(diag::err_drv_invalid_value)
        << A->getAsString(Args) << A->getValue();
      // Report supported standards with short description.
      for (unsigned KindValue = 0;
           KindValue != LangStandard::lang_unspecified;
           ++KindValue) {
        const LangStandard &Std = LangStandard::getLangStandardForKind(
          static_cast<LangStandard::Kind>(KindValue));
        if (IsInputCompatibleWithStandard(IK, Std)) {
          auto Diag = Diags.Report(diag::note_drv_use_standard);
          Diag << Std.getName() << Std.getDescription();
          unsigned NumAliases = 0;
#define LANGSTANDARD(id, name, lang, desc, features)
#define LANGSTANDARD_ALIAS(id, alias) \
          if (KindValue == LangStandard::lang_##id) ++NumAliases;
#define LANGSTANDARD_ALIAS_DEPR(id, alias)
#include "clang/Basic/LangStandards.def"
          Diag << NumAliases;
#define LANGSTANDARD(id, name, lang, desc, features)
#define LANGSTANDARD_ALIAS(id, alias) \
          if (KindValue == LangStandard::lang_##id) Diag << alias;
#define LANGSTANDARD_ALIAS_DEPR(id, alias)
#include "clang/Basic/LangStandards.def"
        }
      }
    } else {
      // Valid standard, check to make sure language and standard are
      // compatible.
      const LangStandard &Std = LangStandard::getLangStandardForKind(LangStd);
      if (!IsInputCompatibleWithStandard(IK, Std)) {
        Diags.Report(diag::err_drv_argument_not_allowed_with)
          << A->getAsString(Args) << GetInputKindName(IK);
      }
    }
  }

  if (Args.hasArg(OPT_fno_dllexport_inlines))
    Opts.DllExportInlines = false;

  if (const Arg *A = Args.getLastArg(OPT_fcf_protection_EQ)) {
    StringRef Name = A->getValue();
    if (Name == "full" || Name == "branch") {
      Opts.CFProtectionBranch = 1;
    }
  }
  // -cl-std only applies for OpenCL language standards.
  // Override the -std option in this case.
  if (const Arg *A = Args.getLastArg(OPT_cl_std_EQ)) {
    LangStandard::Kind OpenCLLangStd
      = llvm::StringSwitch<LangStandard::Kind>(A->getValue())
        .Cases("cl", "CL", LangStandard::lang_opencl10)
        .Cases("cl1.1", "CL1.1", LangStandard::lang_opencl11)
        .Cases("cl1.2", "CL1.2", LangStandard::lang_opencl12)
        .Cases("cl2.0", "CL2.0", LangStandard::lang_opencl20)
        .Cases("clc++", "CLC++", LangStandard::lang_openclcpp)
        .Default(LangStandard::lang_unspecified);

    if (OpenCLLangStd == LangStandard::lang_unspecified) {
      Diags.Report(diag::err_drv_invalid_value)
        << A->getAsString(Args) << A->getValue();
    }
    else
      LangStd = OpenCLLangStd;
  }

  Opts.SYCL = Args.hasArg(options::OPT_fsycl);
  Opts.SYCLIsDevice = Opts.SYCL && Args.hasArg(options::OPT_fsycl_is_device);
  if (Opts.SYCL) {
    // -sycl-std applies to any SYCL source, not only those containing kernels,
    // but also those using the SYCL API
    if (const Arg *A = Args.getLastArg(OPT_sycl_std_EQ)) {
      Opts.SYCLVersion = llvm::StringSwitch<unsigned>(A->getValue())
                             .Cases("2017", "1.2.1", "121", "sycl-1.2.1", 2017)
                             .Default(0U);

      if (Opts.SYCLVersion == 0U) {
        // User has passed an invalid value to the flag, this is an error
        Diags.Report(diag::err_drv_invalid_value)
            << A->getAsString(Args) << A->getValue();
      }
    }
  }

  Opts.IncludeDefaultHeader = Args.hasArg(OPT_finclude_default_header);
  Opts.DeclareOpenCLBuiltins = Args.hasArg(OPT_fdeclare_opencl_builtins);

  llvm::Triple T(TargetOpts.Triple);
  CompilerInvocation::setLangDefaults(Opts, IK, T, PPOpts, LangStd);

  // -cl-strict-aliasing needs to emit diagnostic in the case where CL > 1.0.
  // This option should be deprecated for CL > 1.0 because
  // this option was added for compatibility with OpenCL 1.0.
  if (Args.getLastArg(OPT_cl_strict_aliasing)
       && Opts.OpenCLVersion > 100) {
    Diags.Report(diag::warn_option_invalid_ocl_version)
        << Opts.getOpenCLVersionTuple().getAsString()
        << Args.getLastArg(OPT_cl_strict_aliasing)->getAsString(Args);
  }

  // We abuse '-f[no-]gnu-keywords' to force overriding all GNU-extension
  // keywords. This behavior is provided by GCC's poorly named '-fasm' flag,
  // while a subset (the non-C++ GNU keywords) is provided by GCC's
  // '-fgnu-keywords'. Clang conflates the two for simplicity under the single
  // name, as it doesn't seem a useful distinction.
  Opts.GNUKeywords = Args.hasFlag(OPT_fgnu_keywords, OPT_fno_gnu_keywords,
                                  Opts.GNUKeywords);

  Opts.Digraphs = Args.hasFlag(OPT_fdigraphs, OPT_fno_digraphs, Opts.Digraphs);

  if (Args.hasArg(OPT_fno_operator_names))
    Opts.CXXOperatorNames = 0;

  if (Args.hasArg(OPT_fcuda_is_device))
    Opts.CUDAIsDevice = 1;

  if (Args.hasArg(OPT_fcuda_allow_variadic_functions))
    Opts.CUDAAllowVariadicFunctions = 1;

  if (Args.hasArg(OPT_fno_cuda_host_device_constexpr))
    Opts.CUDAHostDeviceConstexpr = 0;

  if (Opts.CUDAIsDevice && Args.hasArg(OPT_fcuda_approx_transcendentals))
    Opts.CUDADeviceApproxTranscendentals = 1;

  Opts.GPURelocatableDeviceCode = Args.hasArg(OPT_fgpu_rdc);
  if (Args.hasArg(OPT_fgpu_allow_device_init)) {
    if (Opts.HIP)
      Opts.GPUAllowDeviceInit = 1;
    else
      Diags.Report(diag::warn_ignored_hip_only_option)
          << Args.getLastArg(OPT_fgpu_allow_device_init)->getAsString(Args);
  }
  Opts.HIPUseNewLaunchAPI = Args.hasArg(OPT_fhip_new_launch_api);
  if (Opts.HIP)
    Opts.GPUMaxThreadsPerBlock = getLastArgIntValue(
        Args, OPT_gpu_max_threads_per_block_EQ, Opts.GPUMaxThreadsPerBlock);
  else if (Args.hasArg(OPT_gpu_max_threads_per_block_EQ))
    Diags.Report(diag::warn_ignored_hip_only_option)
        << Args.getLastArg(OPT_gpu_max_threads_per_block_EQ)->getAsString(Args);

  if (Opts.ObjC) {
    if (Arg *arg = Args.getLastArg(OPT_fobjc_runtime_EQ)) {
      StringRef value = arg->getValue();
      if (Opts.ObjCRuntime.tryParse(value))
        Diags.Report(diag::err_drv_unknown_objc_runtime) << value;
    }

    if (Args.hasArg(OPT_fobjc_gc_only))
      Opts.setGC(LangOptions::GCOnly);
    else if (Args.hasArg(OPT_fobjc_gc))
      Opts.setGC(LangOptions::HybridGC);
    else if (Args.hasArg(OPT_fobjc_arc)) {
      Opts.ObjCAutoRefCount = 1;
      if (!Opts.ObjCRuntime.allowsARC())
        Diags.Report(diag::err_arc_unsupported_on_runtime);
    }

    // ObjCWeakRuntime tracks whether the runtime supports __weak, not
    // whether the feature is actually enabled.  This is predominantly
    // determined by -fobjc-runtime, but we allow it to be overridden
    // from the command line for testing purposes.
    if (Args.hasArg(OPT_fobjc_runtime_has_weak))
      Opts.ObjCWeakRuntime = 1;
    else
      Opts.ObjCWeakRuntime = Opts.ObjCRuntime.allowsWeak();

    // ObjCWeak determines whether __weak is actually enabled.
    // Note that we allow -fno-objc-weak to disable this even in ARC mode.
    if (auto weakArg = Args.getLastArg(OPT_fobjc_weak, OPT_fno_objc_weak)) {
      if (!weakArg->getOption().matches(OPT_fobjc_weak)) {
        assert(!Opts.ObjCWeak);
      } else if (Opts.getGC() != LangOptions::NonGC) {
        Diags.Report(diag::err_objc_weak_with_gc);
      } else if (!Opts.ObjCWeakRuntime) {
        Diags.Report(diag::err_objc_weak_unsupported);
      } else {
        Opts.ObjCWeak = 1;
      }
    } else if (Opts.ObjCAutoRefCount) {
      Opts.ObjCWeak = Opts.ObjCWeakRuntime;
    }

    if (Args.hasArg(OPT_fno_objc_infer_related_result_type))
      Opts.ObjCInferRelatedResultType = 0;

    if (Args.hasArg(OPT_fobjc_subscripting_legacy_runtime))
      Opts.ObjCSubscriptingLegacyRuntime =
        (Opts.ObjCRuntime.getKind() == ObjCRuntime::FragileMacOSX);
  }

  if (Arg *A = Args.getLastArg(options::OPT_fgnuc_version_EQ)) {
    // Check that the version has 1 to 3 components and the minor and patch
    // versions fit in two decimal digits.
    VersionTuple GNUCVer;
    bool Invalid = GNUCVer.tryParse(A->getValue());
    unsigned Major = GNUCVer.getMajor();
    unsigned Minor = GNUCVer.getMinor().getValueOr(0);
    unsigned Patch = GNUCVer.getSubminor().getValueOr(0);
    if (Invalid || GNUCVer.getBuild() || Minor >= 100 || Patch >= 100) {
      Diags.Report(diag::err_drv_invalid_value)
          << A->getAsString(Args) << A->getValue();
    }
    Opts.GNUCVersion = Major * 100 * 100 + Minor * 100 + Patch;
  }

  if (Args.hasArg(OPT_fgnu89_inline)) {
    if (Opts.CPlusPlus)
      Diags.Report(diag::err_drv_argument_not_allowed_with)
        << "-fgnu89-inline" << GetInputKindName(IK);
    else
      Opts.GNUInline = 1;
  }

  if (Args.hasArg(OPT_fapple_kext)) {
    if (!Opts.CPlusPlus)
      Diags.Report(diag::warn_c_kext);
    else
      Opts.AppleKext = 1;
  }

  if (Args.hasArg(OPT_print_ivar_layout))
    Opts.ObjCGCBitmapPrint = 1;

  if (Args.hasArg(OPT_fno_constant_cfstrings))
    Opts.NoConstantCFStrings = 1;
  if (const auto *A = Args.getLastArg(OPT_fcf_runtime_abi_EQ))
    Opts.CFRuntime =
        llvm::StringSwitch<LangOptions::CoreFoundationABI>(A->getValue())
            .Cases("unspecified", "standalone", "objc",
                   LangOptions::CoreFoundationABI::ObjectiveC)
            .Cases("swift", "swift-5.0",
                   LangOptions::CoreFoundationABI::Swift5_0)
            .Case("swift-4.2", LangOptions::CoreFoundationABI::Swift4_2)
            .Case("swift-4.1", LangOptions::CoreFoundationABI::Swift4_1)
            .Default(LangOptions::CoreFoundationABI::ObjectiveC);

  if (Args.hasArg(OPT_fzvector))
    Opts.ZVector = 1;

  if (Args.hasArg(OPT_pthread))
    Opts.POSIXThreads = 1;

  // The value-visibility mode defaults to "default".
  if (Arg *visOpt = Args.getLastArg(OPT_fvisibility)) {
    Opts.setValueVisibilityMode(parseVisibility(visOpt, Args, Diags));
  } else {
    Opts.setValueVisibilityMode(DefaultVisibility);
  }

  // The type-visibility mode defaults to the value-visibility mode.
  if (Arg *typeVisOpt = Args.getLastArg(OPT_ftype_visibility)) {
    Opts.setTypeVisibilityMode(parseVisibility(typeVisOpt, Args, Diags));
  } else {
    Opts.setTypeVisibilityMode(Opts.getValueVisibilityMode());
  }

  if (Args.hasArg(OPT_fvisibility_inlines_hidden))
    Opts.InlineVisibilityHidden = 1;

  if (Args.hasArg(OPT_fvisibility_global_new_delete_hidden))
    Opts.GlobalAllocationFunctionVisibilityHidden = 1;

  if (Args.hasArg(OPT_fapply_global_visibility_to_externs))
    Opts.SetVisibilityForExternDecls = 1;

  if (Args.hasArg(OPT_ftrapv)) {
    Opts.setSignedOverflowBehavior(LangOptions::SOB_Trapping);
    // Set the handler, if one is specified.
    Opts.OverflowHandler =
        std::string(Args.getLastArgValue(OPT_ftrapv_handler));
  }
  else if (Args.hasArg(OPT_fwrapv))
    Opts.setSignedOverflowBehavior(LangOptions::SOB_Defined);

  Opts.MSVCCompat = Args.hasArg(OPT_fms_compatibility);
  Opts.MicrosoftExt = Opts.MSVCCompat || Args.hasArg(OPT_fms_extensions);
  Opts.AsmBlocks = Args.hasArg(OPT_fasm_blocks) || Opts.MicrosoftExt;
  Opts.MSCompatibilityVersion = 0;
  if (const Arg *A = Args.getLastArg(OPT_fms_compatibility_version)) {
    VersionTuple VT;
    if (VT.tryParse(A->getValue()))
      Diags.Report(diag::err_drv_invalid_value) << A->getAsString(Args)
                                                << A->getValue();
    Opts.MSCompatibilityVersion = VT.getMajor() * 10000000 +
                                  VT.getMinor().getValueOr(0) * 100000 +
                                  VT.getSubminor().getValueOr(0);
  }

  // Mimicking gcc's behavior, trigraphs are only enabled if -trigraphs
  // is specified, or -std is set to a conforming mode.
  // Trigraphs are disabled by default in c++1z onwards.
  Opts.Trigraphs = !Opts.GNUMode && !Opts.MSVCCompat && !Opts.CPlusPlus17;
  Opts.Trigraphs =
      Args.hasFlag(OPT_ftrigraphs, OPT_fno_trigraphs, Opts.Trigraphs);

  Opts.DollarIdents = Args.hasFlag(OPT_fdollars_in_identifiers,
                                   OPT_fno_dollars_in_identifiers,
                                   Opts.DollarIdents);
  Opts.PascalStrings = Args.hasArg(OPT_fpascal_strings);
  Opts.setVtorDispMode(
      MSVtorDispMode(getLastArgIntValue(Args, OPT_vtordisp_mode_EQ, 1, Diags)));
  Opts.Borland = Args.hasArg(OPT_fborland_extensions);
  Opts.WritableStrings = Args.hasArg(OPT_fwritable_strings);
  Opts.ConstStrings = Args.hasFlag(OPT_fconst_strings, OPT_fno_const_strings,
                                   Opts.ConstStrings);
  if (Arg *A = Args.getLastArg(OPT_flax_vector_conversions_EQ)) {
    using LaxKind = LangOptions::LaxVectorConversionKind;
    if (auto Kind = llvm::StringSwitch<Optional<LaxKind>>(A->getValue())
                        .Case("none", LaxKind::None)
                        .Case("integer", LaxKind::Integer)
                        .Case("all", LaxKind::All)
                        .Default(llvm::None))
      Opts.setLaxVectorConversions(*Kind);
    else
      Diags.Report(diag::err_drv_invalid_value)
          << A->getAsString(Args) << A->getValue();
  }
  if (Args.hasArg(OPT_fno_threadsafe_statics))
    Opts.ThreadsafeStatics = 0;
  Opts.Exceptions = Args.hasArg(OPT_fexceptions);
  Opts.IgnoreExceptions = Args.hasArg(OPT_fignore_exceptions);
  Opts.ObjCExceptions = Args.hasArg(OPT_fobjc_exceptions);
  Opts.CXXExceptions = Args.hasArg(OPT_fcxx_exceptions);

  // -ffixed-point
  Opts.FixedPoint =
      Args.hasFlag(OPT_ffixed_point, OPT_fno_fixed_point, /*Default=*/false) &&
      !Opts.CPlusPlus;
  Opts.PaddingOnUnsignedFixedPoint =
      Args.hasFlag(OPT_fpadding_on_unsigned_fixed_point,
                   OPT_fno_padding_on_unsigned_fixed_point,
                   /*Default=*/false) &&
      Opts.FixedPoint;

  // Handle exception personalities
  Arg *A = Args.getLastArg(
      options::OPT_fsjlj_exceptions, options::OPT_fseh_exceptions,
      options::OPT_fdwarf_exceptions, options::OPT_fwasm_exceptions);
  if (A) {
    const Option &Opt = A->getOption();
    llvm::Triple T(TargetOpts.Triple);
    if (T.isWindowsMSVCEnvironment())
      Diags.Report(diag::err_fe_invalid_exception_model)
          << Opt.getName() << T.str();

    Opts.SjLjExceptions = Opt.matches(options::OPT_fsjlj_exceptions);
    Opts.SEHExceptions = Opt.matches(options::OPT_fseh_exceptions);
    Opts.DWARFExceptions = Opt.matches(options::OPT_fdwarf_exceptions);
    Opts.WasmExceptions = Opt.matches(options::OPT_fwasm_exceptions);
  }

  Opts.ExternCNoUnwind = Args.hasArg(OPT_fexternc_nounwind);
  Opts.TraditionalCPP = Args.hasArg(OPT_traditional_cpp);

  Opts.RTTI = Opts.CPlusPlus && !Args.hasArg(OPT_fno_rtti);
  Opts.RTTIData = Opts.RTTI && !Args.hasArg(OPT_fno_rtti_data);
  Opts.Blocks = Args.hasArg(OPT_fblocks) || (Opts.OpenCL
    && Opts.OpenCLVersion == 200);
  Opts.BlocksRuntimeOptional = Args.hasArg(OPT_fblocks_runtime_optional);
  Opts.Coroutines = Opts.CPlusPlus20 || Args.hasArg(OPT_fcoroutines_ts);

  Opts.ConvergentFunctions = Opts.OpenCL || (Opts.CUDA && Opts.CUDAIsDevice) ||
    Args.hasArg(OPT_fconvergent_functions);

  Opts.DoubleSquareBracketAttributes =
      Args.hasFlag(OPT_fdouble_square_bracket_attributes,
                   OPT_fno_double_square_bracket_attributes,
                   Opts.DoubleSquareBracketAttributes);

  Opts.CPlusPlusModules = Opts.CPlusPlus20;
  Opts.ModulesTS = Args.hasArg(OPT_fmodules_ts);
  Opts.Modules =
      Args.hasArg(OPT_fmodules) || Opts.ModulesTS || Opts.CPlusPlusModules;
  Opts.ModulesStrictDeclUse = Args.hasArg(OPT_fmodules_strict_decluse);
  Opts.ModulesDeclUse =
      Args.hasArg(OPT_fmodules_decluse) || Opts.ModulesStrictDeclUse;
  // FIXME: We only need this in C++ modules / Modules TS if we might textually
  // enter a different module (eg, when building a header unit).
  Opts.ModulesLocalVisibility =
      Args.hasArg(OPT_fmodules_local_submodule_visibility) || Opts.ModulesTS ||
      Opts.CPlusPlusModules;
  Opts.ModulesCodegen = Args.hasArg(OPT_fmodules_codegen);
  Opts.ModulesDebugInfo = Args.hasArg(OPT_fmodules_debuginfo);
  Opts.ModulesSearchAll = Opts.Modules &&
    !Args.hasArg(OPT_fno_modules_search_all) &&
    Args.hasArg(OPT_fmodules_search_all);
  Opts.ModulesErrorRecovery = !Args.hasArg(OPT_fno_modules_error_recovery);
  Opts.ImplicitModules = !Args.hasArg(OPT_fno_implicit_modules);
  Opts.CharIsSigned = Opts.OpenCL || !Args.hasArg(OPT_fno_signed_char);
  Opts.WChar = Opts.CPlusPlus && !Args.hasArg(OPT_fno_wchar);
  Opts.Char8 = Args.hasFlag(OPT_fchar8__t, OPT_fno_char8__t, Opts.CPlusPlus20);
  if (const Arg *A = Args.getLastArg(OPT_fwchar_type_EQ)) {
    Opts.WCharSize = llvm::StringSwitch<unsigned>(A->getValue())
                         .Case("char", 1)
                         .Case("short", 2)
                         .Case("int", 4)
                         .Default(0);
    if (Opts.WCharSize == 0)
      Diags.Report(diag::err_fe_invalid_wchar_type) << A->getValue();
  }
  Opts.WCharIsSigned = Args.hasFlag(OPT_fsigned_wchar, OPT_fno_signed_wchar, true);
  Opts.ShortEnums = Args.hasArg(OPT_fshort_enums);
  Opts.Freestanding = Args.hasArg(OPT_ffreestanding);
  Opts.NoBuiltin = Args.hasArg(OPT_fno_builtin) || Opts.Freestanding;
  if (!Opts.NoBuiltin)
    getAllNoBuiltinFuncValues(Args, Opts.NoBuiltinFuncs);
  Opts.NoMathBuiltin = Args.hasArg(OPT_fno_math_builtin);
  Opts.RelaxedTemplateTemplateArgs =
      Args.hasArg(OPT_frelaxed_template_template_args);
  Opts.SizedDeallocation = Args.hasArg(OPT_fsized_deallocation);
  Opts.AlignedAllocation =
      Args.hasFlag(OPT_faligned_allocation, OPT_fno_aligned_allocation,
                   Opts.AlignedAllocation);
  Opts.AlignedAllocationUnavailable =
      Opts.AlignedAllocation && Args.hasArg(OPT_aligned_alloc_unavailable);
  Opts.NewAlignOverride =
      getLastArgIntValue(Args, OPT_fnew_alignment_EQ, 0, Diags);
  if (Opts.NewAlignOverride && !llvm::isPowerOf2_32(Opts.NewAlignOverride)) {
    Arg *A = Args.getLastArg(OPT_fnew_alignment_EQ);
    Diags.Report(diag::err_fe_invalid_alignment) << A->getAsString(Args)
                                                 << A->getValue();
    Opts.NewAlignOverride = 0;
  }
  Opts.ConceptSatisfactionCaching =
      !Args.hasArg(OPT_fno_concept_satisfaction_caching);
  if (Args.hasArg(OPT_fconcepts_ts))
    Diags.Report(diag::warn_fe_concepts_ts_flag);
  Opts.RecoveryAST =
      Args.hasFlag(OPT_frecovery_ast, OPT_fno_recovery_ast, false);
  Opts.RecoveryASTType =
+      Args.hasFlag(OPT_frecovery_ast_type, OPT_fno_recovery_ast_type, false);
  Opts.HeinousExtensions = Args.hasArg(OPT_fheinous_gnu_extensions);
  Opts.AccessControl = !Args.hasArg(OPT_fno_access_control);
  Opts.ElideConstructors = !Args.hasArg(OPT_fno_elide_constructors);
  Opts.MathErrno = !Opts.OpenCL && Args.hasArg(OPT_fmath_errno);
  Opts.InstantiationDepth =
      getLastArgIntValue(Args, OPT_ftemplate_depth, 1024, Diags);
  Opts.ArrowDepth =
      getLastArgIntValue(Args, OPT_foperator_arrow_depth, 256, Diags);
  Opts.ConstexprCallDepth =
      getLastArgIntValue(Args, OPT_fconstexpr_depth, 512, Diags);
  Opts.ConstexprStepLimit =
      getLastArgIntValue(Args, OPT_fconstexpr_steps, 1048576, Diags);
  Opts.EnableNewConstInterp =
      Args.hasArg(OPT_fexperimental_new_constant_interpreter);
  Opts.BracketDepth = getLastArgIntValue(Args, OPT_fbracket_depth, 256, Diags);
  Opts.DelayedTemplateParsing = Args.hasArg(OPT_fdelayed_template_parsing);
  Opts.NumLargeByValueCopy =
      getLastArgIntValue(Args, OPT_Wlarge_by_value_copy_EQ, 0, Diags);
  Opts.MSBitfields = Args.hasArg(OPT_mms_bitfields);
  Opts.ObjCConstantStringClass =
      std::string(Args.getLastArgValue(OPT_fconstant_string_class));
  Opts.ObjCDefaultSynthProperties =
    !Args.hasArg(OPT_disable_objc_default_synthesize_properties);
  Opts.EncodeExtendedBlockSig =
    Args.hasArg(OPT_fencode_extended_block_signature);
  Opts.EmitAllDecls = Args.hasArg(OPT_femit_all_decls);
  Opts.PackStruct = getLastArgIntValue(Args, OPT_fpack_struct_EQ, 0, Diags);
  Opts.MaxTypeAlign = getLastArgIntValue(Args, OPT_fmax_type_align_EQ, 0, Diags);
  Opts.AlignDouble = Args.hasArg(OPT_malign_double);
  Opts.DoubleSize = getLastArgIntValue(Args, OPT_mdouble_EQ, 0, Diags);
  Opts.LongDoubleSize = Args.hasArg(OPT_mlong_double_128)
                            ? 128
                            : Args.hasArg(OPT_mlong_double_64) ? 64 : 0;
  Opts.PPCIEEELongDouble = Args.hasArg(OPT_mabi_EQ_ieeelongdouble);
  Opts.PICLevel = getLastArgIntValue(Args, OPT_pic_level, 0, Diags);
  Opts.ROPI = Args.hasArg(OPT_fropi);
  Opts.RWPI = Args.hasArg(OPT_frwpi);
  Opts.PIE = Args.hasArg(OPT_pic_is_pie);
  Opts.Static = Args.hasArg(OPT_static_define);
  Opts.DumpRecordLayoutsSimple = Args.hasArg(OPT_fdump_record_layouts_simple);
  Opts.DumpRecordLayouts = Opts.DumpRecordLayoutsSimple
                        || Args.hasArg(OPT_fdump_record_layouts);
  Opts.DumpVTableLayouts = Args.hasArg(OPT_fdump_vtable_layouts);
  Opts.SpellChecking = !Args.hasArg(OPT_fno_spell_checking);
  Opts.NoBitFieldTypeAlign = Args.hasArg(OPT_fno_bitfield_type_align);
  Opts.SinglePrecisionConstants = Args.hasArg(OPT_cl_single_precision_constant);
  Opts.FastRelaxedMath = Args.hasArg(OPT_cl_fast_relaxed_math);
  Opts.HexagonQdsp6Compat = Args.hasArg(OPT_mqdsp6_compat);
  Opts.FakeAddressSpaceMap = Args.hasArg(OPT_ffake_address_space_map);
  Opts.ParseUnknownAnytype = Args.hasArg(OPT_funknown_anytype);
  Opts.DebuggerSupport = Args.hasArg(OPT_fdebugger_support);
  Opts.DebuggerCastResultToId = Args.hasArg(OPT_fdebugger_cast_result_to_id);
  Opts.DebuggerObjCLiteral = Args.hasArg(OPT_fdebugger_objc_literal);
  Opts.ApplePragmaPack = Args.hasArg(OPT_fapple_pragma_pack);
  Opts.ModuleName = std::string(Args.getLastArgValue(OPT_fmodule_name_EQ));
  Opts.CurrentModule = Opts.ModuleName;
  Opts.AppExt = Args.hasArg(OPT_fapplication_extension);
  Opts.ModuleFeatures = Args.getAllArgValues(OPT_fmodule_feature);
  llvm::sort(Opts.ModuleFeatures);
  Opts.NativeHalfType |= Args.hasArg(OPT_fnative_half_type);
  Opts.NativeHalfArgsAndReturns |= Args.hasArg(OPT_fnative_half_arguments_and_returns);
  // Enable HalfArgsAndReturns if present in Args or if NativeHalfArgsAndReturns
  // is enabled.
  Opts.HalfArgsAndReturns = Args.hasArg(OPT_fallow_half_arguments_and_returns)
                            | Opts.NativeHalfArgsAndReturns;
  Opts.GNUAsm = !Args.hasArg(OPT_fno_gnu_inline_asm);
  Opts.Cmse = Args.hasArg(OPT_mcmse); // Armv8-M Security Extensions

  // __declspec is enabled by default for the PS4 by the driver, and also
  // enabled for Microsoft Extensions or Borland Extensions, here.
  //
  // FIXME: __declspec is also currently enabled for CUDA, but isn't really a
  // CUDA extension. However, it is required for supporting
  // __clang_cuda_builtin_vars.h, which uses __declspec(property). Once that has
  // been rewritten in terms of something more generic, remove the Opts.CUDA
  // term here.
  Opts.DeclSpecKeyword =
      Args.hasFlag(OPT_fdeclspec, OPT_fno_declspec,
                   (Opts.MicrosoftExt || Opts.Borland || Opts.CUDA));

  if (Arg *A = Args.getLastArg(OPT_faddress_space_map_mangling_EQ)) {
    switch (llvm::StringSwitch<unsigned>(A->getValue())
      .Case("target", LangOptions::ASMM_Target)
      .Case("no", LangOptions::ASMM_Off)
      .Case("yes", LangOptions::ASMM_On)
      .Default(255)) {
    default:
      Diags.Report(diag::err_drv_invalid_value)
        << "-faddress-space-map-mangling=" << A->getValue();
      break;
    case LangOptions::ASMM_Target:
      Opts.setAddressSpaceMapMangling(LangOptions::ASMM_Target);
      break;
    case LangOptions::ASMM_On:
      Opts.setAddressSpaceMapMangling(LangOptions::ASMM_On);
      break;
    case LangOptions::ASMM_Off:
      Opts.setAddressSpaceMapMangling(LangOptions::ASMM_Off);
      break;
    }
  }

  if (Arg *A = Args.getLastArg(OPT_fms_memptr_rep_EQ)) {
    LangOptions::PragmaMSPointersToMembersKind InheritanceModel =
        llvm::StringSwitch<LangOptions::PragmaMSPointersToMembersKind>(
            A->getValue())
            .Case("single",
                  LangOptions::PPTMK_FullGeneralitySingleInheritance)
            .Case("multiple",
                  LangOptions::PPTMK_FullGeneralityMultipleInheritance)
            .Case("virtual",
                  LangOptions::PPTMK_FullGeneralityVirtualInheritance)
            .Default(LangOptions::PPTMK_BestCase);
    if (InheritanceModel == LangOptions::PPTMK_BestCase)
      Diags.Report(diag::err_drv_invalid_value)
          << "-fms-memptr-rep=" << A->getValue();

    Opts.setMSPointerToMemberRepresentationMethod(InheritanceModel);
  }

  // Check for MS default calling conventions being specified.
  if (Arg *A = Args.getLastArg(OPT_fdefault_calling_conv_EQ)) {
    LangOptions::DefaultCallingConvention DefaultCC =
        llvm::StringSwitch<LangOptions::DefaultCallingConvention>(A->getValue())
            .Case("cdecl", LangOptions::DCC_CDecl)
            .Case("fastcall", LangOptions::DCC_FastCall)
            .Case("stdcall", LangOptions::DCC_StdCall)
            .Case("vectorcall", LangOptions::DCC_VectorCall)
            .Case("regcall", LangOptions::DCC_RegCall)
            .Default(LangOptions::DCC_None);
    if (DefaultCC == LangOptions::DCC_None)
      Diags.Report(diag::err_drv_invalid_value)
          << "-fdefault-calling-conv=" << A->getValue();

    llvm::Triple T(TargetOpts.Triple);
    llvm::Triple::ArchType Arch = T.getArch();
    bool emitError = (DefaultCC == LangOptions::DCC_FastCall ||
                      DefaultCC == LangOptions::DCC_StdCall) &&
                     Arch != llvm::Triple::x86;
    emitError |= (DefaultCC == LangOptions::DCC_VectorCall ||
                  DefaultCC == LangOptions::DCC_RegCall) &&
                 !T.isX86();
    if (emitError)
      Diags.Report(diag::err_drv_argument_not_allowed_with)
          << A->getSpelling() << T.getTriple();
    else
      Opts.setDefaultCallingConv(DefaultCC);
  }

  Opts.SemanticInterposition = Args.hasArg(OPT_fsemantic_interposition);

  // -mrtd option
  if (Arg *A = Args.getLastArg(OPT_mrtd)) {
    if (Opts.getDefaultCallingConv() != LangOptions::DCC_None)
      Diags.Report(diag::err_drv_argument_not_allowed_with)
          << A->getSpelling() << "-fdefault-calling-conv";
    else {
      llvm::Triple T(TargetOpts.Triple);
      if (T.getArch() != llvm::Triple::x86)
        Diags.Report(diag::err_drv_argument_not_allowed_with)
            << A->getSpelling() << T.getTriple();
      else
        Opts.setDefaultCallingConv(LangOptions::DCC_StdCall);
    }
  }

  // Check if -fopenmp is specified and set default version to 4.5.
  Opts.OpenMP = Args.hasArg(options::OPT_fopenmp) ? 45 : 0;
  // Check if -fopenmp-simd is specified.
  bool IsSimdSpecified =
      Args.hasFlag(options::OPT_fopenmp_simd, options::OPT_fno_openmp_simd,
                   /*Default=*/false);
  Opts.OpenMPSimd = !Opts.OpenMP && IsSimdSpecified;
  Opts.OpenMPUseTLS =
      Opts.OpenMP && !Args.hasArg(options::OPT_fnoopenmp_use_tls);
  Opts.OpenMPIsDevice =
      Opts.OpenMP && Args.hasArg(options::OPT_fopenmp_is_device);
  Opts.OpenMPIRBuilder =
      Opts.OpenMP && Args.hasArg(options::OPT_fopenmp_enable_irbuilder);
  bool IsTargetSpecified =
      Opts.OpenMPIsDevice || Args.hasArg(options::OPT_fopenmp_targets_EQ);

  if (Opts.OpenMP || Opts.OpenMPSimd) {
    if (int Version = getLastArgIntValue(
            Args, OPT_fopenmp_version_EQ,
            (IsSimdSpecified || IsTargetSpecified) ? 45 : Opts.OpenMP, Diags))
      Opts.OpenMP = Version;
    else if (IsSimdSpecified || IsTargetSpecified)
      Opts.OpenMP = 45;
    // Provide diagnostic when a given target is not expected to be an OpenMP
    // device or host.
    if (!Opts.OpenMPIsDevice) {
      switch (T.getArch()) {
      default:
        break;
      // Add unsupported host targets here:
      case llvm::Triple::nvptx:
      case llvm::Triple::nvptx64:
        Diags.Report(diag::err_drv_omp_host_target_not_supported)
            << TargetOpts.Triple;
        break;
      }
    }
  }

  // Set the flag to prevent the implementation from emitting device exception
  // handling code for those requiring so.
  if ((Opts.OpenMPIsDevice && T.isNVPTX()) || Opts.OpenCLCPlusPlus) {
    Opts.Exceptions = 0;
    Opts.CXXExceptions = 0;
  }
  if (Opts.OpenMPIsDevice && T.isNVPTX()) {
    Opts.OpenMPCUDANumSMs =
        getLastArgIntValue(Args, options::OPT_fopenmp_cuda_number_of_sm_EQ,
                           Opts.OpenMPCUDANumSMs, Diags);
    Opts.OpenMPCUDABlocksPerSM =
        getLastArgIntValue(Args, options::OPT_fopenmp_cuda_blocks_per_sm_EQ,
                           Opts.OpenMPCUDABlocksPerSM, Diags);
    Opts.OpenMPCUDAReductionBufNum = getLastArgIntValue(
        Args, options::OPT_fopenmp_cuda_teams_reduction_recs_num_EQ,
        Opts.OpenMPCUDAReductionBufNum, Diags);
  }

  // Prevent auto-widening the representation of loop counters during an
  // OpenMP collapse clause.
  Opts.OpenMPOptimisticCollapse =
      Args.hasArg(options::OPT_fopenmp_optimistic_collapse) ? 1 : 0;

  // Get the OpenMP target triples if any.
  if (Arg *A = Args.getLastArg(options::OPT_fopenmp_targets_EQ)) {

    for (unsigned i = 0; i < A->getNumValues(); ++i) {
      llvm::Triple TT(A->getValue(i));

      if (TT.getArch() == llvm::Triple::UnknownArch ||
          !(TT.getArch() == llvm::Triple::aarch64 ||
            TT.getArch() == llvm::Triple::ppc ||
            TT.getArch() == llvm::Triple::ppc64 ||
            TT.getArch() == llvm::Triple::ppc64le ||
            TT.getArch() == llvm::Triple::nvptx ||
            TT.getArch() == llvm::Triple::nvptx64 ||
            TT.getArch() == llvm::Triple::x86 ||
            TT.getArch() == llvm::Triple::x86_64))
        Diags.Report(diag::err_drv_invalid_omp_target) << A->getValue(i);
      else
        Opts.OMPTargetTriples.push_back(TT);
    }
  }

  // Get OpenMP host file path if any and report if a non existent file is
  // found
  if (Arg *A = Args.getLastArg(options::OPT_fopenmp_host_ir_file_path)) {
    Opts.OMPHostIRFile = A->getValue();
    if (!llvm::sys::fs::exists(Opts.OMPHostIRFile))
      Diags.Report(diag::err_drv_omp_host_ir_file_not_found)
          << Opts.OMPHostIRFile;
  }

  // Set CUDA mode for OpenMP target NVPTX if specified in options
  Opts.OpenMPCUDAMode = Opts.OpenMPIsDevice && T.isNVPTX() &&
                        Args.hasArg(options::OPT_fopenmp_cuda_mode);

  // Set CUDA mode for OpenMP target NVPTX if specified in options
  Opts.OpenMPCUDAForceFullRuntime =
      Opts.OpenMPIsDevice && T.isNVPTX() &&
      Args.hasArg(options::OPT_fopenmp_cuda_force_full_runtime);

  // Record whether the __DEPRECATED define was requested.
  Opts.Deprecated = Args.hasFlag(OPT_fdeprecated_macro,
                                 OPT_fno_deprecated_macro,
                                 Opts.Deprecated);

  // FIXME: Eliminate this dependency.
  unsigned Opt = getOptimizationLevel(Args, IK, Diags),
       OptSize = getOptimizationLevelSize(Args);
  Opts.Optimize = Opt != 0;
  Opts.OptimizeSize = OptSize != 0;

  // This is the __NO_INLINE__ define, which just depends on things like the
  // optimization level and -fno-inline, not actually whether the backend has
  // inlining enabled.
  Opts.NoInlineDefine = !Opts.Optimize;
  if (Arg *InlineArg = Args.getLastArg(
          options::OPT_finline_functions, options::OPT_finline_hint_functions,
          options::OPT_fno_inline_functions, options::OPT_fno_inline))
    if (InlineArg->getOption().matches(options::OPT_fno_inline))
      Opts.NoInlineDefine = true;

  Opts.FastMath = Args.hasArg(OPT_ffast_math) ||
      Args.hasArg(OPT_cl_fast_relaxed_math);
  Opts.FiniteMathOnly = Args.hasArg(OPT_ffinite_math_only) ||
      Args.hasArg(OPT_cl_finite_math_only) ||
      Args.hasArg(OPT_cl_fast_relaxed_math);
  Opts.UnsafeFPMath = Args.hasArg(OPT_menable_unsafe_fp_math) ||
                      Args.hasArg(OPT_cl_unsafe_math_optimizations) ||
                      Args.hasArg(OPT_cl_fast_relaxed_math);
<<<<<<< HEAD
=======
  Opts.AllowFPReassoc = Opts.FastMath || Args.hasArg(OPT_mreassociate);
  Opts.NoHonorNaNs = Opts.FastMath || Opts.FiniteMathOnly ||
                     Args.hasArg(OPT_menable_no_nans) ||
                     Args.hasArg(OPT_cl_unsafe_math_optimizations) ||
                     Args.hasArg(OPT_cl_finite_math_only) ||
                     Args.hasArg(OPT_cl_fast_relaxed_math);
  Opts.NoHonorInfs = Opts.FastMath || Opts.FiniteMathOnly ||
                     Args.hasArg(OPT_menable_no_infinities) ||
                     Args.hasArg(OPT_cl_finite_math_only) ||
                     Args.hasArg(OPT_cl_fast_relaxed_math);
  Opts.NoSignedZero = Opts.FastMath || (Args.hasArg(OPT_fno_signed_zeros) ||
                      Args.hasArg(OPT_cl_no_signed_zeros) ||
                      Args.hasArg(OPT_cl_unsafe_math_optimizations) ||
                      Args.hasArg(OPT_cl_fast_relaxed_math));
  Opts.AllowRecip = Opts.FastMath || Args.hasArg(OPT_freciprocal_math);
  // Currently there's no clang option to enable this individually
  Opts.ApproxFunc = Opts.FastMath;
>>>>>>> 0980c9c6

  if (Arg *A = Args.getLastArg(OPT_ffp_contract)) {
    StringRef Val = A->getValue();
    if (Val == "fast")
      Opts.setDefaultFPContractMode(LangOptions::FPC_Fast);
    else if (Val == "on")
      Opts.setDefaultFPContractMode(LangOptions::FPC_On);
    else if (Val == "off")
      Opts.setDefaultFPContractMode(LangOptions::FPC_Off);
    else
      Diags.Report(diag::err_drv_invalid_value) << A->getAsString(Args) << Val;
  }

  auto FPRM = llvm::RoundingMode::NearestTiesToEven;
  if (Args.hasArg(OPT_frounding_math)) {
    FPRM = llvm::RoundingMode::Dynamic;
  }
  Opts.setFPRoundingMode(FPRM);

  if (Args.hasArg(OPT_ftrapping_math)) {
    Opts.setFPExceptionMode(LangOptions::FPE_Strict);
  }

  if (Args.hasArg(OPT_fno_trapping_math)) {
    Opts.setFPExceptionMode(LangOptions::FPE_Ignore);
  }

  LangOptions::FPExceptionModeKind FPEB = LangOptions::FPE_Ignore;
  if (Arg *A = Args.getLastArg(OPT_ffp_exception_behavior_EQ)) {
    StringRef Val = A->getValue();
    if (Val.equals("ignore"))
      FPEB = LangOptions::FPE_Ignore;
    else if (Val.equals("maytrap"))
      FPEB = LangOptions::FPE_MayTrap;
    else if (Val.equals("strict"))
      FPEB = LangOptions::FPE_Strict;
    else
      Diags.Report(diag::err_drv_invalid_value) << A->getAsString(Args) << Val;
  }
  Opts.setFPExceptionMode(FPEB);

  Opts.RetainCommentsFromSystemHeaders =
      Args.hasArg(OPT_fretain_comments_from_system_headers);

  unsigned SSP = getLastArgIntValue(Args, OPT_stack_protector, 0, Diags);
  switch (SSP) {
  default:
    Diags.Report(diag::err_drv_invalid_value)
      << Args.getLastArg(OPT_stack_protector)->getAsString(Args) << SSP;
    break;
  case 0: Opts.setStackProtector(LangOptions::SSPOff); break;
  case 1: Opts.setStackProtector(LangOptions::SSPOn);  break;
  case 2: Opts.setStackProtector(LangOptions::SSPStrong); break;
  case 3: Opts.setStackProtector(LangOptions::SSPReq); break;
  }

  if (Arg *A = Args.getLastArg(OPT_ftrivial_auto_var_init)) {
    StringRef Val = A->getValue();
    if (Val == "uninitialized")
      Opts.setTrivialAutoVarInit(
          LangOptions::TrivialAutoVarInitKind::Uninitialized);
    else if (Val == "zero")
      Opts.setTrivialAutoVarInit(LangOptions::TrivialAutoVarInitKind::Zero);
    else if (Val == "pattern")
      Opts.setTrivialAutoVarInit(LangOptions::TrivialAutoVarInitKind::Pattern);
    else
      Diags.Report(diag::err_drv_invalid_value) << A->getAsString(Args) << Val;
  }

  // Parse -fsanitize= arguments.
  parseSanitizerKinds("-fsanitize=", Args.getAllArgValues(OPT_fsanitize_EQ),
                      Diags, Opts.Sanitize);
  // -fsanitize-address-field-padding=N has to be a LangOpt, parse it here.
  Opts.SanitizeAddressFieldPadding =
      getLastArgIntValue(Args, OPT_fsanitize_address_field_padding, 0, Diags);
  Opts.SanitizerBlacklistFiles = Args.getAllArgValues(OPT_fsanitize_blacklist);
  std::vector<std::string> systemBlacklists =
      Args.getAllArgValues(OPT_fsanitize_system_blacklist);
  Opts.SanitizerBlacklistFiles.insert(Opts.SanitizerBlacklistFiles.end(),
                                      systemBlacklists.begin(),
                                      systemBlacklists.end());

  // -fxray-instrument
  Opts.XRayInstrument = Args.hasArg(OPT_fxray_instrument);
  Opts.XRayAlwaysEmitCustomEvents =
      Args.hasArg(OPT_fxray_always_emit_customevents);
  Opts.XRayAlwaysEmitTypedEvents =
      Args.hasArg(OPT_fxray_always_emit_typedevents);

  // -fxray-{always,never}-instrument= filenames.
  Opts.XRayAlwaysInstrumentFiles =
      Args.getAllArgValues(OPT_fxray_always_instrument);
  Opts.XRayNeverInstrumentFiles =
      Args.getAllArgValues(OPT_fxray_never_instrument);
  Opts.XRayAttrListFiles = Args.getAllArgValues(OPT_fxray_attr_list);

  // -fforce-emit-vtables
  Opts.ForceEmitVTables = Args.hasArg(OPT_fforce_emit_vtables);

  // -fallow-editor-placeholders
  Opts.AllowEditorPlaceholders = Args.hasArg(OPT_fallow_editor_placeholders);

  Opts.RegisterStaticDestructors = !Args.hasArg(OPT_fno_cxx_static_destructors);

  if (Arg *A = Args.getLastArg(OPT_fclang_abi_compat_EQ)) {
    Opts.setClangABICompat(LangOptions::ClangABI::Latest);

    StringRef Ver = A->getValue();
    std::pair<StringRef, StringRef> VerParts = Ver.split('.');
    unsigned Major, Minor = 0;

    // Check the version number is valid: either 3.x (0 <= x <= 9) or
    // y or y.0 (4 <= y <= current version).
    if (!VerParts.first.startswith("0") &&
        !VerParts.first.getAsInteger(10, Major) &&
        3 <= Major && Major <= CLANG_VERSION_MAJOR &&
        (Major == 3 ? VerParts.second.size() == 1 &&
                      !VerParts.second.getAsInteger(10, Minor)
                    : VerParts.first.size() == Ver.size() ||
                      VerParts.second == "0")) {
      // Got a valid version number.
      if (Major == 3 && Minor <= 8)
        Opts.setClangABICompat(LangOptions::ClangABI::Ver3_8);
      else if (Major <= 4)
        Opts.setClangABICompat(LangOptions::ClangABI::Ver4);
      else if (Major <= 6)
        Opts.setClangABICompat(LangOptions::ClangABI::Ver6);
      else if (Major <= 7)
        Opts.setClangABICompat(LangOptions::ClangABI::Ver7);
      else if (Major <= 9)
        Opts.setClangABICompat(LangOptions::ClangABI::Ver9);
    } else if (Ver != "latest") {
      Diags.Report(diag::err_drv_invalid_value)
          << A->getAsString(Args) << A->getValue();
    }
  }

  Opts.CompleteMemberPointers = Args.hasArg(OPT_fcomplete_member_pointers);
  Opts.BuildingPCHWithObjectFile = Args.hasArg(OPT_building_pch_with_obj);

  Opts.MatrixTypes = Args.hasArg(OPT_fenable_matrix);

  Opts.MaxTokens = getLastArgIntValue(Args, OPT_fmax_tokens_EQ, 0, Diags);

  if (Arg *A = Args.getLastArg(OPT_msign_return_address_EQ)) {
    StringRef SignScope = A->getValue();

    if (SignScope.equals_lower("none"))
      Opts.setSignReturnAddressScope(
          LangOptions::SignReturnAddressScopeKind::None);
    else if (SignScope.equals_lower("all"))
      Opts.setSignReturnAddressScope(
          LangOptions::SignReturnAddressScopeKind::All);
    else if (SignScope.equals_lower("non-leaf"))
      Opts.setSignReturnAddressScope(
          LangOptions::SignReturnAddressScopeKind::NonLeaf);
    else
      Diags.Report(diag::err_drv_invalid_value)
          << A->getAsString(Args) << SignScope;

    if (Arg *A = Args.getLastArg(OPT_msign_return_address_key_EQ)) {
      StringRef SignKey = A->getValue();
      if (!SignScope.empty() && !SignKey.empty()) {
        if (SignKey.equals_lower("a_key"))
          Opts.setSignReturnAddressKey(
              LangOptions::SignReturnAddressKeyKind::AKey);
        else if (SignKey.equals_lower("b_key"))
          Opts.setSignReturnAddressKey(
              LangOptions::SignReturnAddressKeyKind::BKey);
        else
          Diags.Report(diag::err_drv_invalid_value)
              << A->getAsString(Args) << SignKey;
      }
    }
  }

  Opts.BranchTargetEnforcement = Args.hasArg(OPT_mbranch_target_enforce);
  Opts.SpeculativeLoadHardening = Args.hasArg(OPT_mspeculative_load_hardening);

  Opts.CompatibilityQualifiedIdBlockParamTypeChecking =
      Args.hasArg(OPT_fcompatibility_qualified_id_block_param_type_checking);
}

static bool isStrictlyPreprocessorAction(frontend::ActionKind Action) {
  switch (Action) {
  case frontend::ASTDeclList:
  case frontend::ASTDump:
  case frontend::ASTPrint:
  case frontend::ASTView:
  case frontend::EmitAssembly:
  case frontend::EmitBC:
  case frontend::EmitHTML:
  case frontend::EmitLLVM:
  case frontend::EmitLLVMOnly:
  case frontend::EmitCodeGenOnly:
  case frontend::EmitObj:
  case frontend::FixIt:
  case frontend::GenerateModule:
  case frontend::GenerateModuleInterface:
  case frontend::GenerateHeaderModule:
  case frontend::GeneratePCH:
  case frontend::GenerateInterfaceStubs:
  case frontend::ParseSyntaxOnly:
  case frontend::ModuleFileInfo:
  case frontend::VerifyPCH:
  case frontend::PluginAction:
  case frontend::RewriteObjC:
  case frontend::RewriteTest:
  case frontend::RunAnalysis:
  case frontend::TemplightDump:
  case frontend::MigrateSource:
    return false;

  case frontend::DumpCompilerOptions:
  case frontend::DumpRawTokens:
  case frontend::DumpTokens:
  case frontend::InitOnly:
  case frontend::PrintPreamble:
  case frontend::PrintPreprocessedInput:
  case frontend::RewriteMacros:
  case frontend::RunPreprocessorOnly:
  case frontend::PrintDependencyDirectivesSourceMinimizerOutput:
    return true;
  }
  llvm_unreachable("invalid frontend action");
}

static void ParsePreprocessorArgs(PreprocessorOptions &Opts, ArgList &Args,
                                  DiagnosticsEngine &Diags,
                                  frontend::ActionKind Action) {
  Opts.ImplicitPCHInclude = std::string(Args.getLastArgValue(OPT_include_pch));
  Opts.PCHWithHdrStop = Args.hasArg(OPT_pch_through_hdrstop_create) ||
                        Args.hasArg(OPT_pch_through_hdrstop_use);
  Opts.PCHWithHdrStopCreate = Args.hasArg(OPT_pch_through_hdrstop_create);
  Opts.PCHThroughHeader =
      std::string(Args.getLastArgValue(OPT_pch_through_header_EQ));
  Opts.UsePredefines = !Args.hasArg(OPT_undef);
  Opts.DetailedRecord = Args.hasArg(OPT_detailed_preprocessing_record);
  Opts.DisablePCHValidation = Args.hasArg(OPT_fno_validate_pch);
  Opts.AllowPCHWithCompilerErrors = Args.hasArg(OPT_fallow_pch_with_errors);

  Opts.DumpDeserializedPCHDecls = Args.hasArg(OPT_dump_deserialized_pch_decls);
  for (const auto *A : Args.filtered(OPT_error_on_deserialized_pch_decl))
    Opts.DeserializedPCHDeclsToErrorOn.insert(A->getValue());

  for (const auto &A : Args.getAllArgValues(OPT_fmacro_prefix_map_EQ)) {
    auto Split = StringRef(A).split('=');
    Opts.MacroPrefixMap.insert(
        {std::string(Split.first), std::string(Split.second)});
  }

  if (const Arg *A = Args.getLastArg(OPT_preamble_bytes_EQ)) {
    StringRef Value(A->getValue());
    size_t Comma = Value.find(',');
    unsigned Bytes = 0;
    unsigned EndOfLine = 0;

    if (Comma == StringRef::npos ||
        Value.substr(0, Comma).getAsInteger(10, Bytes) ||
        Value.substr(Comma + 1).getAsInteger(10, EndOfLine))
      Diags.Report(diag::err_drv_preamble_format);
    else {
      Opts.PrecompiledPreambleBytes.first = Bytes;
      Opts.PrecompiledPreambleBytes.second = (EndOfLine != 0);
    }
  }

  // Add the __CET__ macro if a CFProtection option is set.
  if (const Arg *A = Args.getLastArg(OPT_fcf_protection_EQ)) {
    StringRef Name = A->getValue();
    if (Name == "branch")
      Opts.addMacroDef("__CET__=1");
    else if (Name == "return")
      Opts.addMacroDef("__CET__=2");
    else if (Name == "full")
      Opts.addMacroDef("__CET__=3");
  }

  // Add macros from the command line.
  for (const auto *A : Args.filtered(OPT_D, OPT_U)) {
    if (A->getOption().matches(OPT_D))
      Opts.addMacroDef(A->getValue());
    else
      Opts.addMacroUndef(A->getValue());
  }

  Opts.MacroIncludes = Args.getAllArgValues(OPT_imacros);

  // Add the ordered list of -includes.
  for (const auto *A : Args.filtered(OPT_include))
    Opts.Includes.emplace_back(A->getValue());

  for (const auto *A : Args.filtered(OPT_chain_include))
    Opts.ChainedIncludes.emplace_back(A->getValue());

  for (const auto *A : Args.filtered(OPT_remap_file)) {
    std::pair<StringRef, StringRef> Split = StringRef(A->getValue()).split(';');

    if (Split.second.empty()) {
      Diags.Report(diag::err_drv_invalid_remap_file) << A->getAsString(Args);
      continue;
    }

    Opts.addRemappedFile(Split.first, Split.second);
  }

  if (Arg *A = Args.getLastArg(OPT_fobjc_arc_cxxlib_EQ)) {
    StringRef Name = A->getValue();
    unsigned Library = llvm::StringSwitch<unsigned>(Name)
      .Case("libc++", ARCXX_libcxx)
      .Case("libstdc++", ARCXX_libstdcxx)
      .Case("none", ARCXX_nolib)
      .Default(~0U);
    if (Library == ~0U)
      Diags.Report(diag::err_drv_invalid_value) << A->getAsString(Args) << Name;
    else
      Opts.ObjCXXARCStandardLibrary = (ObjCXXARCStandardLibraryKind)Library;
  }

  // Always avoid lexing editor placeholders when we're just running the
  // preprocessor as we never want to emit the
  // "editor placeholder in source file" error in PP only mode.
  if (isStrictlyPreprocessorAction(Action))
    Opts.LexEditorPlaceholders = false;

  Opts.SetUpStaticAnalyzer = Args.hasArg(OPT_setup_static_analyzer);
  Opts.DisablePragmaDebugCrash = Args.hasArg(OPT_disable_pragma_debug_crash);
}

static void ParsePreprocessorOutputArgs(PreprocessorOutputOptions &Opts,
                                        ArgList &Args,
                                        frontend::ActionKind Action) {
  if (isStrictlyPreprocessorAction(Action))
    Opts.ShowCPP = !Args.hasArg(OPT_dM);
  else
    Opts.ShowCPP = 0;

  Opts.ShowComments = Args.hasArg(OPT_C);
  Opts.ShowLineMarkers = !Args.hasArg(OPT_P);
  Opts.ShowMacroComments = Args.hasArg(OPT_CC);
  Opts.ShowMacros = Args.hasArg(OPT_dM) || Args.hasArg(OPT_dD);
  Opts.ShowIncludeDirectives = Args.hasArg(OPT_dI);
  Opts.RewriteIncludes = Args.hasArg(OPT_frewrite_includes);
  Opts.RewriteImports = Args.hasArg(OPT_frewrite_imports);
  Opts.UseLineDirectives = Args.hasArg(OPT_fuse_line_directives);
}

static void ParseTargetArgs(TargetOptions &Opts, ArgList &Args,
                            DiagnosticsEngine &Diags) {
  Opts.CodeModel = std::string(Args.getLastArgValue(OPT_mcmodel_EQ, "default"));
  Opts.ABI = std::string(Args.getLastArgValue(OPT_target_abi));
  if (Arg *A = Args.getLastArg(OPT_meabi)) {
    StringRef Value = A->getValue();
    llvm::EABI EABIVersion = llvm::StringSwitch<llvm::EABI>(Value)
                                 .Case("default", llvm::EABI::Default)
                                 .Case("4", llvm::EABI::EABI4)
                                 .Case("5", llvm::EABI::EABI5)
                                 .Case("gnu", llvm::EABI::GNU)
                                 .Default(llvm::EABI::Unknown);
    if (EABIVersion == llvm::EABI::Unknown)
      Diags.Report(diag::err_drv_invalid_value) << A->getAsString(Args)
                                                << Value;
    else
      Opts.EABIVersion = EABIVersion;
  }
  Opts.CPU = std::string(Args.getLastArgValue(OPT_target_cpu));
  Opts.FPMath = std::string(Args.getLastArgValue(OPT_mfpmath));
  Opts.FeaturesAsWritten = Args.getAllArgValues(OPT_target_feature);
  Opts.LinkerVersion =
      std::string(Args.getLastArgValue(OPT_target_linker_version));
  Opts.Triple = std::string(Args.getLastArgValue(OPT_triple));
  // Use the default target triple if unspecified.
  if (Opts.Triple.empty())
    Opts.Triple = llvm::sys::getDefaultTargetTriple();
  Opts.Triple = llvm::Triple::normalize(Opts.Triple);
  Opts.OpenCLExtensionsAsWritten = Args.getAllArgValues(OPT_cl_ext_EQ);
  Opts.ForceEnableInt128 = Args.hasArg(OPT_fforce_enable_int128);
  Opts.NVPTXUseShortPointers = Args.hasFlag(
      options::OPT_fcuda_short_ptr, options::OPT_fno_cuda_short_ptr, false);
  if (Arg *A = Args.getLastArg(options::OPT_target_sdk_version_EQ)) {
    llvm::VersionTuple Version;
    if (Version.tryParse(A->getValue()))
      Diags.Report(diag::err_drv_invalid_value)
          << A->getAsString(Args) << A->getValue();
    else
      Opts.SDKVersion = Version;
  }
}

bool CompilerInvocation::CreateFromArgs(CompilerInvocation &Res,
                                        ArrayRef<const char *> CommandLineArgs,
                                        DiagnosticsEngine &Diags) {
  bool Success = true;

  // Parse the arguments.
  const OptTable &Opts = getDriverOptTable();
  const unsigned IncludedFlagsBitmask = options::CC1Option;
  unsigned MissingArgIndex, MissingArgCount;
  InputArgList Args = Opts.ParseArgs(CommandLineArgs, MissingArgIndex,
                                     MissingArgCount, IncludedFlagsBitmask);
  LangOptions &LangOpts = *Res.getLangOpts();

  // Check for missing argument error.
  if (MissingArgCount) {
    Diags.Report(diag::err_drv_missing_argument)
        << Args.getArgString(MissingArgIndex) << MissingArgCount;
    Success = false;
  }

  // Issue errors on unknown arguments.
  for (const auto *A : Args.filtered(OPT_UNKNOWN)) {
    auto ArgString = A->getAsString(Args);
    std::string Nearest;
    if (Opts.findNearest(ArgString, Nearest, IncludedFlagsBitmask) > 1)
      Diags.Report(diag::err_drv_unknown_argument) << ArgString;
    else
      Diags.Report(diag::err_drv_unknown_argument_with_suggestion)
          << ArgString << Nearest;
    Success = false;
  }

  Success &= ParseAnalyzerArgs(*Res.getAnalyzerOpts(), Args, Diags);
  Success &= ParseMigratorArgs(Res.getMigratorOpts(), Args);
  ParseDependencyOutputArgs(Res.getDependencyOutputOpts(), Args);
  if (!Res.getDependencyOutputOpts().OutputFile.empty() &&
      Res.getDependencyOutputOpts().Targets.empty()) {
    Diags.Report(diag::err_fe_dependency_file_requires_MT);
    Success = false;
  }
  Success &= ParseDiagnosticArgs(Res.getDiagnosticOpts(), Args, &Diags,
                                 /*DefaultDiagColor=*/false);
  ParseCommentArgs(LangOpts.CommentOpts, Args);
  ParseFileSystemArgs(Res.getFileSystemOpts(), Args);
  // FIXME: We shouldn't have to pass the DashX option around here
  InputKind DashX = ParseFrontendArgs(Res.getFrontendOpts(), Args, Diags,
                                      LangOpts.IsHeaderFile);
  ParseTargetArgs(Res.getTargetOpts(), Args, Diags);
  Success &= ParseCodeGenArgs(Res.getCodeGenOpts(), Args, DashX, Diags,
                              Res.getTargetOpts(), Res.getFrontendOpts());
  ParseHeaderSearchArgs(Res.getHeaderSearchOpts(), Args,
                        Res.getFileSystemOpts().WorkingDir);
  llvm::Triple T(Res.getTargetOpts().Triple);
  if (DashX.getFormat() == InputKind::Precompiled ||
      DashX.getLanguage() == Language::LLVM_IR) {
    // ObjCAAutoRefCount and Sanitize LangOpts are used to setup the
    // PassManager in BackendUtil.cpp. They need to be initializd no matter
    // what the input type is.
    if (Args.hasArg(OPT_fobjc_arc))
      LangOpts.ObjCAutoRefCount = 1;
    // PIClevel and PIELevel are needed during code generation and this should be
    // set regardless of the input type.
    LangOpts.PICLevel = getLastArgIntValue(Args, OPT_pic_level, 0, Diags);
    LangOpts.PIE = Args.hasArg(OPT_pic_is_pie);
    parseSanitizerKinds("-fsanitize=", Args.getAllArgValues(OPT_fsanitize_EQ),
                        Diags, LangOpts.Sanitize);
  } else {
    // Other LangOpts are only initialized when the input is not AST or LLVM IR.
    // FIXME: Should we really be calling this for an Language::Asm input?
    ParseLangArgs(LangOpts, Args, DashX, Res.getTargetOpts(),
                  Res.getPreprocessorOpts(), Diags);
    if (Res.getFrontendOpts().ProgramAction == frontend::RewriteObjC)
      LangOpts.ObjCExceptions = 1;
    if (T.isOSDarwin() && DashX.isPreprocessed()) {
      // Supress the darwin-specific 'stdlibcxx-not-found' diagnostic for
      // preprocessed input as we don't expect it to be used with -std=libc++
      // anyway.
      Res.getDiagnosticOpts().Warnings.push_back("no-stdlibcxx-not-found");
    }
  }

  if (Diags.isIgnored(diag::warn_profile_data_misexpect, SourceLocation()))
    Res.FrontendOpts.LLVMArgs.push_back("-pgo-warn-misexpect");

  LangOpts.FunctionAlignment =
      getLastArgIntValue(Args, OPT_function_alignment, 0, Diags);

  if (LangOpts.CUDA) {
    // During CUDA device-side compilation, the aux triple is the
    // triple used for host compilation.
    if (LangOpts.CUDAIsDevice)
      Res.getTargetOpts().HostTriple = Res.getFrontendOpts().AuxTriple;
  }

  // Set the triple of the host for OpenMP device compile.
  if (LangOpts.OpenMPIsDevice)
    Res.getTargetOpts().HostTriple = Res.getFrontendOpts().AuxTriple;

  // FIXME: Override value name discarding when asan or msan is used because the
  // backend passes depend on the name of the alloca in order to print out
  // names.
  Res.getCodeGenOpts().DiscardValueNames &=
      !LangOpts.Sanitize.has(SanitizerKind::Address) &&
      !LangOpts.Sanitize.has(SanitizerKind::KernelAddress) &&
      !LangOpts.Sanitize.has(SanitizerKind::Memory) &&
      !LangOpts.Sanitize.has(SanitizerKind::KernelMemory);

  ParsePreprocessorArgs(Res.getPreprocessorOpts(), Args, Diags,
                        Res.getFrontendOpts().ProgramAction);
  ParsePreprocessorOutputArgs(Res.getPreprocessorOutputOpts(), Args,
                              Res.getFrontendOpts().ProgramAction);

  // Turn on -Wspir-compat for SPIR target.
  if (T.isSPIR())
    Res.getDiagnosticOpts().Warnings.push_back("spir-compat");

  // If sanitizer is enabled, disable OPT_ffine_grained_bitfield_accesses.
  if (Res.getCodeGenOpts().FineGrainedBitfieldAccesses &&
      !Res.getLangOpts()->Sanitize.empty()) {
    Res.getCodeGenOpts().FineGrainedBitfieldAccesses = false;
    Diags.Report(diag::warn_drv_fine_grained_bitfield_accesses_ignored);
  }
  return Success;
}

std::string CompilerInvocation::getModuleHash() const {
  // Note: For QoI reasons, the things we use as a hash here should all be
  // dumped via the -module-info flag.
  using llvm::hash_code;
  using llvm::hash_value;
  using llvm::hash_combine;
  using llvm::hash_combine_range;

  // Start the signature with the compiler version.
  // FIXME: We'd rather use something more cryptographically sound than
  // CityHash, but this will do for now.
  hash_code code = hash_value(getClangFullRepositoryVersion());

  // Also include the serialization version, in case LLVM_APPEND_VC_REV is off
  // and getClangFullRepositoryVersion() doesn't include git revision.
  code = hash_combine(code, serialization::VERSION_MAJOR,
                      serialization::VERSION_MINOR);

  // Extend the signature with the language options
#define LANGOPT(Name, Bits, Default, Description) \
   code = hash_combine(code, LangOpts->Name);
#define ENUM_LANGOPT(Name, Type, Bits, Default, Description) \
  code = hash_combine(code, static_cast<unsigned>(LangOpts->get##Name()));
#define BENIGN_LANGOPT(Name, Bits, Default, Description)
#define BENIGN_ENUM_LANGOPT(Name, Type, Bits, Default, Description)
#include "clang/Basic/LangOptions.def"

  for (StringRef Feature : LangOpts->ModuleFeatures)
    code = hash_combine(code, Feature);

  // Extend the signature with the target options.
  code = hash_combine(code, TargetOpts->Triple, TargetOpts->CPU,
                      TargetOpts->ABI);
  for (const auto &FeatureAsWritten : TargetOpts->FeaturesAsWritten)
    code = hash_combine(code, FeatureAsWritten);

  // Extend the signature with preprocessor options.
  const PreprocessorOptions &ppOpts = getPreprocessorOpts();
  const HeaderSearchOptions &hsOpts = getHeaderSearchOpts();
  code = hash_combine(code, ppOpts.UsePredefines, ppOpts.DetailedRecord);

  for (const auto &I : getPreprocessorOpts().Macros) {
    // If we're supposed to ignore this macro for the purposes of modules,
    // don't put it into the hash.
    if (!hsOpts.ModulesIgnoreMacros.empty()) {
      // Check whether we're ignoring this macro.
      StringRef MacroDef = I.first;
      if (hsOpts.ModulesIgnoreMacros.count(
              llvm::CachedHashString(MacroDef.split('=').first)))
        continue;
    }

    code = hash_combine(code, I.first, I.second);
  }

  // Extend the signature with the sysroot and other header search options.
  code = hash_combine(code, hsOpts.Sysroot,
                      hsOpts.ModuleFormat,
                      hsOpts.UseDebugInfo,
                      hsOpts.UseBuiltinIncludes,
                      hsOpts.UseStandardSystemIncludes,
                      hsOpts.UseStandardCXXIncludes,
                      hsOpts.UseLibcxx,
                      hsOpts.ModulesValidateDiagnosticOptions);
  code = hash_combine(code, hsOpts.ResourceDir);

  if (hsOpts.ModulesStrictContextHash) {
    hash_code SHPC = hash_combine_range(hsOpts.SystemHeaderPrefixes.begin(),
                                        hsOpts.SystemHeaderPrefixes.end());
    hash_code UEC = hash_combine_range(hsOpts.UserEntries.begin(),
                                       hsOpts.UserEntries.end());
    code = hash_combine(code, hsOpts.SystemHeaderPrefixes.size(), SHPC,
                        hsOpts.UserEntries.size(), UEC);

    const DiagnosticOptions &diagOpts = getDiagnosticOpts();
    #define DIAGOPT(Name, Bits, Default) \
      code = hash_combine(code, diagOpts.Name);
    #define ENUM_DIAGOPT(Name, Type, Bits, Default) \
      code = hash_combine(code, diagOpts.get##Name());
    #include "clang/Basic/DiagnosticOptions.def"
    #undef DIAGOPT
    #undef ENUM_DIAGOPT
  }

  // Extend the signature with the user build path.
  code = hash_combine(code, hsOpts.ModuleUserBuildPath);

  // Extend the signature with the module file extensions.
  const FrontendOptions &frontendOpts = getFrontendOpts();
  for (const auto &ext : frontendOpts.ModuleFileExtensions) {
    code = ext->hashExtension(code);
  }

  // When compiling with -gmodules, also hash -fdebug-prefix-map as it
  // affects the debug info in the PCM.
  if (getCodeGenOpts().DebugTypeExtRefs)
    for (const auto &KeyValue : getCodeGenOpts().DebugPrefixMap)
      code = hash_combine(code, KeyValue.first, KeyValue.second);

  // Extend the signature with the enabled sanitizers, if at least one is
  // enabled. Sanitizers which cannot affect AST generation aren't hashed.
  SanitizerSet SanHash = LangOpts->Sanitize;
  SanHash.clear(getPPTransparentSanitizers());
  if (!SanHash.empty())
    code = hash_combine(code, SanHash.Mask);

  return llvm::APInt(64, code).toString(36, /*Signed=*/false);
}

namespace clang {

IntrusiveRefCntPtr<llvm::vfs::FileSystem>
createVFSFromCompilerInvocation(const CompilerInvocation &CI,
                                DiagnosticsEngine &Diags) {
  return createVFSFromCompilerInvocation(CI, Diags,
                                         llvm::vfs::getRealFileSystem());
}

IntrusiveRefCntPtr<llvm::vfs::FileSystem> createVFSFromCompilerInvocation(
    const CompilerInvocation &CI, DiagnosticsEngine &Diags,
    IntrusiveRefCntPtr<llvm::vfs::FileSystem> BaseFS) {
  if (CI.getHeaderSearchOpts().VFSOverlayFiles.empty())
    return BaseFS;

  IntrusiveRefCntPtr<llvm::vfs::FileSystem> Result = BaseFS;
  // earlier vfs files are on the bottom
  for (const auto &File : CI.getHeaderSearchOpts().VFSOverlayFiles) {
    llvm::ErrorOr<std::unique_ptr<llvm::MemoryBuffer>> Buffer =
        Result->getBufferForFile(File);
    if (!Buffer) {
      Diags.Report(diag::err_missing_vfs_overlay_file) << File;
      continue;
    }

    IntrusiveRefCntPtr<llvm::vfs::FileSystem> FS = llvm::vfs::getVFSFromYAML(
        std::move(Buffer.get()), /*DiagHandler*/ nullptr, File,
        /*DiagContext*/ nullptr, Result);
    if (!FS) {
      Diags.Report(diag::err_invalid_vfs_overlay) << File;
      continue;
    }

    Result = FS;
  }
  return Result;
}

} // namespace clang<|MERGE_RESOLUTION|>--- conflicted
+++ resolved
@@ -3188,26 +3188,6 @@
   Opts.UnsafeFPMath = Args.hasArg(OPT_menable_unsafe_fp_math) ||
                       Args.hasArg(OPT_cl_unsafe_math_optimizations) ||
                       Args.hasArg(OPT_cl_fast_relaxed_math);
-<<<<<<< HEAD
-=======
-  Opts.AllowFPReassoc = Opts.FastMath || Args.hasArg(OPT_mreassociate);
-  Opts.NoHonorNaNs = Opts.FastMath || Opts.FiniteMathOnly ||
-                     Args.hasArg(OPT_menable_no_nans) ||
-                     Args.hasArg(OPT_cl_unsafe_math_optimizations) ||
-                     Args.hasArg(OPT_cl_finite_math_only) ||
-                     Args.hasArg(OPT_cl_fast_relaxed_math);
-  Opts.NoHonorInfs = Opts.FastMath || Opts.FiniteMathOnly ||
-                     Args.hasArg(OPT_menable_no_infinities) ||
-                     Args.hasArg(OPT_cl_finite_math_only) ||
-                     Args.hasArg(OPT_cl_fast_relaxed_math);
-  Opts.NoSignedZero = Opts.FastMath || (Args.hasArg(OPT_fno_signed_zeros) ||
-                      Args.hasArg(OPT_cl_no_signed_zeros) ||
-                      Args.hasArg(OPT_cl_unsafe_math_optimizations) ||
-                      Args.hasArg(OPT_cl_fast_relaxed_math));
-  Opts.AllowRecip = Opts.FastMath || Args.hasArg(OPT_freciprocal_math);
-  // Currently there's no clang option to enable this individually
-  Opts.ApproxFunc = Opts.FastMath;
->>>>>>> 0980c9c6
 
   if (Arg *A = Args.getLastArg(OPT_ffp_contract)) {
     StringRef Val = A->getValue();
