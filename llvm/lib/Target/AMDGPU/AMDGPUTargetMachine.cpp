--- conflicted
+++ resolved
@@ -344,21 +344,11 @@
     FSAttr.getValueAsString();
 }
 
-<<<<<<< HEAD
 void AMDGPUTargetMachine::addPreLinkPasses(PassManagerBase & PM) {
   PM.add(llvm::createAMDGPUOCL12AdapterPass());
   PM.add(llvm::createAMDGPUPrintfRuntimeBinding());
 }
 
-static ImmutablePass *createAMDGPUExternalAAWrapperPass() {
-  return createExternalAAWrapperPass([](Pass &P, Function &, AAResults &AAR) {
-      if (auto *WrapperPass = P.getAnalysisIfAvailable<AMDGPUAAWrapperPass>())
-        AAR.addAAResult(WrapperPass->getResult());
-      });
-}
-
-=======
->>>>>>> 37e04a79
 /// Predicate for Internalize pass.
 static bool mustPreserveGV(const GlobalValue &GV) {
   if (const Function *F = dyn_cast<Function>(&GV))
