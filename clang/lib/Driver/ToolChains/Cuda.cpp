--- conflicted
+++ resolved
@@ -569,29 +569,6 @@
       Exec, CmdArgs, Inputs, Output));
 }
 
-<<<<<<< HEAD
-void NVPTX::OpenMPLinker::ConstructJob(Compilation &C, const JobAction &JA,
-                                       const InputInfo &Output,
-                                       const InputInfoList &Inputs,
-                                       const ArgList &Args,
-                                       const char *LinkingOutput) const {
-  const auto &TC =
-      static_cast<const toolchains::CudaToolChain &>(getToolChain());
-  assert(TC.getTriple().isNVPTX() && "Wrong platform");
-
-  ArgStringList CmdArgs;
-
-  // OpenMP uses nvlink to link cubin files. The result will be embedded in the
-  // host binary by the host linker.
-  assert(!JA.isHostOffloading(Action::OFK_OpenMP) &&
-         "CUDA toolchain not expected for an OpenMP host device.");
-
-  if (Output.isFilename()) {
-    CmdArgs.push_back("-o");
-    CmdArgs.push_back(Output.getFilename());
-  } else
-    assert(Output.isNothing() && "Invalid output.");
-=======
 void NVPTX::Linker::ConstructJob(Compilation &C, const JobAction &JA,
                                  const InputInfo &Output,
                                  const InputInfoList &Inputs,
@@ -609,25 +586,17 @@
     assert(Output.isNothing() && "Invalid output.");
   }
 
->>>>>>> 2e35d684
   if (mustEmitDebugInfo(Args) == EmitSameDebugInfoAsHost)
     CmdArgs.push_back("-g");
 
   if (Args.hasArg(options::OPT_v))
     CmdArgs.push_back("-v");
 
-<<<<<<< HEAD
-  StringRef GPUArch =
-      Args.getLastArgValue(options::OPT_march_EQ);
+  StringRef GPUArch = Args.getLastArgValue(options::OPT_march_EQ);
   if (GPUArch.empty())
     GPUArch = getProcessorFromTargetID(getToolChain().getTriple(),
                                        getToolChain().getTargetID());
-
-  assert(!GPUArch.empty() && "At least one GPU Arch required for ptxas.");
-=======
-  StringRef GPUArch = Args.getLastArgValue(options::OPT_march_EQ);
   assert(!GPUArch.empty() && "At least one GPU Arch required for nvlink.");
->>>>>>> 2e35d684
 
   CmdArgs.push_back("-arch");
   CmdArgs.push_back(Args.MakeArgString(GPUArch));
@@ -642,15 +611,8 @@
   CmdArgs.push_back(Args.MakeArgString(Twine("-L") + DefaultLibPath));
 
   for (const auto &II : Inputs) {
-<<<<<<< HEAD
-    if (II.getType() == types::TY_LLVM_IR ||
-        II.getType() == types::TY_LTO_IR ||
-        II.getType() == types::TY_LTO_BC ||
-        II.getType() == types::TY_LLVM_BC) {
-=======
     if (II.getType() == types::TY_LLVM_IR || II.getType() == types::TY_LTO_IR ||
         II.getType() == types::TY_LTO_BC || II.getType() == types::TY_LLVM_BC) {
->>>>>>> 2e35d684
       C.getDriver().Diag(diag::err_drv_no_linker_llvm_support)
           << getToolChain().getTripleString();
       continue;
@@ -661,25 +623,10 @@
     if (!II.isFilename())
       continue;
 
-<<<<<<< HEAD
-    const char *CubinF =
-        C.getArgs().MakeArgString(getToolChain().getInputFilename(II));
-
-    CmdArgs.push_back(CubinF);
-  }
-
-  AddStaticDeviceLibsLinking(C, *this, JA, Inputs, Args, CmdArgs, "nvptx",
+    AddStaticDeviceLibsLinking(C, *this, JA, Inputs, Args, CmdArgs, "nvptx",
                              GPUArch, /*isBitCodeSDL=*/false,
                              /*postClangLink=*/false);
 
-  // Find nvlink and pass it as "--nvlink-path=" argument of
-  // clang-nvlink-wrapper.
-  CmdArgs.push_back(Args.MakeArgString(
-      Twine("--nvlink-path=" + getToolChain().GetProgramPath("nvlink"))));
-
-  const char *NVLinkWrapper =
-      Args.MakeArgString(getToolChain().GetProgramPath("clang-nvlink-wrapper"));
-=======
     // The 'nvlink' application performs RDC-mode linking when given a '.o'
     // file and device linking when given a '.cubin' file. We always want to
     // perform device linking, so just rename any '.o' files.
@@ -708,17 +655,12 @@
     }
   }
 
->>>>>>> 2e35d684
   C.addCommand(std::make_unique<Command>(
       JA, *this,
       ResponseFileSupport{ResponseFileSupport::RF_Full, llvm::sys::WEM_UTF8,
                           "--options-file"},
-<<<<<<< HEAD
-      NVLinkWrapper, CmdArgs, Inputs, Output));
-=======
       Args.MakeArgString(getToolChain().GetProgramPath("nvlink")), CmdArgs,
       Inputs, Output));
->>>>>>> 2e35d684
 }
 
 void NVPTX::getNVPTXTargetFeatures(const Driver &D, const llvm::Triple &Triple,
@@ -763,32 +705,6 @@
   Features.push_back(PtxFeature);
 }
 
-<<<<<<< HEAD
-/// CUDA toolchain.  Our assembler is ptxas, and our "linker" is fatbinary,
-/// which isn't properly a linker but nonetheless performs the step of stitching
-/// together object files from the assembler into a single blob.
-
-CudaToolChain::CudaToolChain(const Driver &D, const llvm::Triple &Triple,
-                             const ToolChain &HostTC, const ArgList &Args,
-                             const Action::OffloadKind OK)
-    : ToolChain(D, Triple, Args), HostTC(HostTC),
-      CudaInstallation(D, HostTC.getTriple(), Args), OK(OK) {
-  if (CudaInstallation.isValid()) {
-    CudaInstallation.WarnIfUnsupportedVersion();
-    getProgramPaths().push_back(std::string(CudaInstallation.getBinPath()));
-  }
-  // Lookup binaries into the driver directory, this is used to
-  // discover the clang-offload-bundler executable.
-  getProgramPaths().push_back(getDriver().Dir);
-}
-
-CudaToolChain::CudaToolChain(const Driver &D, const llvm::Triple &Triple,
-                             const ToolChain &HostTC, const ArgList &Args,
-                             const Action::OffloadKind OK,
-                             const std::string TargetID)
-    : ToolChain(D, Triple, Args), HostTC(HostTC),
-      CudaInstallation(D, HostTC.getTriple(), Args), OK(OK) {
-=======
 /// NVPTX toolchain. Our assembler is ptxas, and our linker is nvlink. This
 /// operates as a stand-alone version of the NVPTX tools without the host
 /// toolchain.
@@ -796,7 +712,20 @@
                                const llvm::Triple &HostTriple,
                                const ArgList &Args)
     : ToolChain(D, Triple, Args), CudaInstallation(D, HostTriple, Args) {
->>>>>>> 2e35d684
+  if (CudaInstallation.isValid()) {
+    CudaInstallation.WarnIfUnsupportedVersion();
+    getProgramPaths().push_back(std::string(CudaInstallation.getBinPath()));
+  }
+  // Lookup binaries into the driver directory, this is used to
+  // discover the clang-offload-bundler executable.
+  getProgramPaths().push_back(getDriver().Dir);
+}
+
+NVPTXToolChain::NVPTXToolChain(const Driver &D, const llvm::Triple &Triple,
+                               const llvm::Triple &HostTriple,
+                               const ArgList &Args,
+                               const std::string TargetID)
+    : ToolChain(D, Triple, Args), CudaInstallation(D, HostTriple, Args) {
   if (CudaInstallation.isValid()) {
     CudaInstallation.WarnIfUnsupportedVersion();
     getProgramPaths().push_back(std::string(CudaInstallation.getBinPath()));
@@ -868,6 +797,11 @@
 /// together object files from the assembler into a single blob.
 
 CudaToolChain::CudaToolChain(const Driver &D, const llvm::Triple &Triple,
+                             const ToolChain &HostTC, const ArgList &Args,
+                             const std::string TargetID)
+    : NVPTXToolChain(D, Triple, HostTC.getTriple(), Args, TargetID), HostTC(HostTC) {}
+
+CudaToolChain::CudaToolChain(const Driver &D, const llvm::Triple &Triple,
                              const ToolChain &HostTC, const ArgList &Args)
     : NVPTXToolChain(D, Triple, HostTC.getTriple(), Args), HostTC(HostTC) {}
 
@@ -1048,9 +982,8 @@
   return std::move(GPUArchs);
 }
 
-<<<<<<< HEAD
 #endif//>>>>>>> 10e1556ed530
-=======
+
 Tool *NVPTXToolChain::buildAssembler() const {
   return new tools::NVPTX::Assembler(*this);
 }
@@ -1059,19 +992,12 @@
   return new tools::NVPTX::Linker(*this);
 }
 
->>>>>>> 2e35d684
 Tool *CudaToolChain::buildAssembler() const {
   return new tools::NVPTX::Assembler(*this);
 }
 
 Tool *CudaToolChain::buildLinker() const {
-<<<<<<< HEAD
-  if (OK == Action::OFK_OpenMP)
-    return new tools::NVPTX::OpenMPLinker(*this);
-  return new tools::NVPTX::Linker(*this);
-=======
   return new tools::NVPTX::FatBinary(*this);
->>>>>>> 2e35d684
 }
 
 void CudaToolChain::addClangWarningOptions(ArgStringList &CC1Args) const {
