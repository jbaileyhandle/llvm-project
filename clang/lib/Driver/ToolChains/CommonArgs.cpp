--- conflicted
+++ resolved
@@ -2191,7 +2191,6 @@
                       Arch, TargetID, isBitCodeSDL, postClangLink);
 }
 
-<<<<<<< HEAD
 // Wrapper function used for post clang linking of bitcode SDLS for nvptx by
 // the CUDA toolchain.
 void tools::AddStaticDeviceLibsPostLinking(const Driver &D,
@@ -2204,8 +2203,6 @@
                       CC1Args, Arch, TargetID, isBitCodeSDL, postClangLink);
 }
 
-=======
->>>>>>> b0daacf5
 // User defined Static Device Libraries(SDLs) can be passed to clang for
 // offloading GPU compilers. Like static host libraries, the use of a SDL is
 // specified with the -l command line option. The primary difference between
