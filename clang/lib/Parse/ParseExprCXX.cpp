--- conflicted
+++ resolved
@@ -1178,10 +1178,6 @@
                               Scope::FunctionDeclarationScope |
                               Scope::DeclScope);
 
-<<<<<<< HEAD
-    //SourceLocation DeclEndLoc;
-=======
->>>>>>> e21d9325
     BalancedDelimiterTracker T(*this, tok::l_paren);
     T.consumeOpen();
     SourceLocation LParenLoc = T.getOpenLocation();
