--- conflicted
+++ resolved
@@ -128,11 +128,7 @@
                              LivePhysRegs &LiveRegs, MachineFunction &MF,
                              MachineBasicBlock &MBB,
                              MachineBasicBlock::iterator I, const DebugLoc &DL,
-<<<<<<< HEAD
                              Register SpillReg, int FI, int64_t DwordOff = 0) {
-=======
-                             Register SpillReg, int FI) {
->>>>>>> d3dc7d07
   unsigned Opc = ST.enableFlatScratch() ? AMDGPU::SCRATCH_STORE_DWORD_SADDR
                                         : AMDGPU::BUFFER_STORE_DWORD_OFFSET;
 
@@ -143,13 +139,8 @@
       FrameInfo.getObjectAlign(FI));
   LiveRegs.addReg(SpillReg);
   TRI.buildSpillLoadStore(MBB, I, DL, Opc, FI, SpillReg, true,
-<<<<<<< HEAD
                           FuncInfo.getStackPtrOffsetReg(), DwordOff, MMO,
                           nullptr, &LiveRegs);
-=======
-                          FuncInfo.getStackPtrOffsetReg(), 0, MMO, nullptr,
-                          &LiveRegs);
->>>>>>> d3dc7d07
   LiveRegs.removeReg(SpillReg);
 }
 
@@ -1055,11 +1046,6 @@
 
     buildPrologSpill(ST, TRI, *FuncInfo, LiveRegs, MF, MBB, MBBI, DL, VGPR,
                      *FI);
-<<<<<<< HEAD
-
-    // TODO: emit CFI?
-=======
->>>>>>> d3dc7d07
   }
 
   if (ScratchExecCopy) {
