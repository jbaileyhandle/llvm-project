; NOTE: Assertions have been autogenerated by utils/update_mir_test_checks.py
; RUN: llc -march=amdgcn -mcpu=gfx90a -verify-machineinstrs -stop-after=amdgpu-isel < %s | FileCheck -check-prefix=GFX90A_GFX940 %s
; RUN: llc -march=amdgcn -mcpu=gfx940 -verify-machineinstrs -stop-after=amdgpu-isel < %s | FileCheck -check-prefix=GFX90A_GFX940 %s

define amdgpu_ps <2 x half> @buffer_atomic_fadd_v2f16_offset_rtn(<2 x half> %val, <4 x i32> inreg %rsrc, i32 inreg %soffset) {
  ; GFX90A_GFX940-LABEL: name: buffer_atomic_fadd_v2f16_offset_rtn
  ; GFX90A_GFX940: bb.0 (%ir-block.0):
  ; GFX90A_GFX940-NEXT:   liveins: $vgpr0, $sgpr0, $sgpr1, $sgpr2, $sgpr3, $sgpr4
  ; GFX90A_GFX940-NEXT: {{  $}}
<<<<<<< HEAD
  ; GFX90A_GFX940-NEXT:   [[PRED_COPY:%[0-9]+]]:sgpr_32 = PRED_COPY $sgpr4
  ; GFX90A_GFX940-NEXT:   [[PRED_COPY1:%[0-9]+]]:sgpr_32 = PRED_COPY $sgpr3
  ; GFX90A_GFX940-NEXT:   [[PRED_COPY2:%[0-9]+]]:sgpr_32 = PRED_COPY $sgpr2
  ; GFX90A_GFX940-NEXT:   [[PRED_COPY3:%[0-9]+]]:sgpr_32 = PRED_COPY $sgpr1
  ; GFX90A_GFX940-NEXT:   [[PRED_COPY4:%[0-9]+]]:sgpr_32 = PRED_COPY $sgpr0
  ; GFX90A_GFX940-NEXT:   [[PRED_COPY5:%[0-9]+]]:vgpr_32 = PRED_COPY $vgpr0
  ; GFX90A_GFX940-NEXT:   [[REG_SEQUENCE:%[0-9]+]]:sgpr_128 = REG_SEQUENCE [[PRED_COPY4]], %subreg.sub0, [[PRED_COPY3]], %subreg.sub1, [[PRED_COPY2]], %subreg.sub2, [[PRED_COPY1]], %subreg.sub3
  ; GFX90A_GFX940-NEXT:   [[BUFFER_ATOMIC_PK_ADD_F16_OFFSET_RTN:%[0-9]+]]:vgpr_32 = BUFFER_ATOMIC_PK_ADD_F16_OFFSET_RTN [[PRED_COPY5]], killed [[REG_SEQUENCE]], [[PRED_COPY]], 0, 1, implicit $exec :: (volatile dereferenceable load store (s32), align 1, addrspace 7)
  ; GFX90A_GFX940-NEXT:   $vgpr0 = PRED_COPY [[BUFFER_ATOMIC_PK_ADD_F16_OFFSET_RTN]]
=======
  ; GFX90A_GFX940-NEXT:   [[COPY:%[0-9]+]]:sgpr_32 = COPY $sgpr4
  ; GFX90A_GFX940-NEXT:   [[COPY1:%[0-9]+]]:sgpr_32 = COPY $sgpr3
  ; GFX90A_GFX940-NEXT:   [[COPY2:%[0-9]+]]:sgpr_32 = COPY $sgpr2
  ; GFX90A_GFX940-NEXT:   [[COPY3:%[0-9]+]]:sgpr_32 = COPY $sgpr1
  ; GFX90A_GFX940-NEXT:   [[COPY4:%[0-9]+]]:sgpr_32 = COPY $sgpr0
  ; GFX90A_GFX940-NEXT:   [[COPY5:%[0-9]+]]:vgpr_32 = COPY $vgpr0
  ; GFX90A_GFX940-NEXT:   [[REG_SEQUENCE:%[0-9]+]]:sgpr_128 = REG_SEQUENCE [[COPY4]], %subreg.sub0, [[COPY3]], %subreg.sub1, [[COPY2]], %subreg.sub2, [[COPY1]], %subreg.sub3
  ; GFX90A_GFX940-NEXT:   [[BUFFER_ATOMIC_PK_ADD_F16_OFFSET_RTN:%[0-9]+]]:vgpr_32 = BUFFER_ATOMIC_PK_ADD_F16_OFFSET_RTN [[COPY5]], killed [[REG_SEQUENCE]], [[COPY]], 0, 1, implicit $exec :: (volatile dereferenceable load store (s32), align 1, addrspace 8)
  ; GFX90A_GFX940-NEXT:   $vgpr0 = COPY [[BUFFER_ATOMIC_PK_ADD_F16_OFFSET_RTN]]
>>>>>>> eadf6db5
  ; GFX90A_GFX940-NEXT:   SI_RETURN_TO_EPILOG $vgpr0
  %ret = call <2 x half> @llvm.amdgcn.raw.buffer.atomic.fadd.v2f16(<2 x half> %val, <4 x i32> %rsrc, i32 0, i32 %soffset, i32 0)
  ret <2 x half> %ret
}

define amdgpu_ps <2 x half> @buffer_atomic_fadd_v2f16_offen_rtn(<2 x half> %val, <4 x i32> inreg %rsrc, i32 %voffset, i32 inreg %soffset) {
  ; GFX90A_GFX940-LABEL: name: buffer_atomic_fadd_v2f16_offen_rtn
  ; GFX90A_GFX940: bb.0 (%ir-block.0):
  ; GFX90A_GFX940-NEXT:   liveins: $vgpr0, $sgpr0, $sgpr1, $sgpr2, $sgpr3, $vgpr1, $sgpr4
  ; GFX90A_GFX940-NEXT: {{  $}}
<<<<<<< HEAD
  ; GFX90A_GFX940-NEXT:   [[PRED_COPY:%[0-9]+]]:sgpr_32 = PRED_COPY $sgpr4
  ; GFX90A_GFX940-NEXT:   [[PRED_COPY1:%[0-9]+]]:vgpr_32 = PRED_COPY $vgpr1
  ; GFX90A_GFX940-NEXT:   [[PRED_COPY2:%[0-9]+]]:sgpr_32 = PRED_COPY $sgpr3
  ; GFX90A_GFX940-NEXT:   [[PRED_COPY3:%[0-9]+]]:sgpr_32 = PRED_COPY $sgpr2
  ; GFX90A_GFX940-NEXT:   [[PRED_COPY4:%[0-9]+]]:sgpr_32 = PRED_COPY $sgpr1
  ; GFX90A_GFX940-NEXT:   [[PRED_COPY5:%[0-9]+]]:sgpr_32 = PRED_COPY $sgpr0
  ; GFX90A_GFX940-NEXT:   [[PRED_COPY6:%[0-9]+]]:vgpr_32 = PRED_COPY $vgpr0
  ; GFX90A_GFX940-NEXT:   [[REG_SEQUENCE:%[0-9]+]]:sgpr_128 = REG_SEQUENCE [[PRED_COPY5]], %subreg.sub0, [[PRED_COPY4]], %subreg.sub1, [[PRED_COPY3]], %subreg.sub2, [[PRED_COPY2]], %subreg.sub3
  ; GFX90A_GFX940-NEXT:   [[BUFFER_ATOMIC_PK_ADD_F16_OFFEN_RTN:%[0-9]+]]:vgpr_32 = BUFFER_ATOMIC_PK_ADD_F16_OFFEN_RTN [[PRED_COPY6]], [[PRED_COPY1]], killed [[REG_SEQUENCE]], [[PRED_COPY]], 0, 1, implicit $exec :: (volatile dereferenceable load store (s32), align 1, addrspace 7)
  ; GFX90A_GFX940-NEXT:   $vgpr0 = PRED_COPY [[BUFFER_ATOMIC_PK_ADD_F16_OFFEN_RTN]]
=======
  ; GFX90A_GFX940-NEXT:   [[COPY:%[0-9]+]]:sgpr_32 = COPY $sgpr4
  ; GFX90A_GFX940-NEXT:   [[COPY1:%[0-9]+]]:vgpr_32 = COPY $vgpr1
  ; GFX90A_GFX940-NEXT:   [[COPY2:%[0-9]+]]:sgpr_32 = COPY $sgpr3
  ; GFX90A_GFX940-NEXT:   [[COPY3:%[0-9]+]]:sgpr_32 = COPY $sgpr2
  ; GFX90A_GFX940-NEXT:   [[COPY4:%[0-9]+]]:sgpr_32 = COPY $sgpr1
  ; GFX90A_GFX940-NEXT:   [[COPY5:%[0-9]+]]:sgpr_32 = COPY $sgpr0
  ; GFX90A_GFX940-NEXT:   [[COPY6:%[0-9]+]]:vgpr_32 = COPY $vgpr0
  ; GFX90A_GFX940-NEXT:   [[REG_SEQUENCE:%[0-9]+]]:sgpr_128 = REG_SEQUENCE [[COPY5]], %subreg.sub0, [[COPY4]], %subreg.sub1, [[COPY3]], %subreg.sub2, [[COPY2]], %subreg.sub3
  ; GFX90A_GFX940-NEXT:   [[BUFFER_ATOMIC_PK_ADD_F16_OFFEN_RTN:%[0-9]+]]:vgpr_32 = BUFFER_ATOMIC_PK_ADD_F16_OFFEN_RTN [[COPY6]], [[COPY1]], killed [[REG_SEQUENCE]], [[COPY]], 0, 1, implicit $exec :: (volatile dereferenceable load store (s32), align 1, addrspace 8)
  ; GFX90A_GFX940-NEXT:   $vgpr0 = COPY [[BUFFER_ATOMIC_PK_ADD_F16_OFFEN_RTN]]
>>>>>>> eadf6db5
  ; GFX90A_GFX940-NEXT:   SI_RETURN_TO_EPILOG $vgpr0
  %ret = call <2 x half> @llvm.amdgcn.raw.buffer.atomic.fadd.v2f16(<2 x half> %val, <4 x i32> %rsrc, i32 %voffset, i32 %soffset, i32 0)
  ret <2 x half> %ret
}

define amdgpu_ps <2 x half> @buffer_atomic_fadd_v2f16_idxen_rtn(<2 x half> %val, <4 x i32> inreg %rsrc, i32 %vindex, i32 inreg %soffset) {
  ; GFX90A_GFX940-LABEL: name: buffer_atomic_fadd_v2f16_idxen_rtn
  ; GFX90A_GFX940: bb.0 (%ir-block.0):
  ; GFX90A_GFX940-NEXT:   liveins: $vgpr0, $sgpr0, $sgpr1, $sgpr2, $sgpr3, $vgpr1, $sgpr4
  ; GFX90A_GFX940-NEXT: {{  $}}
<<<<<<< HEAD
  ; GFX90A_GFX940-NEXT:   [[PRED_COPY:%[0-9]+]]:sgpr_32 = PRED_COPY $sgpr4
  ; GFX90A_GFX940-NEXT:   [[PRED_COPY1:%[0-9]+]]:vgpr_32 = PRED_COPY $vgpr1
  ; GFX90A_GFX940-NEXT:   [[PRED_COPY2:%[0-9]+]]:sgpr_32 = PRED_COPY $sgpr3
  ; GFX90A_GFX940-NEXT:   [[PRED_COPY3:%[0-9]+]]:sgpr_32 = PRED_COPY $sgpr2
  ; GFX90A_GFX940-NEXT:   [[PRED_COPY4:%[0-9]+]]:sgpr_32 = PRED_COPY $sgpr1
  ; GFX90A_GFX940-NEXT:   [[PRED_COPY5:%[0-9]+]]:sgpr_32 = PRED_COPY $sgpr0
  ; GFX90A_GFX940-NEXT:   [[PRED_COPY6:%[0-9]+]]:vgpr_32 = PRED_COPY $vgpr0
  ; GFX90A_GFX940-NEXT:   [[REG_SEQUENCE:%[0-9]+]]:sgpr_128 = REG_SEQUENCE [[PRED_COPY5]], %subreg.sub0, [[PRED_COPY4]], %subreg.sub1, [[PRED_COPY3]], %subreg.sub2, [[PRED_COPY2]], %subreg.sub3
  ; GFX90A_GFX940-NEXT:   [[BUFFER_ATOMIC_PK_ADD_F16_IDXEN_RTN:%[0-9]+]]:vgpr_32 = BUFFER_ATOMIC_PK_ADD_F16_IDXEN_RTN [[PRED_COPY6]], [[PRED_COPY1]], killed [[REG_SEQUENCE]], [[PRED_COPY]], 0, 1, implicit $exec :: (volatile dereferenceable load store (s32), align 1, addrspace 7)
  ; GFX90A_GFX940-NEXT:   $vgpr0 = PRED_COPY [[BUFFER_ATOMIC_PK_ADD_F16_IDXEN_RTN]]
=======
  ; GFX90A_GFX940-NEXT:   [[COPY:%[0-9]+]]:sgpr_32 = COPY $sgpr4
  ; GFX90A_GFX940-NEXT:   [[COPY1:%[0-9]+]]:vgpr_32 = COPY $vgpr1
  ; GFX90A_GFX940-NEXT:   [[COPY2:%[0-9]+]]:sgpr_32 = COPY $sgpr3
  ; GFX90A_GFX940-NEXT:   [[COPY3:%[0-9]+]]:sgpr_32 = COPY $sgpr2
  ; GFX90A_GFX940-NEXT:   [[COPY4:%[0-9]+]]:sgpr_32 = COPY $sgpr1
  ; GFX90A_GFX940-NEXT:   [[COPY5:%[0-9]+]]:sgpr_32 = COPY $sgpr0
  ; GFX90A_GFX940-NEXT:   [[COPY6:%[0-9]+]]:vgpr_32 = COPY $vgpr0
  ; GFX90A_GFX940-NEXT:   [[REG_SEQUENCE:%[0-9]+]]:sgpr_128 = REG_SEQUENCE [[COPY5]], %subreg.sub0, [[COPY4]], %subreg.sub1, [[COPY3]], %subreg.sub2, [[COPY2]], %subreg.sub3
  ; GFX90A_GFX940-NEXT:   [[BUFFER_ATOMIC_PK_ADD_F16_IDXEN_RTN:%[0-9]+]]:vgpr_32 = BUFFER_ATOMIC_PK_ADD_F16_IDXEN_RTN [[COPY6]], [[COPY1]], killed [[REG_SEQUENCE]], [[COPY]], 0, 1, implicit $exec :: (volatile dereferenceable load store (s32), align 1, addrspace 8)
  ; GFX90A_GFX940-NEXT:   $vgpr0 = COPY [[BUFFER_ATOMIC_PK_ADD_F16_IDXEN_RTN]]
>>>>>>> eadf6db5
  ; GFX90A_GFX940-NEXT:   SI_RETURN_TO_EPILOG $vgpr0
  %ret = call <2 x half> @llvm.amdgcn.struct.buffer.atomic.fadd.v2f16(<2 x half> %val, <4 x i32> %rsrc, i32 %vindex, i32 0, i32 %soffset, i32 0)
  ret <2 x half> %ret
}

define amdgpu_ps <2 x half> @buffer_atomic_fadd_v2f16_bothen_rtn(<2 x half> %val, <4 x i32> inreg %rsrc, i32 %vindex, i32 %voffset, i32 inreg %soffset) {
  ; GFX90A_GFX940-LABEL: name: buffer_atomic_fadd_v2f16_bothen_rtn
  ; GFX90A_GFX940: bb.0 (%ir-block.0):
  ; GFX90A_GFX940-NEXT:   liveins: $vgpr0, $sgpr0, $sgpr1, $sgpr2, $sgpr3, $vgpr1, $vgpr2, $sgpr4
  ; GFX90A_GFX940-NEXT: {{  $}}
<<<<<<< HEAD
  ; GFX90A_GFX940-NEXT:   [[PRED_COPY:%[0-9]+]]:sgpr_32 = PRED_COPY $sgpr4
  ; GFX90A_GFX940-NEXT:   [[PRED_COPY1:%[0-9]+]]:vgpr_32 = PRED_COPY $vgpr2
  ; GFX90A_GFX940-NEXT:   [[PRED_COPY2:%[0-9]+]]:vgpr_32 = PRED_COPY $vgpr1
  ; GFX90A_GFX940-NEXT:   [[PRED_COPY3:%[0-9]+]]:sgpr_32 = PRED_COPY $sgpr3
  ; GFX90A_GFX940-NEXT:   [[PRED_COPY4:%[0-9]+]]:sgpr_32 = PRED_COPY $sgpr2
  ; GFX90A_GFX940-NEXT:   [[PRED_COPY5:%[0-9]+]]:sgpr_32 = PRED_COPY $sgpr1
  ; GFX90A_GFX940-NEXT:   [[PRED_COPY6:%[0-9]+]]:sgpr_32 = PRED_COPY $sgpr0
  ; GFX90A_GFX940-NEXT:   [[PRED_COPY7:%[0-9]+]]:vgpr_32 = PRED_COPY $vgpr0
  ; GFX90A_GFX940-NEXT:   [[REG_SEQUENCE:%[0-9]+]]:sgpr_128 = REG_SEQUENCE [[PRED_COPY6]], %subreg.sub0, [[PRED_COPY5]], %subreg.sub1, [[PRED_COPY4]], %subreg.sub2, [[PRED_COPY3]], %subreg.sub3
  ; GFX90A_GFX940-NEXT:   [[REG_SEQUENCE1:%[0-9]+]]:vreg_64_align2 = REG_SEQUENCE [[PRED_COPY2]], %subreg.sub0, [[PRED_COPY1]], %subreg.sub1
  ; GFX90A_GFX940-NEXT:   [[BUFFER_ATOMIC_PK_ADD_F16_BOTHEN_RTN:%[0-9]+]]:vgpr_32 = BUFFER_ATOMIC_PK_ADD_F16_BOTHEN_RTN [[PRED_COPY7]], killed [[REG_SEQUENCE1]], killed [[REG_SEQUENCE]], [[PRED_COPY]], 0, 3, implicit $exec :: (volatile dereferenceable load store (s32), align 1, addrspace 7)
  ; GFX90A_GFX940-NEXT:   $vgpr0 = PRED_COPY [[BUFFER_ATOMIC_PK_ADD_F16_BOTHEN_RTN]]
=======
  ; GFX90A_GFX940-NEXT:   [[COPY:%[0-9]+]]:sgpr_32 = COPY $sgpr4
  ; GFX90A_GFX940-NEXT:   [[COPY1:%[0-9]+]]:vgpr_32 = COPY $vgpr2
  ; GFX90A_GFX940-NEXT:   [[COPY2:%[0-9]+]]:vgpr_32 = COPY $vgpr1
  ; GFX90A_GFX940-NEXT:   [[COPY3:%[0-9]+]]:sgpr_32 = COPY $sgpr3
  ; GFX90A_GFX940-NEXT:   [[COPY4:%[0-9]+]]:sgpr_32 = COPY $sgpr2
  ; GFX90A_GFX940-NEXT:   [[COPY5:%[0-9]+]]:sgpr_32 = COPY $sgpr1
  ; GFX90A_GFX940-NEXT:   [[COPY6:%[0-9]+]]:sgpr_32 = COPY $sgpr0
  ; GFX90A_GFX940-NEXT:   [[COPY7:%[0-9]+]]:vgpr_32 = COPY $vgpr0
  ; GFX90A_GFX940-NEXT:   [[REG_SEQUENCE:%[0-9]+]]:sgpr_128 = REG_SEQUENCE [[COPY6]], %subreg.sub0, [[COPY5]], %subreg.sub1, [[COPY4]], %subreg.sub2, [[COPY3]], %subreg.sub3
  ; GFX90A_GFX940-NEXT:   [[REG_SEQUENCE1:%[0-9]+]]:vreg_64_align2 = REG_SEQUENCE [[COPY2]], %subreg.sub0, [[COPY1]], %subreg.sub1
  ; GFX90A_GFX940-NEXT:   [[BUFFER_ATOMIC_PK_ADD_F16_BOTHEN_RTN:%[0-9]+]]:vgpr_32 = BUFFER_ATOMIC_PK_ADD_F16_BOTHEN_RTN [[COPY7]], killed [[REG_SEQUENCE1]], killed [[REG_SEQUENCE]], [[COPY]], 0, 3, implicit $exec :: (volatile dereferenceable load store (s32), align 1, addrspace 8)
  ; GFX90A_GFX940-NEXT:   $vgpr0 = COPY [[BUFFER_ATOMIC_PK_ADD_F16_BOTHEN_RTN]]
>>>>>>> eadf6db5
  ; GFX90A_GFX940-NEXT:   SI_RETURN_TO_EPILOG $vgpr0
  %ret = call <2 x half> @llvm.amdgcn.struct.buffer.atomic.fadd.v2f16(<2 x half> %val, <4 x i32> %rsrc, i32 %vindex, i32 %voffset, i32 %soffset, i32 2)
  ret <2 x half> %ret
}

declare <2 x half> @llvm.amdgcn.raw.buffer.atomic.fadd.v2f16(<2 x half>, <4 x i32>, i32, i32, i32 immarg)
declare <2 x half> @llvm.amdgcn.struct.buffer.atomic.fadd.v2f16(<2 x half>, <4 x i32>, i32, i32, i32, i32 immarg)<|MERGE_RESOLUTION|>--- conflicted
+++ resolved
@@ -7,7 +7,6 @@
   ; GFX90A_GFX940: bb.0 (%ir-block.0):
   ; GFX90A_GFX940-NEXT:   liveins: $vgpr0, $sgpr0, $sgpr1, $sgpr2, $sgpr3, $sgpr4
   ; GFX90A_GFX940-NEXT: {{  $}}
-<<<<<<< HEAD
   ; GFX90A_GFX940-NEXT:   [[PRED_COPY:%[0-9]+]]:sgpr_32 = PRED_COPY $sgpr4
   ; GFX90A_GFX940-NEXT:   [[PRED_COPY1:%[0-9]+]]:sgpr_32 = PRED_COPY $sgpr3
   ; GFX90A_GFX940-NEXT:   [[PRED_COPY2:%[0-9]+]]:sgpr_32 = PRED_COPY $sgpr2
@@ -15,19 +14,8 @@
   ; GFX90A_GFX940-NEXT:   [[PRED_COPY4:%[0-9]+]]:sgpr_32 = PRED_COPY $sgpr0
   ; GFX90A_GFX940-NEXT:   [[PRED_COPY5:%[0-9]+]]:vgpr_32 = PRED_COPY $vgpr0
   ; GFX90A_GFX940-NEXT:   [[REG_SEQUENCE:%[0-9]+]]:sgpr_128 = REG_SEQUENCE [[PRED_COPY4]], %subreg.sub0, [[PRED_COPY3]], %subreg.sub1, [[PRED_COPY2]], %subreg.sub2, [[PRED_COPY1]], %subreg.sub3
-  ; GFX90A_GFX940-NEXT:   [[BUFFER_ATOMIC_PK_ADD_F16_OFFSET_RTN:%[0-9]+]]:vgpr_32 = BUFFER_ATOMIC_PK_ADD_F16_OFFSET_RTN [[PRED_COPY5]], killed [[REG_SEQUENCE]], [[PRED_COPY]], 0, 1, implicit $exec :: (volatile dereferenceable load store (s32), align 1, addrspace 7)
+  ; GFX90A_GFX940-NEXT:   [[BUFFER_ATOMIC_PK_ADD_F16_OFFSET_RTN:%[0-9]+]]:vgpr_32 = BUFFER_ATOMIC_PK_ADD_F16_OFFSET_RTN [[PRED_COPY5]], killed [[REG_SEQUENCE]], [[PRED_COPY]], 0, 1, implicit $exec :: (volatile dereferenceable load store (s32), align 1, addrspace 8)
   ; GFX90A_GFX940-NEXT:   $vgpr0 = PRED_COPY [[BUFFER_ATOMIC_PK_ADD_F16_OFFSET_RTN]]
-=======
-  ; GFX90A_GFX940-NEXT:   [[COPY:%[0-9]+]]:sgpr_32 = COPY $sgpr4
-  ; GFX90A_GFX940-NEXT:   [[COPY1:%[0-9]+]]:sgpr_32 = COPY $sgpr3
-  ; GFX90A_GFX940-NEXT:   [[COPY2:%[0-9]+]]:sgpr_32 = COPY $sgpr2
-  ; GFX90A_GFX940-NEXT:   [[COPY3:%[0-9]+]]:sgpr_32 = COPY $sgpr1
-  ; GFX90A_GFX940-NEXT:   [[COPY4:%[0-9]+]]:sgpr_32 = COPY $sgpr0
-  ; GFX90A_GFX940-NEXT:   [[COPY5:%[0-9]+]]:vgpr_32 = COPY $vgpr0
-  ; GFX90A_GFX940-NEXT:   [[REG_SEQUENCE:%[0-9]+]]:sgpr_128 = REG_SEQUENCE [[COPY4]], %subreg.sub0, [[COPY3]], %subreg.sub1, [[COPY2]], %subreg.sub2, [[COPY1]], %subreg.sub3
-  ; GFX90A_GFX940-NEXT:   [[BUFFER_ATOMIC_PK_ADD_F16_OFFSET_RTN:%[0-9]+]]:vgpr_32 = BUFFER_ATOMIC_PK_ADD_F16_OFFSET_RTN [[COPY5]], killed [[REG_SEQUENCE]], [[COPY]], 0, 1, implicit $exec :: (volatile dereferenceable load store (s32), align 1, addrspace 8)
-  ; GFX90A_GFX940-NEXT:   $vgpr0 = COPY [[BUFFER_ATOMIC_PK_ADD_F16_OFFSET_RTN]]
->>>>>>> eadf6db5
   ; GFX90A_GFX940-NEXT:   SI_RETURN_TO_EPILOG $vgpr0
   %ret = call <2 x half> @llvm.amdgcn.raw.buffer.atomic.fadd.v2f16(<2 x half> %val, <4 x i32> %rsrc, i32 0, i32 %soffset, i32 0)
   ret <2 x half> %ret
@@ -38,7 +26,6 @@
   ; GFX90A_GFX940: bb.0 (%ir-block.0):
   ; GFX90A_GFX940-NEXT:   liveins: $vgpr0, $sgpr0, $sgpr1, $sgpr2, $sgpr3, $vgpr1, $sgpr4
   ; GFX90A_GFX940-NEXT: {{  $}}
-<<<<<<< HEAD
   ; GFX90A_GFX940-NEXT:   [[PRED_COPY:%[0-9]+]]:sgpr_32 = PRED_COPY $sgpr4
   ; GFX90A_GFX940-NEXT:   [[PRED_COPY1:%[0-9]+]]:vgpr_32 = PRED_COPY $vgpr1
   ; GFX90A_GFX940-NEXT:   [[PRED_COPY2:%[0-9]+]]:sgpr_32 = PRED_COPY $sgpr3
@@ -47,20 +34,8 @@
   ; GFX90A_GFX940-NEXT:   [[PRED_COPY5:%[0-9]+]]:sgpr_32 = PRED_COPY $sgpr0
   ; GFX90A_GFX940-NEXT:   [[PRED_COPY6:%[0-9]+]]:vgpr_32 = PRED_COPY $vgpr0
   ; GFX90A_GFX940-NEXT:   [[REG_SEQUENCE:%[0-9]+]]:sgpr_128 = REG_SEQUENCE [[PRED_COPY5]], %subreg.sub0, [[PRED_COPY4]], %subreg.sub1, [[PRED_COPY3]], %subreg.sub2, [[PRED_COPY2]], %subreg.sub3
-  ; GFX90A_GFX940-NEXT:   [[BUFFER_ATOMIC_PK_ADD_F16_OFFEN_RTN:%[0-9]+]]:vgpr_32 = BUFFER_ATOMIC_PK_ADD_F16_OFFEN_RTN [[PRED_COPY6]], [[PRED_COPY1]], killed [[REG_SEQUENCE]], [[PRED_COPY]], 0, 1, implicit $exec :: (volatile dereferenceable load store (s32), align 1, addrspace 7)
+  ; GFX90A_GFX940-NEXT:   [[BUFFER_ATOMIC_PK_ADD_F16_OFFEN_RTN:%[0-9]+]]:vgpr_32 = BUFFER_ATOMIC_PK_ADD_F16_OFFEN_RTN [[PRED_COPY6]], [[PRED_COPY1]], killed [[REG_SEQUENCE]], [[PRED_COPY]], 0, 1, implicit $exec :: (volatile dereferenceable load store (s32), align 1, addrspace 8)
   ; GFX90A_GFX940-NEXT:   $vgpr0 = PRED_COPY [[BUFFER_ATOMIC_PK_ADD_F16_OFFEN_RTN]]
-=======
-  ; GFX90A_GFX940-NEXT:   [[COPY:%[0-9]+]]:sgpr_32 = COPY $sgpr4
-  ; GFX90A_GFX940-NEXT:   [[COPY1:%[0-9]+]]:vgpr_32 = COPY $vgpr1
-  ; GFX90A_GFX940-NEXT:   [[COPY2:%[0-9]+]]:sgpr_32 = COPY $sgpr3
-  ; GFX90A_GFX940-NEXT:   [[COPY3:%[0-9]+]]:sgpr_32 = COPY $sgpr2
-  ; GFX90A_GFX940-NEXT:   [[COPY4:%[0-9]+]]:sgpr_32 = COPY $sgpr1
-  ; GFX90A_GFX940-NEXT:   [[COPY5:%[0-9]+]]:sgpr_32 = COPY $sgpr0
-  ; GFX90A_GFX940-NEXT:   [[COPY6:%[0-9]+]]:vgpr_32 = COPY $vgpr0
-  ; GFX90A_GFX940-NEXT:   [[REG_SEQUENCE:%[0-9]+]]:sgpr_128 = REG_SEQUENCE [[COPY5]], %subreg.sub0, [[COPY4]], %subreg.sub1, [[COPY3]], %subreg.sub2, [[COPY2]], %subreg.sub3
-  ; GFX90A_GFX940-NEXT:   [[BUFFER_ATOMIC_PK_ADD_F16_OFFEN_RTN:%[0-9]+]]:vgpr_32 = BUFFER_ATOMIC_PK_ADD_F16_OFFEN_RTN [[COPY6]], [[COPY1]], killed [[REG_SEQUENCE]], [[COPY]], 0, 1, implicit $exec :: (volatile dereferenceable load store (s32), align 1, addrspace 8)
-  ; GFX90A_GFX940-NEXT:   $vgpr0 = COPY [[BUFFER_ATOMIC_PK_ADD_F16_OFFEN_RTN]]
->>>>>>> eadf6db5
   ; GFX90A_GFX940-NEXT:   SI_RETURN_TO_EPILOG $vgpr0
   %ret = call <2 x half> @llvm.amdgcn.raw.buffer.atomic.fadd.v2f16(<2 x half> %val, <4 x i32> %rsrc, i32 %voffset, i32 %soffset, i32 0)
   ret <2 x half> %ret
@@ -71,7 +46,6 @@
   ; GFX90A_GFX940: bb.0 (%ir-block.0):
   ; GFX90A_GFX940-NEXT:   liveins: $vgpr0, $sgpr0, $sgpr1, $sgpr2, $sgpr3, $vgpr1, $sgpr4
   ; GFX90A_GFX940-NEXT: {{  $}}
-<<<<<<< HEAD
   ; GFX90A_GFX940-NEXT:   [[PRED_COPY:%[0-9]+]]:sgpr_32 = PRED_COPY $sgpr4
   ; GFX90A_GFX940-NEXT:   [[PRED_COPY1:%[0-9]+]]:vgpr_32 = PRED_COPY $vgpr1
   ; GFX90A_GFX940-NEXT:   [[PRED_COPY2:%[0-9]+]]:sgpr_32 = PRED_COPY $sgpr3
@@ -80,20 +54,8 @@
   ; GFX90A_GFX940-NEXT:   [[PRED_COPY5:%[0-9]+]]:sgpr_32 = PRED_COPY $sgpr0
   ; GFX90A_GFX940-NEXT:   [[PRED_COPY6:%[0-9]+]]:vgpr_32 = PRED_COPY $vgpr0
   ; GFX90A_GFX940-NEXT:   [[REG_SEQUENCE:%[0-9]+]]:sgpr_128 = REG_SEQUENCE [[PRED_COPY5]], %subreg.sub0, [[PRED_COPY4]], %subreg.sub1, [[PRED_COPY3]], %subreg.sub2, [[PRED_COPY2]], %subreg.sub3
-  ; GFX90A_GFX940-NEXT:   [[BUFFER_ATOMIC_PK_ADD_F16_IDXEN_RTN:%[0-9]+]]:vgpr_32 = BUFFER_ATOMIC_PK_ADD_F16_IDXEN_RTN [[PRED_COPY6]], [[PRED_COPY1]], killed [[REG_SEQUENCE]], [[PRED_COPY]], 0, 1, implicit $exec :: (volatile dereferenceable load store (s32), align 1, addrspace 7)
+  ; GFX90A_GFX940-NEXT:   [[BUFFER_ATOMIC_PK_ADD_F16_IDXEN_RTN:%[0-9]+]]:vgpr_32 = BUFFER_ATOMIC_PK_ADD_F16_IDXEN_RTN [[PRED_COPY6]], [[PRED_COPY1]], killed [[REG_SEQUENCE]], [[PRED_COPY]], 0, 1, implicit $exec :: (volatile dereferenceable load store (s32), align 1, addrspace 8)
   ; GFX90A_GFX940-NEXT:   $vgpr0 = PRED_COPY [[BUFFER_ATOMIC_PK_ADD_F16_IDXEN_RTN]]
-=======
-  ; GFX90A_GFX940-NEXT:   [[COPY:%[0-9]+]]:sgpr_32 = COPY $sgpr4
-  ; GFX90A_GFX940-NEXT:   [[COPY1:%[0-9]+]]:vgpr_32 = COPY $vgpr1
-  ; GFX90A_GFX940-NEXT:   [[COPY2:%[0-9]+]]:sgpr_32 = COPY $sgpr3
-  ; GFX90A_GFX940-NEXT:   [[COPY3:%[0-9]+]]:sgpr_32 = COPY $sgpr2
-  ; GFX90A_GFX940-NEXT:   [[COPY4:%[0-9]+]]:sgpr_32 = COPY $sgpr1
-  ; GFX90A_GFX940-NEXT:   [[COPY5:%[0-9]+]]:sgpr_32 = COPY $sgpr0
-  ; GFX90A_GFX940-NEXT:   [[COPY6:%[0-9]+]]:vgpr_32 = COPY $vgpr0
-  ; GFX90A_GFX940-NEXT:   [[REG_SEQUENCE:%[0-9]+]]:sgpr_128 = REG_SEQUENCE [[COPY5]], %subreg.sub0, [[COPY4]], %subreg.sub1, [[COPY3]], %subreg.sub2, [[COPY2]], %subreg.sub3
-  ; GFX90A_GFX940-NEXT:   [[BUFFER_ATOMIC_PK_ADD_F16_IDXEN_RTN:%[0-9]+]]:vgpr_32 = BUFFER_ATOMIC_PK_ADD_F16_IDXEN_RTN [[COPY6]], [[COPY1]], killed [[REG_SEQUENCE]], [[COPY]], 0, 1, implicit $exec :: (volatile dereferenceable load store (s32), align 1, addrspace 8)
-  ; GFX90A_GFX940-NEXT:   $vgpr0 = COPY [[BUFFER_ATOMIC_PK_ADD_F16_IDXEN_RTN]]
->>>>>>> eadf6db5
   ; GFX90A_GFX940-NEXT:   SI_RETURN_TO_EPILOG $vgpr0
   %ret = call <2 x half> @llvm.amdgcn.struct.buffer.atomic.fadd.v2f16(<2 x half> %val, <4 x i32> %rsrc, i32 %vindex, i32 0, i32 %soffset, i32 0)
   ret <2 x half> %ret
@@ -104,7 +66,6 @@
   ; GFX90A_GFX940: bb.0 (%ir-block.0):
   ; GFX90A_GFX940-NEXT:   liveins: $vgpr0, $sgpr0, $sgpr1, $sgpr2, $sgpr3, $vgpr1, $vgpr2, $sgpr4
   ; GFX90A_GFX940-NEXT: {{  $}}
-<<<<<<< HEAD
   ; GFX90A_GFX940-NEXT:   [[PRED_COPY:%[0-9]+]]:sgpr_32 = PRED_COPY $sgpr4
   ; GFX90A_GFX940-NEXT:   [[PRED_COPY1:%[0-9]+]]:vgpr_32 = PRED_COPY $vgpr2
   ; GFX90A_GFX940-NEXT:   [[PRED_COPY2:%[0-9]+]]:vgpr_32 = PRED_COPY $vgpr1
@@ -115,22 +76,8 @@
   ; GFX90A_GFX940-NEXT:   [[PRED_COPY7:%[0-9]+]]:vgpr_32 = PRED_COPY $vgpr0
   ; GFX90A_GFX940-NEXT:   [[REG_SEQUENCE:%[0-9]+]]:sgpr_128 = REG_SEQUENCE [[PRED_COPY6]], %subreg.sub0, [[PRED_COPY5]], %subreg.sub1, [[PRED_COPY4]], %subreg.sub2, [[PRED_COPY3]], %subreg.sub3
   ; GFX90A_GFX940-NEXT:   [[REG_SEQUENCE1:%[0-9]+]]:vreg_64_align2 = REG_SEQUENCE [[PRED_COPY2]], %subreg.sub0, [[PRED_COPY1]], %subreg.sub1
-  ; GFX90A_GFX940-NEXT:   [[BUFFER_ATOMIC_PK_ADD_F16_BOTHEN_RTN:%[0-9]+]]:vgpr_32 = BUFFER_ATOMIC_PK_ADD_F16_BOTHEN_RTN [[PRED_COPY7]], killed [[REG_SEQUENCE1]], killed [[REG_SEQUENCE]], [[PRED_COPY]], 0, 3, implicit $exec :: (volatile dereferenceable load store (s32), align 1, addrspace 7)
+  ; GFX90A_GFX940-NEXT:   [[BUFFER_ATOMIC_PK_ADD_F16_BOTHEN_RTN:%[0-9]+]]:vgpr_32 = BUFFER_ATOMIC_PK_ADD_F16_BOTHEN_RTN [[PRED_COPY7]], killed [[REG_SEQUENCE1]], killed [[REG_SEQUENCE]], [[PRED_COPY]], 0, 3, implicit $exec :: (volatile dereferenceable load store (s32), align 1, addrspace 8)
   ; GFX90A_GFX940-NEXT:   $vgpr0 = PRED_COPY [[BUFFER_ATOMIC_PK_ADD_F16_BOTHEN_RTN]]
-=======
-  ; GFX90A_GFX940-NEXT:   [[COPY:%[0-9]+]]:sgpr_32 = COPY $sgpr4
-  ; GFX90A_GFX940-NEXT:   [[COPY1:%[0-9]+]]:vgpr_32 = COPY $vgpr2
-  ; GFX90A_GFX940-NEXT:   [[COPY2:%[0-9]+]]:vgpr_32 = COPY $vgpr1
-  ; GFX90A_GFX940-NEXT:   [[COPY3:%[0-9]+]]:sgpr_32 = COPY $sgpr3
-  ; GFX90A_GFX940-NEXT:   [[COPY4:%[0-9]+]]:sgpr_32 = COPY $sgpr2
-  ; GFX90A_GFX940-NEXT:   [[COPY5:%[0-9]+]]:sgpr_32 = COPY $sgpr1
-  ; GFX90A_GFX940-NEXT:   [[COPY6:%[0-9]+]]:sgpr_32 = COPY $sgpr0
-  ; GFX90A_GFX940-NEXT:   [[COPY7:%[0-9]+]]:vgpr_32 = COPY $vgpr0
-  ; GFX90A_GFX940-NEXT:   [[REG_SEQUENCE:%[0-9]+]]:sgpr_128 = REG_SEQUENCE [[COPY6]], %subreg.sub0, [[COPY5]], %subreg.sub1, [[COPY4]], %subreg.sub2, [[COPY3]], %subreg.sub3
-  ; GFX90A_GFX940-NEXT:   [[REG_SEQUENCE1:%[0-9]+]]:vreg_64_align2 = REG_SEQUENCE [[COPY2]], %subreg.sub0, [[COPY1]], %subreg.sub1
-  ; GFX90A_GFX940-NEXT:   [[BUFFER_ATOMIC_PK_ADD_F16_BOTHEN_RTN:%[0-9]+]]:vgpr_32 = BUFFER_ATOMIC_PK_ADD_F16_BOTHEN_RTN [[COPY7]], killed [[REG_SEQUENCE1]], killed [[REG_SEQUENCE]], [[COPY]], 0, 3, implicit $exec :: (volatile dereferenceable load store (s32), align 1, addrspace 8)
-  ; GFX90A_GFX940-NEXT:   $vgpr0 = COPY [[BUFFER_ATOMIC_PK_ADD_F16_BOTHEN_RTN]]
->>>>>>> eadf6db5
   ; GFX90A_GFX940-NEXT:   SI_RETURN_TO_EPILOG $vgpr0
   %ret = call <2 x half> @llvm.amdgcn.struct.buffer.atomic.fadd.v2f16(<2 x half> %val, <4 x i32> %rsrc, i32 %vindex, i32 %voffset, i32 %soffset, i32 2)
   ret <2 x half> %ret
