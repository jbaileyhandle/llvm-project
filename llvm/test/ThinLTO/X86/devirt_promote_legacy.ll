--- conflicted
+++ resolved
@@ -6,7 +6,7 @@
 ; update.
 
 ; Generate unsplit module with summary for ThinLTO index-based WPD.
-; RUN: opt --opaque-pointers=0 -thinlto-bc -o %t3.o %s
+; RUN: opt  -thinlto-bc -o %t3.o %s
 ; RUN: opt --opaque-pointers=1 -thinlto-bc -o %t4.o %p/Inputs/devirt_promote.ll
 
 ; RUN: llvm-lto --opaque-pointers=1 -thinlto-action=run %t3.o %t4.o --thinlto-save-temps=%t5. \
@@ -38,11 +38,7 @@
 
   ; Check that the call was devirtualized.
   ; CHECK-IR1: = tail call i32 @_ZN1A1nEi
-<<<<<<< HEAD
-  %call = tail call i32 %fptr1(%struct.A* nonnull %obj, i32 %a)
-=======
   %call = tail call i32 %fptr1(ptr nonnull %obj, i32 %a)
->>>>>>> 56ec7ce8
 
   ret i32 %call
 }
