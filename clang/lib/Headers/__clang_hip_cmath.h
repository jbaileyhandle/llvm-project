--- conflicted
+++ resolved
@@ -10,11 +10,7 @@
 #ifndef __CLANG_HIP_CMATH_H__
 #define __CLANG_HIP_CMATH_H__
 
-<<<<<<< HEAD
-#if !defined(__HIP__) && !defined(__OPENMP_AMDGCN__)
-=======
 #if !defined(__HIP__) && !defined(__OPENMP_AMDGCN__) 
->>>>>>> 81474cf6
 #error "This file is for HIP and OpenMP AMDGCN device compilation only."
 #endif
 
