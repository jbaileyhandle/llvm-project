--- conflicted
+++ resolved
@@ -3737,19 +3737,17 @@
   // Adjust the debug info kind for the given toolchain.
   TC.adjustDebugInfoKind(DebugInfoKind, Args);
 
-<<<<<<< HEAD
   // On HCC's device path, force any debugging information request
   // to only emit debug line table to workaround stability issues
   if (IsHCCKernelPath &&
       DebugInfoKind != codegenoptions::NoDebugInfo) {
     DebugInfoKind = codegenoptions::DebugLineTablesOnly;
   }
-=======
+
   // When emitting remarks, we need at least debug lines in the output.
   if (shouldEmitRemarks(Args) &&
       DebugInfoKind <= codegenoptions::DebugDirectivesOnly)
     DebugInfoKind = codegenoptions::DebugLineTablesOnly;
->>>>>>> ac0a4c2c
 
   RenderDebugEnablingArgs(Args, CmdArgs, DebugInfoKind, DWARFVersion,
                           DebuggerTuning);
@@ -5980,17 +5978,6 @@
              (JA.ContainsActions(Action::PreprocessJobClass, types::TY_HC_KERNEL) ||
               JA.ContainsActions(Action::PreprocessJobClass, types::TY_CXX_AMP) ||
               JA.ContainsActions(Action::PreprocessJobClass, types::TY_CXX_AMP_CPU))) {
-<<<<<<< HEAD
-    CmdArgs.push_back("-o");
-    SmallString<128> KernelPreprocessFile(Output.getFilename());
-    if (JA.ContainsActions(Action::PreprocessJobClass, types::TY_CXX_AMP_CPU)) {
-      llvm::sys::path::replace_extension(KernelPreprocessFile, ".amp_cpu.i");
-    } else {
-      llvm::sys::path::replace_extension(KernelPreprocessFile, ".gpu.i");
-    }
-  } else if (Output.isFilename()) {
-=======
->>>>>>> ac0a4c2c
     CmdArgs.push_back("-o");
     SmallString<128> KernelPreprocessFile(Output.getFilename());
     if (JA.ContainsActions(Action::PreprocessJobClass, types::TY_CXX_AMP_CPU)) {
